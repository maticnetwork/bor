--- conflicted
+++ resolved
@@ -134,12 +134,8 @@
 		sw.Update(10)
 	}
 	time.Sleep(1 * time.Millisecond)
-<<<<<<< HEAD
 
 	for i := 0; i < 100; i++ {
-=======
-	for i := 0; i < 1000; i++ {
->>>>>>> aadddf3a
 		sw.Update(20)
 	}
 	s := sw.Snapshot()
