--- conflicted
+++ resolved
@@ -15,38 +15,14 @@
 	if r == nil {
 		r = DefaultRegistry
 	}
-<<<<<<< HEAD
-
-	return r.GetOrRegister(name, NewMeter).(Meter)
-=======
 	return r.GetOrRegister(name, NewMeter).(*Meter)
->>>>>>> 827d3fcc
 }
 
 // NewMeter constructs a new Meter and launches a goroutine.
 // Be sure to call Stop() once the meter is of no use to allow for garbage collection.
-<<<<<<< HEAD
-func NewMeter() Meter {
-	if !Enabled {
-		return NilMeter{}
-	}
-
-	m := newStandardMeter()
-
-	arbiter.Lock()
-	defer arbiter.Unlock()
-
-	arbiter.meters[m] = struct{}{}
-	if !arbiter.started {
-		arbiter.started = true
-		go arbiter.tick()
-	}
-
-=======
 func NewMeter() *Meter {
 	m := newMeter()
 	arbiter.add(m)
->>>>>>> 827d3fcc
 	return m
 }
 
@@ -173,14 +149,6 @@
 	ma.mu.Unlock()
 }
 
-<<<<<<< HEAD
-func (ma *meterArbiter) tickMeters() {
-	ma.RLock()
-	defer ma.RUnlock()
-
-	for meter := range ma.meters {
-		meter.tick()
-=======
 // loop ticks meters on a 5-second interval.
 func (ma *meterTicker) loop() {
 	ticker := time.NewTicker(5 * time.Second)
@@ -193,7 +161,6 @@
 			meter.tick()
 		}
 		ma.mu.RUnlock()
->>>>>>> 827d3fcc
 	}
 }
 
