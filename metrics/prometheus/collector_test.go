--- conflicted
+++ resolved
@@ -27,12 +27,7 @@
 )
 
 func TestMain(m *testing.M) {
-<<<<<<< HEAD
-	metrics.Enabled = true
-
-=======
 	metrics.Enable()
->>>>>>> 827d3fcc
 	os.Exit(m.Run())
 }
 
