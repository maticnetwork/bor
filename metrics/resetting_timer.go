--- conflicted
+++ resolved
@@ -11,12 +11,7 @@
 	if nil == r {
 		r = DefaultRegistry
 	}
-<<<<<<< HEAD
-
-	return r.GetOrRegister(name, NewResettingTimer).(ResettingTimer)
-=======
 	return r.GetOrRegister(name, NewResettingTimer).(*ResettingTimer)
->>>>>>> 827d3fcc
 }
 
 // NewRegisteredResettingTimer constructs and registers a new ResettingTimer.
@@ -32,21 +27,10 @@
 	return c
 }
 
-<<<<<<< HEAD
-// NewResettingTimer constructs a new StandardResettingTimer
-func NewResettingTimer() ResettingTimer {
-	if !Enabled {
-		return NilResettingTimer{}
-	}
-
-	return &StandardResettingTimer{
-		values: make([]int64, 0, InitialResettingTimerSliceCap),
-=======
 // NewResettingTimer constructs a new ResettingTimer
 func NewResettingTimer() *ResettingTimer {
 	return &ResettingTimer{
 		values: make([]int64, 0, 10),
->>>>>>> 827d3fcc
 	}
 }
 
