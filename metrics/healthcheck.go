package metrics

// NewHealthcheck constructs a new Healthcheck which will use the given
// function to update its status.
<<<<<<< HEAD
func NewHealthcheck(f func(Healthcheck)) Healthcheck {
	if !Enabled {
		return NilHealthcheck{}
	}

	return &StandardHealthcheck{nil, f}
=======
func NewHealthcheck(f func(*Healthcheck)) *Healthcheck {
	return &Healthcheck{nil, f}
>>>>>>> 827d3fcc
}

// Healthcheck is the standard implementation of a Healthcheck and
// stores the status and a function to call to update the status.
type Healthcheck struct {
	err error
	f   func(*Healthcheck)
}

// Check runs the healthcheck function to update the healthcheck's status.
func (h *Healthcheck) Check() {
	h.f(h)
}

// Error returns the healthcheck's status, which will be nil if it is healthy.
func (h *Healthcheck) Error() error {
	return h.err
}

// Healthy marks the healthcheck as healthy.
func (h *Healthcheck) Healthy() {
	h.err = nil
}

// Unhealthy marks the healthcheck as unhealthy.  The error is stored and
// may be retrieved by the Error method.
func (h *Healthcheck) Unhealthy(err error) {
	h.err = err
}<|MERGE_RESOLUTION|>--- conflicted
+++ resolved
@@ -2,17 +2,8 @@
 
 // NewHealthcheck constructs a new Healthcheck which will use the given
 // function to update its status.
-<<<<<<< HEAD
-func NewHealthcheck(f func(Healthcheck)) Healthcheck {
-	if !Enabled {
-		return NilHealthcheck{}
-	}
-
-	return &StandardHealthcheck{nil, f}
-=======
 func NewHealthcheck(f func(*Healthcheck)) *Healthcheck {
 	return &Healthcheck{nil, f}
->>>>>>> 827d3fcc
 }
 
 // Healthcheck is the standard implementation of a Healthcheck and
