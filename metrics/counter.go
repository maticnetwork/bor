--- conflicted
+++ resolved
@@ -10,56 +10,18 @@
 	if r == nil {
 		r = DefaultRegistry
 	}
-<<<<<<< HEAD
-
-	return r.GetOrRegister(name, NewCounter).(Counter)
-}
-
-// GetOrRegisterCounterForced returns an existing Counter or constructs and registers a
-// new Counter no matter the global switch is enabled or not.
-// Be sure to unregister the counter from the registry once it is of no use to
-// allow for garbage collection.
-func GetOrRegisterCounterForced(name string, r Registry) Counter {
-	if nil == r {
-		r = DefaultRegistry
-	}
-
-	return r.GetOrRegister(name, NewCounterForced).(Counter)
-=======
 	return r.GetOrRegister(name, NewCounter).(*Counter)
 }
 
 // NewCounter constructs a new Counter.
 func NewCounter() *Counter {
 	return new(Counter)
->>>>>>> 827d3fcc
 }
 
 // NewRegisteredCounter constructs and registers a new Counter.
 func NewRegisteredCounter(name string, r Registry) *Counter {
 	c := NewCounter()
-<<<<<<< HEAD
-
-	if nil == r {
-		r = DefaultRegistry
-	}
-
-	r.Register(name, c)
-
-	return c
-}
-
-// NewRegisteredCounterForced constructs and registers a new StandardCounter
-// and launches a goroutine no matter the global switch is enabled or not.
-// Be sure to unregister the counter from the registry once it is of no use to
-// allow for garbage collection.
-func NewRegisteredCounterForced(name string, r Registry) Counter {
-	c := NewCounterForced()
-
-	if nil == r {
-=======
 	if r == nil {
->>>>>>> 827d3fcc
 		r = DefaultRegistry
 	}
 
