package metrics

import (
	"math"
	"sync/atomic"
)

// GetOrRegisterGaugeFloat64 returns an existing GaugeFloat64 or constructs and registers a
// new GaugeFloat64.
func GetOrRegisterGaugeFloat64(name string, r Registry) *GaugeFloat64 {
	if nil == r {
		r = DefaultRegistry
	}
<<<<<<< HEAD

	return r.GetOrRegister(name, NewGaugeFloat64()).(GaugeFloat64)
}

// NewGaugeFloat64 constructs a new StandardGaugeFloat64.
func NewGaugeFloat64() GaugeFloat64 {
	if !Enabled {
		return NilGaugeFloat64{}
	}

	return &StandardGaugeFloat64{}
=======
	return r.GetOrRegister(name, NewGaugeFloat64()).(*GaugeFloat64)
}

// GaugeFloat64Snapshot is a read-only copy of a GaugeFloat64.
type GaugeFloat64Snapshot float64

// Value returns the value at the time the snapshot was taken.
func (g GaugeFloat64Snapshot) Value() float64 { return float64(g) }

// NewGaugeFloat64 constructs a new GaugeFloat64.
func NewGaugeFloat64() *GaugeFloat64 {
	return new(GaugeFloat64)
>>>>>>> 827d3fcc
}

// NewRegisteredGaugeFloat64 constructs and registers a new GaugeFloat64.
func NewRegisteredGaugeFloat64(name string, r Registry) *GaugeFloat64 {
	c := NewGaugeFloat64()

	if nil == r {
		r = DefaultRegistry
	}

	r.Register(name, c)

	return c
}

// GaugeFloat64 hold a float64 value that can be set arbitrarily.
type GaugeFloat64 atomic.Uint64

// Snapshot returns a read-only copy of the gauge.
func (g *GaugeFloat64) Snapshot() GaugeFloat64Snapshot {
	v := math.Float64frombits((*atomic.Uint64)(g).Load())
	return GaugeFloat64Snapshot(v)
}

// Update updates the gauge's value.
func (g *GaugeFloat64) Update(v float64) {
	(*atomic.Uint64)(g).Store(math.Float64bits(v))
}<|MERGE_RESOLUTION|>--- conflicted
+++ resolved
@@ -11,19 +11,6 @@
 	if nil == r {
 		r = DefaultRegistry
 	}
-<<<<<<< HEAD
-
-	return r.GetOrRegister(name, NewGaugeFloat64()).(GaugeFloat64)
-}
-
-// NewGaugeFloat64 constructs a new StandardGaugeFloat64.
-func NewGaugeFloat64() GaugeFloat64 {
-	if !Enabled {
-		return NilGaugeFloat64{}
-	}
-
-	return &StandardGaugeFloat64{}
-=======
 	return r.GetOrRegister(name, NewGaugeFloat64()).(*GaugeFloat64)
 }
 
@@ -36,7 +23,6 @@
 // NewGaugeFloat64 constructs a new GaugeFloat64.
 func NewGaugeFloat64() *GaugeFloat64 {
 	return new(GaugeFloat64)
->>>>>>> 827d3fcc
 }
 
 // NewRegisteredGaugeFloat64 constructs and registers a new GaugeFloat64.
