// Copyright 2023 The go-ethereum Authors
// This file is part of the go-ethereum library.
//
// The go-ethereum library is free software: you can redistribute it and/or modify
// it under the terms of the GNU Lesser General Public License as published by
// the Free Software Foundation, either version 3 of the License, or
// (at your option) any later version.
//
// The go-ethereum library is distributed in the hope that it will be useful,
// but WITHOUT ANY WARRANTY; without even the implied warranty of
// MERCHANTABILITY or FITNESS FOR A PARTICULAR PURPOSE. See the
// GNU Lesser General Public License for more details.
//
// You should have received a copy of the GNU Lesser General Public License
// along with the go-ethereum library. If not, see <http://www.gnu.org/licenses/>.

// Package pebble implements the key-value database layer based on pebble.
package pebble

import (
	"bytes"
	"fmt"
	"runtime"
	"sync"
	"sync/atomic"
	"time"

	"github.com/cockroachdb/pebble"
	"github.com/cockroachdb/pebble/bloom"

	"github.com/ethereum/go-ethereum/common"
	"github.com/ethereum/go-ethereum/ethdb"
	"github.com/ethereum/go-ethereum/log"
	"github.com/ethereum/go-ethereum/metrics"
)

const (
	// minCache is the minimum amount of memory in megabytes to allocate to pebble
	// read and write caching, split half and half.
	minCache = 16

	// minHandles is the minimum number of files handles to allocate to the open
	// database files.
	minHandles = 16

	// metricsGatheringInterval specifies the interval to retrieve pebble database
	// compaction, io and pause stats to report to the user.
	metricsGatheringInterval = 3 * time.Second

	// degradationWarnInterval specifies how often warning should be printed if the
	// leveldb database cannot keep up with requested writes.
	degradationWarnInterval = time.Minute
)

// Database is a persistent key-value store based on the pebble storage engine.
// Apart from basic data storage functionality it also supports batch writes and
// iterating over the keyspace in binary-alphabetical order.
type Database struct {
	fn string     // filename for reporting
	db *pebble.DB // Underlying pebble storage engine

	compTimeMeter       metrics.Meter // Meter for measuring the total time spent in database compaction
	compReadMeter       metrics.Meter // Meter for measuring the data read during compaction
	compWriteMeter      metrics.Meter // Meter for measuring the data written during compaction
	writeDelayNMeter    metrics.Meter // Meter for measuring the write delay number due to database compaction
	writeDelayMeter     metrics.Meter // Meter for measuring the write delay duration due to database compaction
	diskSizeGauge       metrics.Gauge // Gauge for tracking the size of all the levels in the database
	diskReadMeter       metrics.Meter // Meter for measuring the effective amount of data read
	diskWriteMeter      metrics.Meter // Meter for measuring the effective amount of data written
	memCompGauge        metrics.Gauge // Gauge for tracking the number of memory compaction
	level0CompGauge     metrics.Gauge // Gauge for tracking the number of table compaction in level0
	nonlevel0CompGauge  metrics.Gauge // Gauge for tracking the number of table compaction in non0 level
	seekCompGauge       metrics.Gauge // Gauge for tracking the number of table compaction caused by read opt
	manualMemAllocGauge metrics.Gauge // Gauge for tracking amount of non-managed memory currently allocated

	levelsGauge []metrics.Gauge // Gauge for tracking the number of tables in levels

	quitLock sync.RWMutex    // Mutex protecting the quit channel and the closed flag
	quitChan chan chan error // Quit channel to stop the metrics collection before closing the database
	closed   bool            // keep track of whether we're Closed

	log log.Logger // Contextual logger tracking the database path

	activeComp    int           // Current number of active compactions
	compStartTime time.Time     // The start time of the earliest currently-active compaction
	compTime      atomic.Int64  // Total time spent in compaction in ns
	level0Comp    atomic.Uint32 // Total number of level-zero compactions
	nonLevel0Comp atomic.Uint32 // Total number of non level-zero compactions

	writeStalled        atomic.Bool  // Flag whether the write is stalled
	writeDelayStartTime time.Time    // The start time of the latest write stall
	writeDelayCount     atomic.Int64 // Total number of write stall counts
	writeDelayTime      atomic.Int64 // Total time spent in write stalls

	writeOptions *pebble.WriteOptions
}

func (d *Database) onCompactionBegin(info pebble.CompactionInfo) {
	if d.activeComp == 0 {
		d.compStartTime = time.Now()
	}

	l0 := info.Input[0]

	if l0.Level == 0 {
		d.level0Comp.Add(1)
	} else {
		d.nonLevel0Comp.Add(1)
	}

	d.activeComp++
}

func (d *Database) onCompactionEnd(info pebble.CompactionInfo) {
	if d.activeComp == 1 {
		d.compTime.Add(int64(time.Since(d.compStartTime)))
	} else if d.activeComp == 0 {
		panic("should not happen")
	}

	d.activeComp--
}

func (d *Database) onWriteStallBegin(b pebble.WriteStallBeginInfo) {
	d.writeDelayStartTime = time.Now()
	d.writeDelayCount.Add(1)
	d.writeStalled.Store(true)
}

func (d *Database) onWriteStallEnd() {
	d.writeDelayTime.Add(int64(time.Since(d.writeDelayStartTime)))
	d.writeStalled.Store(false)
}

// panicLogger is just a noop logger to disable Pebble's internal logger.
//
// TODO(karalabe): Remove when Pebble sets this as the default.
type panicLogger struct{}

func (l panicLogger) Infof(format string, args ...interface{}) {
}

func (l panicLogger) Errorf(format string, args ...interface{}) {
}

func (l panicLogger) Fatalf(format string, args ...interface{}) {
	panic(fmt.Errorf("fatal: "+format, args...))
}

// New returns a wrapped pebble DB object. The namespace is the prefix that the
// metrics reporting should use for surfacing internal stats.
func New(file string, cache int, handles int, namespace string, readonly bool, ephemeral bool) (*Database, error) {
	// Ensure we have some minimal caching and file guarantees
	if cache < minCache {
		cache = minCache
	}

	if handles < minHandles {
		handles = minHandles
	}

	logger := log.New("database", file)
	logger.Info("Allocated cache and file handles", "cache", common.StorageSize(cache*1024*1024), "handles", handles)

	// The max memtable size is limited by the uint32 offsets stored in
	// internal/arenaskl.node, DeferredBatchOp, and flushableBatchEntry.
	//
	// - MaxUint32 on 64-bit platforms;
	// - MaxInt on 32-bit platforms.
	//
	// It is used when slices are limited to Uint32 on 64-bit platforms (the
	// length limit for slices is naturally MaxInt on 32-bit platforms).
	//
	// Taken from https://github.com/cockroachdb/pebble/blob/master/internal/constants/constants.go
	maxMemTableSize := (1<<31)<<(^uint(0)>>63) - 1

	// Two memory tables is configured which is identical to leveldb,
	// including a frozen memory table and another live one.
	memTableLimit := 2
	memTableSize := cache * 1024 * 1024 / 2 / memTableLimit

	// The memory table size is currently capped at maxMemTableSize-1 due to a
	// known bug in the pebble where maxMemTableSize is not recognized as a
	// valid size.
	//
	// TODO use the maxMemTableSize as the maximum table size once the issue
	// in pebble is fixed.
	if memTableSize >= maxMemTableSize {
		memTableSize = maxMemTableSize - 1
	}

	db := &Database{
		fn:           file,
		log:          logger,
		quitChan:     make(chan chan error),
		writeOptions: &pebble.WriteOptions{Sync: !ephemeral},
	}
	opt := &pebble.Options{
		// Pebble has a single combined cache area and the write
		// buffers are taken from this too. Assign all available
		// memory allowance for cache.
		Cache:        pebble.NewCache(int64(cache * 1024 * 1024)),
		MaxOpenFiles: handles,

		// The size of memory table(as well as the write buffer).
		// Note, there may have more than two memory tables in the system.
		MemTableSize: uint64(memTableSize),

		// MemTableStopWritesThreshold places a hard limit on the size
		// of the existent MemTables(including the frozen one).
		// Note, this must be the number of tables not the size of all memtables
		// according to https://github.com/cockroachdb/pebble/blob/master/options.go#L738-L742
		// and to https://github.com/cockroachdb/pebble/blob/master/db.go#L1892-L1903.
		MemTableStopWritesThreshold: memTableLimit,

		// The default compaction concurrency(1 thread),
		// Here use all available CPUs for faster compaction.
		MaxConcurrentCompactions: runtime.NumCPU,

		// Per-level options. Options for at least one level must be specified. The
		// options for the last level are used for all subsequent levels.
		Levels: []pebble.LevelOptions{
			{TargetFileSize: 2 * 1024 * 1024, FilterPolicy: bloom.FilterPolicy(10)},
			{TargetFileSize: 2 * 1024 * 1024, FilterPolicy: bloom.FilterPolicy(10)},
			{TargetFileSize: 2 * 1024 * 1024, FilterPolicy: bloom.FilterPolicy(10)},
			{TargetFileSize: 2 * 1024 * 1024, FilterPolicy: bloom.FilterPolicy(10)},
			{TargetFileSize: 2 * 1024 * 1024, FilterPolicy: bloom.FilterPolicy(10)},
			{TargetFileSize: 2 * 1024 * 1024, FilterPolicy: bloom.FilterPolicy(10)},
			{TargetFileSize: 2 * 1024 * 1024, FilterPolicy: bloom.FilterPolicy(10)},
		},
		ReadOnly: readonly,
		EventListener: &pebble.EventListener{
			CompactionBegin: db.onCompactionBegin,
			CompactionEnd:   db.onCompactionEnd,
			WriteStallBegin: db.onWriteStallBegin,
			WriteStallEnd:   db.onWriteStallEnd,
		},
		Logger: panicLogger{}, // TODO(karalabe): Delete when this is upstreamed in Pebble
	}
	// Disable seek compaction explicitly. Check https://github.com/ethereum/go-ethereum/pull/20130
	// for more details.
	opt.Experimental.ReadSamplingMultiplier = -1

	// Open the db and recover any potential corruptions
	innerDB, err := pebble.Open(file, opt)
	if err != nil {
		return nil, err
	}

	db.db = innerDB

	db.compTimeMeter = metrics.GetOrRegisterMeter(namespace+"compact/time", nil)
	db.compReadMeter = metrics.GetOrRegisterMeter(namespace+"compact/input", nil)
	db.compWriteMeter = metrics.GetOrRegisterMeter(namespace+"compact/output", nil)
	db.diskSizeGauge = metrics.GetOrRegisterGauge(namespace+"disk/size", nil)
	db.diskReadMeter = metrics.GetOrRegisterMeter(namespace+"disk/read", nil)
	db.diskWriteMeter = metrics.GetOrRegisterMeter(namespace+"disk/write", nil)
	db.writeDelayMeter = metrics.GetOrRegisterMeter(namespace+"compact/writedelay/duration", nil)
	db.writeDelayNMeter = metrics.GetOrRegisterMeter(namespace+"compact/writedelay/counter", nil)
	db.memCompGauge = metrics.GetOrRegisterGauge(namespace+"compact/memory", nil)
	db.level0CompGauge = metrics.GetOrRegisterGauge(namespace+"compact/level0", nil)
	db.nonlevel0CompGauge = metrics.GetOrRegisterGauge(namespace+"compact/nonlevel0", nil)
	db.seekCompGauge = metrics.GetOrRegisterGauge(namespace+"compact/seek", nil)
	db.manualMemAllocGauge = metrics.GetOrRegisterGauge(namespace+"memory/manualalloc", nil)

	// Start up the metrics gathering and return
	go db.meter(metricsGatheringInterval, namespace)
	return db, nil
}

// Close stops the metrics collection, flushes any pending data to disk and closes
// all io accesses to the underlying key-value store.
func (d *Database) Close() error {
	d.quitLock.Lock()
	defer d.quitLock.Unlock()
	// Allow double closing, simplifies things
	if d.closed {
		return nil
	}
	d.closed = true
	if d.quitChan != nil {
		errc := make(chan error)
		d.quitChan <- errc

		if err := <-errc; err != nil {
			d.log.Error("Metrics collection failed", "err", err)
		}

		d.quitChan = nil
	}

	return d.db.Close()
}

// Has retrieves if a key is present in the key-value store.
func (d *Database) Has(key []byte) (bool, error) {
	d.quitLock.RLock()
	defer d.quitLock.RUnlock()
	if d.closed {
		return false, pebble.ErrClosed
	}
	_, closer, err := d.db.Get(key)
	if err == pebble.ErrNotFound {
		return false, nil
	} else if err != nil {
		return false, err
	}
<<<<<<< HEAD

	closer.Close()

=======
	if err = closer.Close(); err != nil {
		return false, err
	}
>>>>>>> 1015a42d
	return true, nil
}

// Get retrieves the given key if it's present in the key-value store.
func (d *Database) Get(key []byte) ([]byte, error) {
	d.quitLock.RLock()
	defer d.quitLock.RUnlock()
	if d.closed {
		return nil, pebble.ErrClosed
	}
	dat, closer, err := d.db.Get(key)
	if err != nil {
		return nil, err
	}

	ret := make([]byte, len(dat))
	copy(ret, dat)
<<<<<<< HEAD
	closer.Close()

=======
	if err = closer.Close(); err != nil {
		return nil, err
	}
>>>>>>> 1015a42d
	return ret, nil
}

// Put inserts the given value into the key-value store.
func (d *Database) Put(key []byte, value []byte) error {
	d.quitLock.RLock()
	defer d.quitLock.RUnlock()
	if d.closed {
		return pebble.ErrClosed
	}
	return d.db.Set(key, value, d.writeOptions)
}

// Delete removes the key from the key-value store.
func (d *Database) Delete(key []byte) error {
	d.quitLock.RLock()
	defer d.quitLock.RUnlock()
	if d.closed {
		return pebble.ErrClosed
	}
	return d.db.Delete(key, nil)
}

// NewBatch creates a write-only key-value store that buffers changes to its host
// database until a final write is called.
func (d *Database) NewBatch() ethdb.Batch {
	return &batch{
		b:  d.db.NewBatch(),
		db: d,
	}
}

// NewBatchWithSize creates a write-only database batch with pre-allocated buffer.
func (d *Database) NewBatchWithSize(size int) ethdb.Batch {
	return &batch{
		b:  d.db.NewBatchWithSize(size),
		db: d,
	}
}

// upperBound returns the upper bound for the given prefix
func upperBound(prefix []byte) (limit []byte) {
	for i := len(prefix) - 1; i >= 0; i-- {
		c := prefix[i]
		if c == 0xff {
			continue
		}

		limit = make([]byte, i+1)
		copy(limit, prefix)
		limit[i] = c + 1

		break
	}

	return limit
}

// Stat returns the internal metrics of Pebble in a text format. It's a developer
// method to read everything there is to read, independent of Pebble version.
func (d *Database) Stat() (string, error) {
	return d.db.Metrics().String(), nil
}

// Compact flattens the underlying data store for the given key range. In essence,
// deleted and overwritten versions are discarded, and the data is rearranged to
// reduce the cost of operations needed to access them.
//
// A nil start is treated as a key before all keys in the data store; a nil limit
// is treated as a key after all keys in the data store. If both is nil then it
// will compact entire data store.
func (d *Database) Compact(start []byte, limit []byte) error {
	// There is no special flag to represent the end of key range
	// in pebble(nil in leveldb). Use an ugly hack to construct a
	// large key to represent it.
	// Note any prefixed database entry will be smaller than this
	// flag, as for trie nodes we need the 32 byte 0xff because
	// there might be a shared prefix starting with a number of
	// 0xff-s, so 32 ensures than only a hash collision could touch it.
	// https://github.com/cockroachdb/pebble/issues/2359#issuecomment-1443995833
	if limit == nil {
		limit = bytes.Repeat([]byte{0xff}, 32)
	}

	return d.db.Compact(start, limit, true) // Parallelization is preferred
}

// Path returns the path to the database directory.
func (d *Database) Path() string {
	return d.fn
}

// meter periodically retrieves internal pebble counters and reports them to
// the metrics subsystem.
func (d *Database) meter(refresh time.Duration, namespace string) {
	var errc chan error

	timer := time.NewTimer(refresh)

	defer timer.Stop()

	// Create storage and warning log tracer for write delay.
	var (
		compTimes  [2]int64
		compWrites [2]int64
		compReads  [2]int64

		nWrites [2]int64

		writeDelayTimes      [2]int64
		writeDelayCounts     [2]int64
		lastWriteStallReport time.Time
	)

	// Iterate ad infinitum and collect the stats
	for i := 1; errc == nil; i++ {
		var (
			compWrite int64
			compRead  int64
			nWrite    int64

			stats              = d.db.Metrics()
			compTime           = d.compTime.Load()
			writeDelayCount    = d.writeDelayCount.Load()
			writeDelayTime     = d.writeDelayTime.Load()
			nonLevel0CompCount = int64(d.nonLevel0Comp.Load())
			level0CompCount    = int64(d.level0Comp.Load())
		)

		writeDelayTimes[i%2] = writeDelayTime
		writeDelayCounts[i%2] = writeDelayCount
		compTimes[i%2] = compTime

		for _, levelMetrics := range stats.Levels {
			nWrite += int64(levelMetrics.BytesCompacted)
			nWrite += int64(levelMetrics.BytesFlushed)
			compWrite += int64(levelMetrics.BytesCompacted)
			compRead += int64(levelMetrics.BytesRead)
		}

		nWrite += int64(stats.WAL.BytesWritten)

		compWrites[i%2] = compWrite
		compReads[i%2] = compRead
		nWrites[i%2] = nWrite

		if d.writeDelayNMeter != nil {
			d.writeDelayNMeter.Mark(writeDelayCounts[i%2] - writeDelayCounts[(i-1)%2])
		}

		if d.writeDelayMeter != nil {
			d.writeDelayMeter.Mark(writeDelayTimes[i%2] - writeDelayTimes[(i-1)%2])
		}
		// Print a warning log if writing has been stalled for a while. The log will
		// be printed per minute to avoid overwhelming users.
		if d.writeStalled.Load() && writeDelayCounts[i%2] == writeDelayCounts[(i-1)%2] &&
			time.Now().After(lastWriteStallReport.Add(degradationWarnInterval)) {
			d.log.Warn("Database compacting, degraded performance")
			lastWriteStallReport = time.Now()
		}
		if d.compTimeMeter != nil {
			d.compTimeMeter.Mark(compTimes[i%2] - compTimes[(i-1)%2])
		}

		if d.compReadMeter != nil {
			d.compReadMeter.Mark(compReads[i%2] - compReads[(i-1)%2])
		}

		if d.compWriteMeter != nil {
			d.compWriteMeter.Mark(compWrites[i%2] - compWrites[(i-1)%2])
		}

		if d.diskSizeGauge != nil {
			d.diskSizeGauge.Update(int64(stats.DiskSpaceUsage()))
		}

		if d.diskReadMeter != nil {
			d.diskReadMeter.Mark(0) // pebble doesn't track non-compaction reads
		}

		if d.diskWriteMeter != nil {
			d.diskWriteMeter.Mark(nWrites[i%2] - nWrites[(i-1)%2])
		}
		// See https://github.com/cockroachdb/pebble/pull/1628#pullrequestreview-1026664054
		manuallyAllocated := stats.BlockCache.Size + int64(stats.MemTable.Size) + int64(stats.MemTable.ZombieSize)
		d.manualMemAllocGauge.Update(manuallyAllocated)
		d.memCompGauge.Update(stats.Flush.Count)
		d.nonlevel0CompGauge.Update(nonLevel0CompCount)
		d.level0CompGauge.Update(level0CompCount)
		d.seekCompGauge.Update(stats.Compact.ReadCount)

		for i, level := range stats.Levels {
			// Append metrics for additional layers
			if i >= len(d.levelsGauge) {
				d.levelsGauge = append(d.levelsGauge, metrics.GetOrRegisterGauge(namespace+fmt.Sprintf("tables/level%v", i), nil))
			}
			d.levelsGauge[i].Update(level.NumFiles)
		}

		// Sleep a bit, then repeat the stats collection
		select {
		case errc = <-d.quitChan:
			// Quit requesting, stop hammering the database
		case <-timer.C:
			// Timeout, gather a new set of stats
			timer.Reset(refresh)
		}
	}
	errc <- nil
}

// batch is a write-only batch that commits changes to its host database
// when Write is called. A batch cannot be used concurrently.
type batch struct {
	b    *pebble.Batch
	db   *Database
	size int
}

// Put inserts the given value into the batch for later committing.
func (b *batch) Put(key, value []byte) error {
<<<<<<< HEAD
	_ = b.b.Set(key, value, nil)
=======
	if err := b.b.Set(key, value, nil); err != nil {
		return err
	}
>>>>>>> 1015a42d
	b.size += len(key) + len(value)

	return nil
}

// Delete inserts the key removal into the batch for later committing.
func (b *batch) Delete(key []byte) error {
<<<<<<< HEAD
	_ = b.b.Delete(key, nil)
=======
	if err := b.b.Delete(key, nil); err != nil {
		return err
	}
>>>>>>> 1015a42d
	b.size += len(key)

	return nil
}

// ValueSize retrieves the amount of data queued up for writing.
func (b *batch) ValueSize() int {
	return b.size
}

// Write flushes any accumulated data to disk.
func (b *batch) Write() error {
	b.db.quitLock.RLock()
	defer b.db.quitLock.RUnlock()
	if b.db.closed {
		return pebble.ErrClosed
	}
	return b.b.Commit(b.db.writeOptions)
}

// Reset resets the batch for reuse.
func (b *batch) Reset() {
	b.b.Reset()
	b.size = 0
}

// Replay replays the batch contents.
func (b *batch) Replay(w ethdb.KeyValueWriter) error {
	reader := b.b.Reader()

	for {
		kind, k, v, ok, err := reader.Next()
<<<<<<< HEAD
		if err != nil {
			return err
		}
		if !ok {
			break
=======
		if !ok || err != nil {
			return err
>>>>>>> 1015a42d
		}
		// The (k,v) slices might be overwritten if the batch is reset/reused,
		// and the receiver should copy them if they are to be retained long-term.
		if kind == pebble.InternalKeyKindSet {
<<<<<<< HEAD
			_ = w.Put(k, v)
		} else if kind == pebble.InternalKeyKindDelete {
			_ = w.Delete(k)
=======
			if err = w.Put(k, v); err != nil {
				return err
			}
		} else if kind == pebble.InternalKeyKindDelete {
			if err = w.Delete(k); err != nil {
				return err
			}
>>>>>>> 1015a42d
		} else {
			return fmt.Errorf("unhandled operation, keytype: %v", kind)
		}
	}
<<<<<<< HEAD

	return nil
=======
>>>>>>> 1015a42d
}

// pebbleIterator is a wrapper of underlying iterator in storage engine.
// The purpose of this structure is to implement the missing APIs.
//
// The pebble iterator is not thread-safe.
type pebbleIterator struct {
	iter     *pebble.Iterator
	moved    bool
	released bool
}

// NewIterator creates a binary-alphabetical iterator over a subset
// of database content with a particular key prefix, starting at a particular
// initial key (or after, if it does not exist).
func (d *Database) NewIterator(prefix []byte, start []byte) ethdb.Iterator {
	iter, _ := d.db.NewIter(&pebble.IterOptions{
		LowerBound: append(prefix, start...),
		UpperBound: upperBound(prefix),
	})
	iter.First()
	return &pebbleIterator{iter: iter, moved: true, released: false}
}

// Next moves the iterator to the next key/value pair. It returns whether the
// iterator is exhausted.
func (iter *pebbleIterator) Next() bool {
	if iter.moved {
		iter.moved = false
		return iter.iter.Valid()
	}

	return iter.iter.Next()
}

// Error returns any accumulated error. Exhausting all the key/value pairs
// is not considered to be an error.
func (iter *pebbleIterator) Error() error {
	return iter.iter.Error()
}

// Key returns the key of the current key/value pair, or nil if done. The caller
// should not modify the contents of the returned slice, and its contents may
// change on the next call to Next.
func (iter *pebbleIterator) Key() []byte {
	return iter.iter.Key()
}

// Value returns the value of the current key/value pair, or nil if done. The
// caller should not modify the contents of the returned slice, and its contents
// may change on the next call to Next.
func (iter *pebbleIterator) Value() []byte {
	return iter.iter.Value()
}

// Release releases associated resources. Release should always succeed and can
// be called multiple times without causing error.
func (iter *pebbleIterator) Release() {
	if !iter.released {
		iter.iter.Close()
		iter.released = true
	}
}<|MERGE_RESOLUTION|>--- conflicted
+++ resolved
@@ -305,15 +305,9 @@
 	} else if err != nil {
 		return false, err
 	}
-<<<<<<< HEAD
-
-	closer.Close()
-
-=======
 	if err = closer.Close(); err != nil {
 		return false, err
 	}
->>>>>>> 1015a42d
 	return true, nil
 }
 
@@ -331,14 +325,9 @@
 
 	ret := make([]byte, len(dat))
 	copy(ret, dat)
-<<<<<<< HEAD
-	closer.Close()
-
-=======
 	if err = closer.Close(); err != nil {
 		return nil, err
 	}
->>>>>>> 1015a42d
 	return ret, nil
 }
 
@@ -560,13 +549,9 @@
 
 // Put inserts the given value into the batch for later committing.
 func (b *batch) Put(key, value []byte) error {
-<<<<<<< HEAD
-	_ = b.b.Set(key, value, nil)
-=======
 	if err := b.b.Set(key, value, nil); err != nil {
 		return err
 	}
->>>>>>> 1015a42d
 	b.size += len(key) + len(value)
 
 	return nil
@@ -574,13 +559,9 @@
 
 // Delete inserts the key removal into the batch for later committing.
 func (b *batch) Delete(key []byte) error {
-<<<<<<< HEAD
-	_ = b.b.Delete(key, nil)
-=======
 	if err := b.b.Delete(key, nil); err != nil {
 		return err
 	}
->>>>>>> 1015a42d
 	b.size += len(key)
 
 	return nil
@@ -613,25 +594,12 @@
 
 	for {
 		kind, k, v, ok, err := reader.Next()
-<<<<<<< HEAD
-		if err != nil {
-			return err
-		}
-		if !ok {
-			break
-=======
 		if !ok || err != nil {
 			return err
->>>>>>> 1015a42d
 		}
 		// The (k,v) slices might be overwritten if the batch is reset/reused,
 		// and the receiver should copy them if they are to be retained long-term.
 		if kind == pebble.InternalKeyKindSet {
-<<<<<<< HEAD
-			_ = w.Put(k, v)
-		} else if kind == pebble.InternalKeyKindDelete {
-			_ = w.Delete(k)
-=======
 			if err = w.Put(k, v); err != nil {
 				return err
 			}
@@ -639,16 +607,10 @@
 			if err = w.Delete(k); err != nil {
 				return err
 			}
->>>>>>> 1015a42d
 		} else {
 			return fmt.Errorf("unhandled operation, keytype: %v", kind)
 		}
 	}
-<<<<<<< HEAD
-
-	return nil
-=======
->>>>>>> 1015a42d
 }
 
 // pebbleIterator is a wrapper of underlying iterator in storage engine.
