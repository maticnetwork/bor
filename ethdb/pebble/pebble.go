--- conflicted
+++ resolved
@@ -485,18 +485,8 @@
 		compReads[i%2] = compRead
 		nWrites[i%2] = nWrite
 
-<<<<<<< HEAD
-		if d.writeDelayNMeter != nil {
-			d.writeDelayNMeter.Mark(writeDelayCounts[i%2] - writeDelayCounts[(i-1)%2])
-		}
-
-		if d.writeDelayMeter != nil {
-			d.writeDelayMeter.Mark(writeDelayTimes[i%2] - writeDelayTimes[(i-1)%2])
-		}
-=======
 		d.writeDelayNMeter.Mark(writeDelayCounts[i%2] - writeDelayCounts[(i-1)%2])
 		d.writeDelayMeter.Mark(writeDelayTimes[i%2] - writeDelayTimes[(i-1)%2])
->>>>>>> 827d3fcc
 		// Print a warning log if writing has been stalled for a while. The log will
 		// be printed per minute to avoid overwhelming users.
 		if d.writeStalled.Load() && writeDelayCounts[i%2] == writeDelayCounts[(i-1)%2] &&
@@ -504,31 +494,6 @@
 			d.log.Warn("Database compacting, degraded performance")
 			lastWriteStallReport = time.Now()
 		}
-<<<<<<< HEAD
-		if d.compTimeMeter != nil {
-			d.compTimeMeter.Mark(compTimes[i%2] - compTimes[(i-1)%2])
-		}
-
-		if d.compReadMeter != nil {
-			d.compReadMeter.Mark(compReads[i%2] - compReads[(i-1)%2])
-		}
-
-		if d.compWriteMeter != nil {
-			d.compWriteMeter.Mark(compWrites[i%2] - compWrites[(i-1)%2])
-		}
-
-		if d.diskSizeGauge != nil {
-			d.diskSizeGauge.Update(int64(stats.DiskSpaceUsage()))
-		}
-
-		if d.diskReadMeter != nil {
-			d.diskReadMeter.Mark(0) // pebble doesn't track non-compaction reads
-		}
-
-		if d.diskWriteMeter != nil {
-			d.diskWriteMeter.Mark(nWrites[i%2] - nWrites[(i-1)%2])
-		}
-=======
 		d.compTimeMeter.Mark(compTimes[i%2] - compTimes[(i-1)%2])
 		d.compReadMeter.Mark(compReads[i%2] - compReads[(i-1)%2])
 		d.compWriteMeter.Mark(compWrites[i%2] - compWrites[(i-1)%2])
@@ -536,7 +501,6 @@
 		d.diskReadMeter.Mark(0) // pebble doesn't track non-compaction reads
 		d.diskWriteMeter.Mark(nWrites[i%2] - nWrites[(i-1)%2])
 
->>>>>>> 827d3fcc
 		// See https://github.com/cockroachdb/pebble/pull/1628#pullrequestreview-1026664054
 		manuallyAllocated := stats.BlockCache.Size + int64(stats.MemTable.Size) + int64(stats.MemTable.ZombieSize)
 		d.manualMemAllocGauge.Update(manuallyAllocated)
