--- conflicted
+++ resolved
@@ -407,12 +407,7 @@
 		}
 
 		expectedFailure := strings.HasPrefix(fInfo.Name(), "expfail")
-<<<<<<< HEAD
-
-		data, err := os.ReadFile(path.Join("testdata", fInfo.Name()))
-=======
 		data, err := os.ReadFile(filepath.Join("testdata", fInfo.Name()))
->>>>>>> aadddf3a
 		if err != nil {
 			t.Errorf("Failed to read file %v: %v", fInfo.Name(), err)
 			continue
@@ -443,12 +438,7 @@
 // crashes or hangs.
 func TestFuzzerFiles(t *testing.T) {
 	t.Parallel()
-<<<<<<< HEAD
-	corpusdir := path.Join("testdata", "fuzzing")
-
-=======
 	corpusdir := filepath.Join("testdata", "fuzzing")
->>>>>>> aadddf3a
 	testfiles, err := os.ReadDir(corpusdir)
 	if err != nil {
 		t.Fatalf("failed reading files: %v", err)
