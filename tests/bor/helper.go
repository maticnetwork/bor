--- conflicted
+++ resolved
@@ -228,11 +228,7 @@
 	}
 
 	// Write state changes to db
-<<<<<<< HEAD
-	root, err := state.Commit(b.header.Number.Uint64(), chain.Config().IsEIP158(b.header.Number))
-=======
 	root, err := state.Commit(block.NumberU64(), chain.Config().IsEIP158(b.header.Number))
->>>>>>> 1065e21c
 	if err != nil {
 		panic(fmt.Sprintf("state write error: %v", err))
 	}
