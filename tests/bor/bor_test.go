//go:build integration
// +build integration

package bor

import (
	"context"
	"crypto/ecdsa"
	"encoding/hex"
	"fmt"
	"io"
	"math/big"
	"os"
	"sync"
	"testing"
	"time"

	"github.com/golang/mock/gomock"
	"github.com/stretchr/testify/assert"
	"github.com/stretchr/testify/require"
	"golang.org/x/crypto/sha3"

	"github.com/ethereum/go-ethereum/accounts"
	"github.com/ethereum/go-ethereum/common"
	"github.com/ethereum/go-ethereum/common/fdlimit"
	"github.com/ethereum/go-ethereum/consensus/bor"
	"github.com/ethereum/go-ethereum/consensus/bor/clerk"
	"github.com/ethereum/go-ethereum/consensus/bor/heimdall/checkpoint"
	"github.com/ethereum/go-ethereum/consensus/bor/valset"
	"github.com/ethereum/go-ethereum/consensus/ethash"
	"github.com/ethereum/go-ethereum/core"
	"github.com/ethereum/go-ethereum/core/rawdb"
	"github.com/ethereum/go-ethereum/core/types"
	"github.com/ethereum/go-ethereum/core/vm"
	"github.com/ethereum/go-ethereum/crypto"
	"github.com/ethereum/go-ethereum/eth"
	"github.com/ethereum/go-ethereum/log"
	"github.com/ethereum/go-ethereum/node"
	"github.com/ethereum/go-ethereum/p2p/enode"
	"github.com/ethereum/go-ethereum/params"
	"github.com/ethereum/go-ethereum/rlp"
	"github.com/ethereum/go-ethereum/tests/bor/mocks"
)

var (
	// addr1 = 0x71562b71999873DB5b286dF957af199Ec94617F7
	pkey1, _ = crypto.HexToECDSA("b71c71a67e1177ad4e901695e1b4b9ee17ae16c6668d313eac2f96dbcda3f291")
	// addr2 = 0x9fB29AAc15b9A4B7F17c3385939b007540f4d791
	pkey2, _ = crypto.HexToECDSA("9b28f36fbd67381120752d6172ecdcf10e06ab2d9a1367aac00cdcd6ac7855d3")
)

func TestValidatorWentOffline(t *testing.T) {

	log.Root().SetHandler(log.LvlFilterHandler(log.LvlInfo, log.StreamHandler(os.Stderr, log.TerminalFormat(true))))
	fdlimit.Raise(2048)

	// Generate a batch of accounts to seal and fund with
	faucets := make([]*ecdsa.PrivateKey, 128)
	for i := 0; i < len(faucets); i++ {
		faucets[i], _ = crypto.GenerateKey()
	}

	// Create an Ethash network based off of the Ropsten config
	// Generate a batch of accounts to seal and fund with
	genesis := InitGenesis(t, faucets, "./testdata/genesis_2val.json", 8)

	var (
		stacks []*node.Node
		nodes  []*eth.Ethereum
		enodes []*enode.Node
	)
	for i := 0; i < 2; i++ {
		// Start the node and wait until it's up
		stack, ethBackend, err := InitMiner(genesis, keys[i], true)
		if err != nil {
			panic(err)
		}
		defer stack.Close()

		for stack.Server().NodeInfo().Ports.Listener == 0 {
			time.Sleep(250 * time.Millisecond)
		}
		// Connect the node to all the previous ones
		for _, n := range enodes {
			stack.Server().AddPeer(n)
		}
		// Start tracking the node and its enode
		stacks = append(stacks, stack)
		nodes = append(nodes, ethBackend)
		enodes = append(enodes, stack.Server().Self())
	}

	// Iterate over all the nodes and start mining
	time.Sleep(3 * time.Second)
	for _, node := range nodes {
		if err := node.StartMining(1); err != nil {
			panic(err)
		}
	}

	for {

		// for block 1 to 8, the primary validator is node0
		// for block 9 to 16, the primary validator is node1
		// for block 17 to 24, the primary validator is node0
		// for block 25 to 32, the primary validator is node1
		blockHeaderVal0 := nodes[0].BlockChain().CurrentHeader()

		// we remove peer connection between node0 and node1
		if blockHeaderVal0.Number.Uint64() == 9 {
			stacks[0].Server().RemovePeer(enodes[1])
		}

		// here, node1 is the primary validator, node0 will sign out-of-turn

		// we add peer connection between node1 and node0
		if blockHeaderVal0.Number.Uint64() == 14 {
			stacks[0].Server().AddPeer(enodes[1])
		}

		// reorg happens here, node1 has higher difficulty, it will replace blocks by node0

		if blockHeaderVal0.Number.Uint64() == 30 {

			break
		}

	}

	// check block 10 miner ; expected author is node1 signer
	blockHeaderVal0 := nodes[0].BlockChain().GetHeaderByNumber(10)
	blockHeaderVal1 := nodes[1].BlockChain().GetHeaderByNumber(10)
	authorVal0, err := nodes[0].Engine().Author(blockHeaderVal0)
	if err != nil {
		log.Error("Error in getting author", "err", err)
	}
	authorVal1, err := nodes[1].Engine().Author(blockHeaderVal1)
	if err != nil {
		log.Error("Error in getting author", "err", err)
	}

	// check both nodes have the same block 10
	assert.Equal(t, authorVal0, authorVal1)

	// check node0 has block mined by node1
	assert.Equal(t, authorVal0, nodes[1].AccountManager().Accounts()[0])

	// check node1 has block mined by node1
	assert.Equal(t, authorVal1, nodes[1].AccountManager().Accounts()[0])

	// check block 11 miner ; expected author is node1 signer
	blockHeaderVal0 = nodes[0].BlockChain().GetHeaderByNumber(11)
	blockHeaderVal1 = nodes[1].BlockChain().GetHeaderByNumber(11)
	authorVal0, err = nodes[0].Engine().Author(blockHeaderVal0)
	if err != nil {
		log.Error("Error in getting author", "err", err)
	}
	authorVal1, err = nodes[1].Engine().Author(blockHeaderVal1)
	if err != nil {
		log.Error("Error in getting author", "err", err)
	}

	// check both nodes have the same block 11
	assert.Equal(t, authorVal0, authorVal1)

	// check node0 has block mined by node1
	assert.Equal(t, authorVal0, nodes[1].AccountManager().Accounts()[0])

	// check node1 has block mined by node1
	assert.Equal(t, authorVal1, nodes[1].AccountManager().Accounts()[0])

	// check block 12 miner ; expected author is node1 signer
	blockHeaderVal0 = nodes[0].BlockChain().GetHeaderByNumber(12)
	blockHeaderVal1 = nodes[1].BlockChain().GetHeaderByNumber(12)
	authorVal0, err = nodes[0].Engine().Author(blockHeaderVal0)
	if err != nil {
		log.Error("Error in getting author", "err", err)
	}
	authorVal1, err = nodes[1].Engine().Author(blockHeaderVal1)
	if err != nil {
		log.Error("Error in getting author", "err", err)
	}

	// check both nodes have the same block 12
	assert.Equal(t, authorVal0, authorVal1)

	// check node0 has block mined by node1
	assert.Equal(t, authorVal0, nodes[1].AccountManager().Accounts()[0])

	// check node1 has block mined by node1
	assert.Equal(t, authorVal1, nodes[1].AccountManager().Accounts()[0])

	// check block 17 miner ; expected author is node0 signer
	blockHeaderVal0 = nodes[0].BlockChain().GetHeaderByNumber(17)
	blockHeaderVal1 = nodes[1].BlockChain().GetHeaderByNumber(17)
	authorVal0, err = nodes[0].Engine().Author(blockHeaderVal0)
	if err != nil {
		log.Error("Error in getting author", "err", err)
	}
	authorVal1, err = nodes[1].Engine().Author(blockHeaderVal1)
	if err != nil {
		log.Error("Error in getting author", "err", err)
	}

	// check both nodes have the same block 17
	assert.Equal(t, authorVal0, authorVal1)

	// check node0 has block mined by node1
	assert.Equal(t, authorVal0, nodes[0].AccountManager().Accounts()[0])

	// check node1 has block mined by node1
	assert.Equal(t, authorVal1, nodes[0].AccountManager().Accounts()[0])
}

func TestForkWithBlockTime(t *testing.T) {

	cases := []struct {
		name          string
		sprint        map[string]uint64
		blockTime     map[string]uint64
		change        uint64
		producerDelay map[string]uint64
		forkExpected  bool
	}{
		{
			name: "No fork after 2 sprints with producer delay = max block time",
			sprint: map[string]uint64{
				"0": 128,
			},
			blockTime: map[string]uint64{
				"0":   5,
				"128": 2,
				"256": 8,
			},
			change: 2,
			producerDelay: map[string]uint64{
				"0": 8,
			},
			forkExpected: false,
		},
		{
			name: "No Fork after 1 sprint producer delay = max block time",
			sprint: map[string]uint64{
				"0": 64,
			},
			blockTime: map[string]uint64{
				"0":  5,
				"64": 2,
			},
			change: 1,
			producerDelay: map[string]uint64{
				"0": 5,
			},
			forkExpected: false,
		},
		{
			name: "Fork after 4 sprints with producer delay < max block time",
			sprint: map[string]uint64{
				"0": 16,
			},
			blockTime: map[string]uint64{
				"0":  2,
				"64": 5,
			},
			change: 4,
			producerDelay: map[string]uint64{
				"0": 4,
			},
			forkExpected: true,
		},
	}

	// Create an Ethash network based off of the Ropsten config
	// Generate a batch of accounts to seal and fund with
	faucets := make([]*ecdsa.PrivateKey, 128)
	for i := 0; i < len(faucets); i++ {
		faucets[i], _ = crypto.GenerateKey()
	}
	genesis := InitGenesis(t, faucets, "./testdata/genesis_2val.json", 8)

	for _, test := range cases {
		t.Run(test.name, func(t *testing.T) {

			genesis.Config.Bor.Sprint = test.sprint
			genesis.Config.Bor.Period = test.blockTime
			genesis.Config.Bor.BackupMultiplier = test.blockTime
			genesis.Config.Bor.ProducerDelay = test.producerDelay

			stacks, nodes, _ := setupMiner(t, 2, genesis)

			defer func() {
				for _, stack := range stacks {
					stack.Close()
				}
			}()

			// Iterate over all the nodes and start mining
			for _, node := range nodes {
				if err := node.StartMining(1); err != nil {
					t.Fatal("Error occured while starting miner", "node", node, "error", err)
				}
			}
			var wg sync.WaitGroup
			blockHeaders := make([]*types.Header, 2)
			ticker := time.NewTicker(time.Duration(test.blockTime["0"]) * time.Second)
			defer ticker.Stop()

			for i := 0; i < 2; i++ {
				wg.Add(1)

				go func(i int) {
					defer wg.Done()

					for range ticker.C {
						blockHeaders[i] = nodes[i].BlockChain().GetHeaderByNumber(test.sprint["0"]*test.change + 10)
						if blockHeaders[i] != nil {
							break
						}
					}

				}(i)
			}

			wg.Wait()

			// Before the end of sprint
			blockHeaderVal0 := nodes[0].BlockChain().GetHeaderByNumber(test.sprint["0"] - 1)
			blockHeaderVal1 := nodes[1].BlockChain().GetHeaderByNumber(test.sprint["0"] - 1)
			assert.Equal(t, blockHeaderVal0.Hash(), blockHeaderVal1.Hash())
			assert.Equal(t, blockHeaderVal0.Time, blockHeaderVal1.Time)

			author0, err := nodes[0].Engine().Author(blockHeaderVal0)
			if err != nil {
				t.Error("Error occured while fetching author", "err", err)
			}
			author1, err := nodes[1].Engine().Author(blockHeaderVal1)
			if err != nil {
				t.Error("Error occured while fetching author", "err", err)
			}
			assert.Equal(t, author0, author1)

			// After the end of sprint
			author2, err := nodes[0].Engine().Author(blockHeaders[0])
			if err != nil {
				t.Error("Error occured while fetching author", "err", err)
			}
			author3, err := nodes[1].Engine().Author(blockHeaders[1])
			if err != nil {
				t.Error("Error occured while fetching author", "err", err)
			}

			if test.forkExpected {
				assert.NotEqual(t, blockHeaders[0].Hash(), blockHeaders[1].Hash())
				assert.NotEqual(t, blockHeaders[0].Time, blockHeaders[1].Time)
				assert.NotEqual(t, author2, author3)
			} else {
				assert.Equal(t, blockHeaders[0].Hash(), blockHeaders[1].Hash())
				assert.Equal(t, blockHeaders[0].Time, blockHeaders[1].Time)
				assert.Equal(t, author2, author3)
			}
		})

	}

}

func TestInsertingSpanSizeBlocks(t *testing.T) {
	init := buildEthereumInstance(t, rawdb.NewMemoryDatabase())
	chain := init.ethereum.BlockChain()
	engine := init.ethereum.Engine()
	_bor := engine.(*bor.Bor)

	defer _bor.Close()

	_, currentSpan := loadSpanFromFile(t)

	h, ctrl := getMockedHeimdallClient(t, currentSpan)
	defer ctrl.Finish()

	h.EXPECT().Close().AnyTimes()
	h.EXPECT().FetchCheckpoint(gomock.Any(), int64(-1)).Return(&checkpoint.Checkpoint{
		Proposer:   currentSpan.SelectedProducers[0].Address,
		StartBlock: big.NewInt(0),
		EndBlock:   big.NewInt(int64(spanSize)),
	}, nil).AnyTimes()

	_bor.SetHeimdallClient(h)

	db := init.ethereum.ChainDb()
	block := init.genesis.ToBlock(db)
	// to := int64(block.Header().Time)

	currentValidators := []*valset.Validator{valset.NewValidator(addr, 10)}

	spanner := getMockedSpanner(t, currentValidators)
	_bor.SetSpanner(spanner)

	// Insert sprintSize # of blocks so that span is fetched at the start of a new sprint
	for i := uint64(1); i <= spanSize; i++ {
		block = buildNextBlock(t, _bor, chain, block, nil, init.genesis.Config.Bor, nil, currentValidators)
		insertNewBlock(t, chain, block)
	}

	spanner = getMockedSpanner(t, currentSpan.ValidatorSet.Validators)
	_bor.SetSpanner(spanner)

	validators, err := _bor.GetCurrentValidators(context.Background(), block.Hash(), spanSize) // check validator set at the first block of new span
	if err != nil {
		t.Fatalf("%s", err)
	}

	require.Equal(t, 3, len(validators))
	for i, validator := range validators {
		require.Equal(t, validator.Address.Bytes(), currentSpan.SelectedProducers[i].Address.Bytes())
		require.Equal(t, validator.VotingPower, currentSpan.SelectedProducers[i].VotingPower)
	}
}

func TestFetchStateSyncEvents(t *testing.T) {
	init := buildEthereumInstance(t, rawdb.NewMemoryDatabase())
	chain := init.ethereum.BlockChain()
	engine := init.ethereum.Engine()
	_bor := engine.(*bor.Bor)

	defer _bor.Close()

	// A. Insert blocks for 0th sprint
	db := init.ethereum.ChainDb()
	block := init.genesis.ToBlock(db)

	// B.1 Mock /bor/span/1
	res, _ := loadSpanFromFile(t)

	currentValidators := []*valset.Validator{valset.NewValidator(addr, 10)}

	spanner := getMockedSpanner(t, currentValidators)
	_bor.SetSpanner(spanner)

	// Insert sprintSize # of blocks so that span is fetched at the start of a new sprint
	for i := uint64(1); i < sprintSize; i++ {
		if IsSpanEnd(i) {
			currentValidators = res.Result.ValidatorSet.Validators
		}

		block = buildNextBlock(t, _bor, chain, block, nil, init.genesis.Config.Bor, nil, currentValidators)
		insertNewBlock(t, chain, block)
	}

	// B. Before inserting 1st block of the next sprint, mock heimdall deps
	ctrl := gomock.NewController(t)
	defer ctrl.Finish()

	h := mocks.NewMockIHeimdallClient(ctrl)
	h.EXPECT().Close().AnyTimes()
	h.EXPECT().Span(gomock.Any(), uint64(1)).Return(&res.Result, nil).AnyTimes()

	// B.2 Mock State Sync events
	fromID := uint64(1)
	// at # sprintSize, events are fetched for [fromID, (block-sprint).Time)
	to := int64(chain.GetHeaderByNumber(0).Time)
	eventCount := 50

	sample := getSampleEventRecord(t)
	sample.Time = time.Unix(to-int64(eventCount+1), 0) // last event.Time will be just < to
	eventRecords := generateFakeStateSyncEvents(sample, eventCount)

	h.EXPECT().StateSyncEvents(gomock.Any(), fromID, to).Return(eventRecords, nil).AnyTimes()
	_bor.SetHeimdallClient(h)

	block = buildNextBlock(t, _bor, chain, block, nil, init.genesis.Config.Bor, nil, res.Result.ValidatorSet.Validators)

	// Validate the state sync transactions set by consensus
	validateStateSyncEvents(t, eventRecords, chain.GetStateSync())

	insertNewBlock(t, chain, block)
}

func validateStateSyncEvents(t *testing.T, expected []*clerk.EventRecordWithTime, got []*types.StateSyncData) {
	require.Equal(t, len(expected), len(got), "number of state sync events should be equal")

	for i := 0; i < len(expected); i++ {
		require.Equal(t, expected[i].ID, got[i].ID, fmt.Sprintf("state sync ids should be equal - index: %d, expected: %d, got: %d", i, expected[i].ID, got[i].ID))
	}
}

func TestFetchStateSyncEvents_2(t *testing.T) {
	init := buildEthereumInstance(t, rawdb.NewMemoryDatabase())
	chain := init.ethereum.BlockChain()
	engine := init.ethereum.Engine()
	_bor := engine.(*bor.Bor)

	defer _bor.Close()

	// Mock /bor/span/1
	res, _ := loadSpanFromFile(t)

	// add the block producer
	res.Result.ValidatorSet.Validators = append(res.Result.ValidatorSet.Validators, valset.NewValidator(addr, 4500))

	ctrl := gomock.NewController(t)
	defer ctrl.Finish()

	h := mocks.NewMockIHeimdallClient(ctrl)
	h.EXPECT().Close().AnyTimes()
	h.EXPECT().Span(gomock.Any(), uint64(1)).Return(&res.Result, nil).AnyTimes()

	// Mock State Sync events
	// at # sprintSize, events are fetched for [fromID, (block-sprint).Time)
	fromID := uint64(1)
	to := int64(chain.GetHeaderByNumber(0).Time)
	sample := getSampleEventRecord(t)

	// First query will be from [id=1, (block-sprint).Time]
	// Insert 5 events in this time range
	eventRecords := []*clerk.EventRecordWithTime{
		buildStateEvent(sample, 1, 3), // id = 1, time = 1
		buildStateEvent(sample, 2, 1), // id = 2, time = 3
		buildStateEvent(sample, 3, 2), // id = 3, time = 2
		// event with id 5 is missing
		buildStateEvent(sample, 4, 5), // id = 4, time = 5
		buildStateEvent(sample, 6, 4), // id = 6, time = 4
	}

	h.EXPECT().StateSyncEvents(gomock.Any(), fromID, to).Return(eventRecords, nil).AnyTimes()
	_bor.SetHeimdallClient(h)

	// Insert blocks for 0th sprint
	db := init.ethereum.ChainDb()
	block := init.genesis.ToBlock(db)

	var currentValidators []*valset.Validator

	for i := uint64(1); i <= sprintSize; i++ {
		if IsSpanEnd(i) {
			currentValidators = res.Result.ValidatorSet.Validators
		} else {
			currentValidators = []*valset.Validator{valset.NewValidator(addr, 10)}
		}

		spanner := getMockedSpanner(t, currentValidators)
		_bor.SetSpanner(spanner)

		block = buildNextBlock(t, _bor, chain, block, nil, init.genesis.Config.Bor, nil, currentValidators)
		insertNewBlock(t, chain, block)
	}

	lastStateID, _ := _bor.GenesisContractsClient.LastStateId(sprintSize)

	// state 6 was not written
	require.Equal(t, uint64(4), lastStateID.Uint64())

	//
	fromID = uint64(5)
	to = int64(chain.GetHeaderByNumber(sprintSize).Time)

	eventRecords = []*clerk.EventRecordWithTime{
		buildStateEvent(sample, 5, 7),
		buildStateEvent(sample, 6, 4),
	}
	h.EXPECT().StateSyncEvents(gomock.Any(), fromID, to).Return(eventRecords, nil).AnyTimes()

	for i := sprintSize + 1; i <= spanSize; i++ {
		if IsSpanEnd(i) {
			currentValidators = res.Result.ValidatorSet.Validators
		} else {
			currentValidators = []*valset.Validator{valset.NewValidator(addr, 10)}
		}

		spanner := getMockedSpanner(t, currentValidators)
		_bor.SetSpanner(spanner)

		block = buildNextBlock(t, _bor, chain, block, nil, init.genesis.Config.Bor, nil, res.Result.ValidatorSet.Validators)
		insertNewBlock(t, chain, block)
	}

	lastStateID, _ = _bor.GenesisContractsClient.LastStateId(spanSize)
	require.Equal(t, uint64(6), lastStateID.Uint64())
}

// Abs returns the absolute value of x.
func Abs(x int) int {
	if x < 0 {
		return -x
	}
	return x
}

func TestOutOfTurnSigning(t *testing.T) {
	log.Root().SetHandler(log.LvlFilterHandler(log.LvlInfo, log.StreamHandler(os.Stderr, log.TerminalFormat(true))))
	fdlimit.Raise(2048)

	// Generate a batch of accounts to seal and fund with
	faucets := make([]*ecdsa.PrivateKey, 128)
	for i := 0; i < len(faucets); i++ {
		faucets[i], _ = crypto.GenerateKey()
	}

<<<<<<< HEAD
	// Create an Ethash network based off of the Ropsten config
	// Generate a batch of accounts to seal and fund with
	genesis := InitGenesis(t, faucets, "./testdata/genesis_2val.json", 8)
=======
	spanner := getMockedSpanner(t, heimdallSpan.ValidatorSet.Validators)
	_bor.SetSpanner(spanner)
	_bor.SetHeimdallClient(h)
>>>>>>> 3f71e3b6

	var (
		stacks []*node.Node
		nodes  []*eth.Ethereum
		enodes []*enode.Node
	)
	for i := 0; i < 2; i++ {
		// Start the node and wait until it's up
		stack, ethBackend, err := InitMiner(genesis, keys[i], true)
		if err != nil {
			panic(err)
		}
		defer stack.Close()

		for stack.Server().NodeInfo().Ports.Listener == 0 {
			time.Sleep(250 * time.Millisecond)
		}
		// Connect the node to all the previous ones
		for _, n := range enodes {
			stack.Server().AddPeer(n)
		}
		// Start tracking the node and its enode
		stacks = append(stacks, stack)
		nodes = append(nodes, ethBackend)
		enodes = append(enodes, stack.Server().Self())
	}

	// Iterate over all the nodes and start mining
	time.Sleep(3 * time.Second)
	for _, node := range nodes {
		if err := node.StartMining(1); err != nil {
			panic(err)
		}
	}

	for {

		// for block 1 to 8, the primary validator is node0
		blockHeaderVal0 := nodes[0].BlockChain().CurrentHeader()
		blockHeaderVal1 := nodes[1].BlockChain().CurrentHeader()

		// we remove peer connection between node0 and node1
		if blockHeaderVal0.Number.Uint64() == 1 {
			stacks[0].Server().RemovePeer(enodes[1])
		}

		if blockHeaderVal1.Number.Uint64() == 9 {
			break
		}

	}

	// function to get timestamp difference between two nodes of the same blockNumber
	timeDiff := func(blockNum int) int {
		blockHeaderVal0 := nodes[0].BlockChain().GetHeaderByNumber(uint64(blockNum))
		blockHeaderVal1 := nodes[1].BlockChain().GetHeaderByNumber(uint64(blockNum))

		return Abs(int(blockHeaderVal0.Time - blockHeaderVal1.Time))
	}

	// check block 10 miner ; expected author is node1 signer
	blockHeaderVal0 := nodes[0].BlockChain().GetHeaderByNumber(3)
	blockHeaderVal1 := nodes[1].BlockChain().GetHeaderByNumber(3)

	// check both nodes have the same block 10
	assert.Equal(t, blockHeaderVal0.Difficulty, common.Big2)

	// check node0 has block mined by node1
	assert.Equal(t, blockHeaderVal1.Difficulty, common.Big1)

	// node seperated at block 1, so at block 3, node0 should be at 3 seconds, and node1 should be at 5( 1 + 2*2 ) seconds
	assert.Equal(t, timeDiff(3), 2)

	// check block 10 miner ; expected author is node1 signer
	blockHeaderVal0 = nodes[0].BlockChain().GetHeaderByNumber(7)
	blockHeaderVal1 = nodes[1].BlockChain().GetHeaderByNumber(7)

	// check both nodes have the same block 10
	assert.Equal(t, blockHeaderVal0.Difficulty, common.Big2)

	// check node0 has block mined by node1
	assert.Equal(t, blockHeaderVal1.Difficulty, common.Big1)

	// node seperated at block 1, so at block 7, node0 should be at 7 seconds, and node1 should be at 13( 1 + 2*6 ) seconds
	assert.Equal(t, timeDiff(7), 6)
}

func TestSignerNotFound(t *testing.T) {
	init := buildEthereumInstance(t, rawdb.NewMemoryDatabase())
	chain := init.ethereum.BlockChain()
	engine := init.ethereum.Engine()
	_bor := engine.(*bor.Bor)

	defer _bor.Close()

	_, heimdallSpan := loadSpanFromFile(t)

	h, ctrl := getMockedHeimdallClient(t, heimdallSpan)
	defer ctrl.Finish()

	h.EXPECT().Close().AnyTimes()

	_bor.SetHeimdallClient(h)

	db := init.ethereum.ChainDb()
	block := init.genesis.ToBlock(db)

	// random signer account that is not a part of the validator set
	const signer = "3714d99058cd64541433d59c6b391555b2fd9b54629c2b717a6c9c00d1127b6b"
	signerKey, _ := hex.DecodeString(signer)
	newKey, _ := crypto.HexToECDSA(signer)
	newAddr := crypto.PubkeyToAddress(newKey.PublicKey)

	_bor.Authorize(newAddr, func(account accounts.Account, s string, data []byte) ([]byte, error) {
		return crypto.Sign(crypto.Keccak256(data), newKey)
	})

	block = buildNextBlock(t, _bor, chain, block, signerKey, init.genesis.Config.Bor, nil, heimdallSpan.ValidatorSet.Validators)

	_, err := chain.InsertChain([]*types.Block{block})
	require.Equal(t,
		*err.(*bor.UnauthorizedSignerError),
		bor.UnauthorizedSignerError{Number: 0, Signer: newAddr.Bytes()})
}

// TestEIP1559Transition tests the following:
//
//  1. A transaction whose gasFeeCap is greater than the baseFee is valid.
//  2. Gas accounting for access lists on EIP-1559 transactions is correct.
//  3. Only the transaction's tip will be received by the coinbase.
//  4. The transaction sender pays for both the tip and baseFee.
//  5. The coinbase receives only the partially realized tip when
//     gasFeeCap - gasTipCap < baseFee.
//  6. Legacy transaction behave as expected (e.g. gasPrice = gasFeeCap = gasTipCap).
func TestEIP1559Transition(t *testing.T) {
	var (
		aa = common.HexToAddress("0x000000000000000000000000000000000000aaaa")

		// Generate a canonical chain to act as the main dataset
		db     = rawdb.NewMemoryDatabase()
		engine = ethash.NewFaker()

		// A sender who makes transactions, has some funds
		key1, _ = crypto.HexToECDSA("b71c71a67e1177ad4e901695e1b4b9ee17ae16c6668d313eac2f96dbcda3f291")
		key2, _ = crypto.HexToECDSA("8a1f9a8f95be41cd7ccb6168179afb4504aefe388d1e14474d32c45c72ce7b7a")
		key3, _ = crypto.HexToECDSA("225171aed3793cba1c029832886d69785b7e77a54a44211226b447aa2d16b058")

		addr1 = crypto.PubkeyToAddress(key1.PublicKey)
		addr2 = crypto.PubkeyToAddress(key2.PublicKey)
		addr3 = crypto.PubkeyToAddress(key3.PublicKey)
		funds = new(big.Int).Mul(common.Big1, big.NewInt(params.Ether))
		gspec = &core.Genesis{
			Config: params.BorUnittestChainConfig,
			Alloc: core.GenesisAlloc{
				addr1: {Balance: funds},
				addr2: {Balance: funds},
				addr3: {Balance: funds},
				// The address 0xAAAA sloads 0x00 and 0x01
				aa: {
					Code: []byte{
						byte(vm.PC),
						byte(vm.PC),
						byte(vm.SLOAD),
						byte(vm.SLOAD),
					},
					Nonce:   0,
					Balance: big.NewInt(0),
				},
			},
		}
	)

	gspec.Config.BerlinBlock = common.Big0
	gspec.Config.LondonBlock = common.Big0
	genesis := gspec.MustCommit(db)
	signer := types.LatestSigner(gspec.Config)

	blocks, _ := core.GenerateChain(gspec.Config, genesis, engine, db, 1, func(i int, b *core.BlockGen) {
		b.SetCoinbase(common.Address{1})
		// One transaction to 0xAAAA
		accesses := types.AccessList{types.AccessTuple{
			Address:     aa,
			StorageKeys: []common.Hash{{0}},
		}}

		txdata := &types.DynamicFeeTx{
			ChainID:    gspec.Config.ChainID,
			Nonce:      0,
			To:         &aa,
			Gas:        30000,
			GasFeeCap:  newGwei(5),
			GasTipCap:  big.NewInt(2),
			AccessList: accesses,
			Data:       []byte{},
		}
		tx := types.NewTx(txdata)
		tx, _ = types.SignTx(tx, signer, key1)

		b.AddTx(tx)
	})

	diskdb := rawdb.NewMemoryDatabase()
	gspec.MustCommit(diskdb)

	chain, err := core.NewBlockChain(diskdb, nil, gspec.Config, engine, vm.Config{}, nil, nil, nil)
	if err != nil {
		t.Fatalf("failed to create tester chain: %v", err)
	}
	if n, err := chain.InsertChain(blocks); err != nil {
		t.Fatalf("block %d: failed to insert into chain: %v", n, err)
	}

	block := chain.GetBlockByNumber(1)

	// 1+2: Ensure EIP-1559 access lists are accounted for via gas usage.
	expectedGas := params.TxGas + params.TxAccessListAddressGas + params.TxAccessListStorageKeyGas +
		vm.GasQuickStep*2 + params.WarmStorageReadCostEIP2929 + params.ColdSloadCostEIP2929
	if block.GasUsed() != expectedGas {
		t.Fatalf("incorrect amount of gas spent: expected %d, got %d", expectedGas, block.GasUsed())
	}

	state, _ := chain.State()

	// 3: Ensure that miner received only the tx's tip.
	actual := state.GetBalance(block.Coinbase())
	expected := new(big.Int).Add(
		new(big.Int).SetUint64(block.GasUsed()*block.Transactions()[0].GasTipCap().Uint64()),
		ethash.ConstantinopleBlockReward,
	)
	if actual.Cmp(expected) != 0 {
		t.Fatalf("miner balance incorrect: expected %d, got %d", expected, actual)
	}

	// check burnt contract balance
	actual = state.GetBalance(common.HexToAddress(params.BorUnittestChainConfig.Bor.CalculateBurntContract(block.NumberU64())))
	expected = new(big.Int).Mul(new(big.Int).SetUint64(block.GasUsed()), block.BaseFee())
	burntContractBalance := expected
	if actual.Cmp(expected) != 0 {
		t.Fatalf("burnt contract balance incorrect: expected %d, got %d", expected, actual)
	}

	// 4: Ensure the tx sender paid for the gasUsed * (tip + block baseFee).
	actual = new(big.Int).Sub(funds, state.GetBalance(addr1))
	expected = new(big.Int).SetUint64(block.GasUsed() * (block.Transactions()[0].GasTipCap().Uint64() + block.BaseFee().Uint64()))
	if actual.Cmp(expected) != 0 {
		t.Fatalf("sender balance incorrect: expected %d, got %d", expected, actual)
	}

	blocks, _ = core.GenerateChain(gspec.Config, block, engine, db, 1, func(i int, b *core.BlockGen) {
		b.SetCoinbase(common.Address{2})

		txdata := &types.LegacyTx{
			Nonce:    0,
			To:       &aa,
			Gas:      30000,
			GasPrice: newGwei(5),
		}
		tx := types.NewTx(txdata)
		tx, _ = types.SignTx(tx, signer, key2)

		b.AddTx(tx)
	})

	if n, err := chain.InsertChain(blocks); err != nil {
		t.Fatalf("block %d: failed to insert into chain: %v", n, err)
	}

	block = chain.GetBlockByNumber(2)
	state, _ = chain.State()
	effectiveTip := block.Transactions()[0].GasTipCap().Uint64() - block.BaseFee().Uint64()

	// 6+5: Ensure that miner received only the tx's effective tip.
	actual = state.GetBalance(block.Coinbase())
	expected = new(big.Int).Add(
		new(big.Int).SetUint64(block.GasUsed()*effectiveTip),
		ethash.ConstantinopleBlockReward,
	)
	if actual.Cmp(expected) != 0 {
		t.Fatalf("miner balance incorrect: expected %d, got %d", expected, actual)
	}

	// check burnt contract balance
	actual = state.GetBalance(common.HexToAddress(params.BorUnittestChainConfig.Bor.CalculateBurntContract(block.NumberU64())))
	expected = new(big.Int).Add(burntContractBalance, new(big.Int).Mul(new(big.Int).SetUint64(block.GasUsed()), block.BaseFee()))
	burntContractBalance = expected
	if actual.Cmp(expected) != 0 {
		t.Fatalf("burnt contract balance incorrect: expected %d, got %d", expected, actual)
	}

	// 4: Ensure the tx sender paid for the gasUsed * (effectiveTip + block baseFee).
	actual = new(big.Int).Sub(funds, state.GetBalance(addr2))
	expected = new(big.Int).SetUint64(block.GasUsed() * (effectiveTip + block.BaseFee().Uint64()))
	if actual.Cmp(expected) != 0 {
		t.Fatalf("sender balance incorrect: expected %d, got %d", expected, actual)
	}

	blocks, _ = core.GenerateChain(gspec.Config, block, engine, db, 1, func(i int, b *core.BlockGen) {
		b.SetCoinbase(common.Address{3})

		txdata := &types.LegacyTx{
			Nonce:    0,
			To:       &aa,
			Gas:      30000,
			GasPrice: newGwei(5),
		}
		tx := types.NewTx(txdata)
		tx, _ = types.SignTx(tx, signer, key3)

		b.AddTx(tx)

		accesses := types.AccessList{types.AccessTuple{
			Address:     aa,
			StorageKeys: []common.Hash{{0}},
		}}

		txdata2 := &types.DynamicFeeTx{
			ChainID:    gspec.Config.ChainID,
			Nonce:      1,
			To:         &aa,
			Gas:        30000,
			GasFeeCap:  newGwei(5),
			GasTipCap:  big.NewInt(2),
			AccessList: accesses,
			Data:       []byte{},
		}
		tx = types.NewTx(txdata2)
		tx, _ = types.SignTx(tx, signer, key3)

		b.AddTx(tx)

	})

	if n, err := chain.InsertChain(blocks); err != nil {
		t.Fatalf("block %d: failed to insert into chain: %v", n, err)
	}

	block = chain.GetBlockByNumber(3)
	state, _ = chain.State()

	// check burnt contract balance
	actual = state.GetBalance(common.HexToAddress(params.BorUnittestChainConfig.Bor.CalculateBurntContract(block.NumberU64())))
	burntAmount := new(big.Int).Mul(
		block.BaseFee(),
		big.NewInt(int64(block.GasUsed())),
	)
	expected = new(big.Int).Add(burntContractBalance, burntAmount)
	if actual.Cmp(expected) != 0 {
		t.Fatalf("burnt contract balance incorrect: expected %d, got %d", expected, actual)
	}
}

// EIP1559 is not supported without EIP155. An error is expected
func TestEIP1559TransitionWithEIP155(t *testing.T) {
	var (
		aa = common.HexToAddress("0x000000000000000000000000000000000000aaaa")

		// Generate a canonical chain to act as the main dataset
		db     = rawdb.NewMemoryDatabase()
		engine = ethash.NewFaker()

		// A sender who makes transactions, has some funds
		key1, _ = crypto.HexToECDSA("b71c71a67e1177ad4e901695e1b4b9ee17ae16c6668d313eac2f96dbcda3f291")
		key2, _ = crypto.HexToECDSA("8a1f9a8f95be41cd7ccb6168179afb4504aefe388d1e14474d32c45c72ce7b7a")
		key3, _ = crypto.HexToECDSA("225171aed3793cba1c029832886d69785b7e77a54a44211226b447aa2d16b058")

		addr1 = crypto.PubkeyToAddress(key1.PublicKey)
		addr2 = crypto.PubkeyToAddress(key2.PublicKey)
		addr3 = crypto.PubkeyToAddress(key3.PublicKey)
		funds = new(big.Int).Mul(common.Big1, big.NewInt(params.Ether))
		gspec = &core.Genesis{
			Config: params.BorUnittestChainConfig,
			Alloc: core.GenesisAlloc{
				addr1: {Balance: funds},
				addr2: {Balance: funds},
				addr3: {Balance: funds},
				// The address 0xAAAA sloads 0x00 and 0x01
				aa: {
					Code: []byte{
						byte(vm.PC),
						byte(vm.PC),
						byte(vm.SLOAD),
						byte(vm.SLOAD),
					},
					Nonce:   0,
					Balance: big.NewInt(0),
				},
			},
		}
	)

	genesis := gspec.MustCommit(db)

	// Use signer without chain ID
	signer := types.HomesteadSigner{}

	_, _ = core.GenerateChain(gspec.Config, genesis, engine, db, 1, func(i int, b *core.BlockGen) {
		b.SetCoinbase(common.Address{1})
		// One transaction to 0xAAAA
		accesses := types.AccessList{types.AccessTuple{
			Address:     aa,
			StorageKeys: []common.Hash{{0}},
		}}

		txdata := &types.DynamicFeeTx{
			ChainID:    gspec.Config.ChainID,
			Nonce:      0,
			To:         &aa,
			Gas:        30000,
			GasFeeCap:  newGwei(5),
			GasTipCap:  big.NewInt(2),
			AccessList: accesses,
			Data:       []byte{},
		}

		var err error

		tx := types.NewTx(txdata)
		tx, err = types.SignTx(tx, signer, key1)

		require.ErrorIs(t, err, types.ErrTxTypeNotSupported)
	})
}

// it is up to a user to use protected transactions. so if a transaction is unprotected no errors related to chainID are expected.
// transactions are checked in 2 places: transaction pool and blockchain processor.
func TestTransitionWithoutEIP155(t *testing.T) {
	var (
		aa = common.HexToAddress("0x000000000000000000000000000000000000aaaa")

		// Generate a canonical chain to act as the main dataset
		db     = rawdb.NewMemoryDatabase()
		engine = ethash.NewFaker()

		// A sender who makes transactions, has some funds
		key1, _ = crypto.HexToECDSA("b71c71a67e1177ad4e901695e1b4b9ee17ae16c6668d313eac2f96dbcda3f291")
		key2, _ = crypto.HexToECDSA("8a1f9a8f95be41cd7ccb6168179afb4504aefe388d1e14474d32c45c72ce7b7a")
		key3, _ = crypto.HexToECDSA("225171aed3793cba1c029832886d69785b7e77a54a44211226b447aa2d16b058")

		addr1 = crypto.PubkeyToAddress(key1.PublicKey)
		addr2 = crypto.PubkeyToAddress(key2.PublicKey)
		addr3 = crypto.PubkeyToAddress(key3.PublicKey)
		funds = new(big.Int).Mul(common.Big1, big.NewInt(params.Ether))
		gspec = &core.Genesis{
			Config: params.BorUnittestChainConfig,
			Alloc: core.GenesisAlloc{
				addr1: {Balance: funds},
				addr2: {Balance: funds},
				addr3: {Balance: funds},
				// The address 0xAAAA sloads 0x00 and 0x01
				aa: {
					Code: []byte{
						byte(vm.PC),
						byte(vm.PC),
						byte(vm.SLOAD),
						byte(vm.SLOAD),
					},
					Nonce:   0,
					Balance: big.NewInt(0),
				},
			},
		}
	)

	genesis := gspec.MustCommit(db)

	// Use signer without chain ID
	signer := types.HomesteadSigner{}
	//signer := types.FrontierSigner{}

	blocks, _ := core.GenerateChain(gspec.Config, genesis, engine, db, 1, func(i int, b *core.BlockGen) {
		b.SetCoinbase(common.Address{1})

		txdata := &types.LegacyTx{
			Nonce:    0,
			To:       &aa,
			Gas:      30000,
			GasPrice: newGwei(5),
		}

		var err error

		tx := types.NewTx(txdata)
		tx, err = types.SignTx(tx, signer, key1)

		require.Nil(t, err)
		require.False(t, tx.Protected())

		from, err := types.Sender(types.EIP155Signer{}, tx)
		require.Equal(t, addr1, from)
		require.Nil(t, err)

		b.AddTx(tx)
	})

	diskdb := rawdb.NewMemoryDatabase()
	gspec.MustCommit(diskdb)

	chain, err := core.NewBlockChain(diskdb, nil, gspec.Config, engine, vm.Config{}, nil, nil, nil)
	if err != nil {
		t.Fatalf("failed to create tester chain: %v", err)
	}
	if n, err := chain.InsertChain(blocks); err != nil {
		t.Fatalf("block %d: failed to insert into chain: %v", n, err)
	}

	block := chain.GetBlockByNumber(1)

	require.Len(t, block.Transactions(), 1)
}

func TestJaipurFork(t *testing.T) {
	init := buildEthereumInstance(t, rawdb.NewMemoryDatabase())
	chain := init.ethereum.BlockChain()
	engine := init.ethereum.Engine()

	_bor := engine.(*bor.Bor)
	defer _bor.Close()

	db := init.ethereum.ChainDb()
	block := init.genesis.ToBlock(db)

	res, _ := loadSpanFromFile(t)

<<<<<<< HEAD
	currentValidators := []*valset.Validator{valset.NewValidator(addr, 10)}

	spanner := getMockedSpanner(t, currentValidators)
=======
	spanner := getMockedSpanner(t, res.Result.ValidatorSet.Validators)
>>>>>>> 3f71e3b6
	_bor.SetSpanner(spanner)

	for i := uint64(1); i < sprintSize; i++ {
		if IsSpanEnd(i) {
			currentValidators = res.Result.ValidatorSet.Validators
		}

		block = buildNextBlock(t, _bor, chain, block, nil, init.genesis.Config.Bor, nil, currentValidators)

		insertNewBlock(t, chain, block)

		if block.Number().Uint64() == init.genesis.Config.Bor.JaipurBlock.Uint64()-1 {
			require.Equal(t, testSealHash(block.Header(), init.genesis.Config.Bor), bor.SealHash(block.Header(), init.genesis.Config.Bor))
		}

		if block.Number().Uint64() == init.genesis.Config.Bor.JaipurBlock.Uint64() {
			require.Equal(t, testSealHash(block.Header(), init.genesis.Config.Bor), bor.SealHash(block.Header(), init.genesis.Config.Bor))
		}
	}
}

// SealHash returns the hash of a block prior to it being sealed.
func testSealHash(header *types.Header, c *params.BorConfig) (hash common.Hash) {
	hasher := sha3.NewLegacyKeccak256()
	testEncodeSigHeader(hasher, header, c)
	hasher.Sum(hash[:0])
	return hash
}

func testEncodeSigHeader(w io.Writer, header *types.Header, c *params.BorConfig) {
	enc := []interface{}{
		header.ParentHash,
		header.UncleHash,
		header.Coinbase,
		header.Root,
		header.TxHash,
		header.ReceiptHash,
		header.Bloom,
		header.Difficulty,
		header.Number,
		header.GasLimit,
		header.GasUsed,
		header.Time,
		header.Extra[:len(header.Extra)-65], // Yes, this will panic if extra is too short
		header.MixDigest,
		header.Nonce,
	}
	if c.IsJaipur(header.Number) {
		if header.BaseFee != nil {
			enc = append(enc, header.BaseFee)
		}
	}
	if err := rlp.Encode(w, enc); err != nil {
		panic("can't encode: " + err.Error())
	}
}<|MERGE_RESOLUTION|>--- conflicted
+++ resolved
@@ -595,15 +595,9 @@
 		faucets[i], _ = crypto.GenerateKey()
 	}
 
-<<<<<<< HEAD
 	// Create an Ethash network based off of the Ropsten config
 	// Generate a batch of accounts to seal and fund with
 	genesis := InitGenesis(t, faucets, "./testdata/genesis_2val.json", 8)
-=======
-	spanner := getMockedSpanner(t, heimdallSpan.ValidatorSet.Validators)
-	_bor.SetSpanner(spanner)
-	_bor.SetHeimdallClient(h)
->>>>>>> 3f71e3b6
 
 	var (
 		stacks []*node.Node
@@ -630,6 +624,10 @@
 		nodes = append(nodes, ethBackend)
 		enodes = append(enodes, stack.Server().Self())
 	}
+
+	spanner := getMockedSpanner(t, heimdallSpan.ValidatorSet.Validators)
+	_bor.SetSpanner(spanner)
+	_bor.SetHeimdallClient(h)
 
 	// Iterate over all the nodes and start mining
 	time.Sleep(3 * time.Second)
@@ -1127,13 +1125,9 @@
 
 	res, _ := loadSpanFromFile(t)
 
-<<<<<<< HEAD
 	currentValidators := []*valset.Validator{valset.NewValidator(addr, 10)}
 
 	spanner := getMockedSpanner(t, currentValidators)
-=======
-	spanner := getMockedSpanner(t, res.Result.ValidatorSet.Validators)
->>>>>>> 3f71e3b6
 	_bor.SetSpanner(spanner)
 
 	for i := uint64(1); i < sprintSize; i++ {
