// Copyright 2015 The go-ethereum Authors
// This file is part of the go-ethereum library.
//
// The go-ethereum library is free software: you can redistribute it and/or modify
// it under the terms of the GNU Lesser General Public License as published by
// the Free Software Foundation, either version 3 of the License, or
// (at your option) any later version.
//
// The go-ethereum library is distributed in the hope that it will be useful,
// but WITHOUT ANY WARRANTY; without even the implied warranty of
// MERCHANTABILITY or FITNESS FOR A PARTICULAR PURPOSE. See the
// GNU Lesser General Public License for more details.
//
// You should have received a copy of the GNU Lesser General Public License
// along with the go-ethereum library. If not, see <http://www.gnu.org/licenses/>.

// Package tests implements execution of Ethereum JSON tests.

package tests

import (
	"bytes"
	"encoding/hex"
	"encoding/json"
	"fmt"
	"math/big"
	"os"
	"reflect"

	"github.com/ethereum/go-ethereum/common"
	"github.com/ethereum/go-ethereum/common/hexutil"
	"github.com/ethereum/go-ethereum/common/math"
	"github.com/ethereum/go-ethereum/consensus"
	"github.com/ethereum/go-ethereum/consensus/beacon"
	"github.com/ethereum/go-ethereum/consensus/ethash"
	"github.com/ethereum/go-ethereum/core"
	"github.com/ethereum/go-ethereum/core/rawdb"
	"github.com/ethereum/go-ethereum/core/state"
	"github.com/ethereum/go-ethereum/core/types"
	"github.com/ethereum/go-ethereum/core/vm"
	"github.com/ethereum/go-ethereum/params"
	"github.com/ethereum/go-ethereum/rlp"
)

// A BlockTest checks handling of entire blocks.
type BlockTest struct {
	json btJSON
}

// UnmarshalJSON implements json.Unmarshaler interface.
func (t *BlockTest) UnmarshalJSON(in []byte) error {
	return json.Unmarshal(in, &t.json)
}

type btJSON struct {
	Blocks     []btBlock             `json:"blocks"`
	Genesis    btHeader              `json:"genesisBlockHeader"`
	Pre        core.GenesisAlloc     `json:"pre"`
	Post       core.GenesisAlloc     `json:"postState"`
	BestBlock  common.UnprefixedHash `json:"lastblockhash"`
	Network    string                `json:"network"`
	SealEngine string                `json:"sealEngine"`
}

type btBlock struct {
	BlockHeader     *btHeader
	ExpectException string
	Rlp             string
	UncleHeaders    []*btHeader
}

//go:generate go run github.com/fjl/gencodec -type btHeader -field-override btHeaderMarshaling -out gen_btheader.go

type btHeader struct {
	Bloom            types.Bloom
	Coinbase         common.Address
	MixHash          common.Hash
	Nonce            types.BlockNonce
	Number           *big.Int
	Hash             common.Hash
	ParentHash       common.Hash
	ReceiptTrie      common.Hash
	StateRoot        common.Hash
	TransactionsTrie common.Hash
	UncleHash        common.Hash
	ExtraData        []byte
	Difficulty       *big.Int
	GasLimit         uint64
	GasUsed          uint64
	Timestamp        uint64
	BaseFeePerGas    *big.Int
	WithdrawalsRoot  *common.Hash
}

type btHeaderMarshaling struct {
	ExtraData     hexutil.Bytes
	Number        *math.HexOrDecimal256
	Difficulty    *math.HexOrDecimal256
	GasLimit      math.HexOrDecimal64
	GasUsed       math.HexOrDecimal64
	Timestamp     math.HexOrDecimal64
	BaseFeePerGas *math.HexOrDecimal256
}

func (t *BlockTest) Run(snapshotter bool) error {
	config, ok := Forks[t.json.Network]
	if !ok {
		return UnsupportedForkError{t.json.Network}
	}

	// import pre accounts & construct test genesis block & state root
	db := rawdb.NewMemoryDatabase()
	gspec := t.genesis(config)
	gblock := gspec.MustCommit(db)
	if gblock.Hash() != t.json.Genesis.Hash {
		return fmt.Errorf("genesis block hash doesn't match test: computed=%x, test=%x", gblock.Hash().Bytes()[:6], t.json.Genesis.Hash[:6])
	}
	if gblock.Root() != t.json.Genesis.StateRoot {
		return fmt.Errorf("genesis block state root does not match test: computed=%x, test=%x", gblock.Root().Bytes()[:6], t.json.Genesis.StateRoot[:6])
	}
	var engine consensus.Engine
	if t.json.SealEngine == "NoProof" {
		engine = ethash.NewFaker()
	} else {
		engine = ethash.NewShared()
	}
	// Wrap the original engine within the beacon-engine
	engine = beacon.New(engine)

	cache := &core.CacheConfig{TrieCleanLimit: 0}
	if snapshotter {
		cache.SnapshotLimit = 1
		cache.SnapshotWait = true
	}
<<<<<<< HEAD

	chain, err := core.NewBlockChain(db, cache, config, engine, vm.Config{}, nil, nil, nil)
=======
	chain, err := core.NewBlockChain(db, cache, gspec, nil, engine, vm.Config{}, nil, nil)
>>>>>>> ea9e62ca
	if err != nil {
		return err
	}
	defer chain.Stop()

	validBlocks, err := t.insertBlocks(chain)
	if err != nil {
		return err
	}
	cmlast := chain.CurrentBlock().Hash()
	if common.Hash(t.json.BestBlock) != cmlast {
		return fmt.Errorf("last block hash validation mismatch: want: %x, have: %x", t.json.BestBlock, cmlast)
	}
	newDB, err := chain.State()
	if err != nil {
		return err
	}
	if err = t.validatePostState(newDB); err != nil {
		return fmt.Errorf("post state validation failed: %v", err)
	}
	// Cross-check the snapshot-to-hash against the trie hash
	if snapshotter {
		if err := chain.Snapshots().Verify(chain.CurrentBlock().Root); err != nil {
			return err
		}
	}
	return t.validateImportedHeaders(chain, validBlocks)
}

func (t *BlockTest) genesis(config *params.ChainConfig) *core.Genesis {
	return &core.Genesis{
		Config:     config,
		Nonce:      t.json.Genesis.Nonce.Uint64(),
		Timestamp:  t.json.Genesis.Timestamp,
		ParentHash: t.json.Genesis.ParentHash,
		ExtraData:  t.json.Genesis.ExtraData,
		GasLimit:   t.json.Genesis.GasLimit,
		GasUsed:    t.json.Genesis.GasUsed,
		Difficulty: t.json.Genesis.Difficulty,
		Mixhash:    t.json.Genesis.MixHash,
		Coinbase:   t.json.Genesis.Coinbase,
		Alloc:      t.json.Pre,
		BaseFee:    t.json.Genesis.BaseFeePerGas,
	}
}

/*
See https://github.com/ethereum/tests/wiki/Blockchain-Tests-II

	Whether a block is valid or not is a bit subtle, it's defined by presence of
	blockHeader, transactions and uncleHeaders fields. If they are missing, the block is
	invalid and we must verify that we do not accept it.

	Since some tests mix valid and invalid blocks we need to check this for every block.

	If a block is invalid it does not necessarily fail the test, if it's invalidness is
	expected we are expected to ignore it and continue processing and then validate the
	post state.
*/
func (t *BlockTest) insertBlocks(blockchain *core.BlockChain) ([]btBlock, error) {
	validBlocks := make([]btBlock, 0)
	// insert the test blocks, which will execute all transactions
	for bi, b := range t.json.Blocks {
		cb, err := b.decode()
		if err != nil {
			if b.BlockHeader == nil {
				continue // OK - block is supposed to be invalid, continue with next block
			} else {
				return nil, fmt.Errorf("block RLP decoding failed when expected to succeed: %v", err)
			}
		}
		// RLP decoding worked, try to insert into chain:
		blocks := types.Blocks{cb}
		i, err := blockchain.InsertChain(blocks)
		if err != nil {
			if b.BlockHeader == nil {
				continue // OK - block is supposed to be invalid, continue with next block
			} else {
				return nil, fmt.Errorf("block #%v insertion into chain failed: %v", blocks[i].Number(), err)
			}
		}
		if b.BlockHeader == nil {
			if data, err := json.MarshalIndent(cb.Header(), "", "  "); err == nil {
				fmt.Fprintf(os.Stderr, "block (index %d) insertion should have failed due to: %v:\n%v\n",
					bi, b.ExpectException, string(data))
			}
			return nil, fmt.Errorf("block (index %d) insertion should have failed due to: %v",
				bi, b.ExpectException)
		}

		// validate RLP decoding by checking all values against test file JSON
		if err = validateHeader(b.BlockHeader, cb.Header()); err != nil {
			return nil, fmt.Errorf("deserialised block header validation failed: %v", err)
		}
		validBlocks = append(validBlocks, b)
	}
	return validBlocks, nil
}

func validateHeader(h *btHeader, h2 *types.Header) error {
	if h.Bloom != h2.Bloom {
		return fmt.Errorf("bloom: want: %x have: %x", h.Bloom, h2.Bloom)
	}
	if h.Coinbase != h2.Coinbase {
		return fmt.Errorf("coinbase: want: %x have: %x", h.Coinbase, h2.Coinbase)
	}
	if h.MixHash != h2.MixDigest {
		return fmt.Errorf("MixHash: want: %x have: %x", h.MixHash, h2.MixDigest)
	}
	if h.Nonce != h2.Nonce {
		return fmt.Errorf("nonce: want: %x have: %x", h.Nonce, h2.Nonce)
	}
	if h.Number.Cmp(h2.Number) != 0 {
		return fmt.Errorf("number: want: %v have: %v", h.Number, h2.Number)
	}
	if h.ParentHash != h2.ParentHash {
		return fmt.Errorf("parent hash: want: %x have: %x", h.ParentHash, h2.ParentHash)
	}
	if h.ReceiptTrie != h2.ReceiptHash {
		return fmt.Errorf("receipt hash: want: %x have: %x", h.ReceiptTrie, h2.ReceiptHash)
	}
	if h.TransactionsTrie != h2.TxHash {
		return fmt.Errorf("tx hash: want: %x have: %x", h.TransactionsTrie, h2.TxHash)
	}
	if h.StateRoot != h2.Root {
		return fmt.Errorf("state hash: want: %x have: %x", h.StateRoot, h2.Root)
	}
	if h.UncleHash != h2.UncleHash {
		return fmt.Errorf("uncle hash: want: %x have: %x", h.UncleHash, h2.UncleHash)
	}
	if !bytes.Equal(h.ExtraData, h2.Extra) {
		return fmt.Errorf("extra data: want: %x have: %x", h.ExtraData, h2.Extra)
	}
	if h.Difficulty.Cmp(h2.Difficulty) != 0 {
		return fmt.Errorf("difficulty: want: %v have: %v", h.Difficulty, h2.Difficulty)
	}
	if h.GasLimit != h2.GasLimit {
		return fmt.Errorf("gasLimit: want: %d have: %d", h.GasLimit, h2.GasLimit)
	}
	if h.GasUsed != h2.GasUsed {
		return fmt.Errorf("gasUsed: want: %d have: %d", h.GasUsed, h2.GasUsed)
	}
	if h.Timestamp != h2.Time {
		return fmt.Errorf("timestamp: want: %v have: %v", h.Timestamp, h2.Time)
	}
	if !reflect.DeepEqual(h.BaseFeePerGas, h2.BaseFee) {
		return fmt.Errorf("baseFeePerGas: want: %v have: %v", h.BaseFeePerGas, h2.BaseFee)
	}
	if !reflect.DeepEqual(h.WithdrawalsRoot, h2.WithdrawalsHash) {
		return fmt.Errorf("withdrawalsRoot: want: %v have: %v", h.WithdrawalsRoot, h2.WithdrawalsHash)
	}
	return nil
}

func (t *BlockTest) validatePostState(statedb *state.StateDB) error {
	// validate post state accounts in test file against what we have in state db
	for addr, acct := range t.json.Post {
		// address is indirectly verified by the other fields, as it's the db key
		code2 := statedb.GetCode(addr)
		balance2 := statedb.GetBalance(addr)
		nonce2 := statedb.GetNonce(addr)
		if !bytes.Equal(code2, acct.Code) {
			return fmt.Errorf("account code mismatch for addr: %s want: %v have: %s", addr, acct.Code, hex.EncodeToString(code2))
		}
		if balance2.Cmp(acct.Balance) != 0 {
			return fmt.Errorf("account balance mismatch for addr: %s, want: %d, have: %d", addr, acct.Balance, balance2)
		}
		if nonce2 != acct.Nonce {
			return fmt.Errorf("account nonce mismatch for addr: %s want: %d have: %d", addr, acct.Nonce, nonce2)
		}
	}
	return nil
}

func (t *BlockTest) validateImportedHeaders(cm *core.BlockChain, validBlocks []btBlock) error {
	// to get constant lookup when verifying block headers by hash (some tests have many blocks)
	bmap := make(map[common.Hash]btBlock, len(t.json.Blocks))
	for _, b := range validBlocks {
		bmap[b.BlockHeader.Hash] = b
	}
	// iterate over blocks backwards from HEAD and validate imported
	// headers vs test file. some tests have reorgs, and we import
	// block-by-block, so we can only validate imported headers after
	// all blocks have been processed by BlockChain, as they may not
	// be part of the longest chain until last block is imported.
	for b := cm.CurrentBlock(); b != nil && b.Number.Uint64() != 0; b = cm.GetBlockByHash(b.ParentHash).Header() {
		if err := validateHeader(bmap[b.Hash()].BlockHeader, b); err != nil {
			return fmt.Errorf("imported block header validation failed: %v", err)
		}
	}
	return nil
}

func (bb *btBlock) decode() (*types.Block, error) {
	data, err := hexutil.Decode(bb.Rlp)
	if err != nil {
		return nil, err
	}
	var b types.Block
	err = rlp.DecodeBytes(data, &b)
	return &b, err
}<|MERGE_RESOLUTION|>--- conflicted
+++ resolved
@@ -15,7 +15,6 @@
 // along with the go-ethereum library. If not, see <http://www.gnu.org/licenses/>.
 
 // Package tests implements execution of Ethereum JSON tests.
-
 package tests
 
 import (
@@ -125,6 +124,7 @@
 		engine = ethash.NewShared()
 	}
 	// Wrap the original engine within the beacon-engine
+	// TODO marcello check everything "beacon" related
 	engine = beacon.New(engine)
 
 	cache := &core.CacheConfig{TrieCleanLimit: 0}
@@ -132,12 +132,7 @@
 		cache.SnapshotLimit = 1
 		cache.SnapshotWait = true
 	}
-<<<<<<< HEAD
-
-	chain, err := core.NewBlockChain(db, cache, config, engine, vm.Config{}, nil, nil, nil)
-=======
-	chain, err := core.NewBlockChain(db, cache, gspec, nil, engine, vm.Config{}, nil, nil)
->>>>>>> ea9e62ca
+	chain, err := core.NewBlockChain(db, cache, gspec, nil, engine, vm.Config{}, nil, nil, nil)
 	if err != nil {
 		return err
 	}
