// Copyright 2015 The go-ethereum Authors
// This file is part of the go-ethereum library.
//
// The go-ethereum library is free software: you can redistribute it and/or modify
// it under the terms of the GNU Lesser General Public License as published by
// the Free Software Foundation, either version 3 of the License, or
// (at your option) any later version.
//
// The go-ethereum library is distributed in the hope that it will be useful,
// but WITHOUT ANY WARRANTY; without even the implied warranty of
// MERCHANTABILITY or FITNESS FOR A PARTICULAR PURPOSE. See the
// GNU Lesser General Public License for more details.
//
// You should have received a copy of the GNU Lesser General Public License
// along with the go-ethereum library. If not, see <http://www.gnu.org/licenses/>.

// Package tests implements execution of Ethereum JSON tests.
package tests

import (
	"bytes"
	"encoding/hex"
	"encoding/json"
	"fmt"
	"math/big"
	"os"
	"reflect"

	"github.com/ethereum/go-ethereum/common"
	"github.com/ethereum/go-ethereum/common/hexutil"
	"github.com/ethereum/go-ethereum/common/math"
	"github.com/ethereum/go-ethereum/consensus/beacon"
	"github.com/ethereum/go-ethereum/consensus/ethash"
	"github.com/ethereum/go-ethereum/core"
	"github.com/ethereum/go-ethereum/core/rawdb"
	"github.com/ethereum/go-ethereum/core/state"
	"github.com/ethereum/go-ethereum/core/tracing"
	"github.com/ethereum/go-ethereum/core/types"
	"github.com/ethereum/go-ethereum/core/vm"
	"github.com/ethereum/go-ethereum/log"
	"github.com/ethereum/go-ethereum/params"
	"github.com/ethereum/go-ethereum/rlp"
	"github.com/ethereum/go-ethereum/triedb"
	"github.com/ethereum/go-ethereum/triedb/hashdb"
	"github.com/ethereum/go-ethereum/triedb/pathdb"
)

// A BlockTest checks handling of entire blocks.
type BlockTest struct {
	json btJSON
}

// UnmarshalJSON implements json.Unmarshaler interface.
func (t *BlockTest) UnmarshalJSON(in []byte) error {
	return json.Unmarshal(in, &t.json)
}

type btJSON struct {
	Blocks     []btBlock             `json:"blocks"`
	Genesis    btHeader              `json:"genesisBlockHeader"`
	Pre        types.GenesisAlloc    `json:"pre"`
	Post       types.GenesisAlloc    `json:"postState"`
	BestBlock  common.UnprefixedHash `json:"lastblockhash"`
	Network    string                `json:"network"`
	SealEngine string                `json:"sealEngine"`
}

type btBlock struct {
	BlockHeader     *btHeader
	ExpectException string
	Rlp             string
	UncleHeaders    []*btHeader
}

//go:generate go run github.com/fjl/gencodec -type btHeader -field-override btHeaderMarshaling -out gen_btheader.go

type btHeader struct {
	Bloom                 types.Bloom
	Coinbase              common.Address
	MixHash               common.Hash
	Nonce                 types.BlockNonce
	Number                *big.Int
	Hash                  common.Hash
	ParentHash            common.Hash
	ReceiptTrie           common.Hash
	StateRoot             common.Hash
	TransactionsTrie      common.Hash
	UncleHash             common.Hash
	ExtraData             []byte
	Difficulty            *big.Int
	GasLimit              uint64
	GasUsed               uint64
	Timestamp             uint64
	BaseFeePerGas         *big.Int
	WithdrawalsRoot       *common.Hash
	BlobGasUsed           *uint64
	ExcessBlobGas         *uint64
	ParentBeaconBlockRoot *common.Hash
}

type btHeaderMarshaling struct {
	ExtraData     hexutil.Bytes
	Number        *math.HexOrDecimal256
	Difficulty    *math.HexOrDecimal256
	GasLimit      math.HexOrDecimal64
	GasUsed       math.HexOrDecimal64
	Timestamp     math.HexOrDecimal64
	BaseFeePerGas *math.HexOrDecimal256
	BlobGasUsed   *math.HexOrDecimal64
	ExcessBlobGas *math.HexOrDecimal64
}

func (t *BlockTest) Run(snapshotter bool, scheme string, witness bool, tracer *tracing.Hooks, postCheck func(error, *core.BlockChain)) (result error) {
	config, ok := Forks[t.json.Network]
	if !ok {
		return UnsupportedForkError{t.json.Network}
	}
	// import pre accounts & construct test genesis block & state root
	var (
		db    = rawdb.NewMemoryDatabase()
		tconf = &triedb.Config{
			Preimages: true,
		}
	)
	if scheme == rawdb.PathScheme {
		tconf.PathDB = pathdb.Defaults
	} else {
		tconf.HashDB = hashdb.Defaults
	}
	// Commit genesis state
	gspec := t.genesis(config)
	triedb := triedb.NewDatabase(db, tconf)
	gblock, err := gspec.Commit(db, triedb)
	if err != nil {
		return err
	}
	triedb.Close() // close the db to prevent memory leak

	if gblock.Hash() != t.json.Genesis.Hash {
		return fmt.Errorf("genesis block hash doesn't match test: computed=%x, test=%x", gblock.Hash().Bytes()[:6], t.json.Genesis.Hash[:6])
	}

	if gblock.Root() != t.json.Genesis.StateRoot {
		return fmt.Errorf("genesis block state root does not match test: computed=%x, test=%x", gblock.Root().Bytes()[:6], t.json.Genesis.StateRoot[:6])
	}
	// Wrap the original engine within the beacon-engine
	engine := beacon.New(ethash.NewFaker())

	cache := &core.CacheConfig{TrieCleanLimit: 0, StateScheme: scheme, Preimages: true}
	if snapshotter {
		cache.SnapshotLimit = 1
		cache.SnapshotWait = true
	}
	chain, err := core.NewBlockChain(db, cache, gspec, nil, engine, vm.Config{
<<<<<<< HEAD
		Tracer: tracer,
	}, nil, nil, nil)
=======
		Tracer:                  tracer,
		EnableWitnessCollection: witness,
	}, nil, nil)
>>>>>>> aadddf3a
	if err != nil {
		return err
	}
	defer chain.Stop()

	validBlocks, err := t.insertBlocks(chain)
	if err != nil {
		return err
	}
	// Import succeeded: regardless of whether the _test_ succeeds or not, schedule
	// the post-check to run
	if postCheck != nil {
		defer postCheck(result, chain)
	}
	cmlast := chain.CurrentBlock().Hash()
	if common.Hash(t.json.BestBlock) != cmlast {
		return fmt.Errorf("last block hash validation mismatch: want: %x, have: %x", t.json.BestBlock, cmlast)
	}

	newDB, err := chain.State()
	if err != nil {
		return err
	}

	if err = t.validatePostState(newDB); err != nil {
		return fmt.Errorf("post state validation failed: %v", err)
	}
	// Cross-check the snapshot-to-hash against the trie hash
	if snapshotter {
		if err := chain.Snapshots().Verify(chain.CurrentBlock().Root); err != nil {
			return err
		}
	}

	return t.validateImportedHeaders(chain, validBlocks)
}

func (t *BlockTest) genesis(config *params.ChainConfig) *core.Genesis {
	return &core.Genesis{
		Config:        config,
		Nonce:         t.json.Genesis.Nonce.Uint64(),
		Timestamp:     t.json.Genesis.Timestamp,
		ParentHash:    t.json.Genesis.ParentHash,
		ExtraData:     t.json.Genesis.ExtraData,
		GasLimit:      t.json.Genesis.GasLimit,
		GasUsed:       t.json.Genesis.GasUsed,
		Difficulty:    t.json.Genesis.Difficulty,
		Mixhash:       t.json.Genesis.MixHash,
		Coinbase:      t.json.Genesis.Coinbase,
		Alloc:         t.json.Pre,
		BaseFee:       t.json.Genesis.BaseFeePerGas,
		BlobGasUsed:   t.json.Genesis.BlobGasUsed,
		ExcessBlobGas: t.json.Genesis.ExcessBlobGas,
	}
}

/*
See https://github.com/ethereum/tests/wiki/Blockchain-Tests-II

	Whether a block is valid or not is a bit subtle, it's defined by presence of
	blockHeader, transactions and uncleHeaders fields. If they are missing, the block is
	invalid and we must verify that we do not accept it.

	Since some tests mix valid and invalid blocks we need to check this for every block.

	If a block is invalid it does not necessarily fail the test, if it's invalidness is
	expected we are expected to ignore it and continue processing and then validate the
	post state.
*/
func (t *BlockTest) insertBlocks(blockchain *core.BlockChain) ([]btBlock, error) {
	validBlocks := make([]btBlock, 0)
	// insert the test blocks, which will execute all transactions
	for bi, b := range t.json.Blocks {
		cb, err := b.decode()
		if err != nil {
			if b.BlockHeader == nil {
				log.Info("Block decoding failed", "index", bi, "err", err)
				continue // OK - block is supposed to be invalid, continue with next block
			} else {
				return nil, fmt.Errorf("block RLP decoding failed when expected to succeed: %v", err)
			}
		}
		// RLP decoding worked, try to insert into chain:
		blocks := types.Blocks{cb}

		i, err := blockchain.InsertChain(blocks)
		if err != nil {
			if b.BlockHeader == nil {
				continue // OK - block is supposed to be invalid, continue with next block
			} else {
				return nil, fmt.Errorf("block #%v insertion into chain failed: %v", blocks[i].Number(), err)
			}
		}

		if b.BlockHeader == nil {
			if data, err := json.MarshalIndent(cb.Header(), "", "  "); err == nil {
				fmt.Fprintf(os.Stderr, "block (index %d) insertion should have failed due to: %v:\n%v\n",
					bi, b.ExpectException, string(data))
			}

			return nil, fmt.Errorf("block (index %d) insertion should have failed due to: %v",
				bi, b.ExpectException)
		}

		// validate RLP decoding by checking all values against test file JSON
		if err = validateHeader(b.BlockHeader, cb.Header()); err != nil {
			return nil, fmt.Errorf("deserialised block header validation failed: %v", err)
		}

		validBlocks = append(validBlocks, b)
	}

	return validBlocks, nil
}

func validateHeader(h *btHeader, h2 *types.Header) error {
	if h.Bloom != h2.Bloom {
		return fmt.Errorf("bloom: want: %x have: %x", h.Bloom, h2.Bloom)
	}

	if h.Coinbase != h2.Coinbase {
		return fmt.Errorf("coinbase: want: %x have: %x", h.Coinbase, h2.Coinbase)
	}

	if h.MixHash != h2.MixDigest {
		return fmt.Errorf("MixHash: want: %x have: %x", h.MixHash, h2.MixDigest)
	}

	if h.Nonce != h2.Nonce {
		return fmt.Errorf("nonce: want: %x have: %x", h.Nonce, h2.Nonce)
	}

	if h.Number.Cmp(h2.Number) != 0 {
		return fmt.Errorf("number: want: %v have: %v", h.Number, h2.Number)
	}

	if h.ParentHash != h2.ParentHash {
		return fmt.Errorf("parent hash: want: %x have: %x", h.ParentHash, h2.ParentHash)
	}

	if h.ReceiptTrie != h2.ReceiptHash {
		return fmt.Errorf("receipt hash: want: %x have: %x", h.ReceiptTrie, h2.ReceiptHash)
	}

	if h.TransactionsTrie != h2.TxHash {
		return fmt.Errorf("tx hash: want: %x have: %x", h.TransactionsTrie, h2.TxHash)
	}

	if h.StateRoot != h2.Root {
		return fmt.Errorf("state hash: want: %x have: %x", h.StateRoot, h2.Root)
	}

	if h.UncleHash != h2.UncleHash {
		return fmt.Errorf("uncle hash: want: %x have: %x", h.UncleHash, h2.UncleHash)
	}

	if !bytes.Equal(h.ExtraData, h2.Extra) {
		return fmt.Errorf("extra data: want: %x have: %x", h.ExtraData, h2.Extra)
	}

	if h.Difficulty.Cmp(h2.Difficulty) != 0 {
		return fmt.Errorf("difficulty: want: %v have: %v", h.Difficulty, h2.Difficulty)
	}

	if h.GasLimit != h2.GasLimit {
		return fmt.Errorf("gasLimit: want: %d have: %d", h.GasLimit, h2.GasLimit)
	}

	if h.GasUsed != h2.GasUsed {
		return fmt.Errorf("gasUsed: want: %d have: %d", h.GasUsed, h2.GasUsed)
	}

	if h.Timestamp != h2.Time {
		return fmt.Errorf("timestamp: want: %v have: %v", h.Timestamp, h2.Time)
	}

	if !reflect.DeepEqual(h.BaseFeePerGas, h2.BaseFee) {
		return fmt.Errorf("baseFeePerGas: want: %v have: %v", h.BaseFeePerGas, h2.BaseFee)
	}

	if !reflect.DeepEqual(h.WithdrawalsRoot, h2.WithdrawalsHash) {
		return fmt.Errorf("withdrawalsRoot: want: %v have: %v", h.WithdrawalsRoot, h2.WithdrawalsHash)
	}
	if !reflect.DeepEqual(h.BlobGasUsed, h2.BlobGasUsed) {
		return fmt.Errorf("blobGasUsed: want: %v have: %v", h.BlobGasUsed, h2.BlobGasUsed)
	}
	if !reflect.DeepEqual(h.ExcessBlobGas, h2.ExcessBlobGas) {
		return fmt.Errorf("excessBlobGas: want: %v have: %v", h.ExcessBlobGas, h2.ExcessBlobGas)
	}
	if !reflect.DeepEqual(h.ParentBeaconBlockRoot, h2.ParentBeaconRoot) {
		return fmt.Errorf("parentBeaconBlockRoot: want: %v have: %v", h.ParentBeaconBlockRoot, h2.ParentBeaconRoot)
	}
	return nil
}

func (t *BlockTest) validatePostState(statedb *state.StateDB) error {
	// validate post state accounts in test file against what we have in state db
	for addr, acct := range t.json.Post {
		// address is indirectly verified by the other fields, as it's the db key
		code2 := statedb.GetCode(addr)
		balance2 := statedb.GetBalance(addr).ToBig()
		nonce2 := statedb.GetNonce(addr)

		if !bytes.Equal(code2, acct.Code) {
			return fmt.Errorf("account code mismatch for addr: %s want: %v have: %s", addr, acct.Code, hex.EncodeToString(code2))
		}

		if balance2.Cmp(acct.Balance) != 0 {
			return fmt.Errorf("account balance mismatch for addr: %s, want: %d, have: %d", addr, acct.Balance, balance2)
		}

		if nonce2 != acct.Nonce {
			return fmt.Errorf("account nonce mismatch for addr: %s want: %d have: %d", addr, acct.Nonce, nonce2)
		}
		for k, v := range acct.Storage {
			v2 := statedb.GetState(addr, k)
			if v2 != v {
				return fmt.Errorf("account storage mismatch for addr: %s, slot: %x, want: %x, have: %x", addr, k, v, v2)
			}
		}
	}

	return nil
}

func (t *BlockTest) validateImportedHeaders(cm *core.BlockChain, validBlocks []btBlock) error {
	// to get constant lookup when verifying block headers by hash (some tests have many blocks)
	bmap := make(map[common.Hash]btBlock, len(t.json.Blocks))
	for _, b := range validBlocks {
		bmap[b.BlockHeader.Hash] = b
	}
	// iterate over blocks backwards from HEAD and validate imported
	// headers vs test file. some tests have reorgs, and we import
	// block-by-block, so we can only validate imported headers after
	// all blocks have been processed by BlockChain, as they may not
	// be part of the longest chain until last block is imported.
	for b := cm.CurrentBlock(); b != nil && b.Number.Uint64() != 0; b = cm.GetBlockByHash(b.ParentHash).Header() {
		if err := validateHeader(bmap[b.Hash()].BlockHeader, b); err != nil {
			return fmt.Errorf("imported block header validation failed: %v", err)
		}
	}

	return nil
}

func (bb *btBlock) decode() (*types.Block, error) {
	data, err := hexutil.Decode(bb.Rlp)
	if err != nil {
		return nil, err
	}

	var b types.Block
	err = rlp.DecodeBytes(data, &b)

	return &b, err
}<|MERGE_RESOLUTION|>--- conflicted
+++ resolved
@@ -152,14 +152,9 @@
 		cache.SnapshotWait = true
 	}
 	chain, err := core.NewBlockChain(db, cache, gspec, nil, engine, vm.Config{
-<<<<<<< HEAD
-		Tracer: tracer,
-	}, nil, nil, nil)
-=======
 		Tracer:                  tracer,
 		EnableWitnessCollection: witness,
 	}, nil, nil)
->>>>>>> aadddf3a
 	if err != nil {
 		return err
 	}
