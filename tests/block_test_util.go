// Copyright 2015 The go-ethereum Authors
// This file is part of the go-ethereum library.
//
// The go-ethereum library is free software: you can redistribute it and/or modify
// it under the terms of the GNU Lesser General Public License as published by
// the Free Software Foundation, either version 3 of the License, or
// (at your option) any later version.
//
// The go-ethereum library is distributed in the hope that it will be useful,
// but WITHOUT ANY WARRANTY; without even the implied warranty of
// MERCHANTABILITY or FITNESS FOR A PARTICULAR PURPOSE. See the
// GNU Lesser General Public License for more details.
//
// You should have received a copy of the GNU Lesser General Public License
// along with the go-ethereum library. If not, see <http://www.gnu.org/licenses/>.

// Package tests implements execution of Ethereum JSON tests.
package tests

import (
	"bytes"
	"encoding/hex"
	"encoding/json"
	"fmt"
	"math/big"
	"os"
	"reflect"

	"github.com/ethereum/go-ethereum/common"
	"github.com/ethereum/go-ethereum/common/hexutil"
	"github.com/ethereum/go-ethereum/common/math"
	"github.com/ethereum/go-ethereum/consensus/beacon"
	"github.com/ethereum/go-ethereum/consensus/ethash"
	"github.com/ethereum/go-ethereum/core"
	"github.com/ethereum/go-ethereum/core/rawdb"
	"github.com/ethereum/go-ethereum/core/state"
	"github.com/ethereum/go-ethereum/core/types"
	"github.com/ethereum/go-ethereum/core/vm"
	"github.com/ethereum/go-ethereum/params"
	"github.com/ethereum/go-ethereum/rlp"
	"github.com/ethereum/go-ethereum/trie"
	"github.com/ethereum/go-ethereum/trie/triedb/hashdb"
	"github.com/ethereum/go-ethereum/trie/triedb/pathdb"
)

// A BlockTest checks handling of entire blocks.
type BlockTest struct {
	json btJSON
}

// UnmarshalJSON implements json.Unmarshaler interface.
func (t *BlockTest) UnmarshalJSON(in []byte) error {
	return json.Unmarshal(in, &t.json)
}

type btJSON struct {
	Blocks     []btBlock             `json:"blocks"`
	Genesis    btHeader              `json:"genesisBlockHeader"`
	Pre        core.GenesisAlloc     `json:"pre"`
	Post       core.GenesisAlloc     `json:"postState"`
	BestBlock  common.UnprefixedHash `json:"lastblockhash"`
	Network    string                `json:"network"`
	SealEngine string                `json:"sealEngine"`
}

type btBlock struct {
	BlockHeader     *btHeader
	ExpectException string
	Rlp             string
	UncleHeaders    []*btHeader
}

//go:generate go run github.com/fjl/gencodec -type btHeader -field-override btHeaderMarshaling -out gen_btheader.go

type btHeader struct {
	Bloom            types.Bloom
	Coinbase         common.Address
	MixHash          common.Hash
	Nonce            types.BlockNonce
	Number           *big.Int
	Hash             common.Hash
	ParentHash       common.Hash
	ReceiptTrie      common.Hash
	StateRoot        common.Hash
	TransactionsTrie common.Hash
	UncleHash        common.Hash
	ExtraData        []byte
	Difficulty       *big.Int
	GasLimit         uint64
	GasUsed          uint64
	Timestamp        uint64
	BaseFeePerGas    *big.Int
	WithdrawalsRoot  *common.Hash
}

type btHeaderMarshaling struct {
	ExtraData     hexutil.Bytes
	Number        *math.HexOrDecimal256
	Difficulty    *math.HexOrDecimal256
	GasLimit      math.HexOrDecimal64
	GasUsed       math.HexOrDecimal64
	Timestamp     math.HexOrDecimal64
	BaseFeePerGas *math.HexOrDecimal256
}

<<<<<<< HEAD
func (t *BlockTest) Run(snapshotter bool, scheme string, tracer vm.EVMLogger) error {
=======
func (t *BlockTest) Run(snapshotter bool, tracer vm.EVMLogger) error {
>>>>>>> 1065e21c
	config, ok := Forks[t.json.Network]
	if !ok {
		return UnsupportedForkError{t.json.Network}
	}
	// import pre accounts & construct test genesis block & state root
	var (
		db    = rawdb.NewMemoryDatabase()
		tconf = &trie.Config{}
	)
	if scheme == rawdb.PathScheme {
		tconf.PathDB = pathdb.Defaults
	} else {
		tconf.HashDB = hashdb.Defaults
	}
	// Commit genesis state
	gspec := t.genesis(config)
	triedb := trie.NewDatabase(db, tconf)
	gblock, err := gspec.Commit(db, triedb)
	if err != nil {
		return err
	}
	triedb.Close() // close the db to prevent memory leak

	if gblock.Hash() != t.json.Genesis.Hash {
		return fmt.Errorf("genesis block hash doesn't match test: computed=%x, test=%x", gblock.Hash().Bytes()[:6], t.json.Genesis.Hash[:6])
	}

	if gblock.Root() != t.json.Genesis.StateRoot {
		return fmt.Errorf("genesis block state root does not match test: computed=%x, test=%x", gblock.Root().Bytes()[:6], t.json.Genesis.StateRoot[:6])
	}
	// Wrap the original engine within the beacon-engine
	engine := beacon.New(ethash.NewFaker())

	cache := &core.CacheConfig{TrieCleanLimit: 0, StateScheme: scheme}
	if snapshotter {
		cache.SnapshotLimit = 1
		cache.SnapshotWait = true
	}
	chain, err := core.NewBlockChain(db, cache, gspec, nil, engine, vm.Config{
		Tracer: tracer,
	}, nil, nil, nil)
	if err != nil {
		return err
	}
	defer chain.Stop()

	validBlocks, err := t.insertBlocks(chain)
	if err != nil {
		return err
	}

	cmlast := chain.CurrentBlock().Hash()
	if common.Hash(t.json.BestBlock) != cmlast {
		return fmt.Errorf("last block hash validation mismatch: want: %x, have: %x", t.json.BestBlock, cmlast)
	}

	newDB, err := chain.State()
	if err != nil {
		return err
	}

	if err = t.validatePostState(newDB); err != nil {
		return fmt.Errorf("post state validation failed: %v", err)
	}
	// Cross-check the snapshot-to-hash against the trie hash
	if snapshotter {
		if err := chain.Snapshots().Verify(chain.CurrentBlock().Root); err != nil {
			return err
		}
	}

	return t.validateImportedHeaders(chain, validBlocks)
}

func (t *BlockTest) genesis(config *params.ChainConfig) *core.Genesis {
	return &core.Genesis{
		Config:     config,
		Nonce:      t.json.Genesis.Nonce.Uint64(),
		Timestamp:  t.json.Genesis.Timestamp,
		ParentHash: t.json.Genesis.ParentHash,
		ExtraData:  t.json.Genesis.ExtraData,
		GasLimit:   t.json.Genesis.GasLimit,
		GasUsed:    t.json.Genesis.GasUsed,
		Difficulty: t.json.Genesis.Difficulty,
		Mixhash:    t.json.Genesis.MixHash,
		Coinbase:   t.json.Genesis.Coinbase,
		Alloc:      t.json.Pre,
		BaseFee:    t.json.Genesis.BaseFeePerGas,
	}
}

/*
See https://github.com/ethereum/tests/wiki/Blockchain-Tests-II

	Whether a block is valid or not is a bit subtle, it's defined by presence of
	blockHeader, transactions and uncleHeaders fields. If they are missing, the block is
	invalid and we must verify that we do not accept it.

	Since some tests mix valid and invalid blocks we need to check this for every block.

	If a block is invalid it does not necessarily fail the test, if it's invalidness is
	expected we are expected to ignore it and continue processing and then validate the
	post state.
*/
func (t *BlockTest) insertBlocks(blockchain *core.BlockChain) ([]btBlock, error) {
	validBlocks := make([]btBlock, 0)
	// insert the test blocks, which will execute all transactions
	for bi, b := range t.json.Blocks {
		cb, err := b.decode()
		if err != nil {
			if b.BlockHeader == nil {
				continue // OK - block is supposed to be invalid, continue with next block
			} else {
				return nil, fmt.Errorf("block RLP decoding failed when expected to succeed: %v", err)
			}
		}
		// RLP decoding worked, try to insert into chain:
		blocks := types.Blocks{cb}

		i, err := blockchain.InsertChain(blocks)
		if err != nil {
			if b.BlockHeader == nil {
				continue // OK - block is supposed to be invalid, continue with next block
			} else {
				return nil, fmt.Errorf("block #%v insertion into chain failed: %v", blocks[i].Number(), err)
			}
		}

		if b.BlockHeader == nil {
			if data, err := json.MarshalIndent(cb.Header(), "", "  "); err == nil {
				fmt.Fprintf(os.Stderr, "block (index %d) insertion should have failed due to: %v:\n%v\n",
					bi, b.ExpectException, string(data))
			}

			return nil, fmt.Errorf("block (index %d) insertion should have failed due to: %v",
				bi, b.ExpectException)
		}

		// validate RLP decoding by checking all values against test file JSON
		if err = validateHeader(b.BlockHeader, cb.Header()); err != nil {
			return nil, fmt.Errorf("deserialised block header validation failed: %v", err)
		}

		validBlocks = append(validBlocks, b)
	}

	return validBlocks, nil
}

func validateHeader(h *btHeader, h2 *types.Header) error {
	if h.Bloom != h2.Bloom {
		return fmt.Errorf("bloom: want: %x have: %x", h.Bloom, h2.Bloom)
	}

	if h.Coinbase != h2.Coinbase {
		return fmt.Errorf("coinbase: want: %x have: %x", h.Coinbase, h2.Coinbase)
	}

	if h.MixHash != h2.MixDigest {
		return fmt.Errorf("MixHash: want: %x have: %x", h.MixHash, h2.MixDigest)
	}

	if h.Nonce != h2.Nonce {
		return fmt.Errorf("nonce: want: %x have: %x", h.Nonce, h2.Nonce)
	}

	if h.Number.Cmp(h2.Number) != 0 {
		return fmt.Errorf("number: want: %v have: %v", h.Number, h2.Number)
	}

	if h.ParentHash != h2.ParentHash {
		return fmt.Errorf("parent hash: want: %x have: %x", h.ParentHash, h2.ParentHash)
	}

	if h.ReceiptTrie != h2.ReceiptHash {
		return fmt.Errorf("receipt hash: want: %x have: %x", h.ReceiptTrie, h2.ReceiptHash)
	}

	if h.TransactionsTrie != h2.TxHash {
		return fmt.Errorf("tx hash: want: %x have: %x", h.TransactionsTrie, h2.TxHash)
	}

	if h.StateRoot != h2.Root {
		return fmt.Errorf("state hash: want: %x have: %x", h.StateRoot, h2.Root)
	}

	if h.UncleHash != h2.UncleHash {
		return fmt.Errorf("uncle hash: want: %x have: %x", h.UncleHash, h2.UncleHash)
	}

	if !bytes.Equal(h.ExtraData, h2.Extra) {
		return fmt.Errorf("extra data: want: %x have: %x", h.ExtraData, h2.Extra)
	}

	if h.Difficulty.Cmp(h2.Difficulty) != 0 {
		return fmt.Errorf("difficulty: want: %v have: %v", h.Difficulty, h2.Difficulty)
	}

	if h.GasLimit != h2.GasLimit {
		return fmt.Errorf("gasLimit: want: %d have: %d", h.GasLimit, h2.GasLimit)
	}

	if h.GasUsed != h2.GasUsed {
		return fmt.Errorf("gasUsed: want: %d have: %d", h.GasUsed, h2.GasUsed)
	}

	if h.Timestamp != h2.Time {
		return fmt.Errorf("timestamp: want: %v have: %v", h.Timestamp, h2.Time)
	}

	if !reflect.DeepEqual(h.BaseFeePerGas, h2.BaseFee) {
		return fmt.Errorf("baseFeePerGas: want: %v have: %v", h.BaseFeePerGas, h2.BaseFee)
	}

	if !reflect.DeepEqual(h.WithdrawalsRoot, h2.WithdrawalsHash) {
		return fmt.Errorf("withdrawalsRoot: want: %v have: %v", h.WithdrawalsRoot, h2.WithdrawalsHash)
	}

	return nil
}

func (t *BlockTest) validatePostState(statedb *state.StateDB) error {
	// validate post state accounts in test file against what we have in state db
	for addr, acct := range t.json.Post {
		// address is indirectly verified by the other fields, as it's the db key
		code2 := statedb.GetCode(addr)
		balance2 := statedb.GetBalance(addr)
		nonce2 := statedb.GetNonce(addr)

		if !bytes.Equal(code2, acct.Code) {
			return fmt.Errorf("account code mismatch for addr: %s want: %v have: %s", addr, acct.Code, hex.EncodeToString(code2))
		}

		if balance2.Cmp(acct.Balance) != 0 {
			return fmt.Errorf("account balance mismatch for addr: %s, want: %d, have: %d", addr, acct.Balance, balance2)
		}

		if nonce2 != acct.Nonce {
			return fmt.Errorf("account nonce mismatch for addr: %s want: %d have: %d", addr, acct.Nonce, nonce2)
		}
	}

	return nil
}

func (t *BlockTest) validateImportedHeaders(cm *core.BlockChain, validBlocks []btBlock) error {
	// to get constant lookup when verifying block headers by hash (some tests have many blocks)
	bmap := make(map[common.Hash]btBlock, len(t.json.Blocks))
	for _, b := range validBlocks {
		bmap[b.BlockHeader.Hash] = b
	}
	// iterate over blocks backwards from HEAD and validate imported
	// headers vs test file. some tests have reorgs, and we import
	// block-by-block, so we can only validate imported headers after
	// all blocks have been processed by BlockChain, as they may not
	// be part of the longest chain until last block is imported.
	for b := cm.CurrentBlock(); b != nil && b.Number.Uint64() != 0; b = cm.GetBlockByHash(b.ParentHash).Header() {
		if err := validateHeader(bmap[b.Hash()].BlockHeader, b); err != nil {
			return fmt.Errorf("imported block header validation failed: %v", err)
		}
	}

	return nil
}

func (bb *btBlock) decode() (*types.Block, error) {
	data, err := hexutil.Decode(bb.Rlp)
	if err != nil {
		return nil, err
	}

	var b types.Block
	err = rlp.DecodeBytes(data, &b)

	return &b, err
}<|MERGE_RESOLUTION|>--- conflicted
+++ resolved
@@ -103,11 +103,7 @@
 	BaseFeePerGas *math.HexOrDecimal256
 }
 
-<<<<<<< HEAD
-func (t *BlockTest) Run(snapshotter bool, scheme string, tracer vm.EVMLogger) error {
-=======
 func (t *BlockTest) Run(snapshotter bool, tracer vm.EVMLogger) error {
->>>>>>> 1065e21c
 	config, ok := Forks[t.json.Network]
 	if !ok {
 		return UnsupportedForkError{t.json.Network}
