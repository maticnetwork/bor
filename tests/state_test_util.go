--- conflicted
+++ resolved
@@ -117,11 +117,7 @@
 	Value                []string            `json:"value"`
 	PrivateKey           []byte              `json:"secretKey"`
 	BlobVersionedHashes  []common.Hash       `json:"blobVersionedHashes,omitempty"`
-<<<<<<< HEAD
-	BlobGasFeeCap        *big.Int            `json:"maxFeePerDataGas,omitempty"`
-=======
 	BlobGasFeeCap        *big.Int            `json:"maxFeePerBlobGas,omitempty"`
->>>>>>> 1065e21c
 }
 
 type stTransactionMarshaling struct {
@@ -236,17 +232,12 @@
 	if logs := rlpHash(statedb.Logs()); logs != common.Hash(post.Logs) {
 		return fmt.Errorf("post state logs hash mismatch: got %x, want %x", logs, post.Logs)
 	}
-<<<<<<< HEAD
-	statedb, _ = state.New(root, statedb.Database(), snaps)
-	return nil
-=======
 	// Re-init the post-state instance for further operation
 	statedb, err = state.New(root, statedb.Database(), snaps)
 	if err != nil {
 		return nil, nil, err
 	}
 	return snaps, statedb, nil
->>>>>>> 1065e21c
 }
 
 // RunNoVerify runs a specific subtest and returns the statedb and post-state root
@@ -329,16 +320,9 @@
 	// - there are only 'bad' transactions, which aren't executed. In those cases,
 	//   the coinbase gets no txfee, so isn't created, and thus needs to be touched
 	statedb.AddBalance(block.Coinbase(), new(big.Int))
-<<<<<<< HEAD
-
-	// Commit state mutations into database.
-	root, _ := statedb.Commit(block.NumberU64(), config.IsEIP158(block.Number()))
-	return triedb, snaps, statedb, root, err
-=======
 	// Commit block
 	root, _ := statedb.Commit(block.NumberU64(), config.IsEIP158(block.Number()))
 	return snaps, statedb, root, err
->>>>>>> 1065e21c
 }
 
 // nolint:unused
@@ -346,20 +330,8 @@
 	return t.json.Tx.GasLimit[t.json.Post[subtest.Fork][subtest.Index].Indexes.Gas]
 }
 
-<<<<<<< HEAD
-func MakePreState(db ethdb.Database, accounts core.GenesisAlloc, snapshotter bool, scheme string) (*trie.Database, *snapshot.Tree, *state.StateDB) {
-	tconf := &trie.Config{Preimages: true}
-	if scheme == rawdb.HashScheme {
-		tconf.HashDB = hashdb.Defaults
-	} else {
-		tconf.PathDB = pathdb.Defaults
-	}
-	triedb := trie.NewDatabase(db, tconf)
-	sdb := state.NewDatabaseWithNodeDB(db, triedb)
-=======
 func MakePreState(db ethdb.Database, accounts core.GenesisAlloc, snapshotter bool) (*snapshot.Tree, *state.StateDB) {
 	sdb := state.NewDatabaseWithConfig(db, &trie.Config{Preimages: true})
->>>>>>> 1065e21c
 	statedb, _ := state.New(types.EmptyRootHash, sdb, nil)
 	for addr, a := range accounts {
 		statedb.SetCode(addr, a.Code)
