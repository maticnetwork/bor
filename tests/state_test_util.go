// Copyright 2015 The go-ethereum Authors
// This file is part of the go-ethereum library.
//
// The go-ethereum library is free software: you can redistribute it and/or modify
// it under the terms of the GNU Lesser General Public License as published by
// the Free Software Foundation, either version 3 of the License, or
// (at your option) any later version.
//
// The go-ethereum library is distributed in the hope that it will be useful,
// but WITHOUT ANY WARRANTY; without even the implied warranty of
// MERCHANTABILITY or FITNESS FOR A PARTICULAR PURPOSE. See the
// GNU Lesser General Public License for more details.
//
// You should have received a copy of the GNU Lesser General Public License
// along with the go-ethereum library. If not, see <http://www.gnu.org/licenses/>.

package tests

import (
	"encoding/hex"
	"encoding/json"
	"errors"
	"fmt"
	"math/big"
	"strconv"
	"strings"

	"github.com/ethereum/go-ethereum/common"
	"github.com/ethereum/go-ethereum/common/hexutil"
	"github.com/ethereum/go-ethereum/common/math"
	"github.com/ethereum/go-ethereum/consensus/misc/eip4844"
	"github.com/ethereum/go-ethereum/core"
	"github.com/ethereum/go-ethereum/core/rawdb"
	"github.com/ethereum/go-ethereum/core/state"
	"github.com/ethereum/go-ethereum/core/state/snapshot"
	"github.com/ethereum/go-ethereum/core/tracing"
	"github.com/ethereum/go-ethereum/core/types"
	"github.com/ethereum/go-ethereum/core/vm"
	"github.com/ethereum/go-ethereum/crypto"
	"github.com/ethereum/go-ethereum/ethdb"
	"github.com/ethereum/go-ethereum/params"
	"github.com/ethereum/go-ethereum/rlp"
	"github.com/ethereum/go-ethereum/triedb"
	"github.com/ethereum/go-ethereum/triedb/hashdb"
	"github.com/ethereum/go-ethereum/triedb/pathdb"
	"github.com/holiman/uint256"
	"golang.org/x/crypto/sha3"
)

// StateTest checks transaction processing without block context.
// See https://github.com/ethereum/EIPs/issues/176 for the test format specification.
type StateTest struct {
	json stJSON
}

// StateSubtest selects a specific configuration of a General State Test.
type StateSubtest struct {
	Fork  string
	Index int
}

func (t *StateTest) UnmarshalJSON(in []byte) error {
	return json.Unmarshal(in, &t.json)
}

type stJSON struct {
	Env  stEnv                    `json:"env"`
	Pre  types.GenesisAlloc       `json:"pre"`
	Tx   stTransaction            `json:"transaction"`
	Out  hexutil.Bytes            `json:"out"`
	Post map[string][]stPostState `json:"post"`
}

type stPostState struct {
	Root            common.UnprefixedHash `json:"hash"`
	Logs            common.UnprefixedHash `json:"logs"`
	TxBytes         hexutil.Bytes         `json:"txbytes"`
	ExpectException string                `json:"expectException"`
	Indexes         struct {
		Data  int `json:"data"`
		Gas   int `json:"gas"`
		Value int `json:"value"`
	}
}

//go:generate go run github.com/fjl/gencodec -type stEnv -field-override stEnvMarshaling -out gen_stenv.go

type stEnv struct {
	Coinbase      common.Address `json:"currentCoinbase"      gencodec:"required"`
	Difficulty    *big.Int       `json:"currentDifficulty"    gencodec:"optional"`
	Random        *big.Int       `json:"currentRandom"        gencodec:"optional"`
	GasLimit      uint64         `json:"currentGasLimit"      gencodec:"required"`
	Number        uint64         `json:"currentNumber"        gencodec:"required"`
	Timestamp     uint64         `json:"currentTimestamp"     gencodec:"required"`
	BaseFee       *big.Int       `json:"currentBaseFee"       gencodec:"optional"`
	ExcessBlobGas *uint64        `json:"currentExcessBlobGas" gencodec:"optional"`
}

type stEnvMarshaling struct {
	Coinbase      common.UnprefixedAddress
	Difficulty    *math.HexOrDecimal256
	Random        *math.HexOrDecimal256
	GasLimit      math.HexOrDecimal64
	Number        math.HexOrDecimal64
	Timestamp     math.HexOrDecimal64
	BaseFee       *math.HexOrDecimal256
	ExcessBlobGas *math.HexOrDecimal64
}

//go:generate go run github.com/fjl/gencodec -type stTransaction -field-override stTransactionMarshaling -out gen_sttransaction.go

type stTransaction struct {
	GasPrice             *big.Int            `json:"gasPrice"`
	MaxFeePerGas         *big.Int            `json:"maxFeePerGas"`
	MaxPriorityFeePerGas *big.Int            `json:"maxPriorityFeePerGas"`
	Nonce                uint64              `json:"nonce"`
	To                   string              `json:"to"`
	Data                 []string            `json:"data"`
	AccessLists          []*types.AccessList `json:"accessLists,omitempty"`
	GasLimit             []uint64            `json:"gasLimit"`
	Value                []string            `json:"value"`
	PrivateKey           []byte              `json:"secretKey"`
	Sender               *common.Address     `json:"sender"`
	BlobVersionedHashes  []common.Hash       `json:"blobVersionedHashes,omitempty"`
	BlobGasFeeCap        *big.Int            `json:"maxFeePerBlobGas,omitempty"`
}

type stTransactionMarshaling struct {
	GasPrice             *math.HexOrDecimal256
	MaxFeePerGas         *math.HexOrDecimal256
	MaxPriorityFeePerGas *math.HexOrDecimal256
	Nonce                math.HexOrDecimal64
	GasLimit             []math.HexOrDecimal64
	PrivateKey           hexutil.Bytes
	BlobGasFeeCap        *math.HexOrDecimal256
}

// GetChainConfig takes a fork definition and returns a chain config.
// The fork definition can be
// - a plain forkname, e.g. `Byzantium`,
// - a fork basename, and a list of EIPs to enable; e.g. `Byzantium+1884+1283`.
func GetChainConfig(forkString string) (baseConfig *params.ChainConfig, eips []int, err error) {
	var (
		splitForks            = strings.Split(forkString, "+")
		ok                    bool
		baseName, eipsStrings = splitForks[0], splitForks[1:]
	)

	if baseConfig, ok = Forks[baseName]; !ok {
		return nil, nil, UnsupportedForkError{baseName}
	}

	for _, eip := range eipsStrings {
		if eipNum, err := strconv.Atoi(eip); err != nil {
			return nil, nil, fmt.Errorf("syntax error, invalid eip number %v", eipNum)
		} else {
			if !vm.ValidEip(eipNum) {
				return nil, nil, fmt.Errorf("syntax error, invalid eip number %v", eipNum)
			}

			eips = append(eips, eipNum)
		}
	}

	return baseConfig, eips, nil
}

// Subtests returns all valid subtests of the test.
func (t *StateTest) Subtests() []StateSubtest {
	var sub []StateSubtest

	for fork, pss := range t.json.Post {
		for i := range pss {
			sub = append(sub, StateSubtest{fork, i})
		}
	}

	return sub
}

// checkError checks if the error returned by the state transition matches any expected error.
// A failing expectation returns a wrapped version of the original error, if any,
// or a new error detailing the failing expectation.
// This function does not return or modify the original error, it only evaluates and returns expectations for the error.
func (t *StateTest) checkError(subtest StateSubtest, err error) error {
	expectedError := t.json.Post[subtest.Fork][subtest.Index].ExpectException
	if err == nil && expectedError == "" {
		return nil
	}

	if err == nil && expectedError != "" {
		return fmt.Errorf("expected error %q, got no error", expectedError)
	}

	if err != nil && expectedError == "" {
		return fmt.Errorf("unexpected error: %w", err)
	}

	if err != nil && expectedError != "" {
		// Ignore expected errors (TODO MariusVanDerWijden check error string)
		return nil
	}

	return nil
}

// Run executes a specific subtest and verifies the post-state and logs
func (t *StateTest) Run(subtest StateSubtest, vmconfig vm.Config, snapshotter bool, scheme string, postCheck func(err error, st *StateTestState)) (result error) {
	st, root, _, err := t.RunNoVerify(subtest, vmconfig, snapshotter, scheme)
	// Invoke the callback at the end of function for further analysis.
	defer func() {
		postCheck(result, &st)
		st.Close()
	}()

	checkedErr := t.checkError(subtest, err)
	if checkedErr != nil {
		return checkedErr
	}
	// The error has been checked; if it was unexpected, it's already returned.
	if err != nil {
		// Here, an error exists but it was expected.
		// We do not check the post state or logs.
		return nil
	}

	post := t.json.Post[subtest.Fork][subtest.Index]
	// N.B: We need to do this in a two-step process, because the first Commit takes care
	// of self-destructs, and we need to touch the coinbase _after_ it has potentially self-destructed.
	if root != common.Hash(post.Root) {
		return fmt.Errorf("post state root mismatch: got %x, want %x", root, post.Root)
	}
	if logs := rlpHash(st.StateDB.Logs()); logs != common.Hash(post.Logs) {
		return fmt.Errorf("post state logs hash mismatch: got %x, want %x", logs, post.Logs)
	}
	st.StateDB, _ = state.New(root, st.StateDB.Database())
	return nil
}

// RunNoVerify runs a specific subtest and returns the statedb and post-state root.
// Remember to call state.Close after verifying the test result!
func (t *StateTest) RunNoVerify(subtest StateSubtest, vmconfig vm.Config, snapshotter bool, scheme string) (st StateTestState, root common.Hash, gasUsed uint64, err error) {
	config, eips, err := GetChainConfig(subtest.Fork)
	if err != nil {
		return st, common.Hash{}, 0, UnsupportedForkError{subtest.Fork}
	}

	vmconfig.ExtraEips = eips

	block := t.genesis(config).ToBlock()
	st = MakePreState(rawdb.NewMemoryDatabase(), t.json.Pre, snapshotter, scheme)

	var baseFee *big.Int
	if config.IsLondon(new(big.Int)) {
		baseFee = t.json.Env.BaseFee
		if baseFee == nil {
			// Retesteth uses `0x10` for genesis baseFee. Therefore, it defaults to
			// parent - 2 : 0xa as the basefee for 'this' context.
			baseFee = big.NewInt(0x0a)
		}
	}

	post := t.json.Post[subtest.Fork][subtest.Index]

	msg, err := t.json.Tx.toMessage(post, baseFee)
	if err != nil {
		return st, common.Hash{}, 0, err
	}

	{ // Blob transactions may be present after the Cancun fork.
		// In production,
		// - the header is verified against the max in eip4844.go:VerifyEIP4844Header
		// - the block body is verified against the header in block_validator.go:ValidateBody
		// Here, we just do this shortcut smaller fix, since state tests do not
		// utilize those codepaths
		if len(msg.BlobHashes)*params.BlobTxBlobGasPerBlob > params.MaxBlobGasPerBlock {
			return st, common.Hash{}, 0, errors.New("blob gas exceeds maximum")
		}
	}

	// Try to recover tx with current signer
	if len(post.TxBytes) != 0 {
		var ttx types.Transaction

		err := ttx.UnmarshalBinary(post.TxBytes)
		if err != nil {
			return st, common.Hash{}, 0, err
		}
		if _, err := types.Sender(types.LatestSigner(config), &ttx); err != nil {
			return st, common.Hash{}, 0, err
		}
	}

	// Prepare the EVM.
	txContext := core.NewEVMTxContext(msg)
	context := core.NewEVMBlockContext(block.Header(), nil, &t.json.Env.Coinbase)
	context.GetHash = vmTestBlockHash
	context.BaseFee = baseFee
	context.Random = nil

	if t.json.Env.Difficulty != nil {
		context.Difficulty = new(big.Int).Set(t.json.Env.Difficulty)
	}

	if config.IsLondon(new(big.Int)) && t.json.Env.Random != nil {
		rnd := common.BigToHash(t.json.Env.Random)
		context.Random = &rnd
		context.Difficulty = big.NewInt(0)
	}
	if config.IsCancun(block.Number()) && t.json.Env.ExcessBlobGas != nil {
		context.BlobBaseFee = eip4844.CalcBlobFee(*t.json.Env.ExcessBlobGas)
	}
	evm := vm.NewEVM(context, txContext, st.StateDB, config, vmconfig)

	if tracer := vmconfig.Tracer; tracer != nil && tracer.OnTxStart != nil {
		tracer.OnTxStart(evm.GetVMContext(), nil, msg.From)
	}
	// Execute the message.
	snapshot := st.StateDB.Snapshot()
	gaspool := new(core.GasPool)
	gaspool.AddGas(block.GasLimit())
	vmRet, err := core.ApplyMessage(evm, msg, gaspool, nil)
	if err != nil {
		st.StateDB.RevertToSnapshot(snapshot)
		if tracer := evm.Config.Tracer; tracer != nil && tracer.OnTxEnd != nil {
			evm.Config.Tracer.OnTxEnd(nil, err)
		}
		return st, common.Hash{}, 0, err
	}
	// Add 0-value mining reward. This only makes a difference in the cases
	// where
	// - the coinbase self-destructed, or
	// - there are only 'bad' transactions, which aren't executed. In those cases,
	//   the coinbase gets no txfee, so isn't created, and thus needs to be touched
	st.StateDB.AddBalance(block.Coinbase(), new(uint256.Int), tracing.BalanceChangeUnspecified)

	// Commit state mutations into database.
	root, _ = st.StateDB.Commit(block.NumberU64(), config.IsEIP158(block.Number()))
	if tracer := evm.Config.Tracer; tracer != nil && tracer.OnTxEnd != nil {
		receipt := &types.Receipt{GasUsed: vmRet.UsedGas}
		tracer.OnTxEnd(receipt, nil)
	}
	return st, root, vmRet.UsedGas, nil
}

// nolint:unused
func (t *StateTest) gasLimit(subtest StateSubtest) uint64 {
	return t.json.Tx.GasLimit[t.json.Post[subtest.Fork][subtest.Index].Indexes.Gas]
}

func (t *StateTest) genesis(config *params.ChainConfig) *core.Genesis {
	genesis := &core.Genesis{
		Config:     config,
		Coinbase:   t.json.Env.Coinbase,
		Difficulty: t.json.Env.Difficulty,
		GasLimit:   t.json.Env.GasLimit,
		Number:     t.json.Env.Number,
		Timestamp:  t.json.Env.Timestamp,
		Alloc:      t.json.Pre,
	}
	if t.json.Env.Random != nil {
		// Post-Merge
		genesis.Mixhash = common.BigToHash(t.json.Env.Random)
		genesis.Difficulty = big.NewInt(0)
	}

	return genesis
}

func (tx *stTransaction) toMessage(ps stPostState, baseFee *big.Int) (*core.Message, error) {
	var from common.Address
	// If 'sender' field is present, use that
	if tx.Sender != nil {
		from = *tx.Sender
	} else if len(tx.PrivateKey) > 0 {
		// Derive sender from private key if needed.
		key, err := crypto.ToECDSA(tx.PrivateKey)
		if err != nil {
			return nil, fmt.Errorf("invalid private key: %v", err)
		}

		from = crypto.PubkeyToAddress(key.PublicKey)
	}
	// Parse recipient if present.
	var to *common.Address
	if tx.To != "" {
		to = new(common.Address)
		if err := to.UnmarshalText([]byte(tx.To)); err != nil {
			return nil, fmt.Errorf("invalid to address: %v", err)
		}
	}

	// Get values specific to this post state.
	if ps.Indexes.Data > len(tx.Data) {
		return nil, fmt.Errorf("tx data index %d out of bounds", ps.Indexes.Data)
	}

	if ps.Indexes.Value > len(tx.Value) {
		return nil, fmt.Errorf("tx value index %d out of bounds", ps.Indexes.Value)
	}

	if ps.Indexes.Gas > len(tx.GasLimit) {
		return nil, fmt.Errorf("tx gas limit index %d out of bounds", ps.Indexes.Gas)
	}

	dataHex := tx.Data[ps.Indexes.Data]
	valueHex := tx.Value[ps.Indexes.Value]
	gasLimit := tx.GasLimit[ps.Indexes.Gas]
	// Value, Data hex encoding is messy: https://github.com/ethereum/tests/issues/203
	value := new(big.Int)

	if valueHex != "0x" {
		v, ok := math.ParseBig256(valueHex)
		if !ok {
			return nil, fmt.Errorf("invalid tx value %q", valueHex)
		}

		value = v
	}

	data, err := hex.DecodeString(strings.TrimPrefix(dataHex, "0x"))
	if err != nil {
		return nil, fmt.Errorf("invalid tx data %q", dataHex)
	}

	var accessList types.AccessList
	if tx.AccessLists != nil && tx.AccessLists[ps.Indexes.Data] != nil {
		accessList = *tx.AccessLists[ps.Indexes.Data]
	}
	// If baseFee provided, set gasPrice to effectiveGasPrice.
	gasPrice := tx.GasPrice

	if baseFee != nil {
		if tx.MaxFeePerGas == nil {
			tx.MaxFeePerGas = gasPrice
		}

		if tx.MaxFeePerGas == nil {
			tx.MaxFeePerGas = new(big.Int)
		}

		if tx.MaxPriorityFeePerGas == nil {
			tx.MaxPriorityFeePerGas = tx.MaxFeePerGas
		}
<<<<<<< HEAD

		gasPrice = math.BigMin(new(big.Int).Add(tx.MaxPriorityFeePerGas, baseFee),
			tx.MaxFeePerGas)
=======
		gasPrice = new(big.Int).Add(tx.MaxPriorityFeePerGas, baseFee)
		if gasPrice.Cmp(tx.MaxFeePerGas) > 0 {
			gasPrice = tx.MaxFeePerGas
		}
>>>>>>> eb00f169
	}

	if gasPrice == nil {
		return nil, errors.New("no gas price provided")
	}

	msg := &core.Message{
		From:          from,
		To:            to,
		Nonce:         tx.Nonce,
		Value:         value,
		GasLimit:      gasLimit,
		GasPrice:      gasPrice,
		GasFeeCap:     tx.MaxFeePerGas,
		GasTipCap:     tx.MaxPriorityFeePerGas,
		Data:          data,
		AccessList:    accessList,
		BlobHashes:    tx.BlobVersionedHashes,
		BlobGasFeeCap: tx.BlobGasFeeCap,
	}

	return msg, nil
}

func rlpHash(x interface{}) (h common.Hash) {
	hw := sha3.NewLegacyKeccak256()
	rlp.Encode(hw, x)
	hw.Sum(h[:0])

	return h
}

func vmTestBlockHash(n uint64) common.Hash {
	return common.BytesToHash(crypto.Keccak256([]byte(big.NewInt(int64(n)).String())))
}

// StateTestState groups all the state database objects together for use in tests.
type StateTestState struct {
	StateDB   *state.StateDB
	TrieDB    *triedb.Database
	Snapshots *snapshot.Tree
}

// MakePreState creates a state containing the given allocation.
func MakePreState(db ethdb.Database, accounts types.GenesisAlloc, snapshotter bool, scheme string) StateTestState {
	tconf := &triedb.Config{Preimages: true}
	if scheme == rawdb.HashScheme {
		tconf.HashDB = hashdb.Defaults
	} else {
		tconf.PathDB = pathdb.Defaults
	}
	triedb := triedb.NewDatabase(db, tconf)
	sdb := state.NewDatabase(triedb, nil)
	statedb, _ := state.New(types.EmptyRootHash, sdb)
	for addr, a := range accounts {
		statedb.SetCode(addr, a.Code)
		statedb.SetNonce(addr, a.Nonce)
		statedb.SetBalance(addr, uint256.MustFromBig(a.Balance), tracing.BalanceChangeUnspecified)
		for k, v := range a.Storage {
			statedb.SetState(addr, k, v)
		}
	}
	// Commit and re-open to start with a clean state.
	root, _ := statedb.Commit(0, false)

	// If snapshot is requested, initialize the snapshotter and use it in state.
	var snaps *snapshot.Tree
	if snapshotter {
		snapconfig := snapshot.Config{
			CacheSize:  1,
			Recovery:   false,
			NoBuild:    false,
			AsyncBuild: false,
		}
		snaps, _ = snapshot.New(snapconfig, db, triedb, root)
	}
	sdb = state.NewDatabase(triedb, snaps)
	statedb, _ = state.New(root, sdb)
	return StateTestState{statedb, triedb, snaps}
}

// Close should be called when the state is no longer needed, ie. after running the test.
func (st *StateTestState) Close() {
	if st.TrieDB != nil {
		st.TrieDB.Close()
		st.TrieDB = nil
	}
	if st.Snapshots != nil {
		// Need to call Disable here to quit the snapshot generator goroutine.
		st.Snapshots.Disable()
		st.Snapshots.Release()
		st.Snapshots = nil
	}
}<|MERGE_RESOLUTION|>--- conflicted
+++ resolved
@@ -442,16 +442,10 @@
 		if tx.MaxPriorityFeePerGas == nil {
 			tx.MaxPriorityFeePerGas = tx.MaxFeePerGas
 		}
-<<<<<<< HEAD
-
-		gasPrice = math.BigMin(new(big.Int).Add(tx.MaxPriorityFeePerGas, baseFee),
-			tx.MaxFeePerGas)
-=======
 		gasPrice = new(big.Int).Add(tx.MaxPriorityFeePerGas, baseFee)
 		if gasPrice.Cmp(tx.MaxFeePerGas) > 0 {
 			gasPrice = tx.MaxFeePerGas
 		}
->>>>>>> eb00f169
 	}
 
 	if gasPrice == nil {
