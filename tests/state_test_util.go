// Copyright 2015 The go-ethereum Authors
// This file is part of the go-ethereum library.
//
// The go-ethereum library is free software: you can redistribute it and/or modify
// it under the terms of the GNU Lesser General Public License as published by
// the Free Software Foundation, either version 3 of the License, or
// (at your option) any later version.
//
// The go-ethereum library is distributed in the hope that it will be useful,
// but WITHOUT ANY WARRANTY; without even the implied warranty of
// MERCHANTABILITY or FITNESS FOR A PARTICULAR PURPOSE. See the
// GNU Lesser General Public License for more details.
//
// You should have received a copy of the GNU Lesser General Public License
// along with the go-ethereum library. If not, see <http://www.gnu.org/licenses/>.

package tests

import (
	"encoding/hex"
	"encoding/json"
	"fmt"
	"math/big"
	"strconv"
	"strings"

<<<<<<< HEAD
	"github.com/maticnetwork/bor/core/state/snapshot"

	"github.com/maticnetwork/bor/common"
	"github.com/maticnetwork/bor/common/hexutil"
	"github.com/maticnetwork/bor/common/math"
	"github.com/maticnetwork/bor/core"
	"github.com/maticnetwork/bor/core/rawdb"
	"github.com/maticnetwork/bor/core/state"
	"github.com/maticnetwork/bor/core/types"
	"github.com/maticnetwork/bor/core/vm"
	"github.com/maticnetwork/bor/crypto"
	"github.com/maticnetwork/bor/ethdb"
	"github.com/maticnetwork/bor/params"
	"github.com/maticnetwork/bor/rlp"
=======
	"github.com/ethereum/go-ethereum/core/state/snapshot"

	"github.com/ethereum/go-ethereum/common"
	"github.com/ethereum/go-ethereum/common/hexutil"
	"github.com/ethereum/go-ethereum/common/math"
	"github.com/ethereum/go-ethereum/core"
	"github.com/ethereum/go-ethereum/core/rawdb"
	"github.com/ethereum/go-ethereum/core/state"
	"github.com/ethereum/go-ethereum/core/types"
	"github.com/ethereum/go-ethereum/core/vm"
	"github.com/ethereum/go-ethereum/crypto"
	"github.com/ethereum/go-ethereum/ethdb"
	"github.com/ethereum/go-ethereum/params"
	"github.com/ethereum/go-ethereum/rlp"
>>>>>>> ea3b00ad
	"golang.org/x/crypto/sha3"
)

// StateTest checks transaction processing without block context.
// See https://github.com/ethereum/EIPs/issues/176 for the test format specification.
type StateTest struct {
	json stJSON
}

// StateSubtest selects a specific configuration of a General State Test.
type StateSubtest struct {
	Fork  string
	Index int
}

func (t *StateTest) UnmarshalJSON(in []byte) error {
	return json.Unmarshal(in, &t.json)
}

type stJSON struct {
	Env  stEnv                    `json:"env"`
	Pre  core.GenesisAlloc        `json:"pre"`
	Tx   stTransaction            `json:"transaction"`
	Out  hexutil.Bytes            `json:"out"`
	Post map[string][]stPostState `json:"post"`
}

type stPostState struct {
	Root    common.UnprefixedHash `json:"hash"`
	Logs    common.UnprefixedHash `json:"logs"`
	Indexes struct {
		Data  int `json:"data"`
		Gas   int `json:"gas"`
		Value int `json:"value"`
	}
}

//go:generate gencodec -type stEnv -field-override stEnvMarshaling -out gen_stenv.go

type stEnv struct {
	Coinbase   common.Address `json:"currentCoinbase"   gencodec:"required"`
	Difficulty *big.Int       `json:"currentDifficulty" gencodec:"required"`
	GasLimit   uint64         `json:"currentGasLimit"   gencodec:"required"`
	Number     uint64         `json:"currentNumber"     gencodec:"required"`
	Timestamp  uint64         `json:"currentTimestamp"  gencodec:"required"`
}

type stEnvMarshaling struct {
	Coinbase   common.UnprefixedAddress
	Difficulty *math.HexOrDecimal256
	GasLimit   math.HexOrDecimal64
	Number     math.HexOrDecimal64
	Timestamp  math.HexOrDecimal64
}

//go:generate gencodec -type stTransaction -field-override stTransactionMarshaling -out gen_sttransaction.go

type stTransaction struct {
	GasPrice   *big.Int `json:"gasPrice"`
	Nonce      uint64   `json:"nonce"`
	To         string   `json:"to"`
	Data       []string `json:"data"`
	GasLimit   []uint64 `json:"gasLimit"`
	Value      []string `json:"value"`
	PrivateKey []byte   `json:"secretKey"`
}

type stTransactionMarshaling struct {
	GasPrice   *math.HexOrDecimal256
	Nonce      math.HexOrDecimal64
	GasLimit   []math.HexOrDecimal64
	PrivateKey hexutil.Bytes
}

<<<<<<< HEAD
// getVMConfig takes a fork definition and returns a chain config.
// The fork definition can be
// - a plain forkname, e.g. `Byzantium`,
// - a fork basename, and a list of EIPs to enable; e.g. `Byzantium+1884+1283`.
func getVMConfig(forkString string) (baseConfig *params.ChainConfig, eips []int, err error) {
=======
// GetChainConfig takes a fork definition and returns a chain config.
// The fork definition can be
// - a plain forkname, e.g. `Byzantium`,
// - a fork basename, and a list of EIPs to enable; e.g. `Byzantium+1884+1283`.
func GetChainConfig(forkString string) (baseConfig *params.ChainConfig, eips []int, err error) {
>>>>>>> ea3b00ad
	var (
		splitForks            = strings.Split(forkString, "+")
		ok                    bool
		baseName, eipsStrings = splitForks[0], splitForks[1:]
	)
	if baseConfig, ok = Forks[baseName]; !ok {
		return nil, nil, UnsupportedForkError{baseName}
	}
	for _, eip := range eipsStrings {
		if eipNum, err := strconv.Atoi(eip); err != nil {
			return nil, nil, fmt.Errorf("syntax error, invalid eip number %v", eipNum)
		} else {
<<<<<<< HEAD
=======
			if !vm.ValidEip(eipNum) {
				return nil, nil, fmt.Errorf("syntax error, invalid eip number %v", eipNum)
			}
>>>>>>> ea3b00ad
			eips = append(eips, eipNum)
		}
	}
	return baseConfig, eips, nil
}

// Subtests returns all valid subtests of the test.
func (t *StateTest) Subtests() []StateSubtest {
	var sub []StateSubtest
	for fork, pss := range t.json.Post {
		for i := range pss {
			sub = append(sub, StateSubtest{fork, i})
		}
	}
	return sub
}

// Run executes a specific subtest and verifies the post-state and logs
func (t *StateTest) Run(subtest StateSubtest, vmconfig vm.Config, snapshotter bool) (*snapshot.Tree, *state.StateDB, error) {
	snaps, statedb, root, err := t.RunNoVerify(subtest, vmconfig, snapshotter)
	if err != nil {
		return snaps, statedb, err
	}
	post := t.json.Post[subtest.Fork][subtest.Index]
	// N.B: We need to do this in a two-step process, because the first Commit takes care
	// of suicides, and we need to touch the coinbase _after_ it has potentially suicided.
	if root != common.Hash(post.Root) {
		return snaps, statedb, fmt.Errorf("post state root mismatch: got %x, want %x", root, post.Root)
	}
	if logs := rlpHash(statedb.Logs()); logs != common.Hash(post.Logs) {
		return snaps, statedb, fmt.Errorf("post state logs hash mismatch: got %x, want %x", logs, post.Logs)
	}
	return snaps, statedb, nil
}

// RunNoVerify runs a specific subtest and returns the statedb and post-state root
func (t *StateTest) RunNoVerify(subtest StateSubtest, vmconfig vm.Config, snapshotter bool) (*snapshot.Tree, *state.StateDB, common.Hash, error) {
<<<<<<< HEAD
	config, eips, err := getVMConfig(subtest.Fork)
=======
	config, eips, err := GetChainConfig(subtest.Fork)
>>>>>>> ea3b00ad
	if err != nil {
		return nil, nil, common.Hash{}, UnsupportedForkError{subtest.Fork}
	}
	vmconfig.ExtraEips = eips
	block := t.genesis(config).ToBlock(nil)
	snaps, statedb := MakePreState(rawdb.NewMemoryDatabase(), t.json.Pre, snapshotter)

	post := t.json.Post[subtest.Fork][subtest.Index]
	msg, err := t.json.Tx.toMessage(post)
	if err != nil {
		return nil, nil, common.Hash{}, err
	}
	context := core.NewEVMContext(msg, block.Header(), nil, &t.json.Env.Coinbase)
	context.GetHash = vmTestBlockHash
	evm := vm.NewEVM(context, statedb, config, vmconfig)

	gaspool := new(core.GasPool)
	gaspool.AddGas(block.GasLimit())
	snapshot := statedb.Snapshot()
	if _, err := core.ApplyMessage(evm, msg, gaspool); err != nil {
		statedb.RevertToSnapshot(snapshot)
	}
	// Commit block
	statedb.Commit(config.IsEIP158(block.Number()))
	// Add 0-value mining reward. This only makes a difference in the cases
	// where
	// - the coinbase suicided, or
	// - there are only 'bad' transactions, which aren't executed. In those cases,
	//   the coinbase gets no txfee, so isn't created, and thus needs to be touched
	statedb.AddBalance(block.Coinbase(), new(big.Int))
	// And _now_ get the state root
	root := statedb.IntermediateRoot(config.IsEIP158(block.Number()))
	return snaps, statedb, root, nil
}

func (t *StateTest) gasLimit(subtest StateSubtest) uint64 {
	return t.json.Tx.GasLimit[t.json.Post[subtest.Fork][subtest.Index].Indexes.Gas]
}

func MakePreState(db ethdb.Database, accounts core.GenesisAlloc, snapshotter bool) (*snapshot.Tree, *state.StateDB) {
	sdb := state.NewDatabase(db)
	statedb, _ := state.New(common.Hash{}, sdb, nil)
	for addr, a := range accounts {
		statedb.SetCode(addr, a.Code)
		statedb.SetNonce(addr, a.Nonce)
		statedb.SetBalance(addr, a.Balance)
		for k, v := range a.Storage {
			statedb.SetState(addr, k, v)
		}
	}
	// Commit and re-open to start with a clean state.
	root, _ := statedb.Commit(false)

	var snaps *snapshot.Tree
	if snapshotter {
		snaps = snapshot.New(db, sdb.TrieDB(), 1, root, false)
	}
	statedb, _ = state.New(root, sdb, snaps)
	return snaps, statedb
}

func (t *StateTest) genesis(config *params.ChainConfig) *core.Genesis {
	return &core.Genesis{
		Config:     config,
		Coinbase:   t.json.Env.Coinbase,
		Difficulty: t.json.Env.Difficulty,
		GasLimit:   t.json.Env.GasLimit,
		Number:     t.json.Env.Number,
		Timestamp:  t.json.Env.Timestamp,
		Alloc:      t.json.Pre,
	}
}

func (tx *stTransaction) toMessage(ps stPostState) (core.Message, error) {
	// Derive sender from private key if present.
	var from common.Address
	if len(tx.PrivateKey) > 0 {
		key, err := crypto.ToECDSA(tx.PrivateKey)
		if err != nil {
			return nil, fmt.Errorf("invalid private key: %v", err)
		}
		from = crypto.PubkeyToAddress(key.PublicKey)
	}
	// Parse recipient if present.
	var to *common.Address
	if tx.To != "" {
		to = new(common.Address)
		if err := to.UnmarshalText([]byte(tx.To)); err != nil {
			return nil, fmt.Errorf("invalid to address: %v", err)
		}
	}

	// Get values specific to this post state.
	if ps.Indexes.Data > len(tx.Data) {
		return nil, fmt.Errorf("tx data index %d out of bounds", ps.Indexes.Data)
	}
	if ps.Indexes.Value > len(tx.Value) {
		return nil, fmt.Errorf("tx value index %d out of bounds", ps.Indexes.Value)
	}
	if ps.Indexes.Gas > len(tx.GasLimit) {
		return nil, fmt.Errorf("tx gas limit index %d out of bounds", ps.Indexes.Gas)
	}
	dataHex := tx.Data[ps.Indexes.Data]
	valueHex := tx.Value[ps.Indexes.Value]
	gasLimit := tx.GasLimit[ps.Indexes.Gas]
	// Value, Data hex encoding is messy: https://github.com/ethereum/tests/issues/203
	value := new(big.Int)
	if valueHex != "0x" {
		v, ok := math.ParseBig256(valueHex)
		if !ok {
			return nil, fmt.Errorf("invalid tx value %q", valueHex)
		}
		value = v
	}
	data, err := hex.DecodeString(strings.TrimPrefix(dataHex, "0x"))
	if err != nil {
		return nil, fmt.Errorf("invalid tx data %q", dataHex)
	}

	msg := types.NewMessage(from, to, tx.Nonce, value, gasLimit, tx.GasPrice, data, true)
	return msg, nil
}

func rlpHash(x interface{}) (h common.Hash) {
	hw := sha3.NewLegacyKeccak256()
	rlp.Encode(hw, x)
	hw.Sum(h[:0])
	return h
}<|MERGE_RESOLUTION|>--- conflicted
+++ resolved
@@ -24,7 +24,6 @@
 	"strconv"
 	"strings"
 
-<<<<<<< HEAD
 	"github.com/maticnetwork/bor/core/state/snapshot"
 
 	"github.com/maticnetwork/bor/common"
@@ -39,22 +38,6 @@
 	"github.com/maticnetwork/bor/ethdb"
 	"github.com/maticnetwork/bor/params"
 	"github.com/maticnetwork/bor/rlp"
-=======
-	"github.com/ethereum/go-ethereum/core/state/snapshot"
-
-	"github.com/ethereum/go-ethereum/common"
-	"github.com/ethereum/go-ethereum/common/hexutil"
-	"github.com/ethereum/go-ethereum/common/math"
-	"github.com/ethereum/go-ethereum/core"
-	"github.com/ethereum/go-ethereum/core/rawdb"
-	"github.com/ethereum/go-ethereum/core/state"
-	"github.com/ethereum/go-ethereum/core/types"
-	"github.com/ethereum/go-ethereum/core/vm"
-	"github.com/ethereum/go-ethereum/crypto"
-	"github.com/ethereum/go-ethereum/ethdb"
-	"github.com/ethereum/go-ethereum/params"
-	"github.com/ethereum/go-ethereum/rlp"
->>>>>>> ea3b00ad
 	"golang.org/x/crypto/sha3"
 )
 
@@ -129,19 +112,11 @@
 	PrivateKey hexutil.Bytes
 }
 
-<<<<<<< HEAD
-// getVMConfig takes a fork definition and returns a chain config.
-// The fork definition can be
-// - a plain forkname, e.g. `Byzantium`,
-// - a fork basename, and a list of EIPs to enable; e.g. `Byzantium+1884+1283`.
-func getVMConfig(forkString string) (baseConfig *params.ChainConfig, eips []int, err error) {
-=======
 // GetChainConfig takes a fork definition and returns a chain config.
 // The fork definition can be
 // - a plain forkname, e.g. `Byzantium`,
 // - a fork basename, and a list of EIPs to enable; e.g. `Byzantium+1884+1283`.
 func GetChainConfig(forkString string) (baseConfig *params.ChainConfig, eips []int, err error) {
->>>>>>> ea3b00ad
 	var (
 		splitForks            = strings.Split(forkString, "+")
 		ok                    bool
@@ -154,12 +129,9 @@
 		if eipNum, err := strconv.Atoi(eip); err != nil {
 			return nil, nil, fmt.Errorf("syntax error, invalid eip number %v", eipNum)
 		} else {
-<<<<<<< HEAD
-=======
 			if !vm.ValidEip(eipNum) {
 				return nil, nil, fmt.Errorf("syntax error, invalid eip number %v", eipNum)
 			}
->>>>>>> ea3b00ad
 			eips = append(eips, eipNum)
 		}
 	}
@@ -197,11 +169,7 @@
 
 // RunNoVerify runs a specific subtest and returns the statedb and post-state root
 func (t *StateTest) RunNoVerify(subtest StateSubtest, vmconfig vm.Config, snapshotter bool) (*snapshot.Tree, *state.StateDB, common.Hash, error) {
-<<<<<<< HEAD
-	config, eips, err := getVMConfig(subtest.Fork)
-=======
 	config, eips, err := GetChainConfig(subtest.Fork)
->>>>>>> ea3b00ad
 	if err != nil {
 		return nil, nil, common.Hash{}, UnsupportedForkError{subtest.Fork}
 	}
