--- conflicted
+++ resolved
@@ -148,11 +148,7 @@
 
 func runRandTest(rt randTest) error {
 	var (
-<<<<<<< HEAD
-		triedb = trie.NewDatabase(rawdb.NewMemoryDatabase(), nil)
-=======
 		triedb = trie.NewDatabase(rawdb.NewMemoryDatabase())
->>>>>>> 1065e21c
 		tr     = trie.NewEmpty(triedb)
 		origin = types.EmptyRootHash
 		values = make(map[string]string) // tracks content of the trie
