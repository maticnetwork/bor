--- conflicted
+++ resolved
@@ -141,8 +141,6 @@
 		PetersburgBlock:     big.NewInt(0),
 		IstanbulBlock:       big.NewInt(5),
 	},
-<<<<<<< HEAD
-=======
 	"YOLOv1": {
 		ChainID:             big.NewInt(1),
 		HomesteadBlock:      big.NewInt(0),
@@ -165,7 +163,6 @@
 	}
 	sort.Strings(availableForks)
 	return availableForks
->>>>>>> ea3b00ad
 }
 
 // UnsupportedForkError is returned when a test requests a fork that isn't implemented.
