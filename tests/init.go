// Copyright 2015 The go-ethereum Authors
// This file is part of the go-ethereum library.
//
// The go-ethereum library is free software: you can redistribute it and/or modify
// it under the terms of the GNU Lesser General Public License as published by
// the Free Software Foundation, either version 3 of the License, or
// (at your option) any later version.
//
// The go-ethereum library is distributed in the hope that it will be useful,
// but WITHOUT ANY WARRANTY; without even the implied warranty of
// MERCHANTABILITY or FITNESS FOR A PARTICULAR PURPOSE. See the
// GNU Lesser General Public License for more details.
//
// You should have received a copy of the GNU Lesser General Public License
// along with the go-ethereum library. If not, see <http://www.gnu.org/licenses/>.

package tests

import (
	"fmt"
	"math/big"
	"sort"

	"github.com/ethereum/go-ethereum/params"
)

// Forks table defines supported forks and their chain config.
var Forks = map[string]*params.ChainConfig{
	"Frontier": {
		ChainID: big.NewInt(1),
		Bor:     params.BorUnittestChainConfig.Bor,
	},
	"Homestead": {
		ChainID:        big.NewInt(1),
		HomesteadBlock: big.NewInt(0),
		Bor:            params.BorUnittestChainConfig.Bor,
	},
	"EIP150": {
		ChainID:        big.NewInt(1),
		HomesteadBlock: big.NewInt(0),
		EIP150Block:    big.NewInt(0),
		Bor:            params.BorUnittestChainConfig.Bor,
	},
	"EIP158": {
		ChainID:        big.NewInt(1),
		HomesteadBlock: big.NewInt(0),
		EIP150Block:    big.NewInt(0),
		EIP155Block:    big.NewInt(0),
		EIP158Block:    big.NewInt(0),
		Bor:            params.BorUnittestChainConfig.Bor,
	},
	"Byzantium": {
		ChainID:        big.NewInt(1),
		HomesteadBlock: big.NewInt(0),
		EIP150Block:    big.NewInt(0),
		EIP155Block:    big.NewInt(0),
		EIP158Block:    big.NewInt(0),
		DAOForkBlock:   big.NewInt(0),
		ByzantiumBlock: big.NewInt(0),
		Bor:            params.BorUnittestChainConfig.Bor,
	},
	"Constantinople": {
		ChainID:             big.NewInt(1),
		HomesteadBlock:      big.NewInt(0),
		EIP150Block:         big.NewInt(0),
		EIP155Block:         big.NewInt(0),
		EIP158Block:         big.NewInt(0),
		DAOForkBlock:        big.NewInt(0),
		ByzantiumBlock:      big.NewInt(0),
		ConstantinopleBlock: big.NewInt(0),
		PetersburgBlock:     big.NewInt(10000000),
		Bor:                 params.BorUnittestChainConfig.Bor,
	},
	"ConstantinopleFix": {
		ChainID:             big.NewInt(1),
		HomesteadBlock:      big.NewInt(0),
		EIP150Block:         big.NewInt(0),
		EIP155Block:         big.NewInt(0),
		EIP158Block:         big.NewInt(0),
		DAOForkBlock:        big.NewInt(0),
		ByzantiumBlock:      big.NewInt(0),
		ConstantinopleBlock: big.NewInt(0),
		PetersburgBlock:     big.NewInt(0),
		Bor:                 params.BorUnittestChainConfig.Bor,
	},
	"Istanbul": {
		ChainID:             big.NewInt(1),
		HomesteadBlock:      big.NewInt(0),
		EIP150Block:         big.NewInt(0),
		EIP155Block:         big.NewInt(0),
		EIP158Block:         big.NewInt(0),
		DAOForkBlock:        big.NewInt(0),
		ByzantiumBlock:      big.NewInt(0),
		ConstantinopleBlock: big.NewInt(0),
		PetersburgBlock:     big.NewInt(0),
		IstanbulBlock:       big.NewInt(0),
		Bor:                 params.BorUnittestChainConfig.Bor,
	},
	"MuirGlacier": {
		ChainID:             big.NewInt(1),
		HomesteadBlock:      big.NewInt(0),
		EIP150Block:         big.NewInt(0),
		EIP155Block:         big.NewInt(0),
		EIP158Block:         big.NewInt(0),
		DAOForkBlock:        big.NewInt(0),
		ByzantiumBlock:      big.NewInt(0),
		ConstantinopleBlock: big.NewInt(0),
		PetersburgBlock:     big.NewInt(0),
		IstanbulBlock:       big.NewInt(0),
		MuirGlacierBlock:    big.NewInt(0),
		Bor:                 params.BorUnittestChainConfig.Bor,
	},
	"FrontierToHomesteadAt5": {
		ChainID:        big.NewInt(1),
		HomesteadBlock: big.NewInt(5),
		Bor:            params.BorUnittestChainConfig.Bor,
	},
	"HomesteadToEIP150At5": {
		ChainID:        big.NewInt(1),
		HomesteadBlock: big.NewInt(0),
		EIP150Block:    big.NewInt(5),
		Bor:            params.BorUnittestChainConfig.Bor,
	},
	"HomesteadToDaoAt5": {
		ChainID:        big.NewInt(1),
		HomesteadBlock: big.NewInt(0),
		DAOForkBlock:   big.NewInt(5),
		DAOForkSupport: true,
		Bor:            params.BorUnittestChainConfig.Bor,
	},
	"EIP158ToByzantiumAt5": {
		ChainID:        big.NewInt(1),
		HomesteadBlock: big.NewInt(0),
		EIP150Block:    big.NewInt(0),
		EIP155Block:    big.NewInt(0),
		EIP158Block:    big.NewInt(0),
		ByzantiumBlock: big.NewInt(5),
		Bor:            params.BorUnittestChainConfig.Bor,
	},
	"ByzantiumToConstantinopleAt5": {
		ChainID:             big.NewInt(1),
		HomesteadBlock:      big.NewInt(0),
		EIP150Block:         big.NewInt(0),
		EIP155Block:         big.NewInt(0),
		EIP158Block:         big.NewInt(0),
		ByzantiumBlock:      big.NewInt(0),
		ConstantinopleBlock: big.NewInt(5),
		Bor:                 params.BorUnittestChainConfig.Bor,
	},
	"ByzantiumToConstantinopleFixAt5": {
		ChainID:             big.NewInt(1),
		HomesteadBlock:      big.NewInt(0),
		EIP150Block:         big.NewInt(0),
		EIP155Block:         big.NewInt(0),
		EIP158Block:         big.NewInt(0),
		ByzantiumBlock:      big.NewInt(0),
		ConstantinopleBlock: big.NewInt(5),
		PetersburgBlock:     big.NewInt(5),
		Bor:                 params.BorUnittestChainConfig.Bor,
	},
	"ConstantinopleFixToIstanbulAt5": {
		ChainID:             big.NewInt(1),
		HomesteadBlock:      big.NewInt(0),
		EIP150Block:         big.NewInt(0),
		EIP155Block:         big.NewInt(0),
		EIP158Block:         big.NewInt(0),
		ByzantiumBlock:      big.NewInt(0),
		ConstantinopleBlock: big.NewInt(0),
		PetersburgBlock:     big.NewInt(0),
		IstanbulBlock:       big.NewInt(5),
		Bor:                 params.BorUnittestChainConfig.Bor,
	},
	"Berlin": {
		ChainID:             big.NewInt(1),
		HomesteadBlock:      big.NewInt(0),
		EIP150Block:         big.NewInt(0),
		EIP155Block:         big.NewInt(0),
		EIP158Block:         big.NewInt(0),
		ByzantiumBlock:      big.NewInt(0),
		ConstantinopleBlock: big.NewInt(0),
		PetersburgBlock:     big.NewInt(0),
		IstanbulBlock:       big.NewInt(0),
		MuirGlacierBlock:    big.NewInt(0),
		BerlinBlock:         big.NewInt(0),
		Bor:                 params.BorUnittestChainConfig.Bor,
	},
	"BerlinToLondonAt5": {
		ChainID:             big.NewInt(1),
		HomesteadBlock:      big.NewInt(0),
		EIP150Block:         big.NewInt(0),
		EIP155Block:         big.NewInt(0),
		EIP158Block:         big.NewInt(0),
		ByzantiumBlock:      big.NewInt(0),
		ConstantinopleBlock: big.NewInt(0),
		PetersburgBlock:     big.NewInt(0),
		IstanbulBlock:       big.NewInt(0),
		MuirGlacierBlock:    big.NewInt(0),
		BerlinBlock:         big.NewInt(0),
		LondonBlock:         big.NewInt(5),
		Bor:                 params.BorUnittestChainConfig.Bor,
	},
	"London": {
		ChainID:             big.NewInt(1),
		HomesteadBlock:      big.NewInt(0),
		EIP150Block:         big.NewInt(0),
		EIP155Block:         big.NewInt(0),
		EIP158Block:         big.NewInt(0),
		ByzantiumBlock:      big.NewInt(0),
		ConstantinopleBlock: big.NewInt(0),
		PetersburgBlock:     big.NewInt(0),
		IstanbulBlock:       big.NewInt(0),
		MuirGlacierBlock:    big.NewInt(0),
		BerlinBlock:         big.NewInt(0),
		LondonBlock:         big.NewInt(0),
		Bor:                 params.BorUnittestChainConfig.Bor,
	},
	"ArrowGlacier": {
		ChainID:             big.NewInt(1),
		HomesteadBlock:      big.NewInt(0),
		EIP150Block:         big.NewInt(0),
		EIP155Block:         big.NewInt(0),
		EIP158Block:         big.NewInt(0),
		ByzantiumBlock:      big.NewInt(0),
		ConstantinopleBlock: big.NewInt(0),
		PetersburgBlock:     big.NewInt(0),
		IstanbulBlock:       big.NewInt(0),
		MuirGlacierBlock:    big.NewInt(0),
		BerlinBlock:         big.NewInt(0),
		LondonBlock:         big.NewInt(0),
		ArrowGlacierBlock:   big.NewInt(0),
		Bor:                 params.BorUnittestChainConfig.Bor,
	},
	"ArrowGlacierToParisAtDiffC0000": {
		ChainID:                 big.NewInt(1),
		HomesteadBlock:          big.NewInt(0),
		EIP150Block:             big.NewInt(0),
		EIP155Block:             big.NewInt(0),
		EIP158Block:             big.NewInt(0),
		ByzantiumBlock:          big.NewInt(0),
		ConstantinopleBlock:     big.NewInt(0),
		PetersburgBlock:         big.NewInt(0),
		IstanbulBlock:           big.NewInt(0),
		MuirGlacierBlock:        big.NewInt(0),
		BerlinBlock:             big.NewInt(0),
		LondonBlock:             big.NewInt(0),
		ArrowGlacierBlock:       big.NewInt(0),
		GrayGlacierBlock:        big.NewInt(0),
		MergeNetsplitBlock:      big.NewInt(0),
		TerminalTotalDifficulty: big.NewInt(0xC0000),
		Bor:                     params.BorUnittestChainConfig.Bor,
	},
	"GrayGlacier": {
		ChainID:             big.NewInt(1),
		HomesteadBlock:      big.NewInt(0),
		EIP150Block:         big.NewInt(0),
		EIP155Block:         big.NewInt(0),
		EIP158Block:         big.NewInt(0),
		ByzantiumBlock:      big.NewInt(0),
		ConstantinopleBlock: big.NewInt(0),
		PetersburgBlock:     big.NewInt(0),
		IstanbulBlock:       big.NewInt(0),
		MuirGlacierBlock:    big.NewInt(0),
		BerlinBlock:         big.NewInt(0),
		LondonBlock:         big.NewInt(0),
		ArrowGlacierBlock:   big.NewInt(0),
		GrayGlacierBlock:    big.NewInt(0),
		Bor:                 params.BorUnittestChainConfig.Bor,
	},
	"Paris": {
		ChainID:                 big.NewInt(1),
		HomesteadBlock:          big.NewInt(0),
		EIP150Block:             big.NewInt(0),
		EIP155Block:             big.NewInt(0),
		EIP158Block:             big.NewInt(0),
		ByzantiumBlock:          big.NewInt(0),
		ConstantinopleBlock:     big.NewInt(0),
		PetersburgBlock:         big.NewInt(0),
		IstanbulBlock:           big.NewInt(0),
		MuirGlacierBlock:        big.NewInt(0),
		BerlinBlock:             big.NewInt(0),
		LondonBlock:             big.NewInt(0),
		ArrowGlacierBlock:       big.NewInt(0),
		MergeNetsplitBlock:      big.NewInt(0),
		TerminalTotalDifficulty: big.NewInt(0),
	},
	"Merge": {
		ChainID:                 big.NewInt(1),
		HomesteadBlock:          big.NewInt(0),
		EIP150Block:             big.NewInt(0),
		EIP155Block:             big.NewInt(0),
		EIP158Block:             big.NewInt(0),
		ByzantiumBlock:          big.NewInt(0),
		ConstantinopleBlock:     big.NewInt(0),
		PetersburgBlock:         big.NewInt(0),
		IstanbulBlock:           big.NewInt(0),
		MuirGlacierBlock:        big.NewInt(0),
		BerlinBlock:             big.NewInt(0),
		LondonBlock:             big.NewInt(0),
		ArrowGlacierBlock:       big.NewInt(0),
		MergeNetsplitBlock:      big.NewInt(0),
		TerminalTotalDifficulty: big.NewInt(0),
		Bor:                     params.BorUnittestChainConfig.Bor,
	},
	"Shanghai": {
		ChainID:                 big.NewInt(1),
		HomesteadBlock:          big.NewInt(0),
		EIP150Block:             big.NewInt(0),
		EIP155Block:             big.NewInt(0),
		EIP158Block:             big.NewInt(0),
		ByzantiumBlock:          big.NewInt(0),
		ConstantinopleBlock:     big.NewInt(0),
		PetersburgBlock:         big.NewInt(0),
		IstanbulBlock:           big.NewInt(0),
		MuirGlacierBlock:        big.NewInt(0),
		BerlinBlock:             big.NewInt(0),
		LondonBlock:             big.NewInt(0),
		ArrowGlacierBlock:       big.NewInt(0),
		MergeNetsplitBlock:      big.NewInt(0),
		TerminalTotalDifficulty: big.NewInt(0),
		ShanghaiBlock:           big.NewInt(0),
		Bor:                     params.BorUnittestChainConfig.Bor,
	},
	"ParisToShanghaiAtTime15k": {
		ChainID:                 big.NewInt(1),
		HomesteadBlock:          big.NewInt(0),
		EIP150Block:             big.NewInt(0),
		EIP155Block:             big.NewInt(0),
		EIP158Block:             big.NewInt(0),
		ByzantiumBlock:          big.NewInt(0),
		ConstantinopleBlock:     big.NewInt(0),
		PetersburgBlock:         big.NewInt(0),
		IstanbulBlock:           big.NewInt(0),
		MuirGlacierBlock:        big.NewInt(0),
		BerlinBlock:             big.NewInt(0),
		LondonBlock:             big.NewInt(0),
		ArrowGlacierBlock:       big.NewInt(0),
		MergeNetsplitBlock:      big.NewInt(0),
		TerminalTotalDifficulty: big.NewInt(0),
		ShanghaiBlock:           big.NewInt(0),
		Bor:                     params.BorUnittestChainConfig.Bor,
	},
	"Cancun": {
		ChainID:                 big.NewInt(1),
		HomesteadBlock:          big.NewInt(0),
		EIP150Block:             big.NewInt(0),
		EIP155Block:             big.NewInt(0),
		EIP158Block:             big.NewInt(0),
		ByzantiumBlock:          big.NewInt(0),
		ConstantinopleBlock:     big.NewInt(0),
		PetersburgBlock:         big.NewInt(0),
		IstanbulBlock:           big.NewInt(0),
		MuirGlacierBlock:        big.NewInt(0),
		BerlinBlock:             big.NewInt(0),
		LondonBlock:             big.NewInt(0),
		ArrowGlacierBlock:       big.NewInt(0),
		MergeNetsplitBlock:      big.NewInt(0),
		TerminalTotalDifficulty: big.NewInt(0),
		ShanghaiBlock:           big.NewInt(0),
		CancunBlock:             big.NewInt(0),
	},
	"ShanghaiToCancunAtTime15k": {
		ChainID:                 big.NewInt(1),
		HomesteadBlock:          big.NewInt(0),
		EIP150Block:             big.NewInt(0),
		EIP155Block:             big.NewInt(0),
		EIP158Block:             big.NewInt(0),
		ByzantiumBlock:          big.NewInt(0),
		ConstantinopleBlock:     big.NewInt(0),
		PetersburgBlock:         big.NewInt(0),
		IstanbulBlock:           big.NewInt(0),
		MuirGlacierBlock:        big.NewInt(0),
		BerlinBlock:             big.NewInt(0),
		LondonBlock:             big.NewInt(0),
		ArrowGlacierBlock:       big.NewInt(0),
		MergeNetsplitBlock:      big.NewInt(0),
		TerminalTotalDifficulty: big.NewInt(0),
	},
	"Prague": {
		ChainID:                 big.NewInt(1),
		HomesteadBlock:          big.NewInt(0),
		EIP150Block:             big.NewInt(0),
		EIP155Block:             big.NewInt(0),
		EIP158Block:             big.NewInt(0),
		ByzantiumBlock:          big.NewInt(0),
		ConstantinopleBlock:     big.NewInt(0),
		PetersburgBlock:         big.NewInt(0),
		IstanbulBlock:           big.NewInt(0),
		MuirGlacierBlock:        big.NewInt(0),
		BerlinBlock:             big.NewInt(0),
		LondonBlock:             big.NewInt(0),
		ArrowGlacierBlock:       big.NewInt(0),
		MergeNetsplitBlock:      big.NewInt(0),
		TerminalTotalDifficulty: big.NewInt(0),
<<<<<<< HEAD
		ShanghaiBlock:           big.NewInt(0),
		CancunBlock:             big.NewInt(0),
		PragueBlock:             big.NewInt(0),
=======
		ShanghaiTime:            u64(0),
		CancunTime:              u64(0),
		PragueTime:              u64(0),
		DepositContractAddress:  params.MainnetChainConfig.DepositContractAddress,
>>>>>>> 1015a42d
	},
	"CancunToPragueAtTime15k": {
		ChainID:                 big.NewInt(1),
		HomesteadBlock:          big.NewInt(0),
		EIP150Block:             big.NewInt(0),
		EIP155Block:             big.NewInt(0),
		EIP158Block:             big.NewInt(0),
		ByzantiumBlock:          big.NewInt(0),
		ConstantinopleBlock:     big.NewInt(0),
		PetersburgBlock:         big.NewInt(0),
		IstanbulBlock:           big.NewInt(0),
		MuirGlacierBlock:        big.NewInt(0),
		BerlinBlock:             big.NewInt(0),
		LondonBlock:             big.NewInt(0),
		ArrowGlacierBlock:       big.NewInt(0),
		MergeNetsplitBlock:      big.NewInt(0),
		TerminalTotalDifficulty: big.NewInt(0),
<<<<<<< HEAD
		ShanghaiBlock:           big.NewInt(0),
		CancunBlock:             big.NewInt(0),
		PragueBlock:             big.NewInt(0),
=======
		ShanghaiTime:            u64(0),
		CancunTime:              u64(0),
		PragueTime:              u64(15_000),
		DepositContractAddress:  params.MainnetChainConfig.DepositContractAddress,
>>>>>>> 1015a42d
	},
}

// AvailableForks returns the set of defined fork names
func AvailableForks() []string {
	var availableForks []string
	for k := range Forks {
		availableForks = append(availableForks, k)
	}

	sort.Strings(availableForks)

	return availableForks
}

// UnsupportedForkError is returned when a test requests a fork that isn't implemented.
type UnsupportedForkError struct {
	Name string
}

func (e UnsupportedForkError) Error() string {
	return fmt.Sprintf("unsupported fork %q", e.Name)
}<|MERGE_RESOLUTION|>--- conflicted
+++ resolved
@@ -391,16 +391,10 @@
 		ArrowGlacierBlock:       big.NewInt(0),
 		MergeNetsplitBlock:      big.NewInt(0),
 		TerminalTotalDifficulty: big.NewInt(0),
-<<<<<<< HEAD
 		ShanghaiBlock:           big.NewInt(0),
 		CancunBlock:             big.NewInt(0),
 		PragueBlock:             big.NewInt(0),
-=======
-		ShanghaiTime:            u64(0),
-		CancunTime:              u64(0),
-		PragueTime:              u64(0),
 		DepositContractAddress:  params.MainnetChainConfig.DepositContractAddress,
->>>>>>> 1015a42d
 	},
 	"CancunToPragueAtTime15k": {
 		ChainID:                 big.NewInt(1),
@@ -418,16 +412,10 @@
 		ArrowGlacierBlock:       big.NewInt(0),
 		MergeNetsplitBlock:      big.NewInt(0),
 		TerminalTotalDifficulty: big.NewInt(0),
-<<<<<<< HEAD
 		ShanghaiBlock:           big.NewInt(0),
 		CancunBlock:             big.NewInt(0),
 		PragueBlock:             big.NewInt(0),
-=======
-		ShanghaiTime:            u64(0),
-		CancunTime:              u64(0),
-		PragueTime:              u64(15_000),
 		DepositContractAddress:  params.MainnetChainConfig.DepositContractAddress,
->>>>>>> 1015a42d
 	},
 }
 
