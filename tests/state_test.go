// Copyright 2015 The go-ethereum Authors
// This file is part of the go-ethereum library.
//
// The go-ethereum library is free software: you can redistribute it and/or modify
// it under the terms of the GNU Lesser General Public License as published by
// the Free Software Foundation, either version 3 of the License, or
// (at your option) any later version.
//
// The go-ethereum library is distributed in the hope that it will be useful,
// but WITHOUT ANY WARRANTY; without even the implied warranty of
// MERCHANTABILITY or FITNESS FOR A PARTICULAR PURPOSE. See the
// GNU Lesser General Public License for more details.
//
// You should have received a copy of the GNU Lesser General Public License
// along with the go-ethereum library. If not, see <http://www.gnu.org/licenses/>.

//go:build integration
// +build integration

package tests

import (
	"bufio"
	"bytes"
	"fmt"
	"math/big"
	"os"
	"path/filepath"
	"reflect"
	"strings"
	"testing"
	"time"

	"github.com/ethereum/go-ethereum/core"
	"github.com/ethereum/go-ethereum/core/rawdb"
	"github.com/ethereum/go-ethereum/core/types"
	"github.com/ethereum/go-ethereum/core/vm"
	"github.com/ethereum/go-ethereum/eth/tracers/logger"
)

func TestState(t *testing.T) {
	t.Parallel()

	st := new(testMatcher)
	// Long tests:
	st.slow(`^stAttackTest/ContractCreationSpam`)
	st.slow(`^stBadOpcode/badOpcodes`)
	st.slow(`^stPreCompiledContracts/modexp`)
	st.slow(`^stQuadraticComplexityTest/`)
	st.slow(`^stStaticCall/static_Call50000`)
	st.slow(`^stStaticCall/static_Return50000`)
	st.slow(`^stSystemOperationsTest/CallRecursiveBomb`)
	st.slow(`^stTransactionTest/Opcodes_TransactionInit`)

	// Very time consuming
	st.skipLoad(`^stTimeConsuming/`)
	st.skipLoad(`.*vmPerformance/loop.*`)

	// Uses 1GB RAM per tested fork
	st.skipLoad(`^stStaticCall/static_Call1MB`)

	// See POS-618
	st.skipLoad(`.*micro/*`)
	st.skipLoad(`.*main/*`)
	st.skipLoad(`.*stSStoreTest*`)
	st.skipLoad(`.*stReturnDataTest*`)
	st.skipLoad(`.*stShift*`)
	st.skipLoad(`.*stWalletTest*`)
	st.skipLoad(`.*stStaticCall*`)
	st.skipLoad(`.*stZeroKnowledge*`)
	st.skipLoad(`.*stSystemOperationsTest*`)
	st.skipLoad(`.*stZeroCallsTest*`)
	st.skipLoad(`.*stZeroCallsRevert*`)
	st.skipLoad(`.*stTransactionTest*`)
	st.skipLoad(`.*stRandom2*`)
	st.skipLoad(`.*stSolidityTest*`)
	st.skipLoad(`.*stSpecialTest*`)
	st.skipLoad(`.*stSelfBalance*`)
	st.skipLoad(`.*stRefundTest*`)
	st.skipLoad(`.*stRecursiveCreate*`)
	st.skipLoad(`.*stQuadraticComplexityTest*`)
	st.skipLoad(`.*stNonZeroCallsTest*`)
	st.skipLoad(`.*stPreCompiledContracts2*`)
	st.skipLoad(`.*stRevertTest*`)
	st.skipLoad(`.*stMemoryTest*`)
	st.skipLoad(`.*stMemoryStressTest*`)
	st.skipLoad(`.*stTransitionTest*`)
	st.skipLoad(`.*stInitCodeTest*`)
	st.skipLoad(`.*stMemExpandingEIP150Calls*`)
	st.skipLoad(`.*stEIP150Specific*`)
	st.skipLoad(`.*stEIP150singleCodeGasPrices*`)
	st.skipLoad(`.*stExtCodeHash*`)
	st.skipLoad(`.*stEIP158Specific*`)
	st.skipLoad(`.*stHomesteadSpecific*`)
	st.skipLoad(`.*stEIP2930*`)
	st.skipLoad(`.*stEIP1559*`)
	st.skipLoad(`.*stEIP3607*`)
	st.skipLoad(`.*stChangedEIP150*`)
	st.skipLoad(`.*stLogTests*`)
	st.skipLoad(`.*stSLoadTest*`)
	st.skipLoad(`.*stDelegatecallTestHomestead*`)
	st.skipLoad(`.*stCallDelegateCodesHomestead*`)
	st.skipLoad(`.*VMTests*`)
	st.skipLoad(`.*stArgsZeroOneBalance*`)
	st.skipLoad(`.*stCallCodes*`)
	st.skipLoad(`.*stExample*`)
	st.skipLoad(`.*stCreate2*`)
	st.skipLoad(`.*stChainId*`)
	st.skipLoad(`.*stStaticFlagEnabled*`)
	st.skipLoad(`.*stCallDelegateCodesCallCodeHomestead*`)
	st.skipLoad(`.*stCallCreateCallCodeTest*`)
	st.skipLoad(`.*stBugs*`)
	st.skipLoad(`.*stCodeSizeLimit*`)
	st.skipLoad(`.*stCodeCopyTest*`)
	st.skipLoad(`.*stBadOpcode*`)
	st.skipLoad(`.*stStackTests*`)
	st.skipLoad(`.*stAttackTest*`)

	// Broken tests:
	//
	// The stEOF tests are generated with EOF as part of Shanghai, which
	// is erroneous. Therefore, these tests are skipped.
	st.skipLoad(`^EIPTests/stEOF/`)
	// Expected failures:

	// For Istanbul, older tests were moved into LegacyTests
	for _, dir := range []string{
		stateTestDir,
		legacyStateTestDir,
		benchmarksDir,
	} {
		st.walk(t, dir, func(t *testing.T, name string, test *StateTest) {
			for _, subtest := range test.Subtests() {
				subtest := subtest
				key := fmt.Sprintf("%s/%d", subtest.Fork, subtest.Index)

				t.Run(key+"/trie", func(t *testing.T) {
					withTrace(t, test.gasLimit(subtest), func(vmconfig vm.Config) error {
						_, _, err := test.Run(subtest, vmconfig, false)
						return st.checkFailure(t, err)
					})
				})
				t.Run(key+"/snap", func(t *testing.T) {
					withTrace(t, test.gasLimit(subtest), func(vmconfig vm.Config) error {
						snaps, statedb, err := test.Run(subtest, vmconfig, true)
						if snaps != nil && statedb != nil {
							if _, err := snaps.Journal(statedb.IntermediateRoot(false)); err != nil {
								t.Errorf("in 'rlp_test.go', test '%s' failed with error: '%v'", name, err)
								return err
							}
						}
						return st.checkFailure(t, err)
					})
				})
			}
		})
	}
}

// Transactions with gasLimit above this value will not get a VM trace on failure.
const traceErrorLimit = 400000

func withTrace(t *testing.T, gasLimit uint64, test func(vm.Config) error) {
	// Use config from command line arguments.
	config := vm.Config{}
	err := test(config)
	if err == nil {
		return
	}

	// Test failed, re-run with tracing enabled.
	t.Error(err)

	if gasLimit > traceErrorLimit {
		t.Log("gas limit too high for EVM trace")
		return
	}
	buf := new(bytes.Buffer)
	w := bufio.NewWriter(buf)
<<<<<<< HEAD
	tracer := logger.NewJSONLogger(&logger.Config{}, w)
	config.Debug, config.Tracer = true, tracer
=======
	config.Tracer = logger.NewJSONLogger(&logger.Config{}, w)
>>>>>>> ea9e62ca
	err2 := test(config)
	if !reflect.DeepEqual(err, err2) {
		t.Errorf("different error for second run: %v", err2)
	}
	w.Flush()
	if buf.Len() == 0 {
		t.Log("no EVM operation logs generated")
	} else {
		t.Log("EVM operation log:\n" + buf.String())
	}
	// t.Logf("EVM output: 0x%x", tracer.Output())
	// t.Logf("EVM error: %v", tracer.Error())
}

func BenchmarkEVM(b *testing.B) {
	// Walk the directory.
	dir := benchmarksDir
	dirinfo, err := os.Stat(dir)
	if os.IsNotExist(err) || !dirinfo.IsDir() {
		fmt.Fprintf(os.Stderr, "can't find test files in %s, did you clone the evm-benchmarks submodule?\n", dir)
		b.Skip("missing test files")
	}
	err = filepath.Walk(dir, func(path string, info os.FileInfo, err error) error {
		if info.IsDir() {
			return nil
		}
		if ext := filepath.Ext(path); ext == ".json" {
			name := filepath.ToSlash(strings.TrimPrefix(strings.TrimSuffix(path, ext), dir+string(filepath.Separator)))
			b.Run(name, func(b *testing.B) { runBenchmarkFile(b, path) })
		}
		return nil
	})
	if err != nil {
		b.Fatal(err)
	}
}

func runBenchmarkFile(b *testing.B, path string) {
	m := make(map[string]StateTest)
	if err := readJSONFile(path, &m); err != nil {
		b.Fatal(err)
		return
	}
	if len(m) != 1 {
		b.Fatal("expected single benchmark in a file")
		return
	}
	for _, t := range m {
<<<<<<< HEAD
=======
		t := t
>>>>>>> ea9e62ca
		runBenchmark(b, &t)
	}
}

func runBenchmark(b *testing.B, t *StateTest) {
	for _, subtest := range t.Subtests() {
		subtest := subtest
		key := fmt.Sprintf("%s/%d", subtest.Fork, subtest.Index)

		b.Run(key, func(b *testing.B) {
			vmconfig := vm.Config{}

			config, eips, err := GetChainConfig(subtest.Fork)
			if err != nil {
				b.Error(err)
				return
			}
<<<<<<< HEAD
			vmconfig.ExtraEips = eips
			block := t.genesis(config).ToBlock(nil)
			_, statedb := MakePreState(rawdb.NewMemoryDatabase(), t.json.Pre, false)

			var baseFee *big.Int
			if config.IsLondon(new(big.Int)) {
=======
			var rules = config.Rules(new(big.Int), false, 0)

			vmconfig.ExtraEips = eips
			block := t.genesis(config).ToBlock()
			_, statedb := MakePreState(rawdb.NewMemoryDatabase(), t.json.Pre, false)

			var baseFee *big.Int
			if rules.IsLondon {
>>>>>>> ea9e62ca
				baseFee = t.json.Env.BaseFee
				if baseFee == nil {
					// Retesteth uses `0x10` for genesis baseFee. Therefore, it defaults to
					// parent - 2 : 0xa as the basefee for 'this' context.
					baseFee = big.NewInt(0x0a)
				}
			}
			post := t.json.Post[subtest.Fork][subtest.Index]
			msg, err := t.json.Tx.toMessage(post, baseFee)
			if err != nil {
				b.Error(err)
				return
			}

			// Try to recover tx with current signer
			if len(post.TxBytes) != 0 {
				var ttx types.Transaction
				err := ttx.UnmarshalBinary(post.TxBytes)
				if err != nil {
					b.Error(err)
					return
				}

				if _, err := types.Sender(types.LatestSigner(config), &ttx); err != nil {
					b.Error(err)
					return
				}
			}

			// Prepare the EVM.
			txContext := core.NewEVMTxContext(msg)
			context := core.NewEVMBlockContext(block.Header(), nil, &t.json.Env.Coinbase)
			context.GetHash = vmTestBlockHash
			context.BaseFee = baseFee
			evm := vm.NewEVM(context, txContext, statedb, config, vmconfig)

			// Create "contract" for sender to cache code analysis.
<<<<<<< HEAD
			sender := vm.NewContract(vm.AccountRef(msg.From()), vm.AccountRef(msg.From()),
				nil, 0)

			b.ResetTimer()
			for n := 0; n < b.N; n++ {
				// Execute the message.
				snapshot := statedb.Snapshot()
				_, _, err = evm.Call(sender, *msg.To(), msg.Data(), msg.Gas(), msg.Value(), nil)
=======
			sender := vm.NewContract(vm.AccountRef(msg.From), vm.AccountRef(msg.From),
				nil, 0)

			var (
				gasUsed uint64
				elapsed uint64
				refund  uint64
			)
			b.ResetTimer()
			for n := 0; n < b.N; n++ {
				snapshot := statedb.Snapshot()
				statedb.Prepare(rules, msg.From, context.Coinbase, msg.To, vm.ActivePrecompiles(rules), msg.AccessList)
				b.StartTimer()
				start := time.Now()

				// Execute the message.
				_, leftOverGas, err := evm.Call(sender, *msg.To, msg.Data, msg.GasLimit, msg.Value)
>>>>>>> ea9e62ca
				if err != nil {
					b.Error(err)
					return
				}
<<<<<<< HEAD
				statedb.RevertToSnapshot(snapshot)
			}

=======

				b.StopTimer()
				elapsed += uint64(time.Since(start))
				refund += statedb.GetRefund()
				gasUsed += msg.GasLimit - leftOverGas

				statedb.RevertToSnapshot(snapshot)
			}
			if elapsed < 1 {
				elapsed = 1
			}
			// Keep it as uint64, multiply 100 to get two digit float later
			mgasps := (100 * 1000 * (gasUsed - refund)) / elapsed
			b.ReportMetric(float64(mgasps)/100, "mgas/s")
>>>>>>> ea9e62ca
		})
	}
}<|MERGE_RESOLUTION|>--- conflicted
+++ resolved
@@ -170,19 +170,14 @@
 
 	// Test failed, re-run with tracing enabled.
 	t.Error(err)
-
 	if gasLimit > traceErrorLimit {
 		t.Log("gas limit too high for EVM trace")
 		return
 	}
 	buf := new(bytes.Buffer)
 	w := bufio.NewWriter(buf)
-<<<<<<< HEAD
-	tracer := logger.NewJSONLogger(&logger.Config{}, w)
+	config.Tracer = logger.NewJSONLogger(&logger.Config{}, w)
 	config.Debug, config.Tracer = true, tracer
-=======
-	config.Tracer = logger.NewJSONLogger(&logger.Config{}, w)
->>>>>>> ea9e62ca
 	err2 := test(config)
 	if !reflect.DeepEqual(err, err2) {
 		t.Errorf("different error for second run: %v", err2)
@@ -231,10 +226,7 @@
 		return
 	}
 	for _, t := range m {
-<<<<<<< HEAD
-=======
 		t := t
->>>>>>> ea9e62ca
 		runBenchmark(b, &t)
 	}
 }
@@ -252,14 +244,6 @@
 				b.Error(err)
 				return
 			}
-<<<<<<< HEAD
-			vmconfig.ExtraEips = eips
-			block := t.genesis(config).ToBlock(nil)
-			_, statedb := MakePreState(rawdb.NewMemoryDatabase(), t.json.Pre, false)
-
-			var baseFee *big.Int
-			if config.IsLondon(new(big.Int)) {
-=======
 			var rules = config.Rules(new(big.Int), false, 0)
 
 			vmconfig.ExtraEips = eips
@@ -268,7 +252,6 @@
 
 			var baseFee *big.Int
 			if rules.IsLondon {
->>>>>>> ea9e62ca
 				baseFee = t.json.Env.BaseFee
 				if baseFee == nil {
 					// Retesteth uses `0x10` for genesis baseFee. Therefore, it defaults to
@@ -306,16 +289,6 @@
 			evm := vm.NewEVM(context, txContext, statedb, config, vmconfig)
 
 			// Create "contract" for sender to cache code analysis.
-<<<<<<< HEAD
-			sender := vm.NewContract(vm.AccountRef(msg.From()), vm.AccountRef(msg.From()),
-				nil, 0)
-
-			b.ResetTimer()
-			for n := 0; n < b.N; n++ {
-				// Execute the message.
-				snapshot := statedb.Snapshot()
-				_, _, err = evm.Call(sender, *msg.To(), msg.Data(), msg.Gas(), msg.Value(), nil)
-=======
 			sender := vm.NewContract(vm.AccountRef(msg.From), vm.AccountRef(msg.From),
 				nil, 0)
 
@@ -332,17 +305,11 @@
 				start := time.Now()
 
 				// Execute the message.
-				_, leftOverGas, err := evm.Call(sender, *msg.To, msg.Data, msg.GasLimit, msg.Value)
->>>>>>> ea9e62ca
+				_, leftOverGas, err := evm.Call(sender, *msg.To, msg.Data, msg.GasLimit, msg.Value, nil)
 				if err != nil {
 					b.Error(err)
 					return
 				}
-<<<<<<< HEAD
-				statedb.RevertToSnapshot(snapshot)
-			}
-
-=======
 
 				b.StopTimer()
 				elapsed += uint64(time.Since(start))
@@ -357,7 +324,6 @@
 			// Keep it as uint64, multiply 100 to get two digit float later
 			mgasps := (100 * 1000 * (gasUsed - refund)) / elapsed
 			b.ReportMetric(float64(mgasps)/100, "mgas/s")
->>>>>>> ea9e62ca
 		})
 	}
 }