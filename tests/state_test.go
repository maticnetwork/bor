--- conflicted
+++ resolved
@@ -366,11 +366,7 @@
 				start := time.Now()
 
 				// Execute the message.
-<<<<<<< HEAD
-				_, leftOverGas, err := evm.Call(sender, *msg.To, msg.Data, msg.GasLimit, msg.Value, nil)
-=======
-				_, leftOverGas, err := evm.Call(sender, *msg.To, msg.Data, msg.GasLimit, uint256.MustFromBig(msg.Value))
->>>>>>> c5ba367e
+				_, leftOverGas, err := evm.Call(sender, *msg.To, msg.Data, msg.GasLimit, uint256.MustFromBig(msg.Value), nil)
 				if err != nil {
 					b.Error(err)
 					return
