--- conflicted
+++ resolved
@@ -60,11 +60,6 @@
 	txt.skipLoad("^ttEIP1559/GasLimitPriceProductOverflow.json")
 
 	txt.walk(t, transactionTestDir, func(t *testing.T, name string, test *TransactionTest) {
-<<<<<<< HEAD
-		cfg := params.MainnetChainConfig
-		if err := txt.checkFailure(t, test.Run(cfg)); err != nil {
-			t.Errorf("in 'transaction_test.go', test '%s' failed with error: '%v'", name, err)
-=======
 		if err := txt.checkFailure(t, test.Run()); err != nil {
 			t.Error(err)
 		}
@@ -83,7 +78,6 @@
 	st.walk(t, executionSpecTransactionTestDir, func(t *testing.T, name string, test *TransactionTest) {
 		if err := st.checkFailure(t, test.Run()); err != nil {
 			t.Error(err)
->>>>>>> 827d3fcc
 		}
 	})
 }