--- conflicted
+++ resolved
@@ -6,15 +6,10 @@
 
 - ```v5```: Enable UDP v5 (default: false)
 
-<<<<<<< HEAD
 - ```verbosity```: Logging verbosity (5=trace|4=debug|3=info|2=warn|1=error|0=crit) (default: 3)
 
 - ```log-level```: log level (trace|debug|info|warn|error|crit), will be deprecated soon. Use verbosity instead (default: info)
 
-=======
-- ```log-level```: Log level (trace|debug|info|warn|error|crit) (default: info)
-
->>>>>>> ac353aff
 - ```nat```: port mapping mechanism (any|none|upnp|pmp|extip:<IP>) (default: none)
 
 - ```node-key```: file or hex node key
