package cli

import (
	"archive/tar"
	"compress/gzip"
	"fmt"
	"io"
	"io/ioutil"
	"os"
	"os/signal"
	"path/filepath"
	"strings"
	"syscall"
	"time"

	"github.com/ethereum/go-ethereum/internal/cli/server/proto"
<<<<<<< HEAD
	"github.com/golang/protobuf/jsonpb"
	gproto "github.com/golang/protobuf/proto"
	"github.com/mitchellh/cli"
=======

	"github.com/golang/protobuf/jsonpb"       // nolint:staticcheck
	gproto "github.com/golang/protobuf/proto" // nolint:staticcheck
	"github.com/golang/protobuf/ptypes/empty"
>>>>>>> 96228cc2
	grpc_net_conn "github.com/mitchellh/go-grpc-net-conn"
	"google.golang.org/grpc"
	"google.golang.org/protobuf/runtime/protoiface"
)

// DebugCommand is the command to group the peers commands
type DebugCommand struct {
	UI cli.Ui
}

// MarkDown implements cli.MarkDown interface
func (d *DebugCommand) MarkDown() string {
	examples := []string{
		"## Examples",
		"By default it creates a tar.gz file with the output:",
		CodeBlock([]string{
			"$ bor debug",
			"Starting debugger...\n",
			"Created debug archive: bor-debug-2021-10-26-073819Z.tar.gz",
		}),
		"Send the output to a specific directory:",
		CodeBlock([]string{
			"$ bor debug --output data",
			"Starting debugger...\n",
			"Created debug directory: data/bor-debug-2021-10-26-075437Z",
		}),
	}

	items := []string{
		"# Debug",
		"The ```bor debug``` command takes a debug dump of the running client.",
		"- [```bor debug pprof```](./debug_pprof.md): Dumps bor pprof traces.",
		"- [```bor debug block <number>```](./debug_block.md): Dumps bor block traces.",
	}
	items = append(items, examples...)

	return strings.Join(items, "\n\n")
}

// Help implements the cli.Command interface
func (c *DebugCommand) Help() string {
	return `Usage: bor debug <subcommand>

  This command takes a debug dump of the running client. 
	
	Get the pprof traces:

		$ bor debug pprof <enode>

	Get the block traces:

		$ bor debug block <number>`
}

// Synopsis implements the cli.Command interface
func (c *DebugCommand) Synopsis() string {
	return "Get traces of the running client"
}

// Run implements the cli.Command interface
func (c *DebugCommand) Run(args []string) int {
	return cli.RunResultHelp
}

type debugEnv struct {
	output string
	prefix string

	name string
	dst  string
}

func (d *debugEnv) init() error {
	d.name = d.prefix + time.Now().UTC().Format("2006-01-02-150405Z")

	var err error

	// Create the output directory
	var tmp string
	if d.output != "" {
		// User specified output directory
		tmp = filepath.Join(d.output, d.name)
		_, err := os.Stat(tmp)

		if !os.IsNotExist(err) {
			return fmt.Errorf("output directory already exists")
		}
	} else {
		// Generate temp directory
		tmp, err = ioutil.TempDir(os.TempDir(), d.name)
		if err != nil {
			return fmt.Errorf("error creating tmp directory: %s", err.Error())
		}
	}

	// ensure destine folder exists
	if err := os.MkdirAll(tmp, os.ModePerm); err != nil {
		return fmt.Errorf("failed to create parent directory: %v", err)
	}

<<<<<<< HEAD
	d.dst = tmp
	return nil
}
=======
	pprofProfile := func(ctx context.Context, profile string, filename string) error {
		req := &proto.PprofRequest{
			Seconds: int64(d.seconds),
		}

		switch profile {
		case "cpu":
			req.Type = proto.PprofRequest_CPU
		case "trace":
			req.Type = proto.PprofRequest_TRACE
		default:
			req.Type = proto.PprofRequest_LOOKUP
			req.Profile = profile
		}

		stream, err := clt.Pprof(ctx, req)

		if err != nil {
			return err
		}
		// wait for open request
		msg, err := stream.Recv()
		if err != nil {
			return err
		}

		if _, ok := msg.Event.(*proto.PprofResponse_Open_); !ok {
			return fmt.Errorf("expected open message")
		}

		// create the stream
		conn := &grpc_net_conn.Conn{
			Stream:   stream,
			Response: &proto.PprofResponse_Input{},
			Decode: grpc_net_conn.SimpleDecoder(func(msg gproto.Message) *[]byte {
				return &msg.(*proto.PprofResponse_Input).Data
			}),
		}
>>>>>>> 96228cc2

func (d *debugEnv) tarName() string {
	return d.name + ".tar.gz"
}

<<<<<<< HEAD
func (d *debugEnv) finish() error {
	// Exit before archive if output directory was specified
	if d.output != "" {
=======
		if _, err := io.Copy(file, conn); err != nil {
			return err
		}

>>>>>>> 96228cc2
		return nil
	}

	// Create archive tarball
	archiveFile := d.tarName()
	if err := tarCZF(archiveFile, d.dst, d.name); err != nil {
		return fmt.Errorf("error creating archive: %s", err.Error())
	}
	return nil
}

type debugStream interface {
	Recv() (*proto.DebugFileResponse, error)
	grpc.ClientStream
}

func (d *debugEnv) writeFromStream(name string, stream debugStream) error {
	// wait for open request
	msg, err := stream.Recv()
	if err != nil {
		return err
	}
	if _, ok := msg.Event.(*proto.DebugFileResponse_Open_); !ok {
		return fmt.Errorf("expected open message")
	}

<<<<<<< HEAD
	// create the stream
	conn := &grpc_net_conn.Conn{
		Stream:   stream,
		Response: &proto.DebugFileResponse_Input{},
		Decode: grpc_net_conn.SimpleDecoder(func(msg gproto.Message) *[]byte {
			return &msg.(*proto.DebugFileResponse_Input).Data
		}),
=======
	// append the status
	{
		statusResp, err := clt.Status(ctx, &empty.Empty{})
		if err != nil {
			d.UI.Output(fmt.Sprintf("Failed to get status: %v", err))
			return 1
		}
		m := jsonpb.Marshaler{}
		data, err := m.MarshalToString(statusResp)
		if err != nil {
			d.UI.Output(err.Error())
			return 1
		}
		if err := ioutil.WriteFile(filepath.Join(tmp, "status.json"), []byte(data), 0600); err != nil {
			d.UI.Output(fmt.Sprintf("Failed to write status: %v", err))
			return 1
		}
>>>>>>> 96228cc2
	}

	file, err := os.OpenFile(filepath.Join(d.dst, name), os.O_RDWR|os.O_CREATE, 0644)
	if err != nil {
		return err
	}
	defer file.Close()

	if _, err := io.Copy(file, conn); err != nil {
		return err
	}
	return nil
}

<<<<<<< HEAD
func (d *debugEnv) writeJSON(name string, msg protoiface.MessageV1) error {
	m := jsonpb.Marshaler{}
	data, err := m.MarshalToString(msg)
	if err != nil {
		return err
	}

	if err := ioutil.WriteFile(filepath.Join(d.dst, name), []byte(data), 0644); err != nil {
		return fmt.Errorf("failed to write status: %v", err)
	}
	return nil
=======
	d.UI.Output(fmt.Sprintf("Created debug archive: %s", archiveFile))

	return 0
>>>>>>> 96228cc2
}

func trapSignal(cancel func()) {
	sigCh := make(chan os.Signal, 1)
	signal.Notify(sigCh,
		syscall.SIGHUP,
		syscall.SIGINT,
		syscall.SIGTERM,
		syscall.SIGQUIT)

	go func() {
		<-sigCh
		cancel()
	}()
}

func tarCZF(archive string, src, target string) error {
	// ensure the src actually exists before trying to tar it
	if _, err := os.Stat(src); err != nil {
		return fmt.Errorf("unable to tar files - %v", err.Error())
	}

	// create the archive
	fh, err := os.Create(archive)
	if err != nil {
		return err
	}
	defer fh.Close()

	zz := gzip.NewWriter(fh)
	defer zz.Close()

	tw := tar.NewWriter(zz)
	defer tw.Close()

	// tar
	return filepath.Walk(src, func(file string, fi os.FileInfo, err error) error {
		// return on any error
		if err != nil {
			return err
		}
		if !fi.Mode().IsRegular() {
			return nil
		}

		header, err := tar.FileInfoHeader(fi, fi.Name())
		if err != nil {
			return err
		}

		// remove leading path to the src, so files are relative to the archive
		path := strings.ReplaceAll(file, src, "")
		if target != "" {
			path = filepath.Join([]string{target, path}...)
		}
		path = strings.TrimPrefix(path, string(filepath.Separator))

		header.Name = path

		if err := tw.WriteHeader(header); err != nil {
			return err
		}

		// copy the file contents
		f, err := os.Open(file)
		if err != nil {
			return err
		}

		if _, err := io.Copy(tw, f); err != nil {
			return err
		}

		f.Close()
		return nil
	})
}<|MERGE_RESOLUTION|>--- conflicted
+++ resolved
@@ -14,16 +14,10 @@
 	"time"
 
 	"github.com/ethereum/go-ethereum/internal/cli/server/proto"
-<<<<<<< HEAD
-	"github.com/golang/protobuf/jsonpb"
-	gproto "github.com/golang/protobuf/proto"
 	"github.com/mitchellh/cli"
-=======
 
 	"github.com/golang/protobuf/jsonpb"       // nolint:staticcheck
 	gproto "github.com/golang/protobuf/proto" // nolint:staticcheck
-	"github.com/golang/protobuf/ptypes/empty"
->>>>>>> 96228cc2
 	grpc_net_conn "github.com/mitchellh/go-grpc-net-conn"
 	"google.golang.org/grpc"
 	"google.golang.org/protobuf/runtime/protoiface"
@@ -124,65 +118,17 @@
 		return fmt.Errorf("failed to create parent directory: %v", err)
 	}
 
-<<<<<<< HEAD
 	d.dst = tmp
 	return nil
 }
-=======
-	pprofProfile := func(ctx context.Context, profile string, filename string) error {
-		req := &proto.PprofRequest{
-			Seconds: int64(d.seconds),
-		}
-
-		switch profile {
-		case "cpu":
-			req.Type = proto.PprofRequest_CPU
-		case "trace":
-			req.Type = proto.PprofRequest_TRACE
-		default:
-			req.Type = proto.PprofRequest_LOOKUP
-			req.Profile = profile
-		}
-
-		stream, err := clt.Pprof(ctx, req)
-
-		if err != nil {
-			return err
-		}
-		// wait for open request
-		msg, err := stream.Recv()
-		if err != nil {
-			return err
-		}
-
-		if _, ok := msg.Event.(*proto.PprofResponse_Open_); !ok {
-			return fmt.Errorf("expected open message")
-		}
-
-		// create the stream
-		conn := &grpc_net_conn.Conn{
-			Stream:   stream,
-			Response: &proto.PprofResponse_Input{},
-			Decode: grpc_net_conn.SimpleDecoder(func(msg gproto.Message) *[]byte {
-				return &msg.(*proto.PprofResponse_Input).Data
-			}),
-		}
->>>>>>> 96228cc2
 
 func (d *debugEnv) tarName() string {
 	return d.name + ".tar.gz"
 }
 
-<<<<<<< HEAD
 func (d *debugEnv) finish() error {
 	// Exit before archive if output directory was specified
 	if d.output != "" {
-=======
-		if _, err := io.Copy(file, conn); err != nil {
-			return err
-		}
-
->>>>>>> 96228cc2
 		return nil
 	}
 
@@ -209,7 +155,6 @@
 		return fmt.Errorf("expected open message")
 	}
 
-<<<<<<< HEAD
 	// create the stream
 	conn := &grpc_net_conn.Conn{
 		Stream:   stream,
@@ -217,25 +162,6 @@
 		Decode: grpc_net_conn.SimpleDecoder(func(msg gproto.Message) *[]byte {
 			return &msg.(*proto.DebugFileResponse_Input).Data
 		}),
-=======
-	// append the status
-	{
-		statusResp, err := clt.Status(ctx, &empty.Empty{})
-		if err != nil {
-			d.UI.Output(fmt.Sprintf("Failed to get status: %v", err))
-			return 1
-		}
-		m := jsonpb.Marshaler{}
-		data, err := m.MarshalToString(statusResp)
-		if err != nil {
-			d.UI.Output(err.Error())
-			return 1
-		}
-		if err := ioutil.WriteFile(filepath.Join(tmp, "status.json"), []byte(data), 0600); err != nil {
-			d.UI.Output(fmt.Sprintf("Failed to write status: %v", err))
-			return 1
-		}
->>>>>>> 96228cc2
 	}
 
 	file, err := os.OpenFile(filepath.Join(d.dst, name), os.O_RDWR|os.O_CREATE, 0644)
@@ -250,7 +176,6 @@
 	return nil
 }
 
-<<<<<<< HEAD
 func (d *debugEnv) writeJSON(name string, msg protoiface.MessageV1) error {
 	m := jsonpb.Marshaler{}
 	data, err := m.MarshalToString(msg)
@@ -262,11 +187,6 @@
 		return fmt.Errorf("failed to write status: %v", err)
 	}
 	return nil
-=======
-	d.UI.Output(fmt.Sprintf("Created debug archive: %s", archiveFile))
-
-	return 0
->>>>>>> 96228cc2
 }
 
 func trapSignal(cancel func()) {
