package server

import (
	"testing"
	"time"

	"github.com/stretchr/testify/assert"
)

func TestConfigDefault(t *testing.T) {
	// the default config should work out of the box
	config := DefaultConfig()
	assert.NoError(t, config.loadChain())

	_, err := config.buildNode()
	assert.NoError(t, err)

	_, err = config.buildEth(nil, nil)
	assert.NoError(t, err)
}

func TestConfigMerge(t *testing.T) {
	c0 := &Config{
		Chain:    "0",
		Snapshot: true,
		RequiredBlocks: map[string]string{
			"a": "b",
		},
		TxPool: &TxPoolConfig{
			LifeTime: 5 * time.Second,
		},
		P2P: &P2PConfig{
			Discovery: &P2PDiscovery{
				StaticNodes: []string{
					"a",
				},
			},
		},
	}
	c1 := &Config{
		Chain: "1",
		RequiredBlocks: map[string]string{
			"b": "c",
		},
		P2P: &P2PConfig{
			MaxPeers: 10,
			Discovery: &P2PDiscovery{
				StaticNodes: []string{
					"b",
				},
			},
		},
	}

	expected := &Config{
		Chain:    "1",
		Snapshot: false,
		RequiredBlocks: map[string]string{
			"a": "b",
			"b": "c",
		},
		P2P: &P2PConfig{
			MaxPeers: 10,
			Discovery: &P2PDiscovery{
				StaticNodes: []string{
					"b",
				},
			},
		},
	}

	assert.NoError(t, c0.Merge(c1))
	assert.Equal(t, c0, expected)
}

func TestDefaultDatatypeOverride(t *testing.T) {
	t.Parallel()

	// This test is specific to `maxpeers` flag (for now) to check
	// if default datatype value (0 in case of uint64) is overridden.
	c0 := &Config{
		P2P: &P2PConfig{
			MaxPeers: 30,
		},
	}

	c1 := &Config{
		P2P: &P2PConfig{
			MaxPeers: 0,
		},
	}

	expected := &Config{
		P2P: &P2PConfig{
			MaxPeers: 0,
		},
	}

	assert.NoError(t, c0.Merge(c1))
	assert.Equal(t, c0, expected)
}

<<<<<<< HEAD
func TestConfigLoadFile(t *testing.T) {
	t.Parallel()

	readFile := func(path string) {
		config, err := readConfigFile(path)
		assert.NoError(t, err)

		assert.Equal(t, config, &Config{
			DataDir: "./data",
			P2P: &P2PConfig{
				MaxPeers: 30,
			},
			TxPool: &TxPoolConfig{
				LifeTime: 1 * time.Second,
			},
			Gpo: &GpoConfig{
				MaxPrice: big.NewInt(100),
			},
			Sealer: &SealerConfig{},
			Cache:  &CacheConfig{},
		})
	}

	// read file in hcl format
	t.Run("hcl", func(t *testing.T) {
		t.Parallel()
		readFile("./testdata/test.hcl")
	})

	// read file in json format
	t.Run("json", func(t *testing.T) {
		t.Parallel()
		readFile("./testdata/test.json")
	})
}

=======
>>>>>>> 205930ef
var dummyEnodeAddr = "enode://0cb82b395094ee4a2915e9714894627de9ed8498fb881cec6db7c65e8b9a5bd7f2f25cc84e71e89d0947e51c76e85d0847de848c7782b13c0255247a6758178c@44.232.55.71:30303"

func TestConfigBootnodesDefault(t *testing.T) {
	t.Run("EmptyBootnodes", func(t *testing.T) {
		// if no bootnodes are specific, we use the ones from the genesis chain
		config := DefaultConfig()
		assert.NoError(t, config.loadChain())

		cfg, err := config.buildNode()
		assert.NoError(t, err)
		assert.NotEmpty(t, cfg.P2P.BootstrapNodes)
	})
	t.Run("NotEmptyBootnodes", func(t *testing.T) {
		// if bootnodes specific, DO NOT load the genesis bootnodes
		config := DefaultConfig()
		config.P2P.Discovery.Bootnodes = []string{dummyEnodeAddr}

		cfg, err := config.buildNode()
		assert.NoError(t, err)
		assert.Len(t, cfg.P2P.BootstrapNodes, 1)
	})
}

func TestMakePasswordListFromFile(t *testing.T) {
	t.Parallel()

	t.Run("ReadPasswordFile", func(t *testing.T) {
		t.Parallel()

		result, _ := MakePasswordListFromFile("./testdata/password.txt")
		assert.Equal(t, []string{"test1", "test2"}, result)
	})
}<|MERGE_RESOLUTION|>--- conflicted
+++ resolved
@@ -100,45 +100,6 @@
 	assert.Equal(t, c0, expected)
 }
 
-<<<<<<< HEAD
-func TestConfigLoadFile(t *testing.T) {
-	t.Parallel()
-
-	readFile := func(path string) {
-		config, err := readConfigFile(path)
-		assert.NoError(t, err)
-
-		assert.Equal(t, config, &Config{
-			DataDir: "./data",
-			P2P: &P2PConfig{
-				MaxPeers: 30,
-			},
-			TxPool: &TxPoolConfig{
-				LifeTime: 1 * time.Second,
-			},
-			Gpo: &GpoConfig{
-				MaxPrice: big.NewInt(100),
-			},
-			Sealer: &SealerConfig{},
-			Cache:  &CacheConfig{},
-		})
-	}
-
-	// read file in hcl format
-	t.Run("hcl", func(t *testing.T) {
-		t.Parallel()
-		readFile("./testdata/test.hcl")
-	})
-
-	// read file in json format
-	t.Run("json", func(t *testing.T) {
-		t.Parallel()
-		readFile("./testdata/test.json")
-	})
-}
-
-=======
->>>>>>> 205930ef
 var dummyEnodeAddr = "enode://0cb82b395094ee4a2915e9714894627de9ed8498fb881cec6db7c65e8b9a5bd7f2f25cc84e71e89d0947e51c76e85d0847de848c7782b13c0255247a6758178c@44.232.55.71:30303"
 
 func TestConfigBootnodesDefault(t *testing.T) {
