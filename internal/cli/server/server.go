--- conflicted
+++ resolved
@@ -464,10 +464,6 @@
 }
 
 func setupLogger(logLevel int, loggingInfo LoggingConfig) {
-<<<<<<< HEAD
-
-=======
->>>>>>> 3278c79d
 	output := io.Writer(os.Stderr)
 
 	if loggingInfo.Json {
