package server

import (
	"context"
	"fmt"
	"io"
	"math/big"
	"net"
	"net/http"
	"os"
	"runtime"
	"strings"
	"time"

	"github.com/ethereum/go-ethereum/accounts"
	"github.com/ethereum/go-ethereum/accounts/keystore"
	"github.com/ethereum/go-ethereum/consensus/beacon" //nolint:typecheck
	"github.com/ethereum/go-ethereum/consensus/bor"    //nolint:typecheck
	"github.com/ethereum/go-ethereum/consensus/clique"
	"github.com/ethereum/go-ethereum/eth"
	"github.com/ethereum/go-ethereum/eth/tracers"
	"github.com/ethereum/go-ethereum/ethstats"
	"github.com/ethereum/go-ethereum/graphql"
	"github.com/ethereum/go-ethereum/internal/cli/server/pprof"
	"github.com/ethereum/go-ethereum/internal/cli/server/proto"
	"github.com/ethereum/go-ethereum/log"
	"github.com/ethereum/go-ethereum/metrics"
	"github.com/ethereum/go-ethereum/metrics/influxdb"
	"github.com/ethereum/go-ethereum/metrics/prometheus"
	"github.com/ethereum/go-ethereum/node"
	"github.com/mattn/go-colorable"
	"github.com/mattn/go-isatty"
	"go.opentelemetry.io/otel"
	"go.opentelemetry.io/otel/exporters/otlp/otlptrace/otlptracegrpc"
	"go.opentelemetry.io/otel/propagation"
	"go.opentelemetry.io/otel/sdk/resource"
	sdktrace "go.opentelemetry.io/otel/sdk/trace"
	semconv "go.opentelemetry.io/otel/semconv/v1.4.0"
	"google.golang.org/grpc"

	// Force-load the tracer engines to trigger registration
	_ "github.com/ethereum/go-ethereum/eth/tracers/js"
	_ "github.com/ethereum/go-ethereum/eth/tracers/native"
)

type Server struct {
	proto.UnimplementedBorServer
	node       *node.Node
	backend    *eth.Ethereum
	grpcServer *grpc.Server
	tracer     *sdktrace.TracerProvider
	config     *Config

	// tracerAPI to trace block executions
	tracerAPI *tracers.API
}

type serverOption func(srv *Server, config *Config) error

var glogger *log.GlogHandler

func init() {
	glogger = log.NewGlogHandler(log.StreamHandler(os.Stderr, log.TerminalFormat(false)))
	glogger.Verbosity(log.LvlInfo)
	log.Root().SetHandler(glogger)
}

func WithGRPCAddress() serverOption {
	return func(srv *Server, config *Config) error {
		return srv.gRPCServerByAddress(config.GRPC.Addr)
	}
}

func WithGRPCListener(lis net.Listener) serverOption {
	return func(srv *Server, _ *Config) error {
		return srv.gRPCServerByListener(lis)
	}
}

func VerbosityIntToString(verbosity int) string {
	mapIntToString := map[int]string{
		5: "trace",
		4: "debug",
		3: "info",
		2: "warn",
		1: "error",
		0: "crit",
	}

	return mapIntToString[verbosity]
}

func VerbosityStringToInt(loglevel string) int {
	mapStringToInt := map[string]int{
		"trace": 5,
		"debug": 4,
		"info":  3,
		"warn":  2,
		"error": 1,
		"crit":  0,
	}

	return mapStringToInt[loglevel]
}

//nolint:gocognit
func NewServer(config *Config, opts ...serverOption) (*Server, error) {
<<<<<<< HEAD
	// start pprof
	if config.Pprof.Enabled {
		pprof.SetMemProfileRate(config.Pprof.MemProfileRate)
		pprof.SetSetBlockProfileRate(config.Pprof.BlockProfileRate)
		pprof.StartPProf(fmt.Sprintf("%s:%d", config.Pprof.Addr, config.Pprof.Port))
	}
=======
	runtime.SetMutexProfileFraction(5)
>>>>>>> 9e9efe48

	srv := &Server{
		config: config,
	}

	// start the logger
	setupLogger(VerbosityIntToString(config.Verbosity), *config.Logging)

	var err error

	for _, opt := range opts {
		err = opt(srv, config)
		if err != nil {
			return nil, err
		}
	}

	// load the chain genesis
	if err = config.loadChain(); err != nil {
		return nil, err
	}

	// create the node/stack
	nodeCfg, err := config.buildNode()
	if err != nil {
		return nil, err
	}

	stack, err := node.New(nodeCfg)
	if err != nil {
		return nil, err
	}

	// setup account manager (only keystore)
	// create a new account manager, only for the scope of this function
	accountManager := accounts.NewManager(&accounts.Config{})

	// register backend to account manager with keystore for signing
	keydir := stack.KeyStoreDir()

	n, p := keystore.StandardScryptN, keystore.StandardScryptP
	if config.Accounts.UseLightweightKDF {
		n, p = keystore.LightScryptN, keystore.LightScryptP
	}

	// proceed to authorize the local account manager in any case
	accountManager.AddBackend(keystore.NewKeyStore(keydir, n, p))

	// flag to set if we're authorizing consensus here
	authorized := false

	// check if personal wallet endpoints are disabled or not
	// nolint:nestif
	if !config.Accounts.DisableBorWallet {
		// add keystore globally to the node's account manager if personal wallet is enabled
		stack.AccountManager().AddBackend(keystore.NewKeyStore(keydir, n, p))

		// register the ethereum backend
		ethCfg, err := config.buildEth(stack, stack.AccountManager())
		if err != nil {
			return nil, err
		}

		backend, err := eth.New(stack, ethCfg)
		if err != nil {
			return nil, err
		}

		srv.backend = backend
	} else {
		// register the ethereum backend (with temporary created account manager)
		ethCfg, err := config.buildEth(stack, accountManager)
		if err != nil {
			return nil, err
		}

		backend, err := eth.New(stack, ethCfg)
		if err != nil {
			return nil, err
		}

		srv.backend = backend

		// authorize only if mining or in developer mode
		if config.Sealer.Enabled || config.Developer.Enabled {
			// get the etherbase
			eb, err := srv.backend.Etherbase()
			if err != nil {
				log.Error("Cannot start mining without etherbase", "err", err)

				return nil, fmt.Errorf("etherbase missing: %v", err)
			}

			// Authorize the clique consensus (if chosen) to sign using wallet signer
			var cli *clique.Clique
			if c, ok := srv.backend.Engine().(*clique.Clique); ok {
				cli = c
			} else if cl, ok := srv.backend.Engine().(*beacon.Beacon); ok {
				if c, ok := cl.InnerEngine().(*clique.Clique); ok {
					cli = c
				}
			}
			if cli != nil {
				wallet, err := accountManager.Find(accounts.Account{Address: eb})
				if wallet == nil || err != nil {
					log.Error("Etherbase account unavailable locally", "err", err)
					return nil, fmt.Errorf("signer missing: %v", err)
				}

				cli.Authorize(eb, wallet.SignData)
				authorized = true
			}

			// Authorize the bor consensus (if chosen) to sign using wallet signer
			if bor, ok := srv.backend.Engine().(*bor.Bor); ok {
				wallet, err := accountManager.Find(accounts.Account{Address: eb})
				if wallet == nil || err != nil {
					log.Error("Etherbase account unavailable locally", "err", err)
					return nil, fmt.Errorf("signer missing: %v", err)
				}

				bor.Authorize(eb, wallet.SignData)
				authorized = true
			}
		}
	}

	// set the auth status in backend
	srv.backend.SetAuthorized(authorized)

	// debug tracing is enabled by default
	stack.RegisterAPIs(tracers.APIs(srv.backend.APIBackend))
	srv.tracerAPI = tracers.NewAPI(srv.backend.APIBackend)

	// graphql is started from another place
	if config.JsonRPC.Graphql.Enabled {
		if err := graphql.New(stack, srv.backend.APIBackend, config.JsonRPC.Graphql.Cors, config.JsonRPC.Graphql.VHost); err != nil {
			return nil, fmt.Errorf("failed to register the GraphQL service: %v", err)
		}
	}

	// register ethash service
	if config.Ethstats != "" {
		if err := ethstats.New(stack, srv.backend.APIBackend, srv.backend.Engine(), config.Ethstats); err != nil {
			return nil, err
		}
	}

	// sealing (if enabled) or in dev mode
	if config.Sealer.Enabled || config.Developer.Enabled {
		if err := srv.backend.StartMining(1); err != nil {
			return nil, err
		}
	}

	if err := srv.setupMetrics(config.Telemetry, config.Identity); err != nil {
		return nil, err
	}

	// Set the node instance
	srv.node = stack

	// start the node
	if err := srv.node.Start(); err != nil {
		return nil, err
	}

	return srv, nil
}

func (s *Server) Stop() {
	if s.node != nil {
		s.node.Close()
	}

	if s.grpcServer != nil {
		s.grpcServer.Stop()
	}

	// shutdown the tracer
	if s.tracer != nil {
		if err := s.tracer.Shutdown(context.Background()); err != nil {
			log.Error("Failed to shutdown open telemetry tracer")
		}
	}
}

func (s *Server) setupMetrics(config *TelemetryConfig, serviceName string) error {
	// Check the global metrics if they're matching with the provided config
	if metrics.Enabled != config.Enabled || metrics.EnabledExpensive != config.Expensive {
		log.Warn(
			"Metric misconfiguration, some of them might not be visible",
			"metrics", metrics.Enabled,
			"config.metrics", config.Enabled,
			"expensive", metrics.EnabledExpensive,
			"config.expensive", config.Expensive,
		)
	}

	// Update the values anyways (for services which don't need immediate attention)
	metrics.Enabled = config.Enabled
	metrics.EnabledExpensive = config.Expensive

	if !metrics.Enabled {
		// metrics are disabled, do not set up any sink
		return nil
	}

	log.Info("Enabling metrics collection")

	if metrics.EnabledExpensive {
		log.Info("Enabling expensive metrics collection")
	}

	// influxdb
	if v1Enabled, v2Enabled := config.InfluxDB.V1Enabled, config.InfluxDB.V2Enabled; v1Enabled || v2Enabled {
		if v1Enabled && v2Enabled {
			return fmt.Errorf("both influx v1 and influx v2 cannot be enabled")
		}

		cfg := config.InfluxDB
		tags := cfg.Tags
		endpoint := cfg.Endpoint

		if v1Enabled {
			log.Info("Enabling metrics export to InfluxDB (v1)")

			go influxdb.InfluxDBWithTags(metrics.DefaultRegistry, 10*time.Second, endpoint, cfg.Database, cfg.Username, cfg.Password, "geth.", tags)
		}
		if v2Enabled {
			log.Info("Enabling metrics export to InfluxDB (v2)")

			go influxdb.InfluxDBV2WithTags(metrics.DefaultRegistry, 10*time.Second, endpoint, cfg.Token, cfg.Bucket, cfg.Organization, "geth.", tags)
		}
	}

	// Start system runtime metrics collection
	go metrics.CollectProcessMetrics(3 * time.Second)

	if config.PrometheusAddr != "" {

		prometheusMux := http.NewServeMux()

		prometheusMux.Handle("/debug/metrics/prometheus", prometheus.Handler(metrics.DefaultRegistry))

		promServer := &http.Server{
			Addr:    config.PrometheusAddr,
			Handler: prometheusMux,
		}

		go func() {
			if err := promServer.ListenAndServe(); err != nil {
				log.Error("Failure in running Prometheus server", "err", err)
			}
		}()

		log.Info("Enabling metrics export to prometheus", "path", fmt.Sprintf("http://%s/debug/metrics/prometheus", config.PrometheusAddr))

	}

	if config.OpenCollectorEndpoint != "" {
		// setup open collector tracer
		ctx := context.Background()

		res, err := resource.New(ctx,
			resource.WithAttributes(
				// the service name used to display traces in backends
				semconv.ServiceNameKey.String(serviceName),
			),
		)
		if err != nil {
			return fmt.Errorf("failed to create open telemetry resource for service: %v", err)
		}

		// Set up a trace exporter
		traceExporter, err := otlptracegrpc.New(
			ctx,
			otlptracegrpc.WithInsecure(),
			otlptracegrpc.WithEndpoint(config.OpenCollectorEndpoint),
		)
		if err != nil {
			return fmt.Errorf("failed to create open telemetry tracer exporter for service: %v", err)
		}

		// Register the trace exporter with a TracerProvider, using a batch
		// span processor to aggregate spans before export.
		bsp := sdktrace.NewBatchSpanProcessor(traceExporter)
		tracerProvider := sdktrace.NewTracerProvider(
			sdktrace.WithSampler(sdktrace.AlwaysSample()),
			sdktrace.WithResource(res),
			sdktrace.WithSpanProcessor(bsp),
		)
		otel.SetTracerProvider(tracerProvider)

		// set global propagator to tracecontext (the default is no-op).
		otel.SetTextMapPropagator(propagation.TraceContext{})

		// set the tracer
		s.tracer = tracerProvider

		log.Info("Open collector tracing started", "address", config.OpenCollectorEndpoint)
	}

	return nil
}

func (s *Server) gRPCServerByAddress(addr string) error {
	lis, err := net.Listen("tcp", addr)
	if err != nil {
		return err
	}

	return s.gRPCServerByListener(lis)
}

func (s *Server) gRPCServerByListener(listener net.Listener) error {
	s.grpcServer = grpc.NewServer(s.withLoggingUnaryInterceptor())
	proto.RegisterBorServer(s.grpcServer, s)

	go func() {
		if err := s.grpcServer.Serve(listener); err != nil {
			log.Error("failed to serve grpc server", "err", err)
		}
	}()

	log.Info("GRPC Server started", "addr", listener.Addr())

	return nil
}

func (s *Server) withLoggingUnaryInterceptor() grpc.ServerOption {
	return grpc.UnaryInterceptor(s.loggingServerInterceptor)
}

func (s *Server) loggingServerInterceptor(ctx context.Context, req interface{}, info *grpc.UnaryServerInfo, handler grpc.UnaryHandler) (interface{}, error) {
	start := time.Now()
	h, err := handler(ctx, req)

	log.Trace("Request", "method", info.FullMethod, "duration", time.Since(start), "error", err)

	return h, err
}

func setupLogger(logLevel string, loggingInfo LoggingConfig) {

	var ostream log.Handler

	output := io.Writer(os.Stderr)

	if loggingInfo.Json {
		ostream = log.StreamHandler(output, log.JSONFormat())
	} else {
		usecolor := (isatty.IsTerminal(os.Stderr.Fd()) || isatty.IsCygwinTerminal(os.Stderr.Fd())) && os.Getenv("TERM") != "dumb"
		if usecolor {
			output = colorable.NewColorableStderr()
		}
		ostream = log.StreamHandler(output, log.TerminalFormat(usecolor))
	}

	glogger.SetHandler(ostream)

	// logging
	lvl, err := log.LvlFromString(strings.ToLower(logLevel))
	if err == nil {
		glogger.Verbosity(lvl)
	} else {
		glogger.Verbosity(log.LvlInfo)
	}

	glogger.Vmodule(loggingInfo.Vmodule)

	log.PrintOrigins(loggingInfo.Debug)

	glogger.BacktraceAt(loggingInfo.Backtrace)

	log.Root().SetHandler(glogger)
}

func (s *Server) GetLatestBlockNumber() *big.Int {
	return s.backend.BlockChain().CurrentBlock().Number()
}

func (s *Server) GetGrpcAddr() string {
	return s.config.GRPC.Addr[1:]
}<|MERGE_RESOLUTION|>--- conflicted
+++ resolved
@@ -105,16 +105,14 @@
 
 //nolint:gocognit
 func NewServer(config *Config, opts ...serverOption) (*Server, error) {
-<<<<<<< HEAD
 	// start pprof
 	if config.Pprof.Enabled {
 		pprof.SetMemProfileRate(config.Pprof.MemProfileRate)
 		pprof.SetSetBlockProfileRate(config.Pprof.BlockProfileRate)
 		pprof.StartPProf(fmt.Sprintf("%s:%d", config.Pprof.Addr, config.Pprof.Port))
 	}
-=======
+
 	runtime.SetMutexProfileFraction(5)
->>>>>>> 9e9efe48
 
 	srv := &Server{
 		config: config,
