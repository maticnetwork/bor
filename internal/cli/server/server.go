--- conflicted
+++ resolved
@@ -99,7 +99,7 @@
 		stack.AccountManager().AddBackend(keystore.NewKeyStore(keydir, n, p))
 
 		// register the ethereum backend
-		ethCfg, err := config.buildEth(stack.AccountManager())
+		ethCfg, err := config.buildEth(stack, stack.AccountManager())
 		if err != nil {
 			return nil, err
 		}
@@ -110,7 +110,7 @@
 		srv.backend = backend
 	} else {
 		// register the ethereum backend (with temporary created account manager)
-		ethCfg, err := config.buildEth(accountManager)
+		ethCfg, err := config.buildEth(stack, accountManager)
 		if err != nil {
 			return nil, err
 		}
@@ -165,12 +165,8 @@
 	srv.backend.SetAuthorized(authorized)
 
 	// debug tracing is enabled by default
-<<<<<<< HEAD
-	stack.RegisterAPIs(tracers.APIs(backend.APIBackend))
-	srv.tracerAPI = tracers.NewAPI(backend.APIBackend)
-=======
 	stack.RegisterAPIs(tracers.APIs(srv.backend.APIBackend))
->>>>>>> 1b530440
+	srv.tracerAPI = tracers.NewAPI(srv.backend.APIBackend)
 
 	// graphql is started from another place
 	if config.JsonRPC.Graphql.Enabled {
