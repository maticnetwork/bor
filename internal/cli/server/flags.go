--- conflicted
+++ resolved
@@ -21,15 +21,12 @@
 		Value:              &c.cliConfig.Identity,
 		Default:            c.cliConfig.Identity,
 		HideDefaultFromDoc: true,
-<<<<<<< HEAD
 	})
 	f.IntFlag(&flagset.IntFlag{
 		Name:    "verbosity",
 		Usage:   "Logging verbosity for the server (5=trace|4=debug|3=info|2=warn|1=error|0=crit), default = 3",
 		Value:   &c.cliConfig.Verbosity,
 		Default: c.cliConfig.Verbosity,
-=======
->>>>>>> ac353aff
 	})
 	f.StringFlag(&flagset.StringFlag{
 		Name:    "log-level",
@@ -44,15 +41,12 @@
 		Default:            c.cliConfig.DataDir,
 		HideDefaultFromDoc: true,
 	})
-<<<<<<< HEAD
 	f.BoolFlag(&flagset.BoolFlag{
 		Name:    "vmdebug",
 		Usage:   "Record information useful for VM and contract debugging",
 		Value:   &c.cliConfig.EnablePreimageRecording,
 		Default: c.cliConfig.EnablePreimageRecording,
 	})
-=======
->>>>>>> ac353aff
 	f.StringFlag(&flagset.StringFlag{
 		Name:    "datadir.ancient",
 		Usage:   "Data directory for ancient chain segments (default = inside chaindata)",
@@ -300,7 +294,6 @@
 		Value:   c.cliConfig.Sealer.GasPrice,
 		Group:   "Sealer",
 		Default: c.cliConfig.Sealer.GasPrice,
-<<<<<<< HEAD
 	})
 	f.DurationFlag(&flagset.DurationFlag{
 		Name:    "miner.recommit",
@@ -308,8 +301,6 @@
 		Value:   &c.cliConfig.Sealer.Recommit,
 		Default: c.cliConfig.Sealer.Recommit,
 		Group:   "Sealer",
-=======
->>>>>>> ac353aff
 	})
 
 	// ethstats
