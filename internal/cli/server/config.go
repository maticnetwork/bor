package server

import (
	"fmt"
	"io/ioutil"
	"math"
	"math/big"
	"os"
	"path/filepath"
	"runtime"
	"strconv"
	"strings"
	"time"

	godebug "runtime/debug"

	"github.com/ethereum/go-ethereum/accounts"
	"github.com/ethereum/go-ethereum/accounts/keystore"
	"github.com/ethereum/go-ethereum/common"
	"github.com/ethereum/go-ethereum/common/fdlimit"
	"github.com/ethereum/go-ethereum/eth/downloader"
	"github.com/ethereum/go-ethereum/eth/ethconfig"
	"github.com/ethereum/go-ethereum/eth/gasprice"
	"github.com/ethereum/go-ethereum/internal/cli/server/chains"
	"github.com/ethereum/go-ethereum/log"
	"github.com/ethereum/go-ethereum/node"
	"github.com/ethereum/go-ethereum/p2p"
	"github.com/ethereum/go-ethereum/p2p/enode"
	"github.com/ethereum/go-ethereum/p2p/nat"
	"github.com/ethereum/go-ethereum/params"
	"github.com/hashicorp/hcl/v2/hclsimple"
	"github.com/imdario/mergo"
	"github.com/mitchellh/go-homedir"
	gopsutil "github.com/shirou/gopsutil/mem"
)

type Config struct {
	chain *chains.Chain

	// Chain is the chain to sync with
	Chain string `hcl:"chain,optional"`

	// Name, or identity of the node
	Name string `hcl:"name,optional"`

	// RequiredBlocks is a list of required (block number, hash) pairs to accept
	RequiredBlocks map[string]string `hcl:"requiredblocks,optional"`

	// LogLevel is the level of the logs to put out
	LogLevel string `hcl:"log-level,optional"`

	// DataDir is the directory to store the state in
	DataDir string `hcl:"data-dir,optional"`

	// SyncMode selects the sync protocol
	SyncMode string `hcl:"sync-mode,optional"`

	// GcMode selects the garbage collection mode for the trie
	GcMode string `hcl:"gc-mode,optional"`

	// NoSnapshot disables the snapshot database mode
	NoSnapshot bool `hcl:"no-snapshot,optional"`

	// Ethstats is the address of the ethstats server to send telemetry
	Ethstats string `hcl:"ethstats,optional"`

	// P2P has the p2p network related settings
	P2P *P2PConfig `hcl:"p2p,block"`

	// Heimdall has the heimdall connection related settings
	Heimdall *HeimdallConfig `hcl:"heimdall,block"`

	// TxPool has the transaction pool related settings
	TxPool *TxPoolConfig `hcl:"txpool,block"`

	// Sealer has the validator related settings
	Sealer *SealerConfig `hcl:"sealer,block"`

	// JsonRPC has the json-rpc related settings
	JsonRPC *JsonRPCConfig `hcl:"jsonrpc,block"`

	// Gpo has the gas price oracle related settings
	Gpo *GpoConfig `hcl:"gpo,block"`

	// Telemetry has the telemetry related settings
	Telemetry *TelemetryConfig `hcl:"telemetry,block"`

	// Cache has the cache related settings
	Cache *CacheConfig `hcl:"cache,block"`

	// Account has the validator account related settings
	Accounts *AccountsConfig `hcl:"accounts,block"`

	// GRPC has the grpc server related settings
	GRPC *GRPCConfig

	// Developer has the developer mode related settings
	Developer *DeveloperConfig
}

type P2PConfig struct {
	// MaxPeers sets the maximum number of connected peers
	MaxPeers uint64 `hcl:"max-peers,optional"`

	// MaxPendPeers sets the maximum number of pending connected peers
	MaxPendPeers uint64 `hcl:"max-pend-peers,optional"`

	// Bind is the bind address
	Bind string `hcl:"bind,optional"`

	// Port is the port number
	Port uint64 `hcl:"port,optional"`

	// NoDiscover is used to disable discovery
	NoDiscover bool `hcl:"no-discover,optional"`

	// NAT it used to set NAT options
	NAT string `hcl:"nat,optional"`

	// Discovery has the p2p discovery related settings
	Discovery *P2PDiscovery `hcl:"discovery,block"`
}

type P2PDiscovery struct {
	// V5Enabled is used to enable disc v5 discovery mode
	V5Enabled bool `hcl:"v5-enabled,optional"`

	// Bootnodes is the list of initial bootnodes
	Bootnodes []string `hcl:"bootnodes,optional"`

	// BootnodesV4 is the list of initial v4 bootnodes
	BootnodesV4 []string `hcl:"bootnodesv4,optional"`

	// BootnodesV5 is the list of initial v5 bootnodes
	BootnodesV5 []string `hcl:"bootnodesv5,optional"`

	// StaticNodes is the list of static nodes
	StaticNodes []string `hcl:"static-nodes,optional"`

	// TrustedNodes is the list of trusted nodes
	TrustedNodes []string `hcl:"trusted-nodes,optional"`

	// DNS is the list of enrtree:// URLs which will be queried for nodes to connect to
	DNS []string `hcl:"dns,optional"`
}

type HeimdallConfig struct {
	// URL is the url of the heimdall server
	URL string `hcl:"url,optional"`

	// Without is used to disable remote heimdall during testing
	Without bool `hcl:"without,optional"`
}

type TxPoolConfig struct {
	// Locals are the addresses that should be treated by default as local
	Locals []string `hcl:"locals,optional"`

	// NoLocals enables whether local transaction handling should be disabled
	NoLocals bool `hcl:"no-locals,optional"`

	// Journal is the path to store local transactions to survive node restarts
	Journal string `hcl:"journal,optional"`

	// Rejournal is the time interval to regenerate the local transaction journal
	Rejournal    time.Duration
	RejournalRaw string `hcl:"rejournal,optional"`

	// PriceLimit is the minimum gas price to enforce for acceptance into the pool
	PriceLimit uint64 `hcl:"price-limit,optional"`

	// PriceBump is the minimum price bump percentage to replace an already existing transaction (nonce)
	PriceBump uint64 `hcl:"price-bump,optional"`

	// AccountSlots is the number of executable transaction slots guaranteed per account
	AccountSlots uint64 `hcl:"account-slots,optional"`

	// GlobalSlots is the maximum number of executable transaction slots for all accounts
	GlobalSlots uint64 `hcl:"global-slots,optional"`

	// AccountQueue is the maximum number of non-executable transaction slots permitted per account
	AccountQueue uint64 `hcl:"account-queue,optional"`

	// GlobalQueueis the maximum number of non-executable transaction slots for all accounts
	GlobalQueue uint64 `hcl:"global-queue,optional"`

	// Lifetime is the maximum amount of time non-executable transaction are queued
	LifeTime    time.Duration
	LifeTimeRaw string `hcl:"lifetime,optional"`
}

type SealerConfig struct {
	// Enabled is used to enable validator mode
	Enabled bool `hcl:"enabled,optional"`

	// Etherbase is the address of the validator
	Etherbase string `hcl:"etherbase,optional"`

	// ExtraData is the block extra data set by the miner
	ExtraData string `hcl:"extra-data,optional"`

	// GasCeil is the target gas ceiling for mined blocks.
	GasCeil uint64 `hcl:"gas-ceil,optional"`

	// GasPrice is the minimum gas price for mining a transaction
	GasPrice    *big.Int
	GasPriceRaw string `hcl:"gas-price,optional"`
}

type JsonRPCConfig struct {
	// IPCDisable enables whether ipc is enabled or not
	IPCDisable bool `hcl:"ipc-disable,optional"`

	// IPCPath is the path of the ipc endpoint
	IPCPath string `hcl:"ipc-path,optional"`

	// VHost is the list of valid virtual hosts
	VHost []string `hcl:"vhost,optional"`

	// Cors is the list of Cors endpoints
	Cors []string `hcl:"cors,optional"`

	// GasCap is the global gas cap for eth-call variants.
	GasCap uint64 `hcl:"gas-cap,optional"`

	// TxFeeCap is the global transaction fee cap for send-transaction variants
	TxFeeCap float64 `hcl:"tx-fee-cap,optional"`

	// Http has the json-rpc http related settings
	Http *APIConfig `hcl:"http,block"`

	// Http has the json-rpc websocket related settings
	Ws *APIConfig `hcl:"ws,block"`

	// Http has the json-rpc graphql related settings
	Graphql *APIConfig `hcl:"graphql,block"`
}

type GRPCConfig struct {
	// Addr is the bind address for the grpc rpc server
	Addr string
}

type APIConfig struct {
	// Enabled selects whether the api is enabled
	Enabled bool `hcl:"enabled,optional"`

	// Port is the port number for this api
	Port uint64 `hcl:"port,optional"`

	// Prefix is the http prefix to expose this api
	Prefix string `hcl:"prefix,optional"`

	// Host is the address to bind the api
	Host string `hcl:"host,optional"`

	// Modules is the list of enabled api modules
	Modules []string `hcl:"modules,optional"`
}

type GpoConfig struct {
	// Blocks is the number of blocks to track to compute the price oracle
	Blocks uint64 `hcl:"blocks,optional"`

	// Percentile sets the weights to new blocks
	Percentile uint64 `hcl:"percentile,optional"`

	// MaxPrice is an upper bound gas price
	MaxPrice    *big.Int
	MaxPriceRaw string `hcl:"max-price,optional"`

	// IgnorePrice is a lower bound gas price
	IgnorePrice    *big.Int
	IgnorePriceRaw string `hcl:"ignore-price,optional"`
}

type TelemetryConfig struct {
	// Enabled enables metrics
	Enabled bool `hcl:"enabled,optional"`

	// Expensive enables expensive metrics
	Expensive bool `hcl:"expensive,optional"`

	// InfluxDB has the influxdb related settings
	InfluxDB *InfluxDBConfig `hcl:"influx,block"`

	// Prometheus Address
	PrometheusAddr string `hcl:"prometheus-addr,optional"`

	// Open collector endpoint
	OpenCollectorEndpoint string `hcl:"opencollector-endpoint,optional"`
}

type InfluxDBConfig struct {
	// V1Enabled enables influx v1 mode
	V1Enabled bool `hcl:"v1-enabled,optional"`

	// Endpoint is the url endpoint of the influxdb service
	Endpoint string `hcl:"endpoint,optional"`

	// Database is the name of the database in Influxdb to store the metrics.
	Database string `hcl:"database,optional"`

	// Enabled is the username to authorize access to Influxdb
	Username string `hcl:"username,optional"`

	// Password is the password to authorize access to Influxdb
	Password string `hcl:"password,optional"`

	// Tags are tags attaches to all generated metrics
	Tags map[string]string `hcl:"tags,optional"`

	// Enabled enables influx v2 mode
	V2Enabled bool `hcl:"v2-enabled,optional"`

	// Token is the token to authorize access to Influxdb V2.
	Token string `hcl:"token,optional"`

	// Bucket is the bucket to store metrics in Influxdb V2.
	Bucket string `hcl:"bucket,optional"`

	// Organization is the name of the organization for Influxdb V2.
	Organization string `hcl:"organization,optional"`
}

type CacheConfig struct {
	// Cache is the amount of cache of the node
	Cache uint64 `hcl:"cache,optional"`

	// PercGc is percentage of cache used for garbage collection
	PercGc uint64 `hcl:"perc-gc,optional"`

	// PercSnapshot is percentage of cache used for snapshots
	PercSnapshot uint64 `hcl:"perc-snapshot,optional"`

	// PercDatabase is percentage of cache used for the database
	PercDatabase uint64 `hcl:"perc-database,optional"`

	// PercTrie is percentage of cache used for the trie
	PercTrie uint64 `hcl:"perc-trie,optional"`

	// Journal is the disk journal directory for trie cache to survive node restarts
	Journal string `hcl:"journal,optional"`

	// Rejournal is the time interval to regenerate the journal for clean cache
	Rejournal    time.Duration
	RejournalRaw string `hcl:"rejournal,optional"`

	// NoPrefetch is used to disable prefetch of tries
	NoPrefetch bool `hcl:"no-prefetch,optional"`

	// Preimages is used to enable the track of hash preimages
	Preimages bool `hcl:"preimages,optional"`

	// TxLookupLimit sets the maximum number of blocks from head whose tx indices are reserved.
	TxLookupLimit uint64 `hcl:"tx-lookup-limit,optional"`
}

type AccountsConfig struct {
	// Unlock is the list of addresses to unlock in the node
	Unlock []string `hcl:"unlock,optional"`

	// PasswordFile is the file where the account passwords are stored
	PasswordFile string `hcl:"password-file,optional"`

	// AllowInsecureUnlock allows user to unlock accounts in unsafe http environment.
	AllowInsecureUnlock bool `hcl:"allow-insecure-unlock,optional"`

	// UseLightweightKDF enables a faster but less secure encryption of accounts
	UseLightweightKDF bool `hcl:"use-lightweight-kdf,optional"`

	// DisableBorWallet disables the personal wallet endpoints
	DisableBorWallet bool `hcl:"disable-bor-wallet,optional"`
}

type DeveloperConfig struct {
	// Enabled enables the developer mode
	Enabled bool `hcl:"dev,optional"`

	// Period is the block period to use in developer mode
	Period uint64 `hcl:"period,optional"`
}

func DefaultConfig() *Config {
	return &Config{
		Chain:          "mainnet",
		Name:           Hostname(),
		RequiredBlocks: map[string]string{},
		LogLevel:       "INFO",
		DataDir:        defaultDataDir(),
		P2P: &P2PConfig{
			MaxPeers:     30,
			MaxPendPeers: 50,
			Bind:         "0.0.0.0",
			Port:         30303,
			NoDiscover:   false,
			NAT:          "any",
			Discovery: &P2PDiscovery{
				V5Enabled:    false,
				Bootnodes:    []string{},
				BootnodesV4:  []string{},
				BootnodesV5:  []string{},
				StaticNodes:  []string{},
				TrustedNodes: []string{},
				DNS:          []string{},
			},
		},
		Heimdall: &HeimdallConfig{
			URL:     "http://localhost:1317",
			Without: false,
		},
		SyncMode:   "full",
		GcMode:     "full",
		NoSnapshot: false,
		TxPool: &TxPoolConfig{
			Locals:       []string{},
			NoLocals:     false,
			Journal:      "",
			Rejournal:    time.Duration(1 * time.Hour),
			PriceLimit:   30000000000,
			PriceBump:    10,
			AccountSlots: 16,
			GlobalSlots:  32768,
			AccountQueue: 16,
			GlobalQueue:  32768,
			LifeTime:     time.Duration(3 * time.Hour),
		},
		Sealer: &SealerConfig{
			Enabled:   false,
			Etherbase: "",
			GasCeil:   8000000,
			GasPrice:  big.NewInt(30 * params.GWei),
			ExtraData: "",
		},
		Gpo: &GpoConfig{
			Blocks:      20,
			Percentile:  60,
			MaxPrice:    gasprice.DefaultMaxPrice,
			IgnorePrice: gasprice.DefaultIgnorePrice,
		},
		JsonRPC: &JsonRPCConfig{
			IPCDisable: false,
			IPCPath:    "",
			Cors:       []string{"*"},
			VHost:      []string{"*"},
			GasCap:     ethconfig.Defaults.RPCGasCap,
			TxFeeCap:   ethconfig.Defaults.RPCTxFeeCap,
			Http: &APIConfig{
				Enabled: false,
				Port:    8545,
				Prefix:  "",
				Host:    "localhost",
				Modules: []string{"eth", "net", "web3", "txpool", "bor"},
			},
			Ws: &APIConfig{
				Enabled: false,
				Port:    8546,
				Prefix:  "",
				Host:    "localhost",
				Modules: []string{"web3", "net"},
			},
			Graphql: &APIConfig{
				Enabled: false,
			},
		},
		Ethstats: "",
		Telemetry: &TelemetryConfig{
			Enabled:               false,
			Expensive:             false,
			PrometheusAddr:        "",
			OpenCollectorEndpoint: "",
			InfluxDB: &InfluxDBConfig{
				V1Enabled:    false,
				Endpoint:     "",
				Database:     "",
				Username:     "",
				Password:     "",
				Tags:         map[string]string{},
				V2Enabled:    false,
				Token:        "",
				Bucket:       "",
				Organization: "",
			},
		},
		Cache: &CacheConfig{
			Cache:         1024,
			PercDatabase:  50,
			PercTrie:      15,
			PercGc:        25,
			PercSnapshot:  10,
			Journal:       "triecache",
			Rejournal:     60 * time.Minute,
			NoPrefetch:    false,
			Preimages:     false,
			TxLookupLimit: 2350000,
		},
		Accounts: &AccountsConfig{
			Unlock:              []string{},
			PasswordFile:        "",
			AllowInsecureUnlock: false,
			UseLightweightKDF:   false,
			DisableBorWallet:    false,
		},
		GRPC: &GRPCConfig{
			Addr: ":3131",
		},
		Developer: &DeveloperConfig{
			Enabled: false,
			Period:  0,
		},
	}
}

func (c *Config) fillBigInt() error {
	tds := []struct {
		path string
		td   **big.Int
		str  *string
	}{
		{"gpo.maxprice", &c.Gpo.MaxPrice, &c.Gpo.MaxPriceRaw},
		{"gpo.ignoreprice", &c.Gpo.IgnorePrice, &c.Gpo.IgnorePriceRaw},
		{"sealer.gasprice", &c.Sealer.GasPrice, &c.Sealer.GasPriceRaw},
	}

	for _, x := range tds {
		if *x.str != "" {
			b := new(big.Int)

			var ok bool

			if strings.HasPrefix(*x.str, "0x") {
				b, ok = b.SetString((*x.str)[2:], 16)
			} else {
				b, ok = b.SetString(*x.str, 10)
			}

			if !ok {
				return fmt.Errorf("%s can't parse big int %s", x.path, *x.str)
			}

			*x.str = ""
			*x.td = b
		}
	}

	return nil
}

func (c *Config) fillTimeDurations() error {
	tds := []struct {
		path string
		td   *time.Duration
		str  *string
	}{
		{"txpool.lifetime", &c.TxPool.LifeTime, &c.TxPool.LifeTimeRaw},
		{"txpool.rejournal", &c.TxPool.Rejournal, &c.TxPool.RejournalRaw},
		{"cache.rejournal", &c.Cache.Rejournal, &c.Cache.RejournalRaw},
	}

	for _, x := range tds {
		if x.td != nil && x.str != nil && *x.str != "" {
			d, err := time.ParseDuration(*x.str)
			if err != nil {
				return fmt.Errorf("%s can't parse time duration %s", x.path, *x.str)
			}

			*x.str = ""
			*x.td = d
		}
	}

	return nil
}

func readConfigFile(path string) (*Config, error) {
	ext := filepath.Ext(path)
	if ext == ".toml" {
		// read file and apply the legacy config
		data, err := ioutil.ReadFile(path)
		if err != nil {
			return nil, err
		}

		return readLegacyConfig(data)
	}

	config := &Config{
		TxPool: &TxPoolConfig{},
		Cache:  &CacheConfig{},
		Sealer: &SealerConfig{},
	}

	if err := hclsimple.DecodeFile(path, nil, config); err != nil {
		return nil, fmt.Errorf("failed to decode config file '%s': %v", path, err)
	}

	if err := config.fillBigInt(); err != nil {
		return nil, err
	}

	if err := config.fillTimeDurations(); err != nil {
		return nil, err
	}

	return config, nil
}

func (c *Config) loadChain() error {
	chain, err := chains.GetChain(c.Chain)
	if err != nil {
		return err
	}

	c.chain = chain

	// preload some default values that depend on the chain file
	if c.P2P.Discovery.DNS == nil {
		c.P2P.Discovery.DNS = c.chain.DNS
	}

	// depending on the chain we have different cache values
	if c.Chain == "mainnet" {
		c.Cache.Cache = 4096
	} else {
		c.Cache.Cache = 1024
	}

	return nil
}

//nolint:gocognit
func (c *Config) buildEth(stack *node.Node, accountManager *accounts.Manager) (*ethconfig.Config, error) {
	dbHandles, err := makeDatabaseHandles()
	if err != nil {
		return nil, err
	}

	n := ethconfig.Defaults

	// only update for non-developer mode as we don't yet
	// have the chain object for it.
	if !c.Developer.Enabled {
		n.NetworkId = c.chain.NetworkId
		n.Genesis = c.chain.Genesis
	}
	n.HeimdallURL = c.Heimdall.URL
	n.WithoutHeimdall = c.Heimdall.Without

	// gas price oracle
	{
		n.GPO.Blocks = int(c.Gpo.Blocks)
		n.GPO.Percentile = int(c.Gpo.Percentile)
		n.GPO.MaxPrice = c.Gpo.MaxPrice
		n.GPO.IgnorePrice = c.Gpo.IgnorePrice
	}

	// txpool options
	{
		n.TxPool.NoLocals = c.TxPool.NoLocals
		n.TxPool.Journal = c.TxPool.Journal
		n.TxPool.Rejournal = c.TxPool.Rejournal
		n.TxPool.PriceLimit = c.TxPool.PriceLimit
		n.TxPool.PriceBump = c.TxPool.PriceBump
		n.TxPool.AccountSlots = c.TxPool.AccountSlots
		n.TxPool.GlobalSlots = c.TxPool.GlobalSlots
		n.TxPool.AccountQueue = c.TxPool.AccountQueue
		n.TxPool.GlobalQueue = c.TxPool.GlobalQueue
		n.TxPool.Lifetime = c.TxPool.LifeTime
	}

	// miner options
	{
		n.Miner.GasPrice = c.Sealer.GasPrice
		n.Miner.GasCeil = c.Sealer.GasCeil
		n.Miner.ExtraData = []byte(c.Sealer.ExtraData)

		if etherbase := c.Sealer.Etherbase; etherbase != "" {
			if !common.IsHexAddress(etherbase) {
				return nil, fmt.Errorf("etherbase is not an address: %s", etherbase)
			}

			n.Miner.Etherbase = common.HexToAddress(etherbase)
		}
	}

	// unlock accounts
	if len(c.Accounts.Unlock) > 0 {
		if !stack.Config().InsecureUnlockAllowed && stack.Config().ExtRPCEnabled() {
			return nil, fmt.Errorf("account unlock with HTTP access is forbidden")
		}

		ks := accountManager.Backends(keystore.KeyStoreType)[0].(*keystore.KeyStore)

		passwords, err := MakePasswordListFromFile(c.Accounts.PasswordFile)
		if err != nil {
			return nil, err
		}

		if len(passwords) < len(c.Accounts.Unlock) {
			return nil, fmt.Errorf("number of passwords provided (%v) is less than number of accounts (%v) to unlock",
				len(passwords), len(c.Accounts.Unlock))
		}

		for i, account := range c.Accounts.Unlock {
			err = ks.Unlock(accounts.Account{Address: common.HexToAddress(account)}, passwords[i])
			if err != nil {
				return nil, fmt.Errorf("could not unlock an account %q", account)
			}
		}
	}

	// update for developer mode
	if c.Developer.Enabled {
		// Get a keystore
		var ks *keystore.KeyStore
		if keystores := accountManager.Backends(keystore.KeyStoreType); len(keystores) > 0 {
			ks = keystores[0].(*keystore.KeyStore)
		}

		// Create new developer account or reuse existing one
		var (
			developer  accounts.Account
			passphrase string
			err        error
		)

		// etherbase has been set above, configuring the miner address from command line flags.
		if n.Miner.Etherbase != (common.Address{}) {
			developer = accounts.Account{Address: n.Miner.Etherbase}
		} else if accs := ks.Accounts(); len(accs) > 0 {
			developer = ks.Accounts()[0]
		} else {
			developer, err = ks.NewAccount(passphrase)
			if err != nil {
				return nil, fmt.Errorf("failed to create developer account: %v", err)
			}
		}
		if err := ks.Unlock(developer, passphrase); err != nil {
			return nil, fmt.Errorf("failed to unlock developer account: %v", err)
		}

		log.Info("Using developer account", "address", developer.Address)

		// Set the Etherbase
		c.Sealer.Etherbase = developer.Address.Hex()
		n.Miner.Etherbase = developer.Address

		// get developer mode chain config
		c.chain = chains.GetDeveloperChain(c.Developer.Period, developer.Address)

		// update the parameters
		n.NetworkId = c.chain.NetworkId
		n.Genesis = c.chain.Genesis

		// Update cache
		c.Cache.Cache = 1024

		// Update sync mode
		c.SyncMode = "full"

		// update miner gas price
		if n.Miner.GasPrice == nil {
			n.Miner.GasPrice = big.NewInt(1)
		}
	}

	// discovery (this params should be in node.Config)
	{
		n.EthDiscoveryURLs = c.P2P.Discovery.DNS
		n.SnapDiscoveryURLs = c.P2P.Discovery.DNS
	}

	// RequiredBlocks
	{
		n.PeerRequiredBlocks = map[uint64]common.Hash{}
		for k, v := range c.RequiredBlocks {
			number, err := strconv.ParseUint(k, 0, 64)
			if err != nil {
				return nil, fmt.Errorf("invalid required block number %s: %v", k, err)
			}

			var hash common.Hash
			if err = hash.UnmarshalText([]byte(v)); err != nil {
				return nil, fmt.Errorf("invalid required block hash %s: %v", v, err)
			}

			n.PeerRequiredBlocks[number] = hash
		}
	}

	// cache
	{
		cache := c.Cache.Cache
		calcPerc := func(val uint64) int {
			return int(cache * (val) / 100)
		}

		// Cap the cache allowance
		mem, err := gopsutil.VirtualMemory()
		if err == nil {
			if 32<<(^uintptr(0)>>63) == 32 && mem.Total > 2*1024*1024*1024 {
				log.Warn("Lowering memory allowance on 32bit arch", "available", mem.Total/1024/1024, "addressable", 2*1024)
				mem.Total = 2 * 1024 * 1024 * 1024
			}

			allowance := uint64(mem.Total / 1024 / 1024 / 3)
			if cache > allowance {
				log.Warn("Sanitizing cache to Go's GC limits", "provided", cache, "updated", allowance)
				cache = allowance
			}
		}
		// Tune the garbage collector
		gogc := math.Max(20, math.Min(100, 100/(float64(cache)/1024)))

		log.Debug("Sanitizing Go's GC trigger", "percent", int(gogc))
		godebug.SetGCPercent(int(gogc))

		n.TrieCleanCacheJournal = c.Cache.Journal
		n.TrieCleanCacheRejournal = c.Cache.Rejournal
		n.DatabaseCache = calcPerc(c.Cache.PercDatabase)
		n.SnapshotCache = calcPerc(c.Cache.PercSnapshot)
		n.TrieCleanCache = calcPerc(c.Cache.PercTrie)
		n.TrieDirtyCache = calcPerc(c.Cache.PercGc)
		n.NoPrefetch = c.Cache.NoPrefetch
		n.Preimages = c.Cache.Preimages
		n.TxLookupLimit = c.Cache.TxLookupLimit
	}

	n.RPCGasCap = c.JsonRPC.GasCap
	if n.RPCGasCap != 0 {
		log.Info("Set global gas cap", "cap", n.RPCGasCap)
	} else {
		log.Info("Global gas cap disabled")
	}

	n.RPCTxFeeCap = c.JsonRPC.TxFeeCap

	// sync mode. It can either be "fast", "full" or "snap". We disable
	// for now the "light" mode.
	switch c.SyncMode {
	case "full":
		n.SyncMode = downloader.FullSync
	case "snap":
		n.SyncMode = downloader.SnapSync
	default:
		return nil, fmt.Errorf("sync mode '%s' not found", c.SyncMode)
	}

	// archive mode. It can either be "archive" or "full".
	switch c.GcMode {
	case "full":
		n.NoPruning = false
	case "archive":
		n.NoPruning = true
		if !n.Preimages {
			n.Preimages = true
			log.Info("Enabling recording of key preimages since archive mode is used")
		}
	default:
		return nil, fmt.Errorf("gcmode '%s' not found", c.GcMode)
	}

	// snapshot disable check
	if c.NoSnapshot {
		if n.SyncMode == downloader.SnapSync {
			log.Info("Snap sync requested, enabling --snapshot")
		} else {
			// disable snapshot
			n.TrieCleanCache += n.SnapshotCache
			n.SnapshotCache = 0
		}
	}

	n.DatabaseHandles = dbHandles

	return &n, nil
}

var (
	clientIdentifier = "bor"
	gitCommit        = "" // Git SHA1 commit hash of the release (set via linker flags)
	gitDate          = "" // Git commit date YYYYMMDD of the release (set via linker flags)
)

func (c *Config) buildNode() (*node.Config, error) {
	ipcPath := ""
	if !c.JsonRPC.IPCDisable {
		ipcPath = clientIdentifier + ".ipc"
		if c.JsonRPC.IPCPath != "" {
			ipcPath = c.JsonRPC.IPCPath
		}
	}

	cfg := &node.Config{
		Name:                  clientIdentifier,
		DataDir:               c.DataDir,
		UseLightweightKDF:     c.Accounts.UseLightweightKDF,
		InsecureUnlockAllowed: c.Accounts.AllowInsecureUnlock,
		Version:               params.VersionWithCommit(gitCommit, gitDate),
		IPCPath:               ipcPath,
		P2P: p2p.Config{
			MaxPeers:        int(c.P2P.MaxPeers),
			MaxPendingPeers: int(c.P2P.MaxPendPeers),
			ListenAddr:      c.P2P.Bind + ":" + strconv.Itoa(int(c.P2P.Port)),
			DiscoveryV5:     c.P2P.Discovery.V5Enabled,
		},
		HTTPModules:         c.JsonRPC.Http.Modules,
		HTTPCors:            c.JsonRPC.Cors,
		HTTPVirtualHosts:    c.JsonRPC.VHost,
		HTTPPathPrefix:      c.JsonRPC.Http.Prefix,
		WSModules:           c.JsonRPC.Ws.Modules,
		WSOrigins:           c.JsonRPC.Cors,
		WSPathPrefix:        c.JsonRPC.Ws.Prefix,
		GraphQLCors:         c.JsonRPC.Cors,
		GraphQLVirtualHosts: c.JsonRPC.VHost,
	}

	// dev mode
	if c.Developer.Enabled {
		cfg.UseLightweightKDF = true

		// disable p2p networking
		c.P2P.NoDiscover = true
		cfg.P2P.ListenAddr = ""
		cfg.P2P.NoDial = true
		cfg.P2P.DiscoveryV5 = false

		// enable JsonRPC HTTP API
		c.JsonRPC.Http.Enabled = true
		cfg.HTTPModules = []string{"admin", "debug", "eth", "miner", "net", "personal", "txpool", "web3", "bor"}
	}

	// enable jsonrpc endpoints
	{
		if c.JsonRPC.Http.Enabled {
			cfg.HTTPHost = c.JsonRPC.Http.Host
			cfg.HTTPPort = int(c.JsonRPC.Http.Port)
		}

		if c.JsonRPC.Ws.Enabled {
			cfg.WSHost = c.JsonRPC.Ws.Host
			cfg.WSPort = int(c.JsonRPC.Ws.Port)
		}
	}

	natif, err := nat.Parse(c.P2P.NAT)
	if err != nil {
		return nil, fmt.Errorf("wrong 'nat' flag: %v", err)
	}

	cfg.P2P.NAT = natif

	// only check for non-developer modes
	if !c.Developer.Enabled {
		// Discovery
		// if no bootnodes are defined, use the ones from the chain file.
		bootnodes := c.P2P.Discovery.Bootnodes
		if len(bootnodes) == 0 {
			bootnodes = c.chain.Bootnodes
		}

		if cfg.P2P.BootstrapNodes, err = parseBootnodes(bootnodes); err != nil {
			return nil, err
		}

		if cfg.P2P.BootstrapNodesV5, err = parseBootnodes(c.P2P.Discovery.BootnodesV5); err != nil {
			return nil, err
		}

		if cfg.P2P.StaticNodes, err = parseBootnodes(c.P2P.Discovery.StaticNodes); err != nil {
			return nil, err
		}
<<<<<<< HEAD

=======
		if len(cfg.P2P.StaticNodes) == 0 {
			cfg.P2P.StaticNodes = cfg.StaticNodes()
		}
>>>>>>> 8808c231
		if cfg.P2P.TrustedNodes, err = parseBootnodes(c.P2P.Discovery.TrustedNodes); err != nil {
			return nil, err
		}
		if len(cfg.P2P.TrustedNodes) == 0 {
			cfg.P2P.TrustedNodes = cfg.TrustedNodes()
		}
	}

	if c.P2P.NoDiscover {
		// Disable networking, for now, we will not even allow incomming connections
		cfg.P2P.MaxPeers = 0
		cfg.P2P.NoDiscovery = true
	}

	return cfg, nil
}

func (c *Config) Merge(cc ...*Config) error {
	for _, elem := range cc {
		if err := mergo.Merge(c, elem, mergo.WithOverwriteWithEmptyValue, mergo.WithAppendSlice); err != nil {
			return fmt.Errorf("failed to merge configurations: %v", err)
		}
	}

	return nil
}

func makeDatabaseHandles() (int, error) {
	limit, err := fdlimit.Maximum()
	if err != nil {
		return -1, err
	}

	raised, err := fdlimit.Raise(uint64(limit))
	if err != nil {
		return -1, err
	}

	return int(raised / 2), nil
}

func parseBootnodes(urls []string) ([]*enode.Node, error) {
	dst := []*enode.Node{}
	for _, url := range urls {
		if url != "" {
			node, err := enode.Parse(enode.ValidSchemes, url)
			if err != nil {
				return nil, fmt.Errorf("invalid bootstrap url '%s': %v", url, err)
			}
			dst = append(dst, node)
		}
	}

	return dst, nil
}

func defaultDataDir() string {
	// Try to place the data folder in the user's home dir
	home, _ := homedir.Dir()
	if home == "" {
		// we cannot guess a stable location
		return ""
	}

	switch runtime.GOOS {
	case "darwin":
		return filepath.Join(home, "Library", "Bor")
	case "windows":
		appdata := os.Getenv("LOCALAPPDATA")
		if appdata == "" {
			// Windows XP and below don't have LocalAppData.
			panic("environment variable LocalAppData is undefined")
		}

		return filepath.Join(appdata, "Bor")
	default:
		return filepath.Join(home, ".bor")
	}
}

func Hostname() string {
	hostname, err := os.Hostname()
	if err != nil {
		return "bor"
	}

	return hostname
}

func MakePasswordListFromFile(path string) ([]string, error) {
	text, err := ioutil.ReadFile(path)
	if err != nil {
		return nil, fmt.Errorf("Failed to read password file: %v", err)
	}

	lines := strings.Split(string(text), "\n")

	// Sanitise DOS line endings.
	for i := range lines {
		lines[i] = strings.TrimRight(lines[i], "\r")
	}

	return lines, nil
}<|MERGE_RESOLUTION|>--- conflicted
+++ resolved
@@ -970,17 +970,16 @@
 		if cfg.P2P.StaticNodes, err = parseBootnodes(c.P2P.Discovery.StaticNodes); err != nil {
 			return nil, err
 		}
-<<<<<<< HEAD
-
-=======
+
 		if len(cfg.P2P.StaticNodes) == 0 {
 			cfg.P2P.StaticNodes = cfg.StaticNodes()
 		}
->>>>>>> 8808c231
-		if cfg.P2P.TrustedNodes, err = parseBootnodes(c.P2P.Discovery.TrustedNodes); err != nil {
+
+    if cfg.P2P.TrustedNodes, err = parseBootnodes(c.P2P.Discovery.TrustedNodes); err != nil {
 			return nil, err
 		}
-		if len(cfg.P2P.TrustedNodes) == 0 {
+
+    if len(cfg.P2P.TrustedNodes) == 0 {
 			cfg.P2P.TrustedNodes = cfg.TrustedNodes()
 		}
 	}
