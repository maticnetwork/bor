package server

import (
	"crypto/ecdsa"
	"fmt"
	"io/ioutil"
	"math"
	"math/big"
	"os"
	"path/filepath"
	"runtime"
	"strconv"
	"strings"
	"time"

	godebug "runtime/debug"

	"github.com/hashicorp/hcl/v2/hclsimple"
	"github.com/imdario/mergo"
	"github.com/mitchellh/go-homedir"
	gopsutil "github.com/shirou/gopsutil/mem"

	"github.com/ethereum/go-ethereum/accounts"
	"github.com/ethereum/go-ethereum/accounts/keystore"
	"github.com/ethereum/go-ethereum/cmd/utils"
	"github.com/ethereum/go-ethereum/common"
	"github.com/ethereum/go-ethereum/common/fdlimit"
	"github.com/ethereum/go-ethereum/crypto"
	"github.com/ethereum/go-ethereum/eth/downloader"
	"github.com/ethereum/go-ethereum/eth/ethconfig"
	"github.com/ethereum/go-ethereum/eth/gasprice"
	"github.com/ethereum/go-ethereum/internal/cli/server/chains"
	"github.com/ethereum/go-ethereum/log"
	"github.com/ethereum/go-ethereum/node"
	"github.com/ethereum/go-ethereum/p2p"
	"github.com/ethereum/go-ethereum/p2p/enode"
	"github.com/ethereum/go-ethereum/p2p/nat"
	"github.com/ethereum/go-ethereum/p2p/netutil"
	"github.com/ethereum/go-ethereum/params"
	"github.com/ethereum/go-ethereum/rpc"
)

type Config struct {
	chain *chains.Chain

	// Chain is the chain to sync with
	Chain string `hcl:"chain,optional" toml:"chain,optional"`

	// Identity of the node
	Identity string `hcl:"identity,optional" toml:"identity,optional"`

	// RequiredBlocks is a list of required (block number, hash) pairs to accept
	RequiredBlocks map[string]string `hcl:"eth.requiredblocks,optional" toml:"eth.requiredblocks,optional"`

	// Verbosity is the level of the logs to put out
	Verbosity int `hcl:"verbosity,optional" toml:"verbosity,optional"`

	// LogLevel is the level of the logs to put out
	LogLevel string `hcl:"log-level,optional" toml:"log-level,optional"`

	// Record information useful for VM and contract debugging
	EnablePreimageRecording bool `hcl:"vmdebug,optional" toml:"vmdebug,optional"`

	// DataDir is the directory to store the state in
	DataDir string `hcl:"datadir,optional" toml:"datadir,optional"`

	// Ancient is the directory to store the state in
	Ancient string `hcl:"ancient,optional" toml:"ancient,optional"`

	// KeyStoreDir is the directory to store keystores
	KeyStoreDir string `hcl:"keystore,optional" toml:"keystore,optional"`

	// SyncMode selects the sync protocol
	SyncMode string `hcl:"syncmode,optional" toml:"syncmode,optional"`

	// GcMode selects the garbage collection mode for the trie
	GcMode string `hcl:"gcmode,optional" toml:"gcmode,optional"`

	// Snapshot enables the snapshot database mode
	Snapshot bool `hcl:"snapshot,optional" toml:"snapshot,optional"`

	// BorLogs enables bor log retrieval
	BorLogs bool `hcl:"bor.logs,optional" toml:"bor.logs,optional"`

	// Ethstats is the address of the ethstats server to send telemetry
	Ethstats string `hcl:"ethstats,optional" toml:"ethstats,optional"`

	// Logging has the logging related settings
	Logging *LoggingConfig `hcl:"log,block" toml:"log,block"`

	// P2P has the p2p network related settings
	P2P *P2PConfig `hcl:"p2p,block" toml:"p2p,block"`

	// Heimdall has the heimdall connection related settings
	Heimdall *HeimdallConfig `hcl:"heimdall,block" toml:"heimdall,block"`

	// TxPool has the transaction pool related settings
	TxPool *TxPoolConfig `hcl:"txpool,block" toml:"txpool,block"`

	// Sealer has the validator related settings
	Sealer *SealerConfig `hcl:"miner,block" toml:"miner,block"`

	// JsonRPC has the json-rpc related settings
	JsonRPC *JsonRPCConfig `hcl:"jsonrpc,block" toml:"jsonrpc,block"`

	// Gpo has the gas price oracle related settings
	Gpo *GpoConfig `hcl:"gpo,block" toml:"gpo,block"`

	// Telemetry has the telemetry related settings
	Telemetry *TelemetryConfig `hcl:"telemetry,block" toml:"telemetry,block"`

	// Cache has the cache related settings
	Cache *CacheConfig `hcl:"cache,block" toml:"cache,block"`

	// Account has the validator account related settings
	Accounts *AccountsConfig `hcl:"accounts,block" toml:"accounts,block"`

	// GRPC has the grpc server related settings
	GRPC *GRPCConfig `hcl:"grpc,block" toml:"grpc,block"`

	// Developer has the developer mode related settings
	Developer *DeveloperConfig `hcl:"developer,block" toml:"developer,block"`

	// Develop Fake Author mode to produce blocks without authorisation
	DevFakeAuthor bool `hcl:"devfakeauthor,optional" toml:"devfakeauthor,optional"`

	// Pprof has the pprof related settings
	Pprof *PprofConfig `hcl:"pprof,block" toml:"pprof,block"`
}

type LoggingConfig struct {
	// Per-module verbosity: comma-separated list of <pattern>=<level> (e.g. eth/*=5,p2p=4)
	Vmodule string `hcl:"vmodule,optional" toml:"vmodule,optional"`

	// Format logs with JSON
	Json bool `hcl:"json,optional" toml:"json,optional"`

	// Request a stack trace at a specific logging statement (e.g. "block.go:271")
	Backtrace string `hcl:"backtrace,optional" toml:"backtrace,optional"`

	// Prepends log messages with call-site location (file and line number)
	Debug bool `hcl:"debug,optional" toml:"debug,optional"`

	// TODO - implement this
	// // Write execution trace to the given file
	// Trace string `hcl:"trace,optional" toml:"trace,optional"`
}

type PprofConfig struct {
	// Enableed enable the pprof HTTP server
	Enabled bool `hcl:"pprof,optional" toml:"pprof,optional"`

	// pprof HTTP server listening port
	Port int `hcl:"port,optional" toml:"port,optional"`

	// pprof HTTP server listening interface
	Addr string `hcl:"addr,optional" toml:"addr,optional"`

	// Turn on memory profiling with the given rate
	MemProfileRate int `hcl:"memprofilerate,optional" toml:"memprofilerate,optional"`

	// Turn on block profiling with the given rate
	BlockProfileRate int `hcl:"blockprofilerate,optional" toml:"blockprofilerate,optional"`

	// // Write CPU profile to the given file
	// CPUProfile string `hcl:"cpuprofile,optional" toml:"cpuprofile,optional"`
}

type P2PConfig struct {
	// MaxPeers sets the maximum number of connected peers
	MaxPeers uint64 `hcl:"maxpeers,optional" toml:"maxpeers,optional"`

	// MaxPendPeers sets the maximum number of pending connected peers
	MaxPendPeers uint64 `hcl:"maxpendpeers,optional" toml:"maxpendpeers,optional"`

	// Bind is the bind address
	Bind string `hcl:"bind,optional" toml:"bind,optional"`

	// Port is the port number
	Port uint64 `hcl:"port,optional" toml:"port,optional"`

	// NoDiscover is used to disable discovery
	NoDiscover bool `hcl:"nodiscover,optional" toml:"nodiscover,optional"`

	// NAT it used to set NAT options
	NAT string `hcl:"nat,optional" toml:"nat,optional"`

	// Connectivity can be restricted to certain IP networks.
	// If this option is set to a non-nil value, only hosts which match one of the
	// IP networks contained in the list are considered.
	NetRestrict string `hcl:"netrestrict,optional" toml:"netrestrict,optional"`

	// P2P node key file
	NodeKey string `hcl:"nodekey,optional" toml:"nodekey,optional"`

	// P2P node key as hex
	NodeKeyHex string `hcl:"nodekeyhex,optional" toml:"nodekeyhex,optional"`

	// Discovery has the p2p discovery related settings
	Discovery *P2PDiscovery `hcl:"discovery,block" toml:"discovery,block"`

	// TxArrivalWait sets the maximum duration the transaction fetcher will wait for
	// an announced transaction to arrive before explicitly requesting it
	TxArrivalWait    time.Duration `hcl:"-,optional" toml:"-"`
	TxArrivalWaitRaw string        `hcl:"txarrivalwait,optional" toml:"txarrivalwait,optional"`
}

type P2PDiscovery struct {
	// V5Enabled is used to enable disc v5 discovery mode
	V5Enabled bool `hcl:"v5disc,optional" toml:"v5disc,optional"`

	// Bootnodes is the list of initial bootnodes
	Bootnodes []string `hcl:"bootnodes,optional" toml:"bootnodes,optional"`

	// BootnodesV4 is the list of initial v4 bootnodes
	BootnodesV4 []string `hcl:"bootnodesv4,optional" toml:"bootnodesv4,optional"`

	// BootnodesV5 is the list of initial v5 bootnodes
	BootnodesV5 []string `hcl:"bootnodesv5,optional" toml:"bootnodesv5,optional"`

	// StaticNodes is the list of static nodes
	StaticNodes []string `hcl:"static-nodes,optional" toml:"static-nodes,optional"`

	// TrustedNodes is the list of trusted nodes
	TrustedNodes []string `hcl:"trusted-nodes,optional" toml:"trusted-nodes,optional"`

	// DNS is the list of enrtree:// URLs which will be queried for nodes to connect to
	DNS []string `hcl:"dns,optional" toml:"dns,optional"`
}

type HeimdallConfig struct {
	// URL is the url of the heimdall server
	URL string `hcl:"url,optional" toml:"url,optional"`

	// Without is used to disable remote heimdall during testing
	Without bool `hcl:"bor.without,optional" toml:"bor.without,optional"`

	// GRPCAddress is the address of the heimdall grpc server
	GRPCAddress string `hcl:"grpc-address,optional" toml:"grpc-address,optional"`

	// RunHeimdall is used to run heimdall as a child process
	RunHeimdall bool `hcl:"bor.runheimdall,optional" toml:"bor.runheimdall,optional"`

	// RunHeimdal args are the arguments to run heimdall with
	RunHeimdallArgs string `hcl:"bor.runheimdallargs,optional" toml:"bor.runheimdallargs,optional"`

	// UseHeimdallApp is used to fetch data from heimdall app when running heimdall as a child process
	UseHeimdallApp bool `hcl:"bor.useheimdallapp,optional" toml:"bor.useheimdallapp,optional"`
}

type TxPoolConfig struct {
	// Locals are the addresses that should be treated by default as local
	Locals []string `hcl:"locals,optional" toml:"locals,optional"`

	// NoLocals enables whether local transaction handling should be disabled
	NoLocals bool `hcl:"nolocals,optional" toml:"nolocals,optional"`

	// Journal is the path to store local transactions to survive node restarts
	Journal string `hcl:"journal,optional" toml:"journal,optional"`

	// Rejournal is the time interval to regenerate the local transaction journal
	Rejournal    time.Duration `hcl:"-,optional" toml:"-"`
	RejournalRaw string        `hcl:"rejournal,optional" toml:"rejournal,optional"`

	// PriceLimit is the minimum gas price to enforce for acceptance into the pool
	PriceLimit uint64 `hcl:"pricelimit,optional" toml:"pricelimit,optional"`

	// PriceBump is the minimum price bump percentage to replace an already existing transaction (nonce)
	PriceBump uint64 `hcl:"pricebump,optional" toml:"pricebump,optional"`

	// AccountSlots is the number of executable transaction slots guaranteed per account
	AccountSlots uint64 `hcl:"accountslots,optional" toml:"accountslots,optional"`

	// GlobalSlots is the maximum number of executable transaction slots for all accounts
	GlobalSlots uint64 `hcl:"globalslots,optional" toml:"globalslots,optional"`

	// AccountQueue is the maximum number of non-executable transaction slots permitted per account
	AccountQueue uint64 `hcl:"accountqueue,optional" toml:"accountqueue,optional"`

	// GlobalQueueis the maximum number of non-executable transaction slots for all accounts
	GlobalQueue uint64 `hcl:"globalqueue,optional" toml:"globalqueue,optional"`

	// lifetime is the maximum amount of time non-executable transaction are queued
	LifeTime    time.Duration `hcl:"-,optional" toml:"-"`
	LifeTimeRaw string        `hcl:"lifetime,optional" toml:"lifetime,optional"`
}

type SealerConfig struct {
	// Enabled is used to enable validator mode
	Enabled bool `hcl:"mine,optional" toml:"mine,optional"`

	// Etherbase is the address of the validator
	Etherbase string `hcl:"etherbase,optional" toml:"etherbase,optional"`

	// ExtraData is the block extra data set by the miner
	ExtraData string `hcl:"extradata,optional" toml:"extradata,optional"`

	// GasCeil is the target gas ceiling for mined blocks.
	GasCeil uint64 `hcl:"gaslimit,optional" toml:"gaslimit,optional"`

	// GasPrice is the minimum gas price for mining a transaction
	GasPrice    *big.Int `hcl:"-,optional" toml:"-"`
	GasPriceRaw string   `hcl:"gasprice,optional" toml:"gasprice,optional"`

	// The time interval for miner to re-create mining work.
	Recommit    time.Duration `hcl:"-,optional" toml:"-"`
	RecommitRaw string        `hcl:"recommit,optional" toml:"recommit,optional"`
}

type JsonRPCConfig struct {
	// IPCDisable enables whether ipc is enabled or not
	IPCDisable bool `hcl:"ipcdisable,optional" toml:"ipcdisable,optional"`

	// IPCPath is the path of the ipc endpoint
	IPCPath string `hcl:"ipcpath,optional" toml:"ipcpath,optional"`

	// GasCap is the global gas cap for eth-call variants.
	GasCap uint64 `hcl:"gascap,optional" toml:"gascap,optional"`

	// Sets a timeout used for eth_call (0=infinite)
	RPCEVMTimeout    time.Duration `hcl:"-,optional" toml:"-"`
	RPCEVMTimeoutRaw string        `hcl:"evmtimeout,optional" toml:"evmtimeout,optional"`

	// TxFeeCap is the global transaction fee cap for send-transaction variants
	TxFeeCap float64 `hcl:"txfeecap,optional" toml:"txfeecap,optional"`

	// Http has the json-rpc http related settings
	Http *APIConfig `hcl:"http,block" toml:"http,block"`

	// Ws has the json-rpc websocket related settings
	Ws *APIConfig `hcl:"ws,block" toml:"ws,block"`

	// Graphql has the json-rpc graphql related settings
	Graphql *APIConfig `hcl:"graphql,block" toml:"graphql,block"`

	// AUTH RPC related settings
	Auth *AUTHConfig `hcl:"auth,block" toml:"auth,block"`

	HttpTimeout *HttpTimeouts `hcl:"timeouts,block" toml:"timeouts,block"`

	AllowUnprotectedTxs bool `hcl:"allow-unprotected-txs,optional" toml:"allow-unprotected-txs,optional"`
}

type AUTHConfig struct {
	// JWTSecret is the hex-encoded jwt secret.
	JWTSecret string `hcl:"jwtsecret,optional" toml:"jwtsecret,optional"`

	// Addr is the listening address on which authenticated APIs are provided.
	Addr string `hcl:"addr,optional" toml:"addr,optional"`

	// Port is the port number on which authenticated APIs are provided.
	Port uint64 `hcl:"port,optional" toml:"port,optional"`

	// VHosts is the list of virtual hostnames which are allowed on incoming requests
	// for the authenticated api. This is by default {'localhost'}.
	VHosts []string `hcl:"vhosts,optional" toml:"vhosts,optional"`
}

type GRPCConfig struct {
	// Addr is the bind address for the grpc rpc server
	Addr string `hcl:"addr,optional" toml:"addr,optional"`
}

type APIConfig struct {
	// Enabled selects whether the api is enabled
	Enabled bool `hcl:"enabled,optional" toml:"enabled,optional"`

	// Port is the port number for this api
	Port uint64 `hcl:"port,optional" toml:"port,optional"`

	// Prefix is the http prefix to expose this api
	Prefix string `hcl:"prefix,optional" toml:"prefix,optional"`

	// Host is the address to bind the api
	Host string `hcl:"host,optional" toml:"host,optional"`

	// API is the list of enabled api modules
	API []string `hcl:"api,optional" toml:"api,optional"`

	// VHost is the list of valid virtual hosts
	VHost []string `hcl:"vhosts,optional" toml:"vhosts,optional"`

	// Cors is the list of Cors endpoints
	Cors []string `hcl:"corsdomain,optional" toml:"corsdomain,optional"`

	// Origins is the list of endpoints to accept requests from (only consumed for websockets)
	Origins []string `hcl:"origins,optional" toml:"origins,optional"`
}

// Used from rpc.HTTPTimeouts
type HttpTimeouts struct {
	// ReadTimeout is the maximum duration for reading the entire
	// request, including the body.
	//
	// Because ReadTimeout does not let Handlers make per-request
	// decisions on each request body's acceptable deadline or
	// upload rate, most users will prefer to use
	// ReadHeaderTimeout. It is valid to use them both.
	ReadTimeout    time.Duration `hcl:"-,optional" toml:"-"`
	ReadTimeoutRaw string        `hcl:"read,optional" toml:"read,optional"`

	// WriteTimeout is the maximum duration before timing out
	// writes of the response. It is reset whenever a new
	// request's header is read. Like ReadTimeout, it does not
	// let Handlers make decisions on a per-request basis.
	WriteTimeout    time.Duration `hcl:"-,optional" toml:"-"`
	WriteTimeoutRaw string        `hcl:"write,optional" toml:"write,optional"`

	// IdleTimeout is the maximum amount of time to wait for the
	// next request when keep-alives are enabled. If IdleTimeout
	// is zero, the value of ReadTimeout is used. If both are
	// zero, ReadHeaderTimeout is used.
	IdleTimeout    time.Duration `hcl:"-,optional" toml:"-"`
	IdleTimeoutRaw string        `hcl:"idle,optional" toml:"idle,optional"`
}

type GpoConfig struct {
	// Blocks is the number of blocks to track to compute the price oracle
	Blocks uint64 `hcl:"blocks,optional" toml:"blocks,optional"`

	// Percentile sets the weights to new blocks
	Percentile uint64 `hcl:"percentile,optional" toml:"percentile,optional"`

	// Maximum header history of gasprice oracle
	MaxHeaderHistory int `hcl:"maxheaderhistory,optional" toml:"maxheaderhistory,optional"`

	// Maximum block history of gasprice oracle
	MaxBlockHistory int `hcl:"maxblockhistory,optional" toml:"maxblockhistory,optional"`

	// MaxPrice is an upper bound gas price
	MaxPrice    *big.Int `hcl:"-,optional" toml:"-"`
	MaxPriceRaw string   `hcl:"maxprice,optional" toml:"maxprice,optional"`

	// IgnorePrice is a lower bound gas price
	IgnorePrice    *big.Int `hcl:"-,optional" toml:"-"`
	IgnorePriceRaw string   `hcl:"ignoreprice,optional" toml:"ignoreprice,optional"`
}

type TelemetryConfig struct {
	// Enabled enables metrics
	Enabled bool `hcl:"metrics,optional" toml:"metrics,optional"`

	// Expensive enables expensive metrics
	Expensive bool `hcl:"expensive,optional" toml:"expensive,optional"`

	// InfluxDB has the influxdb related settings
	InfluxDB *InfluxDBConfig `hcl:"influx,block" toml:"influx,block"`

	// Prometheus Address
	PrometheusAddr string `hcl:"prometheus-addr,optional" toml:"prometheus-addr,optional"`

	// Open collector endpoint
	OpenCollectorEndpoint string `hcl:"opencollector-endpoint,optional" toml:"opencollector-endpoint,optional"`
}

type InfluxDBConfig struct {
	// V1Enabled enables influx v1 mode
	V1Enabled bool `hcl:"influxdb,optional" toml:"influxdb,optional"`

	// Endpoint is the url endpoint of the influxdb service
	Endpoint string `hcl:"endpoint,optional" toml:"endpoint,optional"`

	// Database is the name of the database in Influxdb to store the metrics.
	Database string `hcl:"database,optional" toml:"database,optional"`

	// Enabled is the username to authorize access to Influxdb
	Username string `hcl:"username,optional" toml:"username,optional"`

	// Password is the password to authorize access to Influxdb
	Password string `hcl:"password,optional" toml:"password,optional"`

	// Tags are tags attaches to all generated metrics
	Tags map[string]string `hcl:"tags,optional" toml:"tags,optional"`

	// Enabled enables influx v2 mode
	V2Enabled bool `hcl:"influxdbv2,optional" toml:"influxdbv2,optional"`

	// Token is the token to authorize access to Influxdb V2.
	Token string `hcl:"token,optional" toml:"token,optional"`

	// Bucket is the bucket to store metrics in Influxdb V2.
	Bucket string `hcl:"bucket,optional" toml:"bucket,optional"`

	// Organization is the name of the organization for Influxdb V2.
	Organization string `hcl:"organization,optional" toml:"organization,optional"`
}

type CacheConfig struct {
	// Cache is the amount of cache of the node
	Cache uint64 `hcl:"cache,optional" toml:"cache,optional"`

	// PercGc is percentage of cache used for garbage collection
	PercGc uint64 `hcl:"gc,optional" toml:"gc,optional"`

	// PercSnapshot is percentage of cache used for snapshots
	PercSnapshot uint64 `hcl:"snapshot,optional" toml:"snapshot,optional"`

	// PercDatabase is percentage of cache used for the database
	PercDatabase uint64 `hcl:"database,optional" toml:"database,optional"`

	// PercTrie is percentage of cache used for the trie
	PercTrie uint64 `hcl:"trie,optional" toml:"trie,optional"`

	// Journal is the disk journal directory for trie cache to survive node restarts
	Journal string `hcl:"journal,optional" toml:"journal,optional"`

	// Rejournal is the time interval to regenerate the journal for clean cache
	Rejournal    time.Duration `hcl:"-,optional" toml:"-"`
	RejournalRaw string        `hcl:"rejournal,optional" toml:"rejournal,optional"`

	// NoPrefetch is used to disable prefetch of tries
	NoPrefetch bool `hcl:"noprefetch,optional" toml:"noprefetch,optional"`

	// Preimages is used to enable the track of hash preimages
	Preimages bool `hcl:"preimages,optional" toml:"preimages,optional"`

	// TxLookupLimit sets the maximum number of blocks from head whose tx indices are reserved.
	TxLookupLimit uint64 `hcl:"txlookuplimit,optional" toml:"txlookuplimit,optional"`

	// Number of block states to keep in memory (default = 128)
	TriesInMemory uint64 `hcl:"triesinmemory,optional" toml:"triesinmemory,optional"`
	// Time after which the Merkle Patricia Trie is stored to disc from memory
	TrieTimeout    time.Duration `hcl:"-,optional" toml:"-"`
	TrieTimeoutRaw string        `hcl:"timeout,optional" toml:"timeout,optional"`

	// Raise the open file descriptor resource limit (default = system fd limit)
	FDLimit int `hcl:"fdlimit,optional" toml:"fdlimit,optional"`
}

type AccountsConfig struct {
	// Unlock is the list of addresses to unlock in the node
	Unlock []string `hcl:"unlock,optional" toml:"unlock,optional"`

	// PasswordFile is the file where the account passwords are stored
	PasswordFile string `hcl:"password,optional" toml:"password,optional"`

	// AllowInsecureUnlock allows user to unlock accounts in unsafe http environment.
	AllowInsecureUnlock bool `hcl:"allow-insecure-unlock,optional" toml:"allow-insecure-unlock,optional"`

	// UseLightweightKDF enables a faster but less secure encryption of accounts
	UseLightweightKDF bool `hcl:"lightkdf,optional" toml:"lightkdf,optional"`

	// DisableBorWallet disables the personal wallet endpoints
	DisableBorWallet bool `hcl:"disable-bor-wallet,optional" toml:"disable-bor-wallet,optional"`
}

type DeveloperConfig struct {
	// Enabled enables the developer mode
	Enabled bool `hcl:"dev,optional" toml:"dev,optional"`

	// Period is the block period to use in developer mode
	Period uint64 `hcl:"period,optional" toml:"period,optional"`

	// Initial block gas limit
	GasLimit uint64 `hcl:"gaslimit,optional" toml:"gaslimit,optional"`
}

func DefaultConfig() *Config {
	return &Config{
		Chain:                   "mainnet",
		Identity:                Hostname(),
		RequiredBlocks:          map[string]string{},
		Verbosity:               3,
		LogLevel:                "",
		EnablePreimageRecording: false,
		DataDir:                 DefaultDataDir(),
		Ancient:                 "",
		Logging: &LoggingConfig{
			Vmodule:   "",
			Json:      false,
			Backtrace: "",
			Debug:     false,
		},
		P2P: &P2PConfig{
<<<<<<< HEAD
			MaxPeers:      50,
			MaxPendPeers:  50,
			Bind:          "0.0.0.0",
			Port:          30303,
			NoDiscover:    false,
			NAT:           "any",
			TxArrivalWait: 500 * time.Millisecond,
=======
			MaxPeers:     50,
			MaxPendPeers: 50,
			Bind:         "0.0.0.0",
			Port:         30303,
			NoDiscover:   false,
			NAT:          "any",
			NetRestrict:  "",
>>>>>>> b39e64c3
			Discovery: &P2PDiscovery{
				V5Enabled:    false,
				Bootnodes:    []string{},
				BootnodesV4:  []string{},
				BootnodesV5:  []string{},
				StaticNodes:  []string{},
				TrustedNodes: []string{},
				DNS:          []string{},
			},
		},
		Heimdall: &HeimdallConfig{
			URL:         "http://localhost:1317",
			Without:     false,
			GRPCAddress: "",
		},
		SyncMode: "full",
		GcMode:   "full",
		Snapshot: true,
		BorLogs:  false,
		TxPool: &TxPoolConfig{
			Locals:       []string{},
			NoLocals:     false,
			Journal:      "transactions.rlp",
			Rejournal:    1 * time.Hour,
			PriceLimit:   1, // geth's default
			PriceBump:    10,
			AccountSlots: 16,
			GlobalSlots:  32768,
			AccountQueue: 16,
			GlobalQueue:  32768,
			LifeTime:     3 * time.Hour,
		},
		Sealer: &SealerConfig{
			Enabled:   false,
			Etherbase: "",
			GasCeil:   30_000_000,                  // geth's default
			GasPrice:  big.NewInt(1 * params.GWei), // geth's default
			ExtraData: "",
			Recommit:  125 * time.Second,
		},
		Gpo: &GpoConfig{
			Blocks:           20,
			Percentile:       60,
			MaxHeaderHistory: 1024,
			MaxBlockHistory:  1024,
			MaxPrice:         gasprice.DefaultMaxPrice,
			IgnorePrice:      gasprice.DefaultIgnorePrice,
		},
		JsonRPC: &JsonRPCConfig{
			IPCDisable:          false,
			IPCPath:             "",
			GasCap:              ethconfig.Defaults.RPCGasCap,
			TxFeeCap:            ethconfig.Defaults.RPCTxFeeCap,
			RPCEVMTimeout:       ethconfig.Defaults.RPCEVMTimeout,
			AllowUnprotectedTxs: false,
			Http: &APIConfig{
				Enabled: false,
				Port:    8545,
				Prefix:  "",
				Host:    "localhost",
				API:     []string{"eth", "net", "web3", "txpool", "bor"},
				Cors:    []string{"localhost"},
				VHost:   []string{"localhost"},
			},
			Ws: &APIConfig{
				Enabled: false,
				Port:    8546,
				Prefix:  "",
				Host:    "localhost",
				API:     []string{"net", "web3"},
				Origins: []string{"localhost"},
			},
			Graphql: &APIConfig{
				Enabled: false,
				Cors:    []string{"localhost"},
				VHost:   []string{"localhost"},
			},
			HttpTimeout: &HttpTimeouts{
				ReadTimeout:  30 * time.Second,
				WriteTimeout: 30 * time.Second,
				IdleTimeout:  120 * time.Second,
			},
			Auth: &AUTHConfig{
				JWTSecret: "",
				Port:      node.DefaultAuthPort,
				Addr:      node.DefaultAuthHost,
				VHosts:    node.DefaultAuthVhosts,
			},
		},
		Ethstats: "",
		Telemetry: &TelemetryConfig{
			Enabled:               false,
			Expensive:             false,
			PrometheusAddr:        "127.0.0.1:7071",
			OpenCollectorEndpoint: "127.0.0.1:4317",
			InfluxDB: &InfluxDBConfig{
				V1Enabled:    false,
				Endpoint:     "",
				Database:     "",
				Username:     "",
				Password:     "",
				Tags:         map[string]string{},
				V2Enabled:    false,
				Token:        "",
				Bucket:       "",
				Organization: "",
			},
		},
		Cache: &CacheConfig{
			Cache:         1024, // geth's default (suitable for mumbai)
			PercDatabase:  50,
			PercTrie:      15,
			PercGc:        25,
			PercSnapshot:  10,
			Journal:       "triecache",
			Rejournal:     60 * time.Minute,
			NoPrefetch:    false,
			Preimages:     false,
			TxLookupLimit: 2350000,
			TriesInMemory: 128,
			TrieTimeout:   60 * time.Minute,
			FDLimit:       0,
		},
		Accounts: &AccountsConfig{
			Unlock:              []string{},
			PasswordFile:        "",
			AllowInsecureUnlock: false,
			UseLightweightKDF:   false,
			DisableBorWallet:    true,
		},
		GRPC: &GRPCConfig{
			Addr: ":3131",
		},
		Developer: &DeveloperConfig{
			Enabled:  false,
			Period:   0,
			GasLimit: 11500000,
		},
		DevFakeAuthor: false,
		Pprof: &PprofConfig{
			Enabled:          false,
			Port:             6060,
			Addr:             "127.0.0.1",
			MemProfileRate:   512 * 1024,
			BlockProfileRate: 0,
			// CPUProfile:       "",
		},
	}
}

func (c *Config) fillBigInt() error {
	tds := []struct {
		path string
		td   **big.Int
		str  *string
	}{
		{"gpo.maxprice", &c.Gpo.MaxPrice, &c.Gpo.MaxPriceRaw},
		{"gpo.ignoreprice", &c.Gpo.IgnorePrice, &c.Gpo.IgnorePriceRaw},
		{"miner.gasprice", &c.Sealer.GasPrice, &c.Sealer.GasPriceRaw},
	}

	for _, x := range tds {
		if *x.str != "" {
			b := new(big.Int)

			var ok bool

			if strings.HasPrefix(*x.str, "0x") {
				b, ok = b.SetString((*x.str)[2:], 16)
			} else {
				b, ok = b.SetString(*x.str, 10)
			}

			if !ok {
				return fmt.Errorf("%s can't parse big int %s", x.path, *x.str)
			}

			*x.str = ""
			*x.td = b
		}
	}

	return nil
}

func (c *Config) fillTimeDurations() error {
	tds := []struct {
		path string
		td   *time.Duration
		str  *string
	}{
		{"jsonrpc.evmtimeout", &c.JsonRPC.RPCEVMTimeout, &c.JsonRPC.RPCEVMTimeoutRaw},
		{"miner.recommit", &c.Sealer.Recommit, &c.Sealer.RecommitRaw},
		{"jsonrpc.timeouts.read", &c.JsonRPC.HttpTimeout.ReadTimeout, &c.JsonRPC.HttpTimeout.ReadTimeoutRaw},
		{"jsonrpc.timeouts.write", &c.JsonRPC.HttpTimeout.WriteTimeout, &c.JsonRPC.HttpTimeout.WriteTimeoutRaw},
		{"jsonrpc.timeouts.idle", &c.JsonRPC.HttpTimeout.IdleTimeout, &c.JsonRPC.HttpTimeout.IdleTimeoutRaw},
		{"txpool.lifetime", &c.TxPool.LifeTime, &c.TxPool.LifeTimeRaw},
		{"txpool.rejournal", &c.TxPool.Rejournal, &c.TxPool.RejournalRaw},
		{"cache.rejournal", &c.Cache.Rejournal, &c.Cache.RejournalRaw},
		{"cache.timeout", &c.Cache.TrieTimeout, &c.Cache.TrieTimeoutRaw},
		{"p2p.txarrivalwait", &c.P2P.TxArrivalWait, &c.P2P.TxArrivalWaitRaw},
	}

	for _, x := range tds {
		if x.td != nil && x.str != nil && *x.str != "" {
			d, err := time.ParseDuration(*x.str)
			if err != nil {
				return fmt.Errorf("%s can't parse time duration %s", x.path, *x.str)
			}

			*x.str = ""
			*x.td = d
		}
	}

	return nil
}

func readConfigFile(path string) (*Config, error) {
	ext := filepath.Ext(path)
	if ext == ".toml" {
		return readLegacyConfig(path)
	}

	config := &Config{
		TxPool: &TxPoolConfig{},
		Cache:  &CacheConfig{},
		Sealer: &SealerConfig{},
	}

	if err := hclsimple.DecodeFile(path, nil, config); err != nil {
		return nil, fmt.Errorf("failed to decode config file '%s': %v", path, err)
	}

	if err := config.fillBigInt(); err != nil {
		return nil, err
	}

	if err := config.fillTimeDurations(); err != nil {
		return nil, err
	}

	return config, nil
}

func (c *Config) loadChain() error {
	chain, err := chains.GetChain(c.Chain)
	if err != nil {
		return err
	}

	c.chain = chain

	// preload some default values that depend on the chain file
	if c.P2P.Discovery.DNS == nil {
		c.P2P.Discovery.DNS = c.chain.DNS
	}

	return nil
}

//nolint:gocognit
func (c *Config) buildEth(stack *node.Node, accountManager *accounts.Manager) (*ethconfig.Config, error) {
	dbHandles, err := MakeDatabaseHandles(c.Cache.FDLimit)
	if err != nil {
		return nil, err
	}

	n := ethconfig.Defaults

	// only update for non-developer mode as we don't yet
	// have the chain object for it.
	if !c.Developer.Enabled {
		n.NetworkId = c.chain.NetworkId
		n.Genesis = c.chain.Genesis
	}

	n.HeimdallURL = c.Heimdall.URL
	n.WithoutHeimdall = c.Heimdall.Without
	n.HeimdallgRPCAddress = c.Heimdall.GRPCAddress
	n.RunHeimdall = c.Heimdall.RunHeimdall
	n.RunHeimdallArgs = c.Heimdall.RunHeimdallArgs
	n.UseHeimdallApp = c.Heimdall.UseHeimdallApp

	// Developer Fake Author for producing blocks without authorisation on bor consensus
	n.DevFakeAuthor = c.DevFakeAuthor

	// Developer Fake Author for producing blocks without authorisation on bor consensus
	n.DevFakeAuthor = c.DevFakeAuthor

	// gas price oracle
	{
		n.GPO.Blocks = int(c.Gpo.Blocks)
		n.GPO.Percentile = int(c.Gpo.Percentile)
		n.GPO.MaxHeaderHistory = c.Gpo.MaxHeaderHistory
		n.GPO.MaxBlockHistory = c.Gpo.MaxBlockHistory
		n.GPO.MaxPrice = c.Gpo.MaxPrice
		n.GPO.IgnorePrice = c.Gpo.IgnorePrice
	}

	n.EnablePreimageRecording = c.EnablePreimageRecording

	// txpool options
	{
		n.TxPool.NoLocals = c.TxPool.NoLocals
		n.TxPool.Journal = c.TxPool.Journal
		n.TxPool.Rejournal = c.TxPool.Rejournal
		n.TxPool.PriceLimit = c.TxPool.PriceLimit
		n.TxPool.PriceBump = c.TxPool.PriceBump
		n.TxPool.AccountSlots = c.TxPool.AccountSlots
		n.TxPool.GlobalSlots = c.TxPool.GlobalSlots
		n.TxPool.AccountQueue = c.TxPool.AccountQueue
		n.TxPool.GlobalQueue = c.TxPool.GlobalQueue
		n.TxPool.Lifetime = c.TxPool.LifeTime
	}

	// miner options
	{
		n.Miner.Recommit = c.Sealer.Recommit
		n.Miner.GasPrice = c.Sealer.GasPrice
		n.Miner.GasCeil = c.Sealer.GasCeil
		n.Miner.ExtraData = []byte(c.Sealer.ExtraData)

		if etherbase := c.Sealer.Etherbase; etherbase != "" {
			if !common.IsHexAddress(etherbase) {
				return nil, fmt.Errorf("etherbase is not an address: %s", etherbase)
			}

			n.Miner.Etherbase = common.HexToAddress(etherbase)
		}
	}

	// unlock accounts
	if len(c.Accounts.Unlock) > 0 {
		if !stack.Config().InsecureUnlockAllowed && stack.Config().ExtRPCEnabled() {
			return nil, fmt.Errorf("account unlock with HTTP access is forbidden")
		}

		ks := accountManager.Backends(keystore.KeyStoreType)[0].(*keystore.KeyStore)

		passwords, err := MakePasswordListFromFile(c.Accounts.PasswordFile)
		if err != nil {
			return nil, err
		}

		if len(passwords) < len(c.Accounts.Unlock) {
			return nil, fmt.Errorf("number of passwords provided (%v) is less than number of accounts (%v) to unlock",
				len(passwords), len(c.Accounts.Unlock))
		}

		for i, account := range c.Accounts.Unlock {
			unlockAccount(ks, account, i, passwords)
		}
	}

	// update for developer mode
	if c.Developer.Enabled {
		// Get a keystore
		var ks *keystore.KeyStore
		if keystores := accountManager.Backends(keystore.KeyStoreType); len(keystores) > 0 {
			ks = keystores[0].(*keystore.KeyStore)
		}

		// Create new developer account or reuse existing one
		var (
			developer  accounts.Account
			passphrase string
			err        error
		)

		// etherbase has been set above, configuring the miner address from command line flags.
		if n.Miner.Etherbase != (common.Address{}) {
			developer = accounts.Account{Address: n.Miner.Etherbase}
		} else if accs := ks.Accounts(); len(accs) > 0 {
			developer = ks.Accounts()[0]
		} else {
			developer, err = ks.NewAccount(passphrase)
			if err != nil {
				return nil, fmt.Errorf("failed to create developer account: %v", err)
			}
		}
		if err := ks.Unlock(developer, passphrase); err != nil {
			return nil, fmt.Errorf("failed to unlock developer account: %v", err)
		}

		log.Info("Using developer account", "address", developer.Address)

		// Set the Etherbase
		c.Sealer.Etherbase = developer.Address.Hex()
		n.Miner.Etherbase = developer.Address

		// get developer mode chain config
		c.chain = chains.GetDeveloperChain(c.Developer.Period, c.Developer.GasLimit, developer.Address)

		// update the parameters
		n.NetworkId = c.chain.NetworkId
		n.Genesis = c.chain.Genesis

		// Update cache
		c.Cache.Cache = 1024

		// Update sync mode
		c.SyncMode = "full"

		// update miner gas price
		if n.Miner.GasPrice == nil {
			n.Miner.GasPrice = big.NewInt(1)
		}
	}

	// discovery (this params should be in node.Config)
	{
		n.EthDiscoveryURLs = c.P2P.Discovery.DNS
		n.SnapDiscoveryURLs = c.P2P.Discovery.DNS
	}

	// RequiredBlocks
	{
		n.PeerRequiredBlocks = map[uint64]common.Hash{}
		for k, v := range c.RequiredBlocks {
			number, err := strconv.ParseUint(k, 0, 64)
			if err != nil {
				return nil, fmt.Errorf("invalid required block number %s: %v", k, err)
			}

			var hash common.Hash
			if err = hash.UnmarshalText([]byte(v)); err != nil {
				return nil, fmt.Errorf("invalid required block hash %s: %v", v, err)
			}

			n.PeerRequiredBlocks[number] = hash
		}
	}

	// cache
	{
		cache := c.Cache.Cache
		calcPerc := func(val uint64) int {
			return int(cache * (val) / 100)
		}

		// Cap the cache allowance
		mem, err := gopsutil.VirtualMemory()
		if err == nil {
			if 32<<(^uintptr(0)>>63) == 32 && mem.Total > 2*1024*1024*1024 {
				log.Warn("Lowering memory allowance on 32bit arch", "available", mem.Total/1024/1024, "addressable", 2*1024)
				mem.Total = 2 * 1024 * 1024 * 1024
			}

			allowance := uint64(mem.Total / 1024 / 1024 / 3)
			if cache > allowance {
				log.Warn("Sanitizing cache to Go's GC limits", "provided", cache, "updated", allowance)
				cache = allowance
			}
		}
		// Tune the garbage collector
		gogc := math.Max(20, math.Min(100, 100/(float64(cache)/1024)))

		log.Debug("Sanitizing Go's GC trigger", "percent", int(gogc))
		godebug.SetGCPercent(int(gogc))

		n.TrieCleanCacheJournal = c.Cache.Journal
		n.TrieCleanCacheRejournal = c.Cache.Rejournal
		n.DatabaseCache = calcPerc(c.Cache.PercDatabase)
		n.SnapshotCache = calcPerc(c.Cache.PercSnapshot)
		n.TrieCleanCache = calcPerc(c.Cache.PercTrie)
		n.TrieDirtyCache = calcPerc(c.Cache.PercGc)
		n.NoPrefetch = c.Cache.NoPrefetch
		n.Preimages = c.Cache.Preimages
		n.TxLookupLimit = c.Cache.TxLookupLimit
		n.TrieTimeout = c.Cache.TrieTimeout
		n.TriesInMemory = c.Cache.TriesInMemory
	}

	n.RPCGasCap = c.JsonRPC.GasCap
	if n.RPCGasCap != 0 {
		log.Info("Set global gas cap", "cap", n.RPCGasCap)
	} else {
		log.Info("Global gas cap disabled")
	}

	n.RPCEVMTimeout = c.JsonRPC.RPCEVMTimeout

	n.RPCTxFeeCap = c.JsonRPC.TxFeeCap

	// sync mode. It can either be "fast", "full" or "snap". We disable
	// for now the "light" mode.
	switch c.SyncMode {
	case "full":
		n.SyncMode = downloader.FullSync
	case "snap":
		// n.SyncMode = downloader.SnapSync // TODO(snap): Uncomment when we have snap sync working
		n.SyncMode = downloader.FullSync

		log.Warn("Bor doesn't support Snap Sync yet, switching to Full Sync mode")
	default:
		return nil, fmt.Errorf("sync mode '%s' not found", c.SyncMode)
	}

	// archive mode. It can either be "archive" or "full".
	switch c.GcMode {
	case "full":
		n.NoPruning = false
	case "archive":
		n.NoPruning = true
		if !n.Preimages {
			n.Preimages = true
			log.Info("Enabling recording of key preimages since archive mode is used")
		}
	default:
		return nil, fmt.Errorf("gcmode '%s' not found", c.GcMode)
	}

	// snapshot disable check
	if !c.Snapshot {
		if n.SyncMode == downloader.SnapSync {
			log.Info("Snap sync requested, enabling --snapshot")
		} else {
			// disable snapshot
			n.TrieCleanCache += n.SnapshotCache
			n.SnapshotCache = 0
		}
	}

	n.BorLogs = c.BorLogs
	n.DatabaseHandles = dbHandles

	if c.Ancient != "" {
		n.DatabaseFreezer = c.Ancient
	}

	return &n, nil
}

var (
	clientIdentifier = "bor"
	gitCommit        = "" // Git SHA1 commit hash of the release (set via linker flags)
	gitDate          = "" // Git commit date YYYYMMDD of the release (set via linker flags)
)

// tries unlocking the specified account a few times.
func unlockAccount(ks *keystore.KeyStore, address string, i int, passwords []string) (accounts.Account, string) {
	account, err := utils.MakeAddress(ks, address)

	if err != nil {
		utils.Fatalf("Could not list accounts: %v", err)
	}

	for trials := 0; trials < 3; trials++ {
		prompt := fmt.Sprintf("Unlocking account %s | Attempt %d/%d", address, trials+1, 3)
		password := utils.GetPassPhraseWithList(prompt, false, i, passwords)
		err = ks.Unlock(account, password)

		if err == nil {
			log.Info("Unlocked account", "address", account.Address.Hex())
			return account, password
		}

		if err, ok := err.(*keystore.AmbiguousAddrError); ok {
			log.Info("Unlocked account", "address", account.Address.Hex())
			return ambiguousAddrRecovery(ks, err, password), password
		}

		if err != keystore.ErrDecrypt {
			// No need to prompt again if the error is not decryption-related.
			break
		}
	}
	// All trials expended to unlock account, bail out
	utils.Fatalf("Failed to unlock account %s (%v)", address, err)

	return accounts.Account{}, ""
}

func ambiguousAddrRecovery(ks *keystore.KeyStore, err *keystore.AmbiguousAddrError, auth string) accounts.Account {
	log.Warn("Multiple key files exist for", "address", err.Addr)

	for _, a := range err.Matches {
		log.Info("Multiple keys", "file", a.URL.String())
	}

	log.Info("Testing your password against all of them...")

	var match *accounts.Account

	for _, a := range err.Matches {
		if err := ks.Unlock(a, auth); err == nil {
			// nolint: gosec, exportloopref
			match = &a
			break
		}
	}

	if match == nil {
		utils.Fatalf("None of the listed files could be unlocked.")
	}

	log.Info("Your password unlocked", "key", match.URL.String())
	log.Warn("In order to avoid this warning, you need to remove the following duplicate key files:")

	for _, a := range err.Matches {
		if a != *match {
			log.Warn("Duplicate", "key", a.URL.String())
		}
	}

	return *match
}

// setNodeKey creates a node key from set command line flags, either loading it
// from a file or as a specified hex value. If neither flags were provided, this
// method returns nil and an emphemeral key is to be generated.
func getNodeKey(hex string, file string) *ecdsa.PrivateKey {
	var (
		key *ecdsa.PrivateKey
		err error
	)

	switch {
	case file != "" && hex != "":
		utils.Fatalf("Options %q and %q are mutually exclusive", file, hex)
	case file != "":
		if key, err = crypto.LoadECDSA(file); err != nil {
			utils.Fatalf("Option %q: %v", file, err)
		}

		return key
	case hex != "":
		if key, err = crypto.HexToECDSA(hex); err != nil {
			utils.Fatalf("Option %q: %v", hex, err)
		}

		return key
	}

	return nil
}

func (c *Config) buildNode() (*node.Config, error) {
	ipcPath := ""
	if !c.JsonRPC.IPCDisable {
		ipcPath = clientIdentifier + ".ipc"
		if c.JsonRPC.IPCPath != "" {
			ipcPath = c.JsonRPC.IPCPath
		}
	}

	cfg := &node.Config{
		Name:                  clientIdentifier,
		DataDir:               c.DataDir,
		KeyStoreDir:           c.KeyStoreDir,
		UseLightweightKDF:     c.Accounts.UseLightweightKDF,
		InsecureUnlockAllowed: c.Accounts.AllowInsecureUnlock,
		Version:               params.VersionWithCommit(gitCommit, gitDate),
		IPCPath:               ipcPath,
		AllowUnprotectedTxs:   c.JsonRPC.AllowUnprotectedTxs,
		P2P: p2p.Config{
			MaxPeers:        int(c.P2P.MaxPeers),
			MaxPendingPeers: int(c.P2P.MaxPendPeers),
			ListenAddr:      c.P2P.Bind + ":" + strconv.Itoa(int(c.P2P.Port)),
			DiscoveryV5:     c.P2P.Discovery.V5Enabled,
			TxArrivalWait:   c.P2P.TxArrivalWait,
		},
		HTTPModules:         c.JsonRPC.Http.API,
		HTTPCors:            c.JsonRPC.Http.Cors,
		HTTPVirtualHosts:    c.JsonRPC.Http.VHost,
		HTTPPathPrefix:      c.JsonRPC.Http.Prefix,
		WSModules:           c.JsonRPC.Ws.API,
		WSOrigins:           c.JsonRPC.Ws.Origins,
		WSPathPrefix:        c.JsonRPC.Ws.Prefix,
		GraphQLCors:         c.JsonRPC.Graphql.Cors,
		GraphQLVirtualHosts: c.JsonRPC.Graphql.VHost,
		HTTPTimeouts: rpc.HTTPTimeouts{
			ReadTimeout:  c.JsonRPC.HttpTimeout.ReadTimeout,
			WriteTimeout: c.JsonRPC.HttpTimeout.WriteTimeout,
			IdleTimeout:  c.JsonRPC.HttpTimeout.IdleTimeout,
		},
		JWTSecret:        c.JsonRPC.Auth.JWTSecret,
		AuthPort:         int(c.JsonRPC.Auth.Port),
		AuthAddr:         c.JsonRPC.Auth.Addr,
		AuthVirtualHosts: c.JsonRPC.Auth.VHosts,
	}

	if c.P2P.NetRestrict != "" {
		list, err := netutil.ParseNetlist(c.P2P.NetRestrict)
		if err != nil {
			utils.Fatalf("Option %q: %v", c.P2P.NetRestrict, err)
		}

		cfg.P2P.NetRestrict = list
	}

	key := getNodeKey(c.P2P.NodeKeyHex, c.P2P.NodeKey)
	if key != nil {
		cfg.P2P.PrivateKey = key
	}

	// dev mode
	if c.Developer.Enabled {
		cfg.UseLightweightKDF = true

		// disable p2p networking
		c.P2P.NoDiscover = true
		cfg.P2P.ListenAddr = ""
		cfg.P2P.NoDial = true
		cfg.P2P.DiscoveryV5 = false

		// enable JsonRPC HTTP API
		c.JsonRPC.Http.Enabled = true
		cfg.HTTPModules = []string{"admin", "debug", "eth", "miner", "net", "personal", "txpool", "web3", "bor"}
	}

	// enable jsonrpc endpoints
	{
		if c.JsonRPC.Http.Enabled {
			cfg.HTTPHost = c.JsonRPC.Http.Host
			cfg.HTTPPort = int(c.JsonRPC.Http.Port)
		}

		if c.JsonRPC.Ws.Enabled {
			cfg.WSHost = c.JsonRPC.Ws.Host
			cfg.WSPort = int(c.JsonRPC.Ws.Port)
		}
	}

	natif, err := nat.Parse(c.P2P.NAT)
	if err != nil {
		return nil, fmt.Errorf("wrong 'nat' flag: %v", err)
	}

	cfg.P2P.NAT = natif

	// only check for non-developer modes
	if !c.Developer.Enabled {
		// Discovery
		// if no bootnodes are defined, use the ones from the chain file.
		bootnodes := c.P2P.Discovery.Bootnodes
		if len(bootnodes) == 0 {
			bootnodes = c.chain.Bootnodes
		}

		if cfg.P2P.BootstrapNodes, err = parseBootnodes(bootnodes); err != nil {
			return nil, err
		}

		if cfg.P2P.BootstrapNodesV5, err = parseBootnodes(c.P2P.Discovery.BootnodesV5); err != nil {
			return nil, err
		}

		if cfg.P2P.StaticNodes, err = parseBootnodes(c.P2P.Discovery.StaticNodes); err != nil {
			return nil, err
		}

		if len(cfg.P2P.StaticNodes) == 0 {
			cfg.P2P.StaticNodes = cfg.StaticNodes()
		}

		if cfg.P2P.TrustedNodes, err = parseBootnodes(c.P2P.Discovery.TrustedNodes); err != nil {
			return nil, err
		}

		if len(cfg.P2P.TrustedNodes) == 0 {
			cfg.P2P.TrustedNodes = cfg.TrustedNodes()
		}
	}

	if c.P2P.NoDiscover {
		// Disable peer discovery
		cfg.P2P.NoDiscovery = true
	}

	return cfg, nil
}

func (c *Config) Merge(cc ...*Config) error {
	for _, elem := range cc {
		if err := mergo.Merge(c, elem, mergo.WithOverwriteWithEmptyValue); err != nil {
			return fmt.Errorf("failed to merge configurations: %v", err)
		}
	}

	return nil
}

func MakeDatabaseHandles(max int) (int, error) {
	limit, err := fdlimit.Maximum()
	if err != nil {
		return -1, err
	}

	switch {
	case max == 0:
		// User didn't specify a meaningful value, use system limits
	case max < 128:
		// User specified something unhealthy, just use system defaults
		log.Error("File descriptor limit invalid (<128)", "had", max, "updated", limit)
	case max > limit:
		// User requested more than the OS allows, notify that we can't allocate it
		log.Warn("Requested file descriptors denied by OS", "req", max, "limit", limit)
	default:
		// User limit is meaningful and within allowed range, use that
		limit = max
	}

	raised, err := fdlimit.Raise(uint64(limit))
	if err != nil {
		return -1, err
	}

	return int(raised / 2), nil // Leave half for networking and other stuff
}

func parseBootnodes(urls []string) ([]*enode.Node, error) {
	dst := []*enode.Node{}
	for _, url := range urls {
		if url != "" {
			node, err := enode.Parse(enode.ValidSchemes, url)
			if err != nil {
				return nil, fmt.Errorf("invalid bootstrap url '%s': %v", url, err)
			}
			dst = append(dst, node)
		}
	}

	return dst, nil
}

func DefaultDataDir() string {
	// Try to place the data folder in the user's home dir
	home, _ := homedir.Dir()
	if home == "" {
		// we cannot guess a stable location
		return ""
	}

	switch runtime.GOOS {
	case "darwin":
		return filepath.Join(home, "Library", "Bor")
	case "windows":
		appdata := os.Getenv("LOCALAPPDATA")
		if appdata == "" {
			// Windows XP and below don't have LocalAppData.
			panic("environment variable LocalAppData is undefined")
		}

		return filepath.Join(appdata, "Bor")
	default:
		return filepath.Join(home, ".bor")
	}
}

func Hostname() string {
	hostname, err := os.Hostname()
	if err != nil {
		return "bor"
	}

	return hostname
}

func MakePasswordListFromFile(path string) ([]string, error) {
	text, err := ioutil.ReadFile(path)
	if err != nil {
		return nil, fmt.Errorf("failed to read password file: %v", err)
	}

	lines := strings.Split(string(text), "\n")

	// Sanitise DOS line endings.
	for i := range lines {
		lines[i] = strings.TrimRight(lines[i], "\r")
	}

	return lines, nil
}<|MERGE_RESOLUTION|>--- conflicted
+++ resolved
@@ -572,23 +572,14 @@
 			Debug:     false,
 		},
 		P2P: &P2PConfig{
-<<<<<<< HEAD
 			MaxPeers:      50,
 			MaxPendPeers:  50,
 			Bind:          "0.0.0.0",
 			Port:          30303,
 			NoDiscover:    false,
 			NAT:           "any",
+			NetRestrict:   "",
 			TxArrivalWait: 500 * time.Millisecond,
-=======
-			MaxPeers:     50,
-			MaxPendPeers: 50,
-			Bind:         "0.0.0.0",
-			Port:         30303,
-			NoDiscover:   false,
-			NAT:          "any",
-			NetRestrict:  "",
->>>>>>> b39e64c3
 			Discovery: &P2PDiscovery{
 				V5Enabled:    false,
 				Bootnodes:    []string{},
