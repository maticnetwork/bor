--- conflicted
+++ resolved
@@ -738,21 +738,6 @@
 			},
 		},
 		Cache: &CacheConfig{
-<<<<<<< HEAD
-			Cache:         1024, // geth's default (suitable for mumbai, amoy)
-			PercDatabase:  50,
-			PercTrie:      15,
-			PercGc:        25,
-			PercSnapshot:  10,
-			Journal:       "triecache",
-			Rejournal:     60 * time.Minute,
-			NoPrefetch:    false,
-			Preimages:     false,
-			TxLookupLimit: 2350000,
-			TriesInMemory: 128,
-			TrieTimeout:   60 * time.Minute,
-			FDLimit:       0,
-=======
 			Cache:              1024, // geth's default (suitable for mumbai)
 			PercDatabase:       50,
 			PercTrie:           15,
@@ -765,7 +750,6 @@
 			FilterLogCacheSize: ethconfig.Defaults.FilterLogCacheSize,
 			TrieTimeout:        60 * time.Minute,
 			FDLimit:            0,
->>>>>>> 0660fac3
 		},
 		ExtraDB: &ExtraDBConfig{
 			// These are LevelDB defaults, specifying here for clarity in code and in logging.
