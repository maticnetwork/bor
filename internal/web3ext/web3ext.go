--- conflicted
+++ resolved
@@ -193,8 +193,6 @@
 			call: 'admin_stopWS'
 		}),
 		new web3._extend.Method({
-<<<<<<< HEAD
-=======
 			name: 'getMaxPeers',
 			call: 'admin_getMaxPeers'
 		}),
@@ -204,7 +202,6 @@
 			params: 1
 		}),
 		new web3._extend.Method({			
->>>>>>> 7f275a4f
 			name: 'getExecutionPoolSize',
 			call: 'admin_getExecutionPoolSize'
 		}),
@@ -230,10 +227,6 @@
 		new web3._extend.Method({
 			name: 'setHttpExecutionPoolSize',
 			call: 'admin_setHttpExecutionPoolSize',
-<<<<<<< HEAD
-			params: 1
-=======
->>>>>>> 7f275a4f
 		}),
 	],
 	properties: [
