--- conflicted
+++ resolved
@@ -46,12 +46,9 @@
 		return nil
 	}
 
-<<<<<<< HEAD
 	return app
 }
 
-=======
->>>>>>> 827d3fcc
 var migrationApplied = map[*cli.Command]struct{}{}
 
 // MigrateGlobalFlags makes all global flag values available in the
