--- conflicted
+++ resolved
@@ -124,128 +124,6 @@
 	return f.GetValue()
 }
 
-<<<<<<< HEAD
-type TextMarshaler interface {
-	encoding.TextMarshaler
-	encoding.TextUnmarshaler
-}
-
-// textMarshalerVal turns a TextMarshaler into a flag.Value
-type textMarshalerVal struct {
-	v TextMarshaler
-}
-
-func (v textMarshalerVal) String() string {
-	if v.v == nil {
-		return ""
-	}
-
-	text, _ := v.v.MarshalText()
-
-	return string(text)
-}
-
-func (v textMarshalerVal) Set(s string) error {
-	return v.v.UnmarshalText([]byte(s))
-}
-
-var (
-	_ cli.Flag              = (*TextMarshalerFlag)(nil)
-	_ cli.RequiredFlag      = (*TextMarshalerFlag)(nil)
-	_ cli.VisibleFlag       = (*TextMarshalerFlag)(nil)
-	_ cli.DocGenerationFlag = (*TextMarshalerFlag)(nil)
-	_ cli.CategorizableFlag = (*TextMarshalerFlag)(nil)
-)
-
-// TextMarshalerFlag wraps a TextMarshaler value.
-type TextMarshalerFlag struct {
-	Name string
-
-	Category    string
-	DefaultText string
-	Usage       string
-
-	Required   bool
-	Hidden     bool
-	HasBeenSet bool
-
-	Value TextMarshaler
-
-	Aliases []string
-	EnvVars []string
-}
-
-// For cli.Flag:
-
-func (f *TextMarshalerFlag) Names() []string { return append([]string{f.Name}, f.Aliases...) }
-func (f *TextMarshalerFlag) IsSet() bool     { return f.HasBeenSet }
-func (f *TextMarshalerFlag) String() string  { return cli.FlagStringer(f) }
-
-func (f *TextMarshalerFlag) Apply(set *flag.FlagSet) error {
-	for _, envVar := range f.EnvVars {
-		envVar = strings.TrimSpace(envVar)
-		if value, found := syscall.Getenv(envVar); found {
-			if err := f.Value.UnmarshalText([]byte(value)); err != nil {
-				return fmt.Errorf("could not parse %q from environment variable %q for flag %s: %s", value, envVar, f.Name, err)
-			}
-			f.HasBeenSet = true
-			break
-		}
-	}
-	eachName(f, func(name string) {
-		set.Var(textMarshalerVal{f.Value}, f.Name, f.Usage)
-	})
-
-	return nil
-}
-
-// For cli.RequiredFlag:
-
-func (f *TextMarshalerFlag) IsRequired() bool { return f.Required }
-
-// For cli.VisibleFlag:
-
-func (f *TextMarshalerFlag) IsVisible() bool { return !f.Hidden }
-
-// For cli.CategorizableFlag:
-
-func (f *TextMarshalerFlag) GetCategory() string { return f.Category }
-
-// For cli.DocGenerationFlag:
-
-func (f *TextMarshalerFlag) TakesValue() bool     { return true }
-func (f *TextMarshalerFlag) GetUsage() string     { return f.Usage }
-func (f *TextMarshalerFlag) GetEnvVars() []string { return f.EnvVars }
-
-func (f *TextMarshalerFlag) GetValue() string {
-	t, err := f.Value.MarshalText()
-	if err != nil {
-		return "(ERR: " + err.Error() + ")"
-	}
-
-	return string(t)
-}
-
-func (f *TextMarshalerFlag) GetDefaultText() string {
-	if f.DefaultText != "" {
-		return f.DefaultText
-	}
-
-	return f.GetValue()
-}
-
-// GlobalTextMarshaler returns the value of a TextMarshalerFlag from the global flag set.
-func GlobalTextMarshaler(ctx *cli.Context, name string) TextMarshaler {
-	val := ctx.Generic(name)
-	if val == nil {
-		return nil
-	}
-
-	return val.(textMarshalerVal).v
-}
-
-=======
->>>>>>> eb00f169
 var (
 	_ cli.Flag              = (*BigFlag)(nil)
 	_ cli.RequiredFlag      = (*BigFlag)(nil)
