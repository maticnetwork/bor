// Copyright 2016 The go-ethereum Authors
// This file is part of the go-ethereum library.
//
// The go-ethereum library is free software: you can redistribute it and/or modify
// it under the terms of the GNU Lesser General Public License as published by
// the Free Software Foundation, either version 3 of the License, or
// (at your option) any later version.
//
// The go-ethereum library is distributed in the hope that it will be useful,
// but WITHOUT ANY WARRANTY; without even the implied warranty of
// MERCHANTABILITY or FITNESS FOR A PARTICULAR PURPOSE. See the
// GNU Lesser General Public License for more details.
//
// You should have received a copy of the GNU Lesser General Public License
// along with the go-ethereum library. If not, see <http://www.gnu.org/licenses/>.

package build

import (
	"context"
	"fmt"
	"net/url"
	"os"

	"github.com/Azure/azure-storage-blob-go/azblob"
)

// AzureBlobstoreConfig is an authentication and configuration struct containing
// the data needed by the Azure SDK to interact with a specific container in the
// blobstore.
type AzureBlobstoreConfig struct {
	Account   string // Account name to authorize API requests with
	Token     string // Access token for the above account
	Container string // Blob container to upload files into
}

// AzureBlobstoreUpload uploads a local file to the Azure Blob Storage. Note, this
// method assumes a max file size of 64MB (Azure limitation). Larger files will
// need a multi API call approach implemented.
//
// See: https://msdn.microsoft.com/en-us/library/azure/dd179451.aspx#Anchor_3
func AzureBlobstoreUpload(path string, name string, config AzureBlobstoreConfig) error {
	if *DryRunFlag {
		fmt.Printf("would upload %q to %s/%s/%s\n", path, config.Account, config.Container, name)
		return nil
	}
	// Create an authenticated client against the Azure cloud
	credential, err := azblob.NewSharedKeyCredential(config.Account, config.Token)
	if err != nil {
		return err
	}

	pipeline := azblob.NewPipeline(credential, azblob.PipelineOptions{})

	u, _ := url.Parse(fmt.Sprintf("https://%s.blob.core.windows.net", config.Account))
	service := azblob.NewServiceURL(*u, pipeline)

	container := service.NewContainerURL(config.Container)
	blockblob := container.NewBlockBlobURL(name)

	// Stream the file to upload into the designated blobstore container
	in, err := os.Open(path)
	if err != nil {
		return err
	}
	defer in.Close()

	_, err = blockblob.Upload(context.Background(), in, azblob.BlobHTTPHeaders{}, azblob.Metadata{}, azblob.BlobAccessConditions{})
	return err
}

// AzureBlobstoreList lists all the files contained within an azure blobstore.
func AzureBlobstoreList(config AzureBlobstoreConfig) ([]azblob.BlobItem, error) {
<<<<<<< HEAD
	credential, err := azblob.NewSharedKeyCredential(config.Account, config.Token)
	if err != nil {
		return nil, err
	}

=======
	credential := azblob.NewAnonymousCredential()
	if len(config.Token) > 0 {
		c, err := azblob.NewSharedKeyCredential(config.Account, config.Token)
		if err != nil {
			return nil, err
		}
		credential = c
	}
>>>>>>> ea3b00ad
	pipeline := azblob.NewPipeline(credential, azblob.PipelineOptions{})

	u, _ := url.Parse(fmt.Sprintf("https://%s.blob.core.windows.net", config.Account))
	service := azblob.NewServiceURL(*u, pipeline)

	var allBlobs []azblob.BlobItem
	// List all the blobs from the container and return them
	container := service.NewContainerURL(config.Container)
	nextMarker := azblob.Marker{}
	for nextMarker.NotDone() {
		res, err := container.ListBlobsFlatSegment(context.Background(), nextMarker, azblob.ListBlobsSegmentOptions{
			MaxResults: 5000, // The server only gives max 5K items
		})
		if err != nil {
			return nil, err
		}
		allBlobs = append(allBlobs, res.Segment.BlobItems...)
		nextMarker = res.NextMarker

	}
	return allBlobs, nil
}

// AzureBlobstoreDelete iterates over a list of files to delete and removes them
// from the blobstore.
func AzureBlobstoreDelete(config AzureBlobstoreConfig, blobs []azblob.BlobItem) error {
	if *DryRunFlag {
		for _, blob := range blobs {
			fmt.Printf("would delete %s (%s) from %s/%s\n", blob.Name, blob.Properties.LastModified, config.Account, config.Container)
		}
		return nil
	}
	// Create an authenticated client against the Azure cloud
	credential, err := azblob.NewSharedKeyCredential(config.Account, config.Token)
	if err != nil {
		return err
	}

	pipeline := azblob.NewPipeline(credential, azblob.PipelineOptions{})

	u, _ := url.Parse(fmt.Sprintf("https://%s.blob.core.windows.net", config.Account))
	service := azblob.NewServiceURL(*u, pipeline)

	container := service.NewContainerURL(config.Container)

	// Iterate over the blobs and delete them
	for _, blob := range blobs {
		blockblob := container.NewBlockBlobURL(blob.Name)
		if _, err := blockblob.Delete(context.Background(), azblob.DeleteSnapshotsOptionInclude, azblob.BlobAccessConditions{}); err != nil {
			return err
		}
		fmt.Printf("deleted  %s (%s)\n", blob.Name, blob.Properties.LastModified)
	}
	return nil
}<|MERGE_RESOLUTION|>--- conflicted
+++ resolved
@@ -71,13 +71,6 @@
 
 // AzureBlobstoreList lists all the files contained within an azure blobstore.
 func AzureBlobstoreList(config AzureBlobstoreConfig) ([]azblob.BlobItem, error) {
-<<<<<<< HEAD
-	credential, err := azblob.NewSharedKeyCredential(config.Account, config.Token)
-	if err != nil {
-		return nil, err
-	}
-
-=======
 	credential := azblob.NewAnonymousCredential()
 	if len(config.Token) > 0 {
 		c, err := azblob.NewSharedKeyCredential(config.Account, config.Token)
@@ -86,7 +79,6 @@
 		}
 		credential = c
 	}
->>>>>>> ea3b00ad
 	pipeline := azblob.NewPipeline(credential, azblob.PipelineOptions{})
 
 	u, _ := url.Parse(fmt.Sprintf("https://%s.blob.core.windows.net", config.Account))
