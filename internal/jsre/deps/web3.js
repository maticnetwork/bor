--- conflicted
+++ resolved
@@ -1192,7 +1192,7 @@
     You should have received a copy of the GNU Lesser General Public License
     along with web3.js.  If not, see <http://www.gnu.org/licenses/>.
 */
-/** 
+/**
  * @file param.js
  * @author Marek Kotewicz <marek@ethdev.com>
  * @date 2015
@@ -1211,7 +1211,7 @@
 
 /**
  * This method should be used to get length of params's dynamic part
- * 
+ *
  * @method dynamicPartLength
  * @returns {Number} length of dynamic part (in bytes)
  */
@@ -1239,7 +1239,7 @@
  * @param {SolidityParam} result of combination
  */
 SolidityParam.prototype.combine = function (param) {
-    return new SolidityParam(this.value + param.value); 
+    return new SolidityParam(this.value + param.value);
 };
 
 /**
@@ -1271,8 +1271,8 @@
  */
 SolidityParam.prototype.staticPart = function () {
     if (!this.isDynamic()) {
-        return this.value; 
-    } 
+        return this.value;
+    }
     return this.offsetAsBytes();
 };
 
@@ -1304,7 +1304,7 @@
  * @returns {String}
  */
 SolidityParam.encodeList = function (params) {
-    
+
     // updating offsets
     var totalOffset = params.length * 32;
     var offsetParams = params.map(function (param) {
@@ -1746,13 +1746,13 @@
 
 /**
  * Utils
- * 
+ *
  * @module utils
  */
 
 /**
  * Utility functions
- * 
+ *
  * @class [utils] config
  * @constructor
  */
@@ -1819,7 +1819,7 @@
     You should have received a copy of the GNU Lesser General Public License
     along with web3.js.  If not, see <http://www.gnu.org/licenses/>.
 */
-/** 
+/**
  * @file sha3.js
  * @author Marek Kotewicz <marek@ethdev.com>
  * @date 2015
@@ -2739,7 +2739,7 @@
     You should have received a copy of the GNU Lesser General Public License
     along with web3.js.  If not, see <http://www.gnu.org/licenses/>.
 */
-/** 
+/**
  * @file batch.js
  * @author Marek Kotewicz <marek@ethdev.com>
  * @date 2015
@@ -2784,7 +2784,7 @@
                 requests[index].callback(null, (requests[index].format ? requests[index].format(result.result) : result.result));
             }
         });
-    }); 
+    });
 };
 
 module.exports = Batch;
@@ -2971,7 +2971,7 @@
      */
     this.new = function () {
         /*jshint maxcomplexity: 7 */
-        
+
         var contract = new Contract(this.eth, this.abi);
 
         // parse arguments
@@ -3119,7 +3119,7 @@
     You should have received a copy of the GNU Lesser General Public License
     along with web3.js.  If not, see <http://www.gnu.org/licenses/>.
 */
-/** 
+/**
  * @file errors.js
  * @author Marek Kotewicz <marek@ethdev.com>
  * @date 2015
@@ -3394,7 +3394,7 @@
         }
     };
 
-    ex.formatters = formatters; 
+    ex.formatters = formatters;
     ex.utils = utils;
     ex.Method = Method;
     ex.Property = Property;
@@ -3696,11 +3696,7 @@
 };
 
 var isPredefinedBlockNumber = function (blockNumber) {
-<<<<<<< HEAD
-    return blockNumber === 'latest' || blockNumber === 'pending' || blockNumber === 'earliest' || blockNumber === 'finalized';
-=======
     return blockNumber === 'latest' || blockNumber === 'pending' || blockNumber === 'earliest' || blockNumber === 'finalized' || blockNumber === 'safe';
->>>>>>> b4cc1f65
 };
 
 var inputDefaultBlockNumberFormatter = function (blockNumber) {
@@ -4447,7 +4443,7 @@
     You should have received a copy of the GNU Lesser General Public License
     along with web3.js.  If not, see <http://www.gnu.org/licenses/>.
 */
-/** 
+/**
  * @file iban.js
  * @author Marek Kotewicz <marek@ethdev.com>
  * @date 2015
@@ -4647,7 +4643,7 @@
         var base36 = this._iban.substr(4);
         var asBn = new BigNumber(base36, 36);
         return padLeft(asBn.toString(16), 20);
-    } 
+    }
 
     return '';
 };
@@ -4692,7 +4688,7 @@
     var _this = this;
     this.responseCallbacks = {};
     this.path = path;
-    
+
     this.connection = net.connect({path: this.path});
 
     this.connection.on('error', function(e){
@@ -4702,7 +4698,7 @@
 
     this.connection.on('end', function(){
         _this._timeout();
-    }); 
+    });
 
 
     // LISTEN FOR CONNECTION RESPONSES
@@ -4741,7 +4737,7 @@
 IpcProvider.prototype._parseResponse = function(data) {
     var _this = this,
         returnValues = [];
-    
+
     // DE-CHUNKER
     var dechunkedData = data
         .replace(/\}[\n\r]?\{/g,'}|--|{') // }{
@@ -4845,7 +4841,7 @@
         try {
             result = JSON.parse(data);
         } catch(e) {
-            throw errors.InvalidResponse(data);                
+            throw errors.InvalidResponse(data);
         }
 
         return result;
@@ -5020,7 +5016,7 @@
 
 /**
  * Should be called to check if the number of arguments is correct
- * 
+ *
  * @method validateArgs
  * @param {Array} arguments
  * @throws {Error} if it is not
@@ -5033,7 +5029,7 @@
 
 /**
  * Should be called to format input args of method
- * 
+ *
  * @method formatInput
  * @param {Array}
  * @return {Array}
@@ -5087,7 +5083,7 @@
         obj[name[0]] = obj[name[0]] || {};
         obj[name[0]][name[1]] = func;
     } else {
-        obj[name[0]] = func; 
+        obj[name[0]] = func;
     }
 };
 
@@ -5150,8 +5146,8 @@
     this._requestManager = web3._requestManager;
 
     var self = this;
-    
-    methods().forEach(function(method) { 
+
+    methods().forEach(function(method) {
         method.attachToObject(self);
         method.setRequestManager(web3._requestManager);
     });
@@ -5583,7 +5579,7 @@
 
     var self = this;
 
-    properties().forEach(function(p) { 
+    properties().forEach(function(p) {
         p.attachToObject(self);
         p.setRequestManager(web3._requestManager);
     });
@@ -6142,7 +6138,7 @@
     You should have received a copy of the GNU Lesser General Public License
     along with web3.js.  If not, see <http://www.gnu.org/licenses/>.
 */
-/** 
+/**
  * @file namereg.js
  * @author Marek Kotewicz <marek@ethdev.com>
  * @date 2015
@@ -6329,7 +6325,7 @@
     You should have received a copy of the GNU Lesser General Public License
     along with web3.js.  If not, see <http://www.gnu.org/licenses/>.
 */
-/** 
+/**
  * @file requestmanager.js
  * @author Jeffrey Wilcke <jeff@ethdev.com>
  * @author Marek Kotewicz <marek@ethdev.com>
@@ -6396,7 +6392,7 @@
         if (err) {
             return callback(err);
         }
-        
+
         if (!Jsonrpc.isValidResponse(result)) {
             return callback(errors.InvalidResponse(result));
         }
@@ -6429,7 +6425,7 @@
         }
 
         callback(err, results);
-    }); 
+    });
 };
 
 /**
@@ -6533,7 +6529,7 @@
     }
 
     var payload = Jsonrpc.toBatchPayload(pollsData);
-    
+
     // map the request id to they poll id
     var pollsIdMap = {};
     payload.forEach(function(load, index){
@@ -6563,7 +6559,7 @@
             } else
                 return false;
         }).filter(function (result) {
-            return !!result; 
+            return !!result;
         }).filter(function (result) {
             var valid = Jsonrpc.isValidResponse(result);
             if (!valid) {
@@ -6638,16 +6634,16 @@
 
         self.callbacks.forEach(function (callback) {
             if (self.lastSyncState !== sync) {
-                
+
                 // call the callback with true first so the app can stop anything, before receiving the sync data
                 if(!self.lastSyncState && utils.isObject(sync))
                     callback(null, true);
-                
+
                 // call on the next CPU cycle, so the actions of the sync stop can be processes first
                 setTimeout(function() {
                     callback(null, sync);
                 }, 0);
-                
+
                 self.lastSyncState = sync;
             }
         });
@@ -6702,7 +6698,7 @@
     You should have received a copy of the GNU Lesser General Public License
     along with web3.js.  If not, see <http://www.gnu.org/licenses/>.
 */
-/** 
+/**
  * @file transfer.js
  * @author Marek Kotewicz <marek@ethdev.com>
  * @date 2015
@@ -6721,7 +6717,7 @@
  * @param {Function} callback, callback
  */
 var transfer = function (eth, from, to, value, callback) {
-    var iban = new Iban(to); 
+    var iban = new Iban(to);
     if (!iban.isValid()) {
         throw new Error('invalid iban address');
     }
@@ -6729,7 +6725,7 @@
     if (iban.isDirect()) {
         return transferToAddress(eth, from, iban.address(), value, callback);
     }
-    
+
     if (!callback) {
         var address = eth.icapNamereg().addr(iban.institution());
         return deposit(eth, from, address, value, iban.client());
@@ -6738,7 +6734,7 @@
     eth.icapNamereg().addr(iban.institution(), function (err, address) {
         return deposit(eth, from, address, value, iban.client(), callback);
     });
-    
+
 };
 
 /**
