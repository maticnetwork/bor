// Copyright 2021 The go-ethereum Authors
// This file is part of the go-ethereum library.
//
// The go-ethereum library is free software: you can redistribute it and/or modify
// it under the terms of the GNU Lesser General Public License as published by
// the Free Software Foundation, either version 3 of the License, or
// (at your option) any later version.
//
// The go-ethereum library is distributed in the hope that it will be useful,
// but WITHOUT ANY WARRANTY; without even the implied warranty of
// MERCHANTABILITY or FITNESS FOR A PARTICULAR PURPOSE. See the
// GNU Lesser General Public License for more details.
//
// You should have received a copy of the GNU Lesser General Public License
// along with the go-ethereum library. If not, see <http://www.gnu.org/licenses/>.

package ethapi

import (
	"bytes"
	"context"
	"crypto/sha256"
	"errors"
	"fmt"
	"math/big"

	"github.com/ethereum/go-ethereum/common"
	"github.com/ethereum/go-ethereum/common/hexutil"
	"github.com/ethereum/go-ethereum/common/math"
	"github.com/ethereum/go-ethereum/consensus/misc/eip4844"
	"github.com/ethereum/go-ethereum/core"
	"github.com/ethereum/go-ethereum/core/types"
	"github.com/ethereum/go-ethereum/crypto/kzg4844"
	"github.com/ethereum/go-ethereum/log"
	"github.com/ethereum/go-ethereum/params"
	"github.com/ethereum/go-ethereum/rpc"
	"github.com/holiman/uint256"
)

var (
	maxBlobsPerTransaction = params.MaxBlobGasPerBlock / params.BlobTxBlobGasPerBlob
)

// TransactionArgs represents the arguments to construct a new transaction
// or a message call.
type TransactionArgs struct {
	From                 *common.Address `json:"from"`
	To                   *common.Address `json:"to"`
	Gas                  *hexutil.Uint64 `json:"gas"`
	GasPrice             *hexutil.Big    `json:"gasPrice"`
	MaxFeePerGas         *hexutil.Big    `json:"maxFeePerGas"`
	MaxPriorityFeePerGas *hexutil.Big    `json:"maxPriorityFeePerGas"`
	Value                *hexutil.Big    `json:"value"`
	Nonce                *hexutil.Uint64 `json:"nonce"`

	// We accept "data" and "input" for backwards-compatibility reasons.
	// "input" is the newer name and should be preferred by clients.
	// Issue detail: https://github.com/ethereum/go-ethereum/issues/15628
	Data  *hexutil.Bytes `json:"data"`
	Input *hexutil.Bytes `json:"input"`

	// Introduced by AccessListTxType transaction.
	AccessList *types.AccessList `json:"accessList,omitempty"`
	ChainID    *hexutil.Big      `json:"chainId,omitempty"`

	// For BlobTxType
	BlobFeeCap *hexutil.Big  `json:"maxFeePerBlobGas"`
	BlobHashes []common.Hash `json:"blobVersionedHashes,omitempty"`

	// For BlobTxType transactions with blob sidecar
	Blobs       []kzg4844.Blob       `json:"blobs"`
	Commitments []kzg4844.Commitment `json:"commitments"`
	Proofs      []kzg4844.Proof      `json:"proofs"`

	// This configures whether blobs are allowed to be passed.
	blobSidecarAllowed bool
}

// from retrieves the transaction sender address.
func (args *TransactionArgs) from() common.Address {
	if args.From == nil {
		return common.Address{}
	}

	return *args.From
}

// data retrieves the transaction calldata. Input field is preferred.
func (args *TransactionArgs) data() []byte {
	if args.Input != nil {
		return *args.Input
	}

	if args.Data != nil {
		return *args.Data
	}

	return nil
}

// setDefaults fills in default values for unspecified tx fields.
func (args *TransactionArgs) setDefaults(ctx context.Context, b Backend, skipGasEstimation bool) error {
	if err := args.setBlobTxSidecar(ctx); err != nil {
		return err
	}
	if err := args.setFeeDefaults(ctx, b); err != nil {
		return err
	}

	if args.Value == nil {
		args.Value = new(hexutil.Big)
	}

	if args.Nonce == nil {
		nonce, err := b.GetPoolNonce(ctx, args.from())
		if err != nil {
			return err
		}

		args.Nonce = (*hexutil.Uint64)(&nonce)
	}

	if args.Data != nil && args.Input != nil && !bytes.Equal(*args.Data, *args.Input) {
		return errors.New(`both "data" and "input" are set and not equal. Please use "input" to pass transaction call data`)
	}

	// BlobTx fields
	if args.BlobHashes != nil && len(args.BlobHashes) == 0 {
		return errors.New(`need at least 1 blob for a blob transaction`)
	}
	if args.BlobHashes != nil && len(args.BlobHashes) > maxBlobsPerTransaction {
		return fmt.Errorf(`too many blobs in transaction (have=%d, max=%d)`, len(args.BlobHashes), maxBlobsPerTransaction)
	}

	// create check
	if args.To == nil {
		if args.BlobHashes != nil {
			return errors.New(`missing "to" in blob transaction`)
		}
		if len(args.data()) == 0 {
			return errors.New(`contract creation without any data provided`)
		}
	}

	if args.Gas == nil {
		if skipGasEstimation { // Skip gas usage estimation if a precise gas limit is not critical, e.g., in non-transaction calls.
			gas := hexutil.Uint64(b.RPCGasCap())
			if gas == 0 {
				gas = hexutil.Uint64(math.MaxUint64 / 2)
			}
			args.Gas = &gas
		} else { // Estimate the gas usage otherwise.
			// These fields are immutable during the estimation, safe to
			// pass the pointer directly.
			data := args.data()
			callArgs := TransactionArgs{
				From:                 args.From,
				To:                   args.To,
				GasPrice:             args.GasPrice,
				MaxFeePerGas:         args.MaxFeePerGas,
				MaxPriorityFeePerGas: args.MaxPriorityFeePerGas,
				Value:                args.Value,
				Data:                 (*hexutil.Bytes)(&data),
				AccessList:           args.AccessList,
				BlobFeeCap:           args.BlobFeeCap,
				BlobHashes:           args.BlobHashes,
			}

			latestBlockNr := rpc.BlockNumberOrHashWithNumber(rpc.LatestBlockNumber)
			estimated, err := DoEstimateGas(ctx, b, callArgs, latestBlockNr, nil, b.RPCGasCap())
			if err != nil {
				return err
			}

			args.Gas = &estimated
			log.Trace("Estimate gas usage automatically", "gas", args.Gas)
		}
	}

	// If chain id is provided, ensure it matches the local chain id. Otherwise, set the local
	// chain id as the default.
	want := b.ChainConfig().ChainID
	if args.ChainID != nil {
		if have := (*big.Int)(args.ChainID); have.Cmp(want) != 0 {
			return fmt.Errorf("chainId does not match node's (have=%v, want=%v)", have, want)
		}
	} else {
		args.ChainID = (*hexutil.Big)(want)
	}

	return nil
}

// setFeeDefaults fills in default fee values for unspecified tx fields.
func (args *TransactionArgs) setFeeDefaults(ctx context.Context, b Backend) error {
	head := b.CurrentHeader()
	// Sanity check the EIP-4844 fee parameters.
	if args.BlobFeeCap != nil && args.BlobFeeCap.ToInt().Sign() == 0 {
		return errors.New("maxFeePerBlobGas, if specified, must be non-zero")
	}
	if err := args.setCancunFeeDefaults(ctx, head, b); err != nil {
		return err
	}
	// If both gasPrice and at least one of the EIP-1559 fee parameters are specified, error.
	if args.GasPrice != nil && (args.MaxFeePerGas != nil || args.MaxPriorityFeePerGas != nil) {
		return errors.New("both gasPrice and (maxFeePerGas or maxPriorityFeePerGas) specified")
	}
	// If the tx has completely specified a fee mechanism, no default is needed.
	// This allows users who are not yet synced past London to get defaults for
	// other tx values. See https://github.com/ethereum/go-ethereum/pull/23274
	// for more information.
	eip1559ParamsSet := args.MaxFeePerGas != nil && args.MaxPriorityFeePerGas != nil
	// Sanity check the EIP-1559 fee parameters if present.
	if args.GasPrice == nil && eip1559ParamsSet {
		if args.MaxFeePerGas.ToInt().Sign() == 0 {
			return errors.New("maxFeePerGas must be non-zero")
		}
		if args.MaxFeePerGas.ToInt().Cmp(args.MaxPriorityFeePerGas.ToInt()) < 0 {
			return fmt.Errorf("maxFeePerGas (%v) < maxPriorityFeePerGas (%v)", args.MaxFeePerGas, args.MaxPriorityFeePerGas)
		}
		return nil // No need to set anything, user already set MaxFeePerGas and MaxPriorityFeePerGas
	}

	// Sanity check the non-EIP-1559 fee parameters.
	isLondon := b.ChainConfig().IsLondon(head.Number)
	if args.GasPrice != nil && !eip1559ParamsSet {
		// Zero gas-price is not allowed after London fork
		if args.GasPrice.ToInt().Sign() == 0 && isLondon {
			return errors.New("gasPrice must be non-zero after london fork")
		}
		return nil // No need to set anything, user already set GasPrice
	}

	// Now attempt to fill in default value depending on whether London is active or not.
	if isLondon {
		// London is active, set maxPriorityFeePerGas and maxFeePerGas.
		if err := args.setLondonFeeDefaults(ctx, head, b); err != nil {
			return err
		}
	} else {
		if args.MaxFeePerGas != nil || args.MaxPriorityFeePerGas != nil {
			return errors.New("maxFeePerGas and maxPriorityFeePerGas are not valid before London is active")
		}
		// London not active, set gas price.
		price, err := b.SuggestGasTipCap(ctx)
		if err != nil {
			return err
		}

		args.GasPrice = (*hexutil.Big)(price)
	}

	return nil
}

// setCancunFeeDefaults fills in reasonable default fee values for unspecified fields.
func (args *TransactionArgs) setCancunFeeDefaults(ctx context.Context, head *types.Header, b Backend) error {
	// Set maxFeePerBlobGas if it is missing.
	if args.BlobHashes != nil && args.BlobFeeCap == nil {
		var excessBlobGas uint64
		if head.ExcessBlobGas != nil {
			excessBlobGas = *head.ExcessBlobGas
		}
		// ExcessBlobGas must be set for a Cancun block.
		blobBaseFee := eip4844.CalcBlobFee(excessBlobGas)
		// Set the max fee to be 2 times larger than the previous block's blob base fee.
		// The additional slack allows the tx to not become invalidated if the base
		// fee is rising.
		val := new(big.Int).Mul(blobBaseFee, big.NewInt(2))
		args.BlobFeeCap = (*hexutil.Big)(val)
	}
	return nil
}

// setLondonFeeDefaults fills in reasonable default fee values for unspecified fields.
func (args *TransactionArgs) setLondonFeeDefaults(ctx context.Context, head *types.Header, b Backend) error {
	// Set maxPriorityFeePerGas if it is missing.
	if args.MaxPriorityFeePerGas == nil {
		tip, err := b.SuggestGasTipCap(ctx)
		if err != nil {
			return err
		}

		args.MaxPriorityFeePerGas = (*hexutil.Big)(tip)
	}
	// Set maxFeePerGas if it is missing.
	if args.MaxFeePerGas == nil {
		// Set the max fee to be 2 times larger than the previous block's base fee.
		// The additional slack allows the tx to not become invalidated if the base
		// fee is rising.
		val := new(big.Int).Add(
			args.MaxPriorityFeePerGas.ToInt(),
			new(big.Int).Mul(head.BaseFee, big.NewInt(2)),
		)
		args.MaxFeePerGas = (*hexutil.Big)(val)
	}
	// Both EIP-1559 fee parameters are now set; sanity check them.
	if args.MaxFeePerGas.ToInt().Cmp(args.MaxPriorityFeePerGas.ToInt()) < 0 {
		return fmt.Errorf("maxFeePerGas (%v) < maxPriorityFeePerGas (%v)", args.MaxFeePerGas, args.MaxPriorityFeePerGas)
	}

	return nil
}

// setBlobTxSidecar adds the blob tx
func (args *TransactionArgs) setBlobTxSidecar(ctx context.Context) error {
	// No blobs, we're done.
	if args.Blobs == nil {
		return nil
	}

	// Passing blobs is not allowed in all contexts, only in specific methods.
	if !args.blobSidecarAllowed {
		return errors.New(`"blobs" is not supported for this RPC method`)
	}

	n := len(args.Blobs)
	// Assume user provides either only blobs (w/o hashes), or
	// blobs together with commitments and proofs.
	if args.Commitments == nil && args.Proofs != nil {
		return errors.New(`blob proofs provided while commitments were not`)
	} else if args.Commitments != nil && args.Proofs == nil {
		return errors.New(`blob commitments provided while proofs were not`)
	}

	// len(blobs) == len(commitments) == len(proofs) == len(hashes)
	if args.Commitments != nil && len(args.Commitments) != n {
		return fmt.Errorf("number of blobs and commitments mismatch (have=%d, want=%d)", len(args.Commitments), n)
	}
	if args.Proofs != nil && len(args.Proofs) != n {
		return fmt.Errorf("number of blobs and proofs mismatch (have=%d, want=%d)", len(args.Proofs), n)
	}
	if args.BlobHashes != nil && len(args.BlobHashes) != n {
		return fmt.Errorf("number of blobs and hashes mismatch (have=%d, want=%d)", len(args.BlobHashes), n)
	}

	if args.Commitments == nil {
		// Generate commitment and proof.
		commitments := make([]kzg4844.Commitment, n)
		proofs := make([]kzg4844.Proof, n)
		for i, b := range args.Blobs {
			c, err := kzg4844.BlobToCommitment(&b)
			if err != nil {
				return fmt.Errorf("blobs[%d]: error computing commitment: %v", i, err)
			}
			commitments[i] = c
			p, err := kzg4844.ComputeBlobProof(&b, c)
			if err != nil {
				return fmt.Errorf("blobs[%d]: error computing proof: %v", i, err)
			}
			proofs[i] = p
		}
		args.Commitments = commitments
		args.Proofs = proofs
	} else {
		for i, b := range args.Blobs {
			if err := kzg4844.VerifyBlobProof(&b, args.Commitments[i], args.Proofs[i]); err != nil {
				return fmt.Errorf("failed to verify blob proof: %v", err)
			}
		}
	}

	hashes := make([]common.Hash, n)
	hasher := sha256.New()
	for i, c := range args.Commitments {
		hashes[i] = kzg4844.CalcBlobHashV1(hasher, &c)
	}
	if args.BlobHashes != nil {
		for i, h := range hashes {
			if h != args.BlobHashes[i] {
				return fmt.Errorf("blob hash verification failed (have=%s, want=%s)", args.BlobHashes[i], h)
			}
		}
	} else {
		args.BlobHashes = hashes
	}
	return nil
}

// CallDefaults sanitizes the transaction arguments, often filling in zero values,
// for the purpose of eth_call class of RPC methods.
func (args *TransactionArgs) CallDefaults(globalGasCap uint64, baseFee *big.Int, chainID *big.Int) error {
	// Reject invalid combinations of pre- and post-1559 fee styles
	if args.GasPrice != nil && (args.MaxFeePerGas != nil || args.MaxPriorityFeePerGas != nil) {
		return errors.New("both gasPrice and (maxFeePerGas or maxPriorityFeePerGas) specified")
	}
<<<<<<< HEAD

	// Set sender address or use zero address if none specified.
	addr := args.from()

	// Gas set for system calls
	systemCallGas := (hexutil.Uint64)(uint64(math.MaxUint64 / 2))

	// Set default gas & gas price if none were set
	gas := globalGasCap
	if gas == 0 {
		gas = uint64(math.MaxUint64 / 2)
	}

	if args.Gas != nil && *args.Gas != systemCallGas {
		gas = uint64(*args.Gas)
	}

	if globalGasCap != 0 && globalGasCap < gas {
		log.Warn("Caller gas above allowance, capping", "requested", gas, "cap", globalGasCap)
		gas = globalGasCap
	}

	var (
		gasPrice   *big.Int
		gasFeeCap  *big.Int
		gasTipCap  *big.Int
		blobFeeCap *big.Int
	)

=======
	if args.ChainID == nil {
		args.ChainID = (*hexutil.Big)(chainID)
	} else {
		if have := (*big.Int)(args.ChainID); have.Cmp(chainID) != 0 {
			return fmt.Errorf("chainId does not match node's (have=%v, want=%v)", have, chainID)
		}
	}
	if args.Gas == nil {
		gas := globalGasCap
		if gas == 0 {
			gas = uint64(math.MaxUint64 / 2)
		}
		args.Gas = (*hexutil.Uint64)(&gas)
	} else {
		if globalGasCap > 0 && globalGasCap < uint64(*args.Gas) {
			log.Warn("Caller gas above allowance, capping", "requested", args.Gas, "cap", globalGasCap)
			args.Gas = (*hexutil.Uint64)(&globalGasCap)
		}
	}
	if args.Nonce == nil {
		args.Nonce = new(hexutil.Uint64)
	}
	if args.Value == nil {
		args.Value = new(hexutil.Big)
	}
>>>>>>> aadddf3a
	if baseFee == nil {
		// If there's no basefee, then it must be a non-1559 execution
		if args.GasPrice == nil {
			args.GasPrice = new(hexutil.Big)
		}
<<<<<<< HEAD

=======
	} else {
		// A basefee is provided, necessitating 1559-type execution
		if args.MaxFeePerGas == nil {
			args.MaxFeePerGas = new(hexutil.Big)
		}
		if args.MaxPriorityFeePerGas == nil {
			args.MaxPriorityFeePerGas = new(hexutil.Big)
		}
	}
	if args.BlobFeeCap == nil && args.BlobHashes != nil {
		args.BlobFeeCap = new(hexutil.Big)
	}

	return nil
}

// ToMessage converts the transaction arguments to the Message type used by the
// core evm. This method is used in calls and traces that do not require a real
// live transaction.
// Assumes that fields are not nil, i.e. setDefaults or CallDefaults has been called.
func (args *TransactionArgs) ToMessage(baseFee *big.Int) *core.Message {
	var (
		gasPrice  *big.Int
		gasFeeCap *big.Int
		gasTipCap *big.Int
	)
	if baseFee == nil {
		gasPrice = args.GasPrice.ToInt()
>>>>>>> aadddf3a
		gasFeeCap, gasTipCap = gasPrice, gasPrice
	} else {
		// A basefee is provided, necessitating 1559-type execution
		if args.GasPrice != nil {
			// User specified the legacy gas field, convert to 1559 gas typing
			gasPrice = args.GasPrice.ToInt()
			gasFeeCap, gasTipCap = gasPrice, gasPrice
		} else {
			// User specified 1559 gas fields (or none), use those
<<<<<<< HEAD
			gasFeeCap = new(big.Int)

			if args.MaxFeePerGas != nil {
				gasFeeCap = args.MaxFeePerGas.ToInt()
			}

			gasTipCap = new(big.Int)

			if args.MaxPriorityFeePerGas != nil {
				gasTipCap = args.MaxPriorityFeePerGas.ToInt()
			}

=======
			gasFeeCap = args.MaxFeePerGas.ToInt()
			gasTipCap = args.MaxPriorityFeePerGas.ToInt()
>>>>>>> aadddf3a
			// Backfill the legacy gasPrice for EVM execution, unless we're all zeroes
			gasPrice = new(big.Int)

			if gasFeeCap.BitLen() > 0 || gasTipCap.BitLen() > 0 {
				gasPrice = math.BigMin(new(big.Int).Add(gasTipCap, baseFee), gasFeeCap)
			}
		}
	}
<<<<<<< HEAD

	if args.BlobFeeCap != nil {
		blobFeeCap = args.BlobFeeCap.ToInt()
	} else if args.BlobHashes != nil {
		blobFeeCap = new(big.Int)
	}
	value := new(big.Int)
	if args.Value != nil {
		value = args.Value.ToInt()
	}

	data := args.data()

=======
>>>>>>> aadddf3a
	var accessList types.AccessList
	if args.AccessList != nil {
		accessList = *args.AccessList
	}
<<<<<<< HEAD

	msg := &core.Message{
		From:              addr,
=======
	return &core.Message{
		From:              args.from(),
>>>>>>> aadddf3a
		To:                args.To,
		Value:             (*big.Int)(args.Value),
		GasLimit:          uint64(*args.Gas),
		GasPrice:          gasPrice,
		GasFeeCap:         gasFeeCap,
		GasTipCap:         gasTipCap,
		Data:              args.data(),
		AccessList:        accessList,
		BlobGasFeeCap:     (*big.Int)(args.BlobFeeCap),
		BlobHashes:        args.BlobHashes,
		SkipAccountChecks: true,
	}
<<<<<<< HEAD

	return msg, nil
=======
>>>>>>> aadddf3a
}

// ToTransaction converts the arguments to a transaction.
// This assumes that setDefaults has been called.
func (args *TransactionArgs) ToTransaction() *types.Transaction {
	var data types.TxData

	switch {
	case args.BlobHashes != nil:
		al := types.AccessList{}
		if args.AccessList != nil {
			al = *args.AccessList
		}
		data = &types.BlobTx{
			To:         *args.To,
			ChainID:    uint256.MustFromBig((*big.Int)(args.ChainID)),
			Nonce:      uint64(*args.Nonce),
			Gas:        uint64(*args.Gas),
			GasFeeCap:  uint256.MustFromBig((*big.Int)(args.MaxFeePerGas)),
			GasTipCap:  uint256.MustFromBig((*big.Int)(args.MaxPriorityFeePerGas)),
			Value:      uint256.MustFromBig((*big.Int)(args.Value)),
			Data:       args.data(),
			AccessList: al,
			BlobHashes: args.BlobHashes,
			BlobFeeCap: uint256.MustFromBig((*big.Int)(args.BlobFeeCap)),
		}
		if args.Blobs != nil {
			data.(*types.BlobTx).Sidecar = &types.BlobTxSidecar{
				Blobs:       args.Blobs,
				Commitments: args.Commitments,
				Proofs:      args.Proofs,
			}
		}

	case args.MaxFeePerGas != nil:
		al := types.AccessList{}
		if args.AccessList != nil {
			al = *args.AccessList
		}

		data = &types.DynamicFeeTx{
			To:         args.To,
			ChainID:    (*big.Int)(args.ChainID),
			Nonce:      uint64(*args.Nonce),
			Gas:        uint64(*args.Gas),
			GasFeeCap:  (*big.Int)(args.MaxFeePerGas),
			GasTipCap:  (*big.Int)(args.MaxPriorityFeePerGas),
			Value:      (*big.Int)(args.Value),
			Data:       args.data(),
			AccessList: al,
		}

	case args.AccessList != nil:
		data = &types.AccessListTx{
			To:         args.To,
			ChainID:    (*big.Int)(args.ChainID),
			Nonce:      uint64(*args.Nonce),
			Gas:        uint64(*args.Gas),
			GasPrice:   (*big.Int)(args.GasPrice),
			Value:      (*big.Int)(args.Value),
			Data:       args.data(),
			AccessList: *args.AccessList,
		}

	default:
		data = &types.LegacyTx{
			To:       args.To,
			Nonce:    uint64(*args.Nonce),
			Gas:      uint64(*args.Gas),
			GasPrice: (*big.Int)(args.GasPrice),
			Value:    (*big.Int)(args.Value),
			Data:     args.data(),
		}
	}

	return types.NewTx(data)
}

// IsEIP4844 returns an indicator if the args contains EIP4844 fields.
func (args *TransactionArgs) IsEIP4844() bool {
	return args.BlobHashes != nil || args.BlobFeeCap != nil
}<|MERGE_RESOLUTION|>--- conflicted
+++ resolved
@@ -384,37 +384,6 @@
 	if args.GasPrice != nil && (args.MaxFeePerGas != nil || args.MaxPriorityFeePerGas != nil) {
 		return errors.New("both gasPrice and (maxFeePerGas or maxPriorityFeePerGas) specified")
 	}
-<<<<<<< HEAD
-
-	// Set sender address or use zero address if none specified.
-	addr := args.from()
-
-	// Gas set for system calls
-	systemCallGas := (hexutil.Uint64)(uint64(math.MaxUint64 / 2))
-
-	// Set default gas & gas price if none were set
-	gas := globalGasCap
-	if gas == 0 {
-		gas = uint64(math.MaxUint64 / 2)
-	}
-
-	if args.Gas != nil && *args.Gas != systemCallGas {
-		gas = uint64(*args.Gas)
-	}
-
-	if globalGasCap != 0 && globalGasCap < gas {
-		log.Warn("Caller gas above allowance, capping", "requested", gas, "cap", globalGasCap)
-		gas = globalGasCap
-	}
-
-	var (
-		gasPrice   *big.Int
-		gasFeeCap  *big.Int
-		gasTipCap  *big.Int
-		blobFeeCap *big.Int
-	)
-
-=======
 	if args.ChainID == nil {
 		args.ChainID = (*hexutil.Big)(chainID)
 	} else {
@@ -440,15 +409,11 @@
 	if args.Value == nil {
 		args.Value = new(hexutil.Big)
 	}
->>>>>>> aadddf3a
 	if baseFee == nil {
 		// If there's no basefee, then it must be a non-1559 execution
 		if args.GasPrice == nil {
 			args.GasPrice = new(hexutil.Big)
 		}
-<<<<<<< HEAD
-
-=======
 	} else {
 		// A basefee is provided, necessitating 1559-type execution
 		if args.MaxFeePerGas == nil {
@@ -475,9 +440,9 @@
 		gasFeeCap *big.Int
 		gasTipCap *big.Int
 	)
+
 	if baseFee == nil {
 		gasPrice = args.GasPrice.ToInt()
->>>>>>> aadddf3a
 		gasFeeCap, gasTipCap = gasPrice, gasPrice
 	} else {
 		// A basefee is provided, necessitating 1559-type execution
@@ -487,23 +452,8 @@
 			gasFeeCap, gasTipCap = gasPrice, gasPrice
 		} else {
 			// User specified 1559 gas fields (or none), use those
-<<<<<<< HEAD
-			gasFeeCap = new(big.Int)
-
-			if args.MaxFeePerGas != nil {
-				gasFeeCap = args.MaxFeePerGas.ToInt()
-			}
-
-			gasTipCap = new(big.Int)
-
-			if args.MaxPriorityFeePerGas != nil {
-				gasTipCap = args.MaxPriorityFeePerGas.ToInt()
-			}
-
-=======
 			gasFeeCap = args.MaxFeePerGas.ToInt()
 			gasTipCap = args.MaxPriorityFeePerGas.ToInt()
->>>>>>> aadddf3a
 			// Backfill the legacy gasPrice for EVM execution, unless we're all zeroes
 			gasPrice = new(big.Int)
 
@@ -512,34 +462,12 @@
 			}
 		}
 	}
-<<<<<<< HEAD
-
-	if args.BlobFeeCap != nil {
-		blobFeeCap = args.BlobFeeCap.ToInt()
-	} else if args.BlobHashes != nil {
-		blobFeeCap = new(big.Int)
-	}
-	value := new(big.Int)
-	if args.Value != nil {
-		value = args.Value.ToInt()
-	}
-
-	data := args.data()
-
-=======
->>>>>>> aadddf3a
 	var accessList types.AccessList
 	if args.AccessList != nil {
 		accessList = *args.AccessList
 	}
-<<<<<<< HEAD
-
-	msg := &core.Message{
-		From:              addr,
-=======
 	return &core.Message{
 		From:              args.from(),
->>>>>>> aadddf3a
 		To:                args.To,
 		Value:             (*big.Int)(args.Value),
 		GasLimit:          uint64(*args.Gas),
@@ -552,11 +480,6 @@
 		BlobHashes:        args.BlobHashes,
 		SkipAccountChecks: true,
 	}
-<<<<<<< HEAD
-
-	return msg, nil
-=======
->>>>>>> aadddf3a
 }
 
 // ToTransaction converts the arguments to a transaction.
