--- conflicted
+++ resolved
@@ -60,10 +60,6 @@
 	if args.From == nil {
 		return common.Address{}
 	}
-<<<<<<< HEAD
-
-=======
->>>>>>> ea9e62ca
 	return *args.From
 }
 
@@ -72,10 +68,7 @@
 	if args.Input != nil {
 		return *args.Input
 	}
-<<<<<<< HEAD
-
-=======
->>>>>>> ea9e62ca
+
 	if args.Data != nil {
 		return *args.Data
 	}
@@ -85,71 +78,9 @@
 
 // setDefaults fills in default values for unspecified tx fields.
 func (args *TransactionArgs) setDefaults(ctx context.Context, b Backend) error {
-<<<<<<< HEAD
-	if args.GasPrice != nil && (args.MaxFeePerGas != nil || args.MaxPriorityFeePerGas != nil) {
-		return errors.New("both gasPrice and (maxFeePerGas or maxPriorityFeePerGas) specified")
-	}
-
-	// After london, default to 1559 unless gasPrice is set
-	head := b.CurrentHeader()
-
-	// If user specifies both maxPriorityfee and maxFee, then we do not
-	// need to consult the chain for defaults. It's definitely a London tx.
-	if args.MaxPriorityFeePerGas == nil || args.MaxFeePerGas == nil {
-		// In this clause, user left some fields unspecified.
-		if b.ChainConfig().IsLondon(head.Number) && args.GasPrice == nil {
-			if args.MaxPriorityFeePerGas == nil {
-				tip, err := b.SuggestGasTipCap(ctx)
-				if err != nil {
-					return err
-				}
-
-				args.MaxPriorityFeePerGas = (*hexutil.Big)(tip)
-			}
-			if args.MaxFeePerGas == nil {
-				gasFeeCap := new(big.Int).Add(
-					(*big.Int)(args.MaxPriorityFeePerGas),
-					new(big.Int).Mul(head.BaseFee, big.NewInt(2)),
-				)
-
-				args.MaxFeePerGas = (*hexutil.Big)(gasFeeCap)
-			}
-
-			if args.MaxFeePerGas.ToInt().Cmp(args.MaxPriorityFeePerGas.ToInt()) < 0 {
-				return fmt.Errorf("maxFeePerGas (%v) < maxPriorityFeePerGas (%v)", args.MaxFeePerGas, args.MaxPriorityFeePerGas)
-			}
-		} else {
-			if args.MaxFeePerGas != nil || args.MaxPriorityFeePerGas != nil {
-				return errors.New("maxFeePerGas or maxPriorityFeePerGas specified but london is not active yet")
-			}
-
-			if args.GasPrice == nil {
-				price, err := b.SuggestGasTipCap(ctx)
-				if err != nil {
-					return err
-				}
-
-				if b.ChainConfig().IsLondon(head.Number) {
-					// The legacy tx gas price suggestion should not add 2x base fee
-					// because all fees are consumed, so it would result in a spiral
-					// upwards.
-					price.Add(price, head.BaseFee)
-				}
-
-				args.GasPrice = (*hexutil.Big)(price)
-			}
-		}
-	} else {
-		// Both maxPriorityfee and maxFee set by caller. Sanity-check their internal relation
-		if args.MaxFeePerGas.ToInt().Cmp(args.MaxPriorityFeePerGas.ToInt()) < 0 {
-			return fmt.Errorf("maxFeePerGas (%v) < maxPriorityFeePerGas (%v)", args.MaxFeePerGas, args.MaxPriorityFeePerGas)
-		}
-=======
 	if err := args.setFeeDefaults(ctx, b); err != nil {
 		return err
->>>>>>> ea9e62ca
-	}
-
+	}
 	if args.Value == nil {
 		args.Value = new(hexutil.Big)
 	}
@@ -197,12 +128,6 @@
 		args.Gas = &estimated
 		log.Trace("Estimate gas usage automatically", "gas", args.Gas)
 	}
-<<<<<<< HEAD
-
-	if args.ChainID == nil {
-		id := (*hexutil.Big)(b.ChainConfig().ChainID)
-		args.ChainID = id
-=======
 	// If chain id is provided, ensure it matches the local chain id. Otherwise, set the local
 	// chain id as the default.
 	want := b.ChainConfig().ChainID
@@ -278,7 +203,6 @@
 	// Both EIP-1559 fee parameters are now set; sanity check them.
 	if args.MaxFeePerGas.ToInt().Cmp(args.MaxPriorityFeePerGas.ToInt()) < 0 {
 		return fmt.Errorf("maxFeePerGas (%v) < maxPriorityFeePerGas (%v)", args.MaxFeePerGas, args.MaxPriorityFeePerGas)
->>>>>>> ea9e62ca
 	}
 
 	return nil
@@ -368,11 +292,6 @@
 	if args.AccessList != nil {
 		accessList = *args.AccessList
 	}
-<<<<<<< HEAD
-
-	msg := types.NewMessage(addr, args.To, 0, value, gas, gasPrice, gasFeeCap, gasTipCap, data, accessList, true)
-
-=======
 	msg := &core.Message{
 		From:              addr,
 		To:                args.To,
@@ -385,7 +304,6 @@
 		AccessList:        accessList,
 		SkipAccountChecks: true,
 	}
->>>>>>> ea9e62ca
 	return msg, nil
 }
 
