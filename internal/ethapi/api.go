// Copyright 2015 The go-ethereum Authors
// This file is part of the go-ethereum library.
//
// The go-ethereum library is free software: you can redistribute it and/or modify
// it under the terms of the GNU Lesser General Public License as published by
// the Free Software Foundation, either version 3 of the License, or
// (at your option) any later version.
//
// The go-ethereum library is distributed in the hope that it will be useful,
// but WITHOUT ANY WARRANTY; without even the implied warranty of
// MERCHANTABILITY or FITNESS FOR A PARTICULAR PURPOSE. See the
// GNU Lesser General Public License for more details.
//
// You should have received a copy of the GNU Lesser General Public License
// along with the go-ethereum library. If not, see <http://www.gnu.org/licenses/>.

package ethapi

import (
	"context"
	"encoding/hex"
	"errors"
	"fmt"
	"maps"
	gomath "math"
	"math/big"
	"runtime"
	"strings"
	"time"

	"github.com/davecgh/go-spew/spew"
	"github.com/tyler-smith/go-bip39"

	"github.com/ethereum/go-ethereum"
	"github.com/ethereum/go-ethereum/accounts"
	"github.com/ethereum/go-ethereum/common"
	"github.com/ethereum/go-ethereum/common/hexutil"
	"github.com/ethereum/go-ethereum/common/math"
	"github.com/ethereum/go-ethereum/consensus"
	"github.com/ethereum/go-ethereum/consensus/misc/eip1559"
	"github.com/ethereum/go-ethereum/core"
	"github.com/ethereum/go-ethereum/core/rawdb"
	"github.com/ethereum/go-ethereum/core/state"
	"github.com/ethereum/go-ethereum/core/tracing"
	"github.com/ethereum/go-ethereum/core/types"
	"github.com/ethereum/go-ethereum/core/vm"
	"github.com/ethereum/go-ethereum/crypto"
	"github.com/ethereum/go-ethereum/eth/gasestimator"
	"github.com/ethereum/go-ethereum/eth/tracers/logger"
	"github.com/ethereum/go-ethereum/ethdb"
	"github.com/ethereum/go-ethereum/log"
	"github.com/ethereum/go-ethereum/p2p"
	"github.com/ethereum/go-ethereum/params"
	"github.com/ethereum/go-ethereum/rlp"
	"github.com/ethereum/go-ethereum/rpc"
	"github.com/ethereum/go-ethereum/trie"
	"github.com/holiman/uint256"
)

// estimateGasErrorRatio is the amount of overestimation eth_estimateGas is
// allowed to produce in order to speed up calculations.
const estimateGasErrorRatio = 0.015

var errBlobTxNotSupported = errors.New("signing blob transactions not supported")

// EthereumAPI provides an API to access Ethereum related information.
type EthereumAPI struct {
	b Backend
}

// NewEthereumAPI creates a new Ethereum protocol API.
func NewEthereumAPI(b Backend) *EthereumAPI {
	return &EthereumAPI{b}
}

// GasPrice returns a suggestion for a gas price for legacy transactions.
func (api *EthereumAPI) GasPrice(ctx context.Context) (*hexutil.Big, error) {
	tipcap, err := api.b.SuggestGasTipCap(ctx)
	if err != nil {
		return nil, err
	}
	if head := api.b.CurrentHeader(); head.BaseFee != nil {
		tipcap.Add(tipcap, head.BaseFee)
	}

	return (*hexutil.Big)(tipcap), err
}

// MaxPriorityFeePerGas returns a suggestion for a gas tip cap for dynamic fee transactions.
func (api *EthereumAPI) MaxPriorityFeePerGas(ctx context.Context) (*hexutil.Big, error) {
	tipcap, err := api.b.SuggestGasTipCap(ctx)
	if err != nil {
		return nil, err
	}

	return (*hexutil.Big)(tipcap), err
}

type feeHistoryResult struct {
	OldestBlock      *hexutil.Big     `json:"oldestBlock"`
	Reward           [][]*hexutil.Big `json:"reward,omitempty"`
	BaseFee          []*hexutil.Big   `json:"baseFeePerGas,omitempty"`
	GasUsedRatio     []float64        `json:"gasUsedRatio"`
	BlobBaseFee      []*hexutil.Big   `json:"baseFeePerBlobGas,omitempty"`
	BlobGasUsedRatio []float64        `json:"blobGasUsedRatio,omitempty"`
}

// FeeHistory returns the fee market history.
func (api *EthereumAPI) FeeHistory(ctx context.Context, blockCount math.HexOrDecimal64, lastBlock rpc.BlockNumber, rewardPercentiles []float64) (*feeHistoryResult, error) {
	oldest, reward, baseFee, gasUsed, blobBaseFee, blobGasUsed, err := api.b.FeeHistory(ctx, uint64(blockCount), lastBlock, rewardPercentiles)
	if err != nil {
		return nil, err
	}

	results := &feeHistoryResult{
		OldestBlock:  (*hexutil.Big)(oldest),
		GasUsedRatio: gasUsed,
	}
	if reward != nil {
		results.Reward = make([][]*hexutil.Big, len(reward))
		for i, w := range reward {
			results.Reward[i] = make([]*hexutil.Big, len(w))
			for j, v := range w {
				results.Reward[i][j] = (*hexutil.Big)(v)
			}
		}
	}

	if baseFee != nil {
		results.BaseFee = make([]*hexutil.Big, len(baseFee))
		for i, v := range baseFee {
			results.BaseFee[i] = (*hexutil.Big)(v)
		}
	}
	if blobBaseFee != nil {
		results.BlobBaseFee = make([]*hexutil.Big, len(blobBaseFee))
		for i, v := range blobBaseFee {
			results.BlobBaseFee[i] = (*hexutil.Big)(v)
		}
	}
	if blobGasUsed != nil {
		results.BlobGasUsedRatio = blobGasUsed
	}
	return results, nil
}

// BlobBaseFee returns the base fee for blob gas at the current head.
func (api *EthereumAPI) BlobBaseFee(ctx context.Context) *hexutil.Big {
	return (*hexutil.Big)(api.b.BlobBaseFee(ctx))
}

// Syncing returns false in case the node is currently not syncing with the network. It can be up-to-date or has not
// yet received the latest block headers from its peers. In case it is synchronizing:
// - startingBlock: block number this node started to synchronize from
// - currentBlock:  block number this node is currently importing
// - highestBlock:  block number of the highest block header this node has received from peers
// - pulledStates:  number of state entries processed until now
// - knownStates:   number of known state entries that still need to be pulled
func (api *EthereumAPI) Syncing() (interface{}, error) {
	progress := api.b.SyncProgress()

	// Return not syncing if the synchronisation already completed
	if progress.Done() {
		return false, nil
	}
	// Otherwise gather the block sync stats
	return map[string]interface{}{
		"startingBlock":          hexutil.Uint64(progress.StartingBlock),
		"currentBlock":           hexutil.Uint64(progress.CurrentBlock),
		"highestBlock":           hexutil.Uint64(progress.HighestBlock),
		"syncedAccounts":         hexutil.Uint64(progress.SyncedAccounts),
		"syncedAccountBytes":     hexutil.Uint64(progress.SyncedAccountBytes),
		"syncedBytecodes":        hexutil.Uint64(progress.SyncedBytecodes),
		"syncedBytecodeBytes":    hexutil.Uint64(progress.SyncedBytecodeBytes),
		"syncedStorage":          hexutil.Uint64(progress.SyncedStorage),
		"syncedStorageBytes":     hexutil.Uint64(progress.SyncedStorageBytes),
		"healedTrienodes":        hexutil.Uint64(progress.HealedTrienodes),
		"healedTrienodeBytes":    hexutil.Uint64(progress.HealedTrienodeBytes),
		"healedBytecodes":        hexutil.Uint64(progress.HealedBytecodes),
		"healedBytecodeBytes":    hexutil.Uint64(progress.HealedBytecodeBytes),
		"healingTrienodes":       hexutil.Uint64(progress.HealingTrienodes),
		"healingBytecode":        hexutil.Uint64(progress.HealingBytecode),
		"txIndexFinishedBlocks":  hexutil.Uint64(progress.TxIndexFinishedBlocks),
		"txIndexRemainingBlocks": hexutil.Uint64(progress.TxIndexRemainingBlocks),
	}, nil
}

// TxPoolAPI offers and API for the transaction pool. It only operates on data that is non-confidential.
type TxPoolAPI struct {
	b Backend
}

// NewTxPoolAPI creates a new tx pool service that gives information about the transaction pool.
func NewTxPoolAPI(b Backend) *TxPoolAPI {
	return &TxPoolAPI{b}
}

// Content returns the transactions contained within the transaction pool.
func (api *TxPoolAPI) Content() map[string]map[string]map[string]*RPCTransaction {
	content := map[string]map[string]map[string]*RPCTransaction{
		"pending": make(map[string]map[string]*RPCTransaction),
		"queued":  make(map[string]map[string]*RPCTransaction),
	}
	pending, queue := api.b.TxPoolContent()
	curHeader := api.b.CurrentHeader()
	// Flatten the pending transactions
	for account, txs := range pending {
		dump := make(map[string]*RPCTransaction)
		for _, tx := range txs {
			dump[fmt.Sprintf("%d", tx.Nonce())] = NewRPCPendingTransaction(tx, curHeader, api.b.ChainConfig())
		}

		content["pending"][account.Hex()] = dump
	}
	// Flatten the queued transactions
	for account, txs := range queue {
		dump := make(map[string]*RPCTransaction)
		for _, tx := range txs {
			dump[fmt.Sprintf("%d", tx.Nonce())] = NewRPCPendingTransaction(tx, curHeader, api.b.ChainConfig())
		}

		content["queued"][account.Hex()] = dump
	}

	return content
}

// ContentFrom returns the transactions contained within the transaction pool.
func (api *TxPoolAPI) ContentFrom(addr common.Address) map[string]map[string]*RPCTransaction {
	content := make(map[string]map[string]*RPCTransaction, 2)
	pending, queue := api.b.TxPoolContentFrom(addr)
	curHeader := api.b.CurrentHeader()

	// Build the pending transactions
	dump := make(map[string]*RPCTransaction, len(pending))
	for _, tx := range pending {
		dump[fmt.Sprintf("%d", tx.Nonce())] = NewRPCPendingTransaction(tx, curHeader, api.b.ChainConfig())
	}

	content["pending"] = dump

	// Build the queued transactions
	dump = make(map[string]*RPCTransaction, len(queue))
	for _, tx := range queue {
		dump[fmt.Sprintf("%d", tx.Nonce())] = NewRPCPendingTransaction(tx, curHeader, api.b.ChainConfig())
	}

	content["queued"] = dump

	return content
}

// Status returns the number of pending and queued transaction in the pool.
func (api *TxPoolAPI) Status() map[string]hexutil.Uint {
	pending, queue := api.b.Stats()
	return map[string]hexutil.Uint{
		"pending": hexutil.Uint(pending),
		"queued":  hexutil.Uint(queue),
	}
}

// Inspect retrieves the content of the transaction pool and flattens it into an
// easily inspectable list.
func (api *TxPoolAPI) Inspect() map[string]map[string]map[string]string {
	content := map[string]map[string]map[string]string{
		"pending": make(map[string]map[string]string),
		"queued":  make(map[string]map[string]string),
	}
	pending, queue := api.b.TxPoolContent()

	// Define a formatter to flatten a transaction into a string
	var format = func(tx *types.Transaction) string {
		if to := tx.To(); to != nil {
			return fmt.Sprintf("%s: %v wei + %v gas × %v wei", tx.To().Hex(), tx.Value(), tx.Gas(), tx.GasPrice())
		}
		return fmt.Sprintf("contract creation: %v wei + %v gas × %v wei", tx.Value(), tx.Gas(), tx.GasPrice())
	}
	// Flatten the pending transactions
	for account, txs := range pending {
		dump := make(map[string]string)
		for _, tx := range txs {
			dump[fmt.Sprintf("%d", tx.Nonce())] = format(tx)
		}

		content["pending"][account.Hex()] = dump
	}
	// Flatten the queued transactions
	for account, txs := range queue {
		dump := make(map[string]string)
		for _, tx := range txs {
			dump[fmt.Sprintf("%d", tx.Nonce())] = format(tx)
		}

		content["queued"][account.Hex()] = dump
	}

	return content
}

// EthereumAccountAPI provides an API to access accounts managed by this node.
// It offers only methods that can retrieve accounts.
type EthereumAccountAPI struct {
	am *accounts.Manager
}

// NewEthereumAccountAPI creates a new EthereumAccountAPI.
func NewEthereumAccountAPI(am *accounts.Manager) *EthereumAccountAPI {
	return &EthereumAccountAPI{am: am}
}

// Accounts returns the collection of accounts this node manages.
func (api *EthereumAccountAPI) Accounts() []common.Address {
	return api.am.Accounts()
}

<<<<<<< HEAD
// PersonalAccountAPI provides an API to access accounts managed by this node.
// It offers methods to create, (un)lock en list accounts. Some methods accept
// passwords and are therefore considered private by default.
type PersonalAccountAPI struct {
	am        *accounts.Manager
	nonceLock *AddrLocker
	b         Backend
}

// NewPersonalAccountAPI creates a new PersonalAccountAPI.
func NewPersonalAccountAPI(b Backend, nonceLock *AddrLocker) *PersonalAccountAPI {
	return &PersonalAccountAPI{
		am:        b.AccountManager(),
		nonceLock: nonceLock,
		b:         b,
	}
}

// ListAccounts will return a list of addresses for accounts this node manages.
func (api *PersonalAccountAPI) ListAccounts() []common.Address {
	return api.am.Accounts()
}

// rawWallet is a JSON representation of an accounts.Wallet interface, with its
// data contents extracted into plain fields.
type rawWallet struct {
	URL      string             `json:"url"`
	Status   string             `json:"status"`
	Failure  string             `json:"failure,omitempty"`
	Accounts []accounts.Account `json:"accounts,omitempty"`
}

// ListWallets will return a list of wallets this node manages.
func (api *PersonalAccountAPI) ListWallets() []rawWallet {
	wallets := make([]rawWallet, 0) // return [] instead of nil if empty
	for _, wallet := range api.am.Wallets() {
		status, failure := wallet.Status()

		raw := rawWallet{
			URL:      wallet.URL().String(),
			Status:   status,
			Accounts: wallet.Accounts(),
		}
		if failure != nil {
			raw.Failure = failure.Error()
		}

		wallets = append(wallets, raw)
	}

	return wallets
}

// OpenWallet initiates a hardware wallet opening procedure, establishing a USB
// connection and attempting to authenticate via the provided passphrase. Note,
// the method may return an extra challenge requiring a second open (e.g. the
// Trezor PIN matrix challenge).
func (api *PersonalAccountAPI) OpenWallet(url string, passphrase *string) error {
	wallet, err := api.am.Wallet(url)
	if err != nil {
		return err
	}

	pass := ""
	if passphrase != nil {
		pass = *passphrase
	}

	return wallet.Open(pass)
}

// DeriveAccount requests an HD wallet to derive a new account, optionally pinning
// it for later reuse.
func (api *PersonalAccountAPI) DeriveAccount(url string, path string, pin *bool) (accounts.Account, error) {
	wallet, err := api.am.Wallet(url)
	if err != nil {
		return accounts.Account{}, err
	}

	derivPath, err := accounts.ParseDerivationPath(path)
	if err != nil {
		return accounts.Account{}, err
	}

	if pin == nil {
		pin = new(bool)
	}

	return wallet.Derive(derivPath, *pin)
}

// NewAccount will create a new account and returns the address for the new account.
func (api *PersonalAccountAPI) NewAccount(password string) (common.AddressEIP55, error) {
	ks, err := fetchKeystore(api.am)
	if err != nil {
		return common.AddressEIP55{}, err
	}

	acc, err := ks.NewAccount(password)
	if err == nil {
		addrEIP55 := common.AddressEIP55(acc.Address)
		log.Info("Your new key was generated", "address", addrEIP55.String())
		log.Warn("Please backup your key file!", "path", acc.URL.Path)
		log.Warn("Please remember your password!")
		return addrEIP55, nil
	}
	return common.AddressEIP55{}, err
}

// fetchKeystore retrieves the encrypted keystore from the account manager.
func fetchKeystore(am *accounts.Manager) (*keystore.KeyStore, error) {
	if ks := am.Backends(keystore.KeyStoreType); len(ks) > 0 {
		return ks[0].(*keystore.KeyStore), nil
	}

	return nil, errors.New("local keystore not used")
}

// ImportRawKey stores the given hex encoded ECDSA key into the key directory,
// encrypting it with the passphrase.
func (api *PersonalAccountAPI) ImportRawKey(privkey string, password string) (common.Address, error) {
	key, err := crypto.HexToECDSA(privkey)
	if err != nil {
		return common.Address{}, err
	}
	ks, err := fetchKeystore(api.am)
	if err != nil {
		return common.Address{}, err
	}

	acc, err := ks.ImportECDSA(key, password)

	return acc.Address, err
}

// UnlockAccount will unlock the account associated with the given address with
// the given password for duration seconds. If duration is nil it will use a
// default of 300 seconds. It returns an indication if the account was unlocked.
func (api *PersonalAccountAPI) UnlockAccount(ctx context.Context, addr common.Address, password string, duration *uint64) (bool, error) {
	// When the API is exposed by external RPC(http, ws etc), unless the user
	// explicitly specifies to allow the insecure account unlocking, otherwise
	// it is disabled.
	if api.b.ExtRPCEnabled() && !api.b.AccountManager().Config().InsecureUnlockAllowed {
		return false, errors.New("account unlock with HTTP access is forbidden")
	}

	const max = uint64(time.Duration(math.MaxInt64) / time.Second)

	var d time.Duration
	if duration == nil {
		d = 300 * time.Second
	} else if *duration > max {
		return false, errors.New("unlock duration too large")
	} else {
		d = time.Duration(*duration) * time.Second
	}
	ks, err := fetchKeystore(api.am)
	if err != nil {
		return false, err
	}

	err = ks.TimedUnlock(accounts.Account{Address: addr}, password, d)
	if err != nil {
		log.Warn("Failed account unlock attempt", "address", addr, "err", err)
	}

	return err == nil, err
}

// LockAccount will lock the account associated with the given address when it's unlocked.
func (api *PersonalAccountAPI) LockAccount(addr common.Address) bool {
	if ks, err := fetchKeystore(api.am); err == nil {
		return ks.Lock(addr) == nil
	}

	return false
}

// signTransaction sets defaults and signs the given transaction
// NOTE: the caller needs to ensure that the nonceLock is held, if applicable,
// and release it after the transaction has been submitted to the tx pool
func (api *PersonalAccountAPI) signTransaction(ctx context.Context, args *TransactionArgs, passwd string) (*types.Transaction, error) {
	// Look up the wallet containing the requested signer
	account := accounts.Account{Address: args.from()}
	wallet, err := api.am.Find(account)
	if err != nil {
		return nil, err
	}
	// Set some sanity defaults and terminate on failure
	if err := args.setDefaults(ctx, api.b, false); err != nil {
		return nil, err
	}
	// Assemble the transaction and sign with the wallet
	tx := args.ToTransaction(types.LegacyTxType)

	return wallet.SignTxWithPassphrase(account, passwd, tx, api.b.ChainConfig().ChainID)
}

// SendTransaction will create a transaction from the given arguments and
// tries to sign it with the key associated with args.From. If the given
// passwd isn't able to decrypt the key it fails.
func (api *PersonalAccountAPI) SendTransaction(ctx context.Context, args TransactionArgs, passwd string) (common.Hash, error) {
	if args.Nonce == nil {
		// Hold the mutex around signing to prevent concurrent assignment of
		// the same nonce to multiple accounts.
		api.nonceLock.LockAddr(args.from())
		defer api.nonceLock.UnlockAddr(args.from())
	}
	if args.IsEIP4844() {
		return common.Hash{}, errBlobTxNotSupported
	}
	signed, err := api.signTransaction(ctx, &args, passwd)
	if err != nil {
		log.Warn("Failed transaction send attempt", "from", args.from(), "to", args.To, "value", args.Value.ToInt(), "err", err)
		return common.Hash{}, err
	}
	return SubmitTransaction(ctx, api.b, signed)
}

// SignTransaction will create a transaction from the given arguments and
// tries to sign it with the key associated with args.From. If the given passwd isn't
// able to decrypt the key it fails. The transaction is returned in RLP-form, not broadcast
// to other nodes
func (api *PersonalAccountAPI) SignTransaction(ctx context.Context, args TransactionArgs, passwd string) (*SignTransactionResult, error) {
	// No need to obtain the noncelock mutex, since we won't be sending this
	// tx into the transaction pool, but right back to the user
	if args.From == nil {
		return nil, errors.New("sender not specified")
	}

	if args.Gas == nil {
		return nil, errors.New("gas not specified")
	}

	if args.GasPrice == nil && (args.MaxFeePerGas == nil || args.MaxPriorityFeePerGas == nil) {
		return nil, errors.New("missing gasPrice or maxFeePerGas/maxPriorityFeePerGas")
	}
	if args.IsEIP4844() {
		return nil, errBlobTxNotSupported
	}
	if args.Nonce == nil {
		return nil, errors.New("nonce not specified")
	}
	// Before actually signing the transaction, ensure the transaction fee is reasonable.
	tx := args.ToTransaction(types.LegacyTxType)
	if err := checkTxFee(tx.GasPrice(), tx.Gas(), api.b.RPCTxFeeCap()); err != nil {
		return nil, err
	}
	signed, err := api.signTransaction(ctx, &args, passwd)
	if err != nil {
		log.Warn("Failed transaction sign attempt", "from", args.from(), "to", args.To, "value", args.Value.ToInt(), "err", err)
		return nil, err
	}

	data, err := signed.MarshalBinary()
	if err != nil {
		return nil, err
	}

	return &SignTransactionResult{data, signed}, nil
}

// Sign calculates an Ethereum ECDSA signature for:
// keccak256("\x19Ethereum Signed Message:\n" + len(message) + message))
//
// Note, the produced signature conforms to the secp256k1 curve R, S and V values,
// where the V value will be 27 or 28 for legacy reasons.
//
// The key used to calculate the signature is decrypted with the given password.
//
// https://geth.ethereum.org/docs/interacting-with-geth/rpc/ns-personal#personal-sign
func (api *PersonalAccountAPI) Sign(ctx context.Context, data hexutil.Bytes, addr common.Address, passwd string) (hexutil.Bytes, error) {
	// Look up the wallet containing the requested signer
	account := accounts.Account{Address: addr}

	wallet, err := api.b.AccountManager().Find(account)
	if err != nil {
		return nil, err
	}
	// Assemble sign the data with the wallet
	signature, err := wallet.SignTextWithPassphrase(account, passwd, data)
	if err != nil {
		log.Warn("Failed data sign attempt", "address", addr, "err", err)
		return nil, err
	}

	signature[crypto.RecoveryIDOffset] += 27 // Transform V from 0/1 to 27/28 according to the yellow paper

	return signature, nil
}

// EcRecover returns the address for the account that was used to create the signature.
// Note, this function is compatible with eth_sign and personal_sign. As such it recovers
// the address of:
// hash = keccak256("\x19Ethereum Signed Message:\n"${message length}${message})
// addr = ecrecover(hash, signature)
//
// Note, the signature must conform to the secp256k1 curve R, S and V values, where
// the V value must be 27 or 28 for legacy reasons.
//
// https://geth.ethereum.org/docs/interacting-with-geth/rpc/ns-personal#personal-ecrecover
func (api *PersonalAccountAPI) EcRecover(ctx context.Context, data, sig hexutil.Bytes) (common.Address, error) {
	if len(sig) != crypto.SignatureLength {
		return common.Address{}, fmt.Errorf("signature must be %d bytes long", crypto.SignatureLength)
	}

	if sig[crypto.RecoveryIDOffset] != 27 && sig[crypto.RecoveryIDOffset] != 28 {
		return common.Address{}, errors.New("invalid Ethereum signature (V is not 27 or 28)")
	}

	sig[crypto.RecoveryIDOffset] -= 27 // Transform yellow paper V from 27/28 to 0/1

	rpk, err := crypto.SigToPub(accounts.TextHash(data), sig)
	if err != nil {
		return common.Address{}, err
	}

	return crypto.PubkeyToAddress(*rpk), nil
}

// InitializeWallet initializes a new wallet at the provided URL, by generating and returning a new private key.
func (api *PersonalAccountAPI) InitializeWallet(ctx context.Context, url string) (string, error) {
	wallet, err := api.am.Wallet(url)
	if err != nil {
		return "", err
	}

	entropy, err := bip39.NewEntropy(256)
	if err != nil {
		return "", err
	}

	mnemonic, err := bip39.NewMnemonic(entropy)
	if err != nil {
		return "", err
	}

	seed := bip39.NewSeed(mnemonic, "")

	switch wallet := wallet.(type) {
	case *scwallet.Wallet:
		return mnemonic, wallet.Initialize(seed)
	default:
		return "", errors.New("specified wallet does not support initialization")
	}
}

// Unpair deletes a pairing between wallet and geth.
func (api *PersonalAccountAPI) Unpair(ctx context.Context, url string, pin string) error {
	wallet, err := api.am.Wallet(url)
	if err != nil {
		return err
	}

	switch wallet := wallet.(type) {
	case *scwallet.Wallet:
		return wallet.Unpair([]byte(pin))
	default:
		return errors.New("specified wallet does not support pairing")
	}
}

=======
>>>>>>> eb00f169
// BlockChainAPI provides an API to access Ethereum blockchain data.
type BlockChainAPI struct {
	b Backend
}

// NewBlockChainAPI creates a new Ethereum blockchain API.
func NewBlockChainAPI(b Backend) *BlockChainAPI {
	return &BlockChainAPI{b}
}

// GetTransactionReceiptsByBlock returns the transaction receipts for the given block number or hash.
func (api *BlockChainAPI) GetTransactionReceiptsByBlock(ctx context.Context, blockNrOrHash rpc.BlockNumberOrHash) ([]map[string]interface{}, error) {
	block, err := api.b.BlockByNumberOrHash(ctx, blockNrOrHash)
	if err != nil {
		return nil, err
	}

	if block == nil {
		return nil, errors.New("block not found")
	}

	receipts, err := api.b.GetReceipts(ctx, block.Hash())
	if err != nil {
		return nil, err
	}

	txs := block.Transactions()

	var txHash common.Hash

	borReceipt, err := api.b.GetBorBlockReceipt(ctx, block.Hash())
	if err != nil && err != ethereum.NotFound {
		return nil, err
	}
	if borReceipt != nil {
		receipts = append(receipts, borReceipt)

		txHash = types.GetDerivedBorTxHash(types.BorReceiptKey(block.Number().Uint64(), block.Hash()))
		if txHash != (common.Hash{}) {
			borTx, _, _, _, _ := api.b.GetBorBlockTransactionWithBlockHash(ctx, txHash, block.Hash())
			txs = append(txs, borTx)
		}
	}

	if len(txs) != len(receipts) {
		return nil, fmt.Errorf("txs length %d doesn't equal to receipts' length %d", len(txs), len(receipts))
	}

	txReceipts := make([]map[string]interface{}, 0, len(txs))

	for idx, receipt := range receipts {
		tx := txs[idx]

		signer := types.MakeSigner(api.b.ChainConfig(), block.Number(), block.Time())
		from, _ := types.Sender(signer, tx)

		fields := map[string]interface{}{
			"blockHash":         block.Hash(),
			"blockNumber":       hexutil.Uint64(block.NumberU64()),
			"transactionHash":   tx.Hash(),
			"transactionIndex":  hexutil.Uint64(idx),
			"from":              from,
			"to":                tx.To(),
			"gasUsed":           hexutil.Uint64(receipt.GasUsed),
			"cumulativeGasUsed": hexutil.Uint64(receipt.CumulativeGasUsed),
			"contractAddress":   nil,
			"logs":              receipt.Logs,
			"logsBloom":         receipt.Bloom,
			"type":              hexutil.Uint(tx.Type()),
			"effectiveGasPrice": (*hexutil.Big)(receipt.EffectiveGasPrice),
		}

		if receipt.EffectiveGasPrice == nil {
			fields["effectiveGasPrice"] = new(hexutil.Big)
		}

		// Assign receipt status or post state.
		if len(receipt.PostState) > 0 {
			fields["root"] = hexutil.Bytes(receipt.PostState)
		} else {
			fields["status"] = hexutil.Uint(receipt.Status)
		}

		if receipt.Logs == nil {
			fields["logs"] = []*types.Log{}
		}

		if borReceipt != nil && idx == len(receipts)-1 {
			fields["transactionHash"] = txHash
		}

		// If the ContractAddress is 20 0x0 bytes, assume it is not a contract creation
		if receipt.ContractAddress != (common.Address{}) {
			fields["contractAddress"] = receipt.ContractAddress
		}

		txReceipts = append(txReceipts, fields)
	}

	return txReceipts, nil
}

// ChainId is the EIP-155 replay-protection chain id for the current Ethereum chain config.
//
// Note, this method does not conform to EIP-695 because the configured chain ID is always
// returned, regardless of the current head block. We used to return an error when the chain
// wasn't synced up to a block where EIP-155 is enabled, but this behavior caused issues
// in CL clients.
func (api *BlockChainAPI) ChainId() *hexutil.Big {
	return (*hexutil.Big)(api.b.ChainConfig().ChainID)
}

// BlockNumber returns the block number of the chain head.
func (api *BlockChainAPI) BlockNumber() hexutil.Uint64 {
	header, _ := api.b.HeaderByNumber(context.Background(), rpc.LatestBlockNumber) // latest header should always be available
	return hexutil.Uint64(header.Number.Uint64())
}

// GetBalance returns the amount of wei for the given address in the state of the
// given block number. The rpc.LatestBlockNumber and rpc.PendingBlockNumber meta
// block numbers are also allowed.
func (api *BlockChainAPI) GetBalance(ctx context.Context, address common.Address, blockNrOrHash rpc.BlockNumberOrHash) (*hexutil.Big, error) {
	state, _, err := api.b.StateAndHeaderByNumberOrHash(ctx, blockNrOrHash)
	if state == nil || err != nil {
		return nil, err
	}
	b := state.GetBalance(address).ToBig()
	return (*hexutil.Big)(b), state.Error()
}

// AccountResult structs for GetProof
type AccountResult struct {
	Address      common.Address  `json:"address"`
	AccountProof []string        `json:"accountProof"`
	Balance      *hexutil.Big    `json:"balance"`
	CodeHash     common.Hash     `json:"codeHash"`
	Nonce        hexutil.Uint64  `json:"nonce"`
	StorageHash  common.Hash     `json:"storageHash"`
	StorageProof []StorageResult `json:"storageProof"`
}

type StorageResult struct {
	Key   string       `json:"key"`
	Value *hexutil.Big `json:"value"`
	Proof []string     `json:"proof"`
}

// proofList implements ethdb.KeyValueWriter and collects the proofs as
// hex-strings for delivery to rpc-caller.
type proofList []string

func (n *proofList) Put(key []byte, value []byte) error {
	*n = append(*n, hexutil.Encode(value))
	return nil
}

func (n *proofList) Delete(key []byte) error {
	panic("not supported")
}

// GetProof returns the Merkle-proof for a given account and optionally some storage keys.
func (api *BlockChainAPI) GetProof(ctx context.Context, address common.Address, storageKeys []string, blockNrOrHash rpc.BlockNumberOrHash) (*AccountResult, error) {
	var (
		keys         = make([]common.Hash, len(storageKeys))
		keyLengths   = make([]int, len(storageKeys))
		storageProof = make([]StorageResult, len(storageKeys))
	)
	// Deserialize all keys. This prevents state access on invalid input.
	for i, hexKey := range storageKeys {
		var err error
		keys[i], keyLengths[i], err = decodeHash(hexKey)
		if err != nil {
			return nil, err
		}
	}
	statedb, header, err := api.b.StateAndHeaderByNumberOrHash(ctx, blockNrOrHash)
	if statedb == nil || err != nil {
		return nil, err
	}
	codeHash := statedb.GetCodeHash(address)
	storageRoot := statedb.GetStorageRoot(address)

	if len(keys) > 0 {
		var storageTrie state.Trie
		if storageRoot != types.EmptyRootHash && storageRoot != (common.Hash{}) {
			id := trie.StorageTrieID(header.Root, crypto.Keccak256Hash(address.Bytes()), storageRoot)
			st, err := trie.NewStateTrie(id, statedb.Database().TrieDB())
			if err != nil {
				return nil, err
			}
			storageTrie = st
		}
		// Create the proofs for the storageKeys.
		for i, key := range keys {
			// Output key encoding is a bit special: if the input was a 32-byte hash, it is
			// returned as such. Otherwise, we apply the QUANTITY encoding mandated by the
			// JSON-RPC spec for getProof. This behavior exists to preserve backwards
			// compatibility with older client versions.
			var outputKey string
			if keyLengths[i] != 32 {
				outputKey = hexutil.EncodeBig(key.Big())
			} else {
				outputKey = hexutil.Encode(key[:])
			}
			if storageTrie == nil {
				storageProof[i] = StorageResult{outputKey, &hexutil.Big{}, []string{}}
				continue
			}
			var proof proofList
			if err := storageTrie.Prove(crypto.Keccak256(key.Bytes()), &proof); err != nil {
				return nil, err
			}
			value := (*hexutil.Big)(statedb.GetState(address, key).Big())
			storageProof[i] = StorageResult{outputKey, value, proof}
		}
	}
	// Create the accountProof.
	tr, err := trie.NewStateTrie(trie.StateTrieID(header.Root), statedb.Database().TrieDB())
	if err != nil {
		return nil, err
	}
	var accountProof proofList
	if err := tr.Prove(crypto.Keccak256(address.Bytes()), &accountProof); err != nil {
		return nil, err
	}
	balance := statedb.GetBalance(address).ToBig()
	return &AccountResult{
		Address:      address,
		AccountProof: accountProof,
		Balance:      (*hexutil.Big)(balance),
		CodeHash:     codeHash,
		Nonce:        hexutil.Uint64(statedb.GetNonce(address)),
		StorageHash:  storageRoot,
		StorageProof: storageProof,
	}, statedb.Error()
}

// decodeHash parses a hex-encoded 32-byte hash. The input may optionally
// be prefixed by 0x and can have a byte length up to 32.
func decodeHash(s string) (h common.Hash, inputLength int, err error) {
	if strings.HasPrefix(s, "0x") || strings.HasPrefix(s, "0X") {
		s = s[2:]
	}

	if (len(s) & 1) > 0 {
		s = "0" + s
	}

	b, err := hex.DecodeString(s)
	if err != nil {
		return common.Hash{}, 0, errors.New("hex string invalid")
	}

	if len(b) > 32 {
		return common.Hash{}, len(b), errors.New("hex string too long, want at most 32 bytes")
	}
	return common.BytesToHash(b), len(b), nil
}

// GetHeaderByNumber returns the requested canonical block header.
//   - When blockNr is -1 the chain pending header is returned.
//   - When blockNr is -2 the chain latest header is returned.
//   - When blockNr is -3 the chain finalized header is returned.
//   - When blockNr is -4 the chain safe header is returned.
func (api *BlockChainAPI) GetHeaderByNumber(ctx context.Context, number rpc.BlockNumber) (map[string]interface{}, error) {
	header, err := api.b.HeaderByNumber(ctx, number)
	if header != nil && err == nil {
		response := RPCMarshalHeader(header)
		if number == rpc.PendingBlockNumber {
			// Pending header need to nil out a few fields
			for _, field := range []string{"hash", "nonce", "miner"} {
				response[field] = nil
			}
		}
		return response, err
	}
	return nil, err
}

// GetHeaderByHash returns the requested header by hash.
func (api *BlockChainAPI) GetHeaderByHash(ctx context.Context, hash common.Hash) map[string]interface{} {
	header, _ := api.b.HeaderByHash(ctx, hash)
	if header != nil {
		return RPCMarshalHeader(header)
	}

	return nil
}

// GetBlockByNumber returns the requested canonical block.
//   - When blockNr is -1 the chain pending block is returned.
//   - When blockNr is -2 the chain latest block is returned.
//   - When blockNr is -3 the chain finalized block is returned.
//   - When blockNr is -4 the chain safe block is returned.
//   - When fullTx is true all transactions in the block are returned, otherwise
//     only the transaction hash is returned.
func (api *BlockChainAPI) GetBlockByNumber(ctx context.Context, number rpc.BlockNumber, fullTx bool) (map[string]interface{}, error) {
	block, err := api.b.BlockByNumber(ctx, number)
	if block != nil && err == nil {
		response := RPCMarshalBlock(block, true, fullTx, api.b.ChainConfig(), api.b.ChainDb())
		if number == rpc.PendingBlockNumber {
			// Pending blocks need to nil out a few fields
			for _, field := range []string{"hash", "nonce", "miner"} {
				response[field] = nil
			}
		}

		// append marshalled bor transaction
		if response != nil {
			response = api.appendRPCMarshalBorTransaction(ctx, block, response, fullTx)
		}

		return response, nil
	}

	return nil, err
}

// GetBlockByHash returns the requested block. When fullTx is true all transactions in the block are returned in full
// detail, otherwise only the transaction hash is returned.
func (api *BlockChainAPI) GetBlockByHash(ctx context.Context, hash common.Hash, fullTx bool) (map[string]interface{}, error) {
	block, err := api.b.BlockByHash(ctx, hash)
	if block != nil && err == nil {
		response := RPCMarshalBlock(block, true, fullTx, api.b.ChainConfig(), api.b.ChainDb())

		// append marshalled bor transaction
		if response != nil {
			return api.appendRPCMarshalBorTransaction(ctx, block, response, fullTx), err
		}

		return response, nil
	}

	return nil, err
}

// GetUncleByBlockNumberAndIndex returns the uncle block for the given block hash and index.
func (api *BlockChainAPI) GetUncleByBlockNumberAndIndex(ctx context.Context, blockNr rpc.BlockNumber, index hexutil.Uint) (map[string]interface{}, error) {
	block, err := api.b.BlockByNumber(ctx, blockNr)
	if block != nil {
		uncles := block.Uncles()
		if index >= hexutil.Uint(len(uncles)) {
			log.Debug("Requested uncle not found", "number", blockNr, "hash", block.Hash(), "index", index)
			return nil, nil
		}

		block = types.NewBlockWithHeader(uncles[index])
		return RPCMarshalBlock(block, false, false, api.b.ChainConfig(), api.b.ChainDb()), nil
	}

	return nil, err
}

// GetUncleByBlockHashAndIndex returns the uncle block for the given block hash and index.
func (api *BlockChainAPI) GetUncleByBlockHashAndIndex(ctx context.Context, blockHash common.Hash, index hexutil.Uint) (map[string]interface{}, error) {
	block, err := api.b.BlockByHash(ctx, blockHash)
	if block != nil {
		uncles := block.Uncles()
		if index >= hexutil.Uint(len(uncles)) {
			log.Debug("Requested uncle not found", "number", block.Number(), "hash", blockHash, "index", index)
			return nil, nil
		}

		block = types.NewBlockWithHeader(uncles[index])
		return RPCMarshalBlock(block, false, false, api.b.ChainConfig(), api.b.ChainDb()), nil
	}

	return nil, err
}

// GetUncleCountByBlockNumber returns number of uncles in the block for the given block number
func (api *BlockChainAPI) GetUncleCountByBlockNumber(ctx context.Context, blockNr rpc.BlockNumber) *hexutil.Uint {
	if block, _ := api.b.BlockByNumber(ctx, blockNr); block != nil {
		n := hexutil.Uint(len(block.Uncles()))
		return &n
	}

	return nil
}

// GetUncleCountByBlockHash returns number of uncles in the block for the given block hash
func (api *BlockChainAPI) GetUncleCountByBlockHash(ctx context.Context, blockHash common.Hash) *hexutil.Uint {
	if block, _ := api.b.BlockByHash(ctx, blockHash); block != nil {
		n := hexutil.Uint(len(block.Uncles()))
		return &n
	}

	return nil
}

// GetCode returns the code stored at the given address in the state for the given block number.
func (api *BlockChainAPI) GetCode(ctx context.Context, address common.Address, blockNrOrHash rpc.BlockNumberOrHash) (hexutil.Bytes, error) {
	state, _, err := api.b.StateAndHeaderByNumberOrHash(ctx, blockNrOrHash)
	if state == nil || err != nil {
		return nil, err
	}

	code := state.GetCode(address)

	return code, state.Error()
}

// GetStorageAt returns the storage from the state at the given address, key and
// block number. The rpc.LatestBlockNumber and rpc.PendingBlockNumber meta block
// numbers are also allowed.
func (api *BlockChainAPI) GetStorageAt(ctx context.Context, address common.Address, hexKey string, blockNrOrHash rpc.BlockNumberOrHash) (hexutil.Bytes, error) {
	state, _, err := api.b.StateAndHeaderByNumberOrHash(ctx, blockNrOrHash)
	if state == nil || err != nil {
		return nil, err
	}
	key, _, err := decodeHash(hexKey)
	if err != nil {
		return nil, fmt.Errorf("unable to decode storage key: %s", err)
	}

	res := state.GetState(address, key)

	return res[:], state.Error()
}

// GetBlockReceipts returns the block receipts for the given block hash or number or tag.
func (api *BlockChainAPI) GetBlockReceipts(ctx context.Context, blockNrOrHash rpc.BlockNumberOrHash) ([]map[string]interface{}, error) {
	block, err := api.b.BlockByNumberOrHash(ctx, blockNrOrHash)
	if block == nil || err != nil {
		// When the block doesn't exist, the RPC method should return JSON null
		// as per specification.
		return nil, nil
	}
	receipts, err := api.b.GetReceipts(ctx, block.Hash())
	if err != nil {
		return nil, err
	}
	txs := block.Transactions()
	if len(txs) != len(receipts) {
		return nil, fmt.Errorf("receipts length mismatch: %d vs %d", len(txs), len(receipts))
	}

	// Derive the sender.
	signer := types.MakeSigner(api.b.ChainConfig(), block.Number(), block.Time())

	result := make([]map[string]interface{}, len(receipts))
	for i, receipt := range receipts {
		result[i] = marshalReceipt(receipt, block.Hash(), block.NumberU64(), signer, txs[i], i, false)
	}

	stateSyncReceipt, err := api.b.GetBorBlockReceipt(ctx, block.Hash())
	if err != nil && err != ethereum.NotFound {
		return nil, err
	}
	if stateSyncReceipt != nil {
		tx, _, _, _ := rawdb.ReadBorTransaction(api.b.ChainDb(), stateSyncReceipt.TxHash)
		result = append(result, marshalReceipt(stateSyncReceipt, block.Hash(), block.NumberU64(), signer, tx, len(result), true))
	}

	return result, nil
}

// OverrideAccount indicates the overriding fields of account during the execution
// of a message call.
// Note, state and stateDiff can't be specified at the same time. If state is
// set, message execution will only use the data in the given state. Otherwise
// if stateDiff is set, all diff will be applied first and then execute the call
// message.
type OverrideAccount struct {
	Nonce            *hexutil.Uint64             `json:"nonce"`
	Code             *hexutil.Bytes              `json:"code"`
	Balance          *hexutil.Big                `json:"balance"`
	State            map[common.Hash]common.Hash `json:"state"`
	StateDiff        map[common.Hash]common.Hash `json:"stateDiff"`
	MovePrecompileTo *common.Address             `json:"movePrecompileToAddress"`
}

// StateOverride is the collection of overridden accounts.
type StateOverride map[common.Address]OverrideAccount

func (diff *StateOverride) has(address common.Address) bool {
	_, ok := (*diff)[address]
	return ok
}

// Apply overrides the fields of specified accounts into the given state.
func (diff *StateOverride) Apply(statedb *state.StateDB, precompiles vm.PrecompiledContracts) error {
	if diff == nil {
		return nil
	}
	// Tracks destinations of precompiles that were moved.
	dirtyAddrs := make(map[common.Address]struct{})
	for addr, account := range *diff {
		// If a precompile was moved to this address already, it can't be overridden.
		if _, ok := dirtyAddrs[addr]; ok {
			return fmt.Errorf("account %s has already been overridden by a precompile", addr.Hex())
		}
		p, isPrecompile := precompiles[addr]
		// The MoveTo feature makes it possible to move a precompile
		// code to another address. If the target address is another precompile
		// the code for the latter is lost for this session.
		// Note the destination account is not cleared upon move.
		if account.MovePrecompileTo != nil {
			if !isPrecompile {
				return fmt.Errorf("account %s is not a precompile", addr.Hex())
			}
			// Refuse to move a precompile to an address that has been
			// or will be overridden.
			if diff.has(*account.MovePrecompileTo) {
				return fmt.Errorf("account %s is already overridden", account.MovePrecompileTo.Hex())
			}
			precompiles[*account.MovePrecompileTo] = p
			dirtyAddrs[*account.MovePrecompileTo] = struct{}{}
		}
		if isPrecompile {
			delete(precompiles, addr)
		}
		// Override account nonce.
		if account.Nonce != nil {
			statedb.SetNonce(addr, uint64(*account.Nonce))
		}
		// Override account(contract) code.
		if account.Code != nil {
			statedb.SetCode(addr, *account.Code)
		}
		// Override account balance.
		if account.Balance != nil {
			u256Balance, _ := uint256.FromBig((*big.Int)(account.Balance))
			statedb.SetBalance(addr, u256Balance, tracing.BalanceChangeUnspecified)
		}

		if account.State != nil && account.StateDiff != nil {
			return fmt.Errorf("account %s has both 'state' and 'stateDiff'", addr.Hex())
		}
		// Replace entire state if caller requires.
		if account.State != nil {
			statedb.SetStorage(addr, account.State)
		}
		// Apply state diff into specified accounts.
		if account.StateDiff != nil {
			for key, value := range account.StateDiff {
				statedb.SetState(addr, key, value)
			}
		}
	}
	// Now finalize the changes. Finalize is normally performed between transactions.
	// By using finalize, the overrides are semantically behaving as
	// if they were created in a transaction just before the tracing occur.
	statedb.Finalise(false)
	return nil
}

// BlockOverrides is a set of header fields to override.
type BlockOverrides struct {
	Number        *hexutil.Big
	Difficulty    *hexutil.Big // No-op if we're simulating post-merge calls.
	Time          *hexutil.Uint64
	GasLimit      *hexutil.Uint64
	FeeRecipient  *common.Address
	PrevRandao    *common.Hash
	BaseFeePerGas *hexutil.Big
	BlobBaseFee   *hexutil.Big
}

// Apply overrides the given header fields into the given block context.
func (o *BlockOverrides) Apply(blockCtx *vm.BlockContext) {
	if o == nil {
		return
	}
	if o.Number != nil {
		blockCtx.BlockNumber = o.Number.ToInt()
	}
	if o.Difficulty != nil {
		blockCtx.Difficulty = o.Difficulty.ToInt()
	}
	if o.Time != nil {
		blockCtx.Time = uint64(*o.Time)
	}
	if o.GasLimit != nil {
		blockCtx.GasLimit = uint64(*o.GasLimit)
	}
	if o.FeeRecipient != nil {
		blockCtx.Coinbase = *o.FeeRecipient
	}
	if o.PrevRandao != nil {
		blockCtx.Random = o.PrevRandao
	}
	if o.BaseFeePerGas != nil {
		blockCtx.BaseFee = o.BaseFeePerGas.ToInt()
	}
	if o.BlobBaseFee != nil {
		blockCtx.BlobBaseFee = o.BlobBaseFee.ToInt()
	}
}

// MakeHeader returns a new header object with the overridden
// fields.
// Note: MakeHeader ignores BlobBaseFee if set. That's because
// header has no such field.
func (o *BlockOverrides) MakeHeader(header *types.Header) *types.Header {
	if o == nil {
		return header
	}
	h := types.CopyHeader(header)
	if o.Number != nil {
		h.Number = o.Number.ToInt()
	}
	if o.Difficulty != nil {
		h.Difficulty = o.Difficulty.ToInt()
	}
	if o.Time != nil {
		h.Time = uint64(*o.Time)
	}
	if o.GasLimit != nil {
		h.GasLimit = uint64(*o.GasLimit)
	}
	if o.FeeRecipient != nil {
		h.Coinbase = *o.FeeRecipient
	}
	if o.PrevRandao != nil {
		h.MixDigest = *o.PrevRandao
	}
	if o.BaseFeePerGas != nil {
		h.BaseFee = o.BaseFeePerGas.ToInt()
	}
	return h
}

// ChainContextBackend provides methods required to implement ChainContext.
type ChainContextBackend interface {
	Engine() consensus.Engine
	HeaderByNumber(context.Context, rpc.BlockNumber) (*types.Header, error)
}

// ChainContext is an implementation of core.ChainContext. It's main use-case
// is instantiating a vm.BlockContext without having access to the BlockChain object.
type ChainContext struct {
	b   ChainContextBackend
	ctx context.Context
}

// NewChainContext creates a new ChainContext object.
func NewChainContext(ctx context.Context, backend ChainContextBackend) *ChainContext {
	return &ChainContext{ctx: ctx, b: backend}
}

func (context *ChainContext) Engine() consensus.Engine {
	return context.b.Engine()
}

func (context *ChainContext) GetHeader(hash common.Hash, number uint64) *types.Header {
	// This method is called to get the hash for a block number when executing the BLOCKHASH
	// opcode. Hence no need to search for non-canonical blocks.
	header, err := context.b.HeaderByNumber(context.ctx, rpc.BlockNumber(number))
	if err != nil || header.Hash() != hash {
		return nil
	}
	return header
}

func doCall(ctx context.Context, b Backend, args TransactionArgs, state *state.StateDB, header *types.Header, overrides *StateOverride, blockOverrides *BlockOverrides, timeout time.Duration, globalGasCap uint64) (*core.ExecutionResult, error) {
	blockCtx := core.NewEVMBlockContext(header, NewChainContext(ctx, b), nil)
	if blockOverrides != nil {
		blockOverrides.Apply(&blockCtx)
	}
	rules := b.ChainConfig().Rules(blockCtx.BlockNumber, blockCtx.Random != nil, blockCtx.Time)
	precompiles := maps.Clone(vm.ActivePrecompiledContracts(rules))
	if err := overrides.Apply(state, precompiles); err != nil {
		return nil, err
	}

	// Setup context so it may be cancelled the call has completed
	// or, in case of unmetered gas, setup a context with a timeout.
	var cancel context.CancelFunc
	if timeout > 0 {
		ctx, cancel = context.WithTimeout(ctx, timeout)
	} else {
		ctx, cancel = context.WithCancel(ctx)
	}
	// Make sure the context is cancelled when the call has completed
	// this makes sure resources are cleaned up.
	defer cancel()
<<<<<<< HEAD
	gp := new(core.GasPool).AddGas(math.MaxUint64)
	return applyMessage(ctx, b, args, state, header, timeout, globalGasCap, gp, &blockCtx, &vm.Config{NoBaseFee: true}, precompiles, true)
=======
	gp := new(core.GasPool)
	if globalGasCap == 0 {
		gp.AddGas(gomath.MaxUint64)
	} else {
		gp.AddGas(globalGasCap)
	}
	return applyMessage(ctx, b, args, state, header, timeout, gp, &blockCtx, &vm.Config{NoBaseFee: true}, precompiles, true)
>>>>>>> eb00f169
}

func applyMessage(ctx context.Context, b Backend, args TransactionArgs, state *state.StateDB, header *types.Header, timeout time.Duration, globalGasCap uint64, gp *core.GasPool, blockContext *vm.BlockContext, vmConfig *vm.Config, precompiles vm.PrecompiledContracts, skipChecks bool) (*core.ExecutionResult, error) {
	// Get a new instance of the EVM.
	if err := args.CallDefaults(globalGasCap, blockContext.BaseFee, b.ChainConfig().ChainID); err != nil {
		return nil, err
	}
	msg := args.ToMessage(header.BaseFee, skipChecks, skipChecks)
	// Lower the basefee to 0 to avoid breaking EVM
	// invariants (basefee < feecap).
	if msg.GasPrice.Sign() == 0 {
		blockContext.BaseFee = new(big.Int)
	}
	if msg.BlobGasFeeCap != nil && msg.BlobGasFeeCap.BitLen() == 0 {
		blockContext.BlobBaseFee = new(big.Int)
	}
	evm := b.GetEVM(ctx, msg, state, header, vmConfig, blockContext)
	if precompiles != nil {
		evm.SetPrecompiles(precompiles)
	}
	res, err := applyMessageWithEVM(ctx, evm, msg, timeout, gp)
	// If an internal state error occurred, let that have precedence. Otherwise,
	// a "trie root missing" type of error will masquerade as e.g. "insufficient gas"
	if err := state.Error(); err != nil {
		return nil, err
	}
	return res, err
}

func applyMessageWithEVM(ctx context.Context, evm *vm.EVM, msg *core.Message, timeout time.Duration, gp *core.GasPool) (*core.ExecutionResult, error) {
	// Wait for the context to be done and cancel the evm. Even if the
	// EVM has finished, cancelling may be done (repeatedly)
	go func() {
		<-ctx.Done()
		evm.Cancel()
	}()

	// Execute the message.
<<<<<<< HEAD
	result, err := core.ApplyMessage(evm, msg, gp, context.Background())
	if err := state.Error(); err != nil {
		return nil, err
	}
=======
	result, err := core.ApplyMessage(evm, msg, gp)
>>>>>>> eb00f169

	// If the timer caused an abort, return an appropriate error message
	if evm.Cancelled() {
		return nil, fmt.Errorf("execution aborted (timeout = %v)", timeout)
	}

	if err != nil {
		return result, fmt.Errorf("err: %w (supplied gas %d)", err, msg.GasLimit)
	}

	return result, nil
}

func DoCall(ctx context.Context, b Backend, args TransactionArgs, blockNrOrHash rpc.BlockNumberOrHash, state *state.StateDB, overrides *StateOverride, blockOverrides *BlockOverrides, timeout time.Duration, globalGasCap uint64) (*core.ExecutionResult, error) {
	defer func(start time.Time) { log.Debug("Executing EVM call finished", "runtime", time.Since(start)) }(time.Now())

	var (
		header *types.Header
		err    error
	)

	// BOR: This is used by bor consensus to fetch data from genesis contracts for state-sync
	// Fetch the state and header from blockNumberOrHash if it's coming from normal eth_call path.
	if state == nil {
		state, header, err = b.StateAndHeaderByNumberOrHash(ctx, blockNrOrHash)
		if state == nil || err != nil {
			return nil, err
		}
	} else {
		// Fetch the header from the given blockNumberOrHash. Note that this path is only taken
		// when we're doing a call from bor consensus to fetch data from genesis contracts. It's
		// necessary to fetch header using header hash as we might be experiencing a reorg and there
		// can be multiple headers with same number.
		header, err = b.HeaderByHash(ctx, *blockNrOrHash.BlockHash)
		if header == nil || err != nil {
			log.Warn("Error fetching header on CallWithState", "err", err)
			return nil, err
		}
	}

	return doCall(ctx, b, args, state, header, overrides, blockOverrides, timeout, globalGasCap)
}

// Call executes the given transaction on the state for the given block number.
//
// Additionally, the caller can specify a batch of contract for fields overriding.
//
// Note, this function doesn't make and changes in the state/blockchain and is
// useful to execute and retrieve values.
func (api *BlockChainAPI) Call(ctx context.Context, args TransactionArgs, blockNrOrHash *rpc.BlockNumberOrHash, overrides *StateOverride, blockOverrides *BlockOverrides) (hexutil.Bytes, error) {
	return api.CallWithState(ctx, args, blockNrOrHash, nil, overrides, blockOverrides)
}

// CallWithState executes the given transaction on the given state for
// the given block number. Note that as it does an EVM call, fields in
// the underlying state will change. Make sure to handle it outside of
// this function (ideally by sending a copy of state).
//
// Additionally, the caller can specify a batch of contract for fields overriding.
//
// Note, this function doesn't make and changes in the state/blockchain and is
// useful to execute and retrieve values.
func (api *BlockChainAPI) CallWithState(ctx context.Context, args TransactionArgs, blockNrOrHash *rpc.BlockNumberOrHash, state *state.StateDB, overrides *StateOverride, blockOverrides *BlockOverrides) (hexutil.Bytes, error) {
	if blockNrOrHash == nil {
		latest := rpc.BlockNumberOrHashWithNumber(rpc.LatestBlockNumber)
		blockNrOrHash = &latest
	}
	result, err := DoCall(ctx, api.b, args, *blockNrOrHash, state, overrides, blockOverrides, api.b.RPCEVMTimeout(), api.b.RPCGasCap())
	if err != nil {
		return nil, err
	}

	if int(api.b.RPCRpcReturnDataLimit()) > 0 && len(result.ReturnData) > int(api.b.RPCRpcReturnDataLimit()) {
		return nil, fmt.Errorf("call returned result of length %d exceeding limit %d", len(result.ReturnData), int(api.b.RPCRpcReturnDataLimit()))
	}

	// If the result contains a revert reason, try to unpack and return it.
	if len(result.Revert()) > 0 {
		return nil, newRevertError(result.Revert())
	}

	return result.Return(), result.Err
}

// SimulateV1 executes series of transactions on top of a base state.
// The transactions are packed into blocks. For each block, block header
// fields can be overridden. The state can also be overridden prior to
// execution of each block.
//
// Note, this function doesn't make any changes in the state/blockchain and is
// useful to execute and retrieve values.
func (api *BlockChainAPI) SimulateV1(ctx context.Context, opts simOpts, blockNrOrHash *rpc.BlockNumberOrHash) ([]map[string]interface{}, error) {
	if len(opts.BlockStateCalls) == 0 {
		return nil, &invalidParamsError{message: "empty input"}
	} else if len(opts.BlockStateCalls) > maxSimulateBlocks {
		return nil, &clientLimitExceededError{message: "too many blocks"}
	}
	if blockNrOrHash == nil {
		n := rpc.BlockNumberOrHashWithNumber(rpc.LatestBlockNumber)
		blockNrOrHash = &n
	}
	state, base, err := api.b.StateAndHeaderByNumberOrHash(ctx, *blockNrOrHash)
	if state == nil || err != nil {
		return nil, err
	}
	gasCap := api.b.RPCGasCap()
	if gasCap == 0 {
		gasCap = gomath.MaxUint64
	}
	sim := &simulator{
		b:           api.b,
		state:       state,
		base:        base,
		chainConfig: api.b.ChainConfig(),
		// Each tx and all the series of txes shouldn't consume more gas than cap
		gp:             new(core.GasPool).AddGas(gasCap),
		traceTransfers: opts.TraceTransfers,
		validate:       opts.Validation,
		fullTx:         opts.ReturnFullTransactions,
	}
	return sim.execute(ctx, opts.BlockStateCalls)
}

// DoEstimateGas returns the lowest possible gas limit that allows the transaction to run
// successfully at block `blockNrOrHash`. It returns error if the transaction would revert, or if
// there are unexpected failures. The gas limit is capped by both `args.Gas` (if non-nil &
// non-zero) and `gasCap` (if non-zero).
func DoEstimateGas(ctx context.Context, b Backend, args TransactionArgs, blockNrOrHash rpc.BlockNumberOrHash, overrides *StateOverride, gasCap uint64) (hexutil.Uint64, error) {
	// Retrieve the base state and mutate it with any overrides
	state, header, err := b.StateAndHeaderByNumberOrHash(ctx, blockNrOrHash)
	if state == nil || err != nil {
		return 0, err
	}
	if err := overrides.Apply(state, nil); err != nil {
		return 0, err
	}
	// Construct the gas estimator option from the user input
	opts := &gasestimator.Options{
		Config:     b.ChainConfig(),
		Chain:      NewChainContext(ctx, b),
		Header:     header,
		State:      state,
		ErrorRatio: estimateGasErrorRatio,
	}
	// Set any required transaction default, but make sure the gas cap itself is not messed with
	// if it was not specified in the original argument list.
	if args.Gas == nil {
		args.Gas = new(hexutil.Uint64)
	}
	if err := args.CallDefaults(gasCap, header.BaseFee, b.ChainConfig().ChainID); err != nil {
		return 0, err
	}
	call := args.ToMessage(header.BaseFee, true, true)

	// Run the gas estimation and wrap any revertals into a custom return
	estimate, revert, err := gasestimator.Estimate(ctx, call, opts, gasCap)
	if err != nil {
		if len(revert) > 0 {
			return 0, newRevertError(revert)
		}
		return 0, err
	}
	return hexutil.Uint64(estimate), nil
}

// EstimateGas returns the lowest possible gas limit that allows the transaction to run
// successfully at block `blockNrOrHash`, or the latest block if `blockNrOrHash` is unspecified. It
// returns error if the transaction would revert or if there are unexpected failures. The returned
// value is capped by both `args.Gas` (if non-nil & non-zero) and the backend's RPCGasCap
// configuration (if non-zero).
// Note: Required blob gas is not computed in this method.
func (api *BlockChainAPI) EstimateGas(ctx context.Context, args TransactionArgs, blockNrOrHash *rpc.BlockNumberOrHash, overrides *StateOverride) (hexutil.Uint64, error) {
	bNrOrHash := rpc.BlockNumberOrHashWithNumber(rpc.LatestBlockNumber)
	if blockNrOrHash != nil {
		bNrOrHash = *blockNrOrHash
	}
	return DoEstimateGas(ctx, api.b, args, bNrOrHash, overrides, api.b.RPCGasCap())
}

// ExecutionResult groups all structured logs emitted by the EVM
// while replaying a transaction in debug mode as well as transaction
// execution status, the amount of gas used and the return value
type ExecutionResult struct {
	Gas         uint64         `json:"gas"`
	Failed      bool           `json:"failed"`
	ReturnValue string         `json:"returnValue"`
	StructLogs  []StructLogRes `json:"structLogs"`
}

// StructLogRes stores a structured log emitted by the EVM while replaying a
// transaction in debug mode
type StructLogRes struct {
	Pc      uint64             `json:"pc"`
	Op      string             `json:"op"`
	Gas     uint64             `json:"gas"`
	GasCost uint64             `json:"gasCost"`
	Depth   int                `json:"depth"`
	Error   string             `json:"error,omitempty"`
	Stack   *[]string          `json:"stack,omitempty"`
	Memory  *[]string          `json:"memory,omitempty"`
	Storage *map[string]string `json:"storage,omitempty"`
}

// FormatLogs formats EVM returned structured logs for json output
func FormatLogs(logs []logger.StructLog) []StructLogRes {
	formatted := make([]StructLogRes, len(logs))
	for index, trace := range logs {
		formatted[index] = StructLogRes{
			Pc:      trace.Pc,
			Op:      trace.Op.String(),
			Gas:     trace.Gas,
			GasCost: trace.GasCost,
			Depth:   trace.Depth,
			Error:   trace.ErrorString(),
		}

		if trace.Stack != nil {
			stack := make([]string, len(trace.Stack))
			for i, stackValue := range trace.Stack {
				stack[i] = stackValue.Hex()
			}

			formatted[index].Stack = &stack
		}

		if trace.Memory != nil {
			memory := make([]string, 0, (len(trace.Memory)+31)/32)
			for i := 0; i+32 <= len(trace.Memory); i += 32 {
				memory = append(memory, fmt.Sprintf("%x", trace.Memory[i:i+32]))
			}

			formatted[index].Memory = &memory
		}

		if trace.Storage != nil {
			storage := make(map[string]string)
			for i, storageValue := range trace.Storage {
				storage[fmt.Sprintf("%x", i)] = fmt.Sprintf("%x", storageValue)
			}

			formatted[index].Storage = &storage
		}
	}

	return formatted
}

// RPCMarshalHeader converts the given header to the RPC output .
func RPCMarshalHeader(head *types.Header) map[string]interface{} {
	result := map[string]interface{}{
		"number":           (*hexutil.Big)(head.Number),
		"hash":             head.Hash(),
		"parentHash":       head.ParentHash,
		"nonce":            head.Nonce,
		"mixHash":          head.MixDigest,
		"sha3Uncles":       head.UncleHash,
		"logsBloom":        head.Bloom,
		"stateRoot":        head.Root,
		"miner":            head.Coinbase,
		"difficulty":       (*hexutil.Big)(head.Difficulty),
		"extraData":        hexutil.Bytes(head.Extra),
		"gasLimit":         hexutil.Uint64(head.GasLimit),
		"gasUsed":          hexutil.Uint64(head.GasUsed),
		"timestamp":        hexutil.Uint64(head.Time),
		"transactionsRoot": head.TxHash,
		"receiptsRoot":     head.ReceiptHash,
	}
	if head.BaseFee != nil {
		result["baseFeePerGas"] = (*hexutil.Big)(head.BaseFee)
	}
	if head.WithdrawalsHash != nil {
		result["withdrawalsRoot"] = head.WithdrawalsHash
	}
	if head.BlobGasUsed != nil {
		result["blobGasUsed"] = hexutil.Uint64(*head.BlobGasUsed)
	}
	if head.ExcessBlobGas != nil {
		result["excessBlobGas"] = hexutil.Uint64(*head.ExcessBlobGas)
	}
	if head.ParentBeaconRoot != nil {
		result["parentBeaconBlockRoot"] = head.ParentBeaconRoot
	}
	if head.RequestsHash != nil {
		result["requestsRoot"] = head.RequestsHash
	}
	return result
}

// RPCMarshalBlock converts the given block to the RPC output which depends on fullTx. If inclTx is true transactions are
// returned. When fullTx is true the returned block contains full transaction details, otherwise it will only contain
// transaction hashes.
func RPCMarshalBlock(block *types.Block, inclTx bool, fullTx bool, config *params.ChainConfig, db ethdb.Database) map[string]interface{} {
	fields := RPCMarshalHeader(block.Header())
	fields["size"] = hexutil.Uint64(block.Size())

	if inclTx {
		formatTx := func(idx int, tx *types.Transaction) interface{} {
			return tx.Hash()
		}
		if fullTx {
			formatTx = func(idx int, tx *types.Transaction) interface{} {
				return newRPCTransactionFromBlockIndex(block, uint64(idx), config, db)
			}
		}

		txs := block.Transactions()
		transactions := make([]interface{}, len(txs))
		for i, tx := range txs {
			transactions[i] = formatTx(i, tx)
		}

		fields["transactions"] = transactions
	}

	uncles := block.Uncles()
	uncleHashes := make([]common.Hash, len(uncles))

	for i, uncle := range uncles {
		uncleHashes[i] = uncle.Hash()
	}

	fields["uncles"] = uncleHashes
	if block.Withdrawals() != nil {
		fields["withdrawals"] = block.Withdrawals()
	}
	return fields
}

// RPCTransaction represents a transaction that will serialize to the RPC representation of a transaction
type RPCTransaction struct {
	BlockHash           *common.Hash      `json:"blockHash"`
	BlockNumber         *hexutil.Big      `json:"blockNumber"`
	From                common.Address    `json:"from"`
	Gas                 hexutil.Uint64    `json:"gas"`
	GasPrice            *hexutil.Big      `json:"gasPrice"`
	GasFeeCap           *hexutil.Big      `json:"maxFeePerGas,omitempty"`
	GasTipCap           *hexutil.Big      `json:"maxPriorityFeePerGas,omitempty"`
	MaxFeePerBlobGas    *hexutil.Big      `json:"maxFeePerBlobGas,omitempty"`
	Hash                common.Hash       `json:"hash"`
	Input               hexutil.Bytes     `json:"input"`
	Nonce               hexutil.Uint64    `json:"nonce"`
	To                  *common.Address   `json:"to"`
	TransactionIndex    *hexutil.Uint64   `json:"transactionIndex"`
	Value               *hexutil.Big      `json:"value"`
	Type                hexutil.Uint64    `json:"type"`
	Accesses            *types.AccessList `json:"accessList,omitempty"`
	ChainID             *hexutil.Big      `json:"chainId,omitempty"`
	BlobVersionedHashes []common.Hash     `json:"blobVersionedHashes,omitempty"`
	V                   *hexutil.Big      `json:"v"`
	R                   *hexutil.Big      `json:"r"`
	S                   *hexutil.Big      `json:"s"`
	YParity             *hexutil.Uint64   `json:"yParity,omitempty"`
}

// newRPCTransaction returns a transaction that will serialize to the RPC
// representation, with the given location metadata set (if available).
func newRPCTransaction(tx *types.Transaction, blockHash common.Hash, blockNumber uint64, blockTime uint64, index uint64, baseFee *big.Int, config *params.ChainConfig) *RPCTransaction {
	signer := types.MakeSigner(config, new(big.Int).SetUint64(blockNumber), blockTime)
	from, _ := types.Sender(signer, tx)
	v, r, s := tx.RawSignatureValues()

	result := &RPCTransaction{
		Type:     hexutil.Uint64(tx.Type()),
		From:     from,
		Gas:      hexutil.Uint64(tx.Gas()),
		GasPrice: (*hexutil.Big)(tx.GasPrice()),
		Hash:     tx.Hash(),
		Input:    hexutil.Bytes(tx.Data()),
		Nonce:    hexutil.Uint64(tx.Nonce()),
		To:       tx.To(),
		Value:    (*hexutil.Big)(tx.Value()),
		V:        (*hexutil.Big)(v),
		R:        (*hexutil.Big)(r),
		S:        (*hexutil.Big)(s),
	}
	if blockHash != (common.Hash{}) {
		result.BlockHash = &blockHash
		result.BlockNumber = (*hexutil.Big)(new(big.Int).SetUint64(blockNumber))
		result.TransactionIndex = (*hexutil.Uint64)(&index)
	}

	switch tx.Type() {
	case types.LegacyTxType:
		// if a legacy transaction has an EIP-155 chain id, include it explicitly
		if id := tx.ChainId(); id.Sign() != 0 {
			result.ChainID = (*hexutil.Big)(id)
		}

	case types.AccessListTxType:
		al := tx.AccessList()
		yparity := hexutil.Uint64(v.Sign())
		result.Accesses = &al
		result.ChainID = (*hexutil.Big)(tx.ChainId())
		result.YParity = &yparity

	case types.DynamicFeeTxType:
		al := tx.AccessList()
		yparity := hexutil.Uint64(v.Sign())
		result.Accesses = &al
		result.ChainID = (*hexutil.Big)(tx.ChainId())
		result.YParity = &yparity
		result.GasFeeCap = (*hexutil.Big)(tx.GasFeeCap())
		result.GasTipCap = (*hexutil.Big)(tx.GasTipCap())
		// if the transaction has been mined, compute the effective gas price
		if baseFee != nil && blockHash != (common.Hash{}) {
			// price = min(gasTipCap + baseFee, gasFeeCap)
			result.GasPrice = (*hexutil.Big)(effectiveGasPrice(tx, baseFee))
		} else {
			result.GasPrice = (*hexutil.Big)(tx.GasFeeCap())
		}

	case types.BlobTxType:
		al := tx.AccessList()
		yparity := hexutil.Uint64(v.Sign())
		result.Accesses = &al
		result.ChainID = (*hexutil.Big)(tx.ChainId())
		result.YParity = &yparity
		result.GasFeeCap = (*hexutil.Big)(tx.GasFeeCap())
		result.GasTipCap = (*hexutil.Big)(tx.GasTipCap())
		// if the transaction has been mined, compute the effective gas price
		if baseFee != nil && blockHash != (common.Hash{}) {
			result.GasPrice = (*hexutil.Big)(effectiveGasPrice(tx, baseFee))
		} else {
			result.GasPrice = (*hexutil.Big)(tx.GasFeeCap())
		}
		result.MaxFeePerBlobGas = (*hexutil.Big)(tx.BlobGasFeeCap())
		result.BlobVersionedHashes = tx.BlobHashes()
	}

	return result
}

// effectiveGasPrice computes the transaction gas fee, based on the given basefee value.
//
//	price = min(gasTipCap + baseFee, gasFeeCap)
func effectiveGasPrice(tx *types.Transaction, baseFee *big.Int) *big.Int {
	fee := tx.GasTipCap()
	fee = fee.Add(fee, baseFee)
	if tx.GasFeeCapIntCmp(fee) < 0 {
		return tx.GasFeeCap()
	}
	return fee
}

// NewRPCPendingTransaction returns a pending transaction that will serialize to the RPC representation
func NewRPCPendingTransaction(tx *types.Transaction, current *types.Header, config *params.ChainConfig) *RPCTransaction {
	var (
		baseFee     *big.Int
		blockNumber = uint64(0)
		blockTime   = uint64(0)
	)
	if current != nil {
		baseFee = eip1559.CalcBaseFee(config, current)
		blockNumber = current.Number.Uint64()
		blockTime = current.Time
	}
	return newRPCTransaction(tx, common.Hash{}, blockNumber, blockTime, 0, baseFee, config)
}

// newRPCTransactionFromBlockIndex returns a transaction that will serialize to the RPC representation.
func newRPCTransactionFromBlockIndex(b *types.Block, index uint64, config *params.ChainConfig, db ethdb.Database) *RPCTransaction {
	txs := b.Transactions()

	if index >= uint64(len(txs)+1) {
		return nil
	}

	var borReceipt *types.Receipt

	// Read bor receipts if a state-sync transaction is requested
	if index == uint64(len(txs)) {
		borReceipt = rawdb.ReadBorReceipt(db, b.Hash(), b.NumberU64(), config)
		if borReceipt != nil {
			if borReceipt.TxHash != (common.Hash{}) {
				borTx, _, _, _ := rawdb.ReadBorTransactionWithBlockHash(db, borReceipt.TxHash, b.Hash())
				if borTx != nil {
					txs = append(txs, borTx)
				}
			}
		}
	}

	// If the index is still out of the range after checking bor state sync transaction, it means that the transaction index is invalid
	if index >= uint64(len(txs)) {
		return nil
	}

	rpcTx := newRPCTransaction(txs[index], b.Hash(), b.NumberU64(), b.Time(), index, b.BaseFee(), config)

	// If the transaction is a bor transaction, we need to set the hash to the derived bor tx hash. BorTx is always the last index.
	if borReceipt != nil && index == uint64(len(txs)-1) {
		rpcTx.Hash = borReceipt.TxHash
		rpcTx.ChainID = nil
	}

	return rpcTx
}

// newRPCRawTransactionFromBlockIndex returns the bytes of a transaction given a block and a transaction index.
func newRPCRawTransactionFromBlockIndex(b *types.Block, index uint64) hexutil.Bytes {
	txs := b.Transactions()
	if index >= uint64(len(txs)) {
		return nil
	}

	blob, _ := txs[index].MarshalBinary()

	return blob
}

// accessListResult returns an optional accesslist
// It's the result of the `debug_createAccessList` RPC call.
// It contains an error if the transaction itself failed.
type accessListResult struct {
	Accesslist *types.AccessList `json:"accessList"`
	Error      string            `json:"error,omitempty"`
	GasUsed    hexutil.Uint64    `json:"gasUsed"`
}

// CreateAccessList creates an EIP-2930 type AccessList for the given transaction.
// Reexec and BlockNrOrHash can be specified to create the accessList on top of a certain state.
func (api *BlockChainAPI) CreateAccessList(ctx context.Context, args TransactionArgs, blockNrOrHash *rpc.BlockNumberOrHash) (*accessListResult, error) {
	bNrOrHash := rpc.BlockNumberOrHashWithNumber(rpc.LatestBlockNumber)
	if blockNrOrHash != nil {
		bNrOrHash = *blockNrOrHash
	}
	acl, gasUsed, vmerr, err := AccessList(ctx, api.b, bNrOrHash, args)
	if err != nil {
		return nil, err
	}

	result := &accessListResult{Accesslist: &acl, GasUsed: hexutil.Uint64(gasUsed)}
	if vmerr != nil {
		result.Error = vmerr.Error()
	}

	return result, nil
}

// AccessList creates an access list for the given transaction.
// If the accesslist creation fails an error is returned.
// If the transaction itself fails, an vmErr is returned.
func AccessList(ctx context.Context, b Backend, blockNrOrHash rpc.BlockNumberOrHash, args TransactionArgs) (acl types.AccessList, gasUsed uint64, vmErr error, err error) {
	// Retrieve the execution context
	db, header, err := b.StateAndHeaderByNumberOrHash(ctx, blockNrOrHash)
	if db == nil || err != nil {
		return nil, 0, nil, err
	}

	// Ensure any missing fields are filled, extract the recipient and input data
	if err = args.setFeeDefaults(ctx, b, header); err != nil {
		return nil, 0, nil, err
	}
	if args.Nonce == nil {
		nonce := hexutil.Uint64(db.GetNonce(args.from()))
		args.Nonce = &nonce
	}
	blockCtx := core.NewEVMBlockContext(header, NewChainContext(ctx, b), nil)
	if err = args.CallDefaults(b.RPCGasCap(), blockCtx.BaseFee, b.ChainConfig().ChainID); err != nil {
		return nil, 0, nil, err
	}

	var to common.Address
	if args.To != nil {
		to = *args.To
	} else {
		to = crypto.CreateAddress(args.from(), uint64(*args.Nonce))
	}
	isPostMerge := header.Difficulty.Sign() == 0
	// Retrieve the precompiles since they don't need to be added to the access list
	precompiles := vm.ActivePrecompiles(b.ChainConfig().Rules(header.Number, isPostMerge, header.Time))

	// Create an initial tracer
	prevTracer := logger.NewAccessListTracer(nil, args.from(), to, precompiles)
	if args.AccessList != nil {
		prevTracer = logger.NewAccessListTracer(*args.AccessList, args.from(), to, precompiles)
	}

	for {
		if err := ctx.Err(); err != nil {
			return nil, 0, nil, err
		}
		// Retrieve the current access list to expand
		accessList := prevTracer.AccessList()
		log.Trace("Creating access list", "input", accessList)

		// Copy the original db so we don't modify it
		statedb := db.Copy()
		// Set the accesslist to the last al
		args.AccessList = &accessList
		msg := args.ToMessage(header.BaseFee, true, true)

		// Apply the transaction with the access list tracer
		tracer := logger.NewAccessListTracer(accessList, args.from(), to, precompiles)
		config := vm.Config{Tracer: tracer.Hooks(), NoBaseFee: true}
		vmenv := b.GetEVM(ctx, msg, statedb, header, &config, nil)
		// Lower the basefee to 0 to avoid breaking EVM
		// invariants (basefee < feecap).
		if msg.GasPrice.Sign() == 0 {
			vmenv.Context.BaseFee = new(big.Int)
		}
		if msg.BlobGasFeeCap != nil && msg.BlobGasFeeCap.BitLen() == 0 {
			vmenv.Context.BlobBaseFee = new(big.Int)
		}
		res, err := core.ApplyMessage(vmenv, msg, new(core.GasPool).AddGas(msg.GasLimit), context.Background())
		if err != nil {
			return nil, 0, nil, fmt.Errorf("failed to apply transaction: %v err: %v", args.ToTransaction(types.LegacyTxType).Hash(), err)
		}

		if tracer.Equal(prevTracer) {
			return accessList, res.UsedGas, res.Err, nil
		}

		prevTracer = tracer
	}
}

// TransactionAPI exposes methods for reading and creating transaction data.
type TransactionAPI struct {
	b         Backend
	nonceLock *AddrLocker
	signer    types.Signer
}

// returns block transactions along with state-sync transaction if present
// nolint : unused
func (api *TransactionAPI) getAllBlockTransactions(ctx context.Context, block *types.Block) (types.Transactions, bool) {
	txs := block.Transactions()

	stateSyncPresent := false

	borReceipt, _ := api.b.GetBorBlockReceipt(ctx, block.Hash())
	if borReceipt != nil {
		txHash := types.GetDerivedBorTxHash(types.BorReceiptKey(block.Number().Uint64(), block.Hash()))
		if txHash != (common.Hash{}) {
			borTx, _, _, _, _ := api.b.GetBorBlockTransactionWithBlockHash(ctx, txHash, block.Hash())
			txs = append(txs, borTx)
			stateSyncPresent = true
		}
	}

	return txs, stateSyncPresent
}

// NewTransactionAPI creates a new RPC service with methods for interacting with transactions.
func NewTransactionAPI(b Backend, nonceLock *AddrLocker) *TransactionAPI {
	// The signer used by the API should always be the 'latest' known one because we expect
	// signers to be backwards-compatible with old transactions.
	signer := types.LatestSigner(b.ChainConfig())
	return &TransactionAPI{b, nonceLock, signer}
}

// GetBlockTransactionCountByNumber returns the number of transactions in the block with the given block number.
func (api *TransactionAPI) GetBlockTransactionCountByNumber(ctx context.Context, blockNr rpc.BlockNumber) *hexutil.Uint {
	if block, _ := api.b.BlockByNumber(ctx, blockNr); block != nil {
		txs, _ := api.getAllBlockTransactions(ctx, block)
		n := hexutil.Uint(len(txs))
		return &n
	}

	return nil
}

// GetBlockTransactionCountByHash returns the number of transactions in the block with the given hash.
func (api *TransactionAPI) GetBlockTransactionCountByHash(ctx context.Context, blockHash common.Hash) *hexutil.Uint {
	if block, _ := api.b.BlockByHash(ctx, blockHash); block != nil {
		txs, _ := api.getAllBlockTransactions(ctx, block)
		n := hexutil.Uint(len(txs))
		return &n
	}

	return nil
}

// GetTransactionByBlockNumberAndIndex returns the transaction for the given block number and index.
func (api *TransactionAPI) GetTransactionByBlockNumberAndIndex(ctx context.Context, blockNr rpc.BlockNumber, index hexutil.Uint) *RPCTransaction {
	if block, _ := api.b.BlockByNumber(ctx, blockNr); block != nil {
		return newRPCTransactionFromBlockIndex(block, uint64(index), api.b.ChainConfig(), api.b.ChainDb())
	}

	return nil
}

// GetTransactionByBlockHashAndIndex returns the transaction for the given block hash and index.
func (api *TransactionAPI) GetTransactionByBlockHashAndIndex(ctx context.Context, blockHash common.Hash, index hexutil.Uint) *RPCTransaction {
	if block, _ := api.b.BlockByHash(ctx, blockHash); block != nil {
		return newRPCTransactionFromBlockIndex(block, uint64(index), api.b.ChainConfig(), api.b.ChainDb())
	}

	return nil
}

// GetRawTransactionByBlockNumberAndIndex returns the bytes of the transaction for the given block number and index.
func (api *TransactionAPI) GetRawTransactionByBlockNumberAndIndex(ctx context.Context, blockNr rpc.BlockNumber, index hexutil.Uint) hexutil.Bytes {
	if block, _ := api.b.BlockByNumber(ctx, blockNr); block != nil {
		return newRPCRawTransactionFromBlockIndex(block, uint64(index))
	}

	return nil
}

// GetRawTransactionByBlockHashAndIndex returns the bytes of the transaction for the given block hash and index.
func (api *TransactionAPI) GetRawTransactionByBlockHashAndIndex(ctx context.Context, blockHash common.Hash, index hexutil.Uint) hexutil.Bytes {
	if block, _ := api.b.BlockByHash(ctx, blockHash); block != nil {
		return newRPCRawTransactionFromBlockIndex(block, uint64(index))
	}

	return nil
}

// GetTransactionCount returns the number of transactions the given address has sent for the given block number
func (api *TransactionAPI) GetTransactionCount(ctx context.Context, address common.Address, blockNrOrHash rpc.BlockNumberOrHash) (*hexutil.Uint64, error) {
	// Ask transaction pool for the nonce which includes pending transactions
	if blockNr, ok := blockNrOrHash.Number(); ok && blockNr == rpc.PendingBlockNumber {
		nonce, err := api.b.GetPoolNonce(ctx, address)
		if err != nil {
			return nil, err
		}

		return (*hexutil.Uint64)(&nonce), nil
	}
	// Resolve block number and use its state to ask for the nonce
	state, _, err := api.b.StateAndHeaderByNumberOrHash(ctx, blockNrOrHash)
	if state == nil || err != nil {
		return nil, err
	}

	nonce := state.GetNonce(address)

	return (*hexutil.Uint64)(&nonce), state.Error()
}

// GetTransactionByHash returns the transaction for the given hash
func (api *TransactionAPI) GetTransactionByHash(ctx context.Context, hash common.Hash) (*RPCTransaction, error) {
	borTx := false

	// Try to return an already finalized transaction
	found, tx, blockHash, blockNumber, index, err := api.b.GetTransaction(ctx, hash)
	if err != nil {
		return nil, err
	}

	// fetch bor block tx if necessary
	if !found {
		if tx, blockHash, blockNumber, index, err = api.b.GetBorBlockTransaction(ctx, hash); err != nil {
			return nil, err
		}

		borTx = true
	}

	if tx != nil {
		header, err := api.b.HeaderByHash(ctx, blockHash)
		if err != nil {
			return nil, err
		}

		resultTx := newRPCTransaction(tx, blockHash, blockNumber, header.Time, index, header.BaseFee, api.b.ChainConfig())

		if borTx {
			// newRPCTransaction calculates hash based on RLP of the transaction data.
			// In case of bor block tx, we need simple derived tx hash (same as function argument) instead of RLP hash
			resultTx.Hash = hash
			resultTx.ChainID = nil
		}

		return resultTx, nil
	}
	// No finalized transaction, try to retrieve it from the pool
	if tx := api.b.GetPoolTransaction(hash); tx != nil {
		return NewRPCPendingTransaction(tx, api.b.CurrentHeader(), api.b.ChainConfig()), nil
	}

	// Transaction unknown, return as such
	return nil, nil
}

// GetRawTransactionByHash returns the bytes of the transaction for the given hash.
func (api *TransactionAPI) GetRawTransactionByHash(ctx context.Context, hash common.Hash) (hexutil.Bytes, error) {
	// Retrieve a finalized transaction, or a pooled otherwise
	found, tx, _, _, _, err := api.b.GetTransaction(ctx, hash)
	if !found {
		if tx = api.b.GetPoolTransaction(hash); tx != nil {
			return tx.MarshalBinary()
		}
		if err == nil {
			return nil, nil
		}

		return nil, NewTxIndexingError()
	}
	return tx.MarshalBinary()
}

// GetTransactionReceipt returns the transaction receipt for the given transaction hash.
func (api *TransactionAPI) GetTransactionReceipt(ctx context.Context, hash common.Hash) (map[string]interface{}, error) {
	borTx := false

	found, tx, blockHash, blockNumber, index, err := api.b.GetTransaction(ctx, hash)
	if err != nil {
		return nil, NewTxIndexingError() // transaction is not fully indexed
	}

	if !found {
		tx, blockHash, blockNumber, index, err = api.b.GetBorBlockTransaction(ctx, hash)
		if err != nil {
			return nil, err
		}
		borTx = true
	}

	if tx == nil {
		return nil, nil
	}

	var receipt *types.Receipt

	if borTx {
		// Fetch bor block receipt
		receipt, err = api.b.GetBorBlockReceipt(ctx, blockHash)
		if err != nil && err != ethereum.NotFound {
			return nil, err
		}
	} else {
		receipts, err := api.b.GetReceipts(ctx, blockHash)
		if err != nil {
			return nil, err
		}

		if uint64(len(receipts)) <= index {
			return nil, nil
		}

		receipt = receipts[index]
	}

	header, err := api.b.HeaderByHash(ctx, blockHash)
	if err != nil {
		return nil, err
	}

	// Derive the sender.
	signer := types.MakeSigner(api.b.ChainConfig(), header.Number, header.Time)
	return marshalReceipt(receipt, blockHash, blockNumber, signer, tx, int(index), borTx), nil
}

// marshalReceipt marshals a transaction receipt into a JSON object.
func marshalReceipt(receipt *types.Receipt, blockHash common.Hash, blockNumber uint64, signer types.Signer, tx *types.Transaction, txIndex int, borTx bool) map[string]interface{} {
	from, _ := types.Sender(signer, tx)

	var txHash common.Hash

	if borTx {
		txHash = types.GetDerivedBorTxHash(types.BorReceiptKey(blockNumber, blockHash))
	} else {
		txHash = tx.Hash()
	}

	fields := map[string]interface{}{
		"blockHash":         blockHash,
		"blockNumber":       hexutil.Uint64(blockNumber),
		"transactionHash":   txHash,
		"transactionIndex":  hexutil.Uint64(txIndex),
		"from":              from,
		"to":                tx.To(),
		"gasUsed":           hexutil.Uint64(receipt.GasUsed),
		"cumulativeGasUsed": hexutil.Uint64(receipt.CumulativeGasUsed),
		"contractAddress":   nil,
		"logs":              receipt.Logs,
		"logsBloom":         receipt.Bloom,
		"type":              hexutil.Uint(tx.Type()),
		"effectiveGasPrice": (*hexutil.Big)(receipt.EffectiveGasPrice),
	}

	if receipt.EffectiveGasPrice == nil {
		fields["effectiveGasPrice"] = new(hexutil.Big)
	}

	// Assign receipt status or post state.
	if len(receipt.PostState) > 0 {
		fields["root"] = hexutil.Bytes(receipt.PostState)
	} else {
		fields["status"] = hexutil.Uint(receipt.Status)
	}

	if receipt.Logs == nil {
		fields["logs"] = []*types.Log{}
	}

	if tx.Type() == types.BlobTxType {
		fields["blobGasUsed"] = hexutil.Uint64(receipt.BlobGasUsed)
		fields["blobGasPrice"] = (*hexutil.Big)(receipt.BlobGasPrice)
	}

	// If the ContractAddress is 20 0x0 bytes, assume it is not a contract creation
	if receipt.ContractAddress != (common.Address{}) {
		fields["contractAddress"] = receipt.ContractAddress
	}
	return fields
}

// sign is a helper function that signs a transaction with the private key of the given address.
func (api *TransactionAPI) sign(addr common.Address, tx *types.Transaction) (*types.Transaction, error) {
	// Look up the wallet containing the requested signer
	account := accounts.Account{Address: addr}

	wallet, err := api.b.AccountManager().Find(account)
	if err != nil {
		return nil, err
	}
	// Request the wallet to sign the transaction
	return wallet.SignTx(account, tx, api.b.ChainConfig().ChainID)
}

// SubmitTransaction is a helper function that submits tx to txPool and logs a message.
func SubmitTransaction(ctx context.Context, b Backend, tx *types.Transaction) (common.Hash, error) {
	// If the transaction fee cap is already specified, ensure the
	// fee of the given transaction is _reasonable_.
	if err := checkTxFee(tx.GasPrice(), tx.Gas(), b.RPCTxFeeCap()); err != nil {
		return common.Hash{}, err
	}

	if !b.UnprotectedAllowed() && !tx.Protected() {
		// Ensure only eip155 signed transactions are submitted if EIP155Required is set.
		return common.Hash{}, errors.New("only replay-protected (EIP-155) transactions allowed over RPC")
	}

	if err := b.SendTx(ctx, tx); err != nil {
		return common.Hash{}, err
	}
	// Print a log with full tx details for manual investigations and interventions
	head := b.CurrentBlock()
	signer := types.MakeSigner(b.ChainConfig(), head.Number, head.Time)
	from, err := types.Sender(signer, tx)

	if err != nil && (!b.UnprotectedAllowed() || (b.UnprotectedAllowed() && err != types.ErrInvalidChainId)) {
		return common.Hash{}, err
	}

	if tx.To() == nil {
		addr := crypto.CreateAddress(from, tx.Nonce())
		log.Info("Submitted contract creation", "hash", tx.Hash().Hex(), "from", from, "nonce", tx.Nonce(), "contract", addr.Hex(), "value", tx.Value())
	} else {
		log.Info("Submitted transaction", "hash", tx.Hash().Hex(), "from", from, "nonce", tx.Nonce(), "recipient", tx.To(), "value", tx.Value())
	}

	return tx.Hash(), nil
}

// SendTransaction creates a transaction for the given argument, sign it and submit it to the
// transaction pool.
func (api *TransactionAPI) SendTransaction(ctx context.Context, args TransactionArgs) (common.Hash, error) {
	// Look up the wallet containing the requested signer
	account := accounts.Account{Address: args.from()}

	wallet, err := api.b.AccountManager().Find(account)
	if err != nil {
		return common.Hash{}, err
	}

	if args.Nonce == nil {
		// Hold the mutex around signing to prevent concurrent assignment of
		// the same nonce to multiple accounts.
		api.nonceLock.LockAddr(args.from())
		defer api.nonceLock.UnlockAddr(args.from())
	}
	if args.IsEIP4844() {
		return common.Hash{}, errBlobTxNotSupported
	}

	// Set some sanity defaults and terminate on failure
	if err := args.setDefaults(ctx, api.b, false); err != nil {
		return common.Hash{}, err
	}
	// Assemble the transaction and sign with the wallet
	tx := args.ToTransaction(types.LegacyTxType)

	signed, err := wallet.SignTx(account, tx, api.b.ChainConfig().ChainID)
	if err != nil {
		return common.Hash{}, err
	}
	return SubmitTransaction(ctx, api.b, signed)
}

// FillTransaction fills the defaults (nonce, gas, gasPrice or 1559 fields)
// on a given unsigned transaction, and returns it to the caller for further
// processing (signing + broadcast).
func (api *TransactionAPI) FillTransaction(ctx context.Context, args TransactionArgs) (*SignTransactionResult, error) {
	args.blobSidecarAllowed = true

	// Set some sanity defaults and terminate on failure
	if err := args.setDefaults(ctx, api.b, false); err != nil {
		return nil, err
	}
	// Assemble the transaction and obtain rlp
	tx := args.ToTransaction(types.LegacyTxType)
	data, err := tx.MarshalBinary()
	if err != nil {
		return nil, err
	}

	return &SignTransactionResult{data, tx}, nil
}

// SendRawTransaction will add the signed transaction to the transaction pool.
// The sender is responsible for signing the transaction and using the correct nonce.
func (api *TransactionAPI) SendRawTransaction(ctx context.Context, input hexutil.Bytes) (common.Hash, error) {
	tx := new(types.Transaction)
	if err := tx.UnmarshalBinary(input); err != nil {
		return common.Hash{}, err
	}
	return SubmitTransaction(ctx, api.b, tx)
}

// Sign calculates an ECDSA signature for:
// keccak256("\x19Ethereum Signed Message:\n" + len(message) + message).
//
// Note, the produced signature conforms to the secp256k1 curve R, S and V values,
// where the V value will be 27 or 28 for legacy reasons.
//
// The account associated with addr must be unlocked.
//
// https://github.com/ethereum/wiki/wiki/JSON-RPC#eth_sign
func (api *TransactionAPI) Sign(addr common.Address, data hexutil.Bytes) (hexutil.Bytes, error) {
	// Look up the wallet containing the requested signer
	account := accounts.Account{Address: addr}

	wallet, err := api.b.AccountManager().Find(account)
	if err != nil {
		return nil, err
	}
	// Sign the requested hash with the wallet
	signature, err := wallet.SignText(account, data)
	if err == nil {
		signature[64] += 27 // Transform V from 0/1 to 27/28 according to the yellow paper
	}

	return signature, err
}

// SignTransactionResult represents a RLP encoded signed transaction.
type SignTransactionResult struct {
	Raw hexutil.Bytes      `json:"raw"`
	Tx  *types.Transaction `json:"tx"`
}

// SignTransaction will sign the given transaction with the from account.
// The node needs to have the private key of the account corresponding with
// the given from address and it needs to be unlocked.
func (api *TransactionAPI) SignTransaction(ctx context.Context, args TransactionArgs) (*SignTransactionResult, error) {
	args.blobSidecarAllowed = true

	if args.Gas == nil {
		return nil, errors.New("gas not specified")
	}

	if args.GasPrice == nil && (args.MaxPriorityFeePerGas == nil || args.MaxFeePerGas == nil) {
		return nil, errors.New("missing gasPrice or maxFeePerGas/maxPriorityFeePerGas")
	}
	if args.Nonce == nil {
		return nil, errors.New("nonce not specified")
	}
	if err := args.setDefaults(ctx, api.b, false); err != nil {
		return nil, err
	}
	// Before actually sign the transaction, ensure the transaction fee is reasonable.
	tx := args.ToTransaction(types.LegacyTxType)
	if err := checkTxFee(tx.GasPrice(), tx.Gas(), api.b.RPCTxFeeCap()); err != nil {
		return nil, err
	}
	signed, err := api.sign(args.from(), tx)
	if err != nil {
		return nil, err
	}
	// If the transaction-to-sign was a blob transaction, then the signed one
	// no longer retains the blobs, only the blob hashes. In this step, we need
	// to put back the blob(s).
	if args.IsEIP4844() {
		signed = signed.WithBlobTxSidecar(&types.BlobTxSidecar{
			Blobs:       args.Blobs,
			Commitments: args.Commitments,
			Proofs:      args.Proofs,
		})
	}
	data, err := signed.MarshalBinary()
	if err != nil {
		return nil, err
	}

	return &SignTransactionResult{data, signed}, nil
}

// PendingTransactions returns the transactions that are in the transaction pool
// and have a from address that is one of the accounts this node manages.
func (api *TransactionAPI) PendingTransactions() ([]*RPCTransaction, error) {
	pending, err := api.b.GetPoolTransactions()
	if err != nil {
		return nil, err
	}

	accounts := make(map[common.Address]struct{})
	for _, wallet := range api.b.AccountManager().Wallets() {
		for _, account := range wallet.Accounts() {
			accounts[account.Address] = struct{}{}
		}
	}
	curHeader := api.b.CurrentHeader()
	transactions := make([]*RPCTransaction, 0, len(pending))

	for _, tx := range pending {
		from, _ := types.Sender(api.signer, tx)
		if _, exists := accounts[from]; exists {
			transactions = append(transactions, NewRPCPendingTransaction(tx, curHeader, api.b.ChainConfig()))
		}
	}

	return transactions, nil
}

// Resend accepts an existing transaction and a new gas price and limit. It will remove
// the given transaction from the pool and reinsert it with the new gas price and limit.
func (api *TransactionAPI) Resend(ctx context.Context, sendArgs TransactionArgs, gasPrice *hexutil.Big, gasLimit *hexutil.Uint64) (common.Hash, error) {
	if sendArgs.Nonce == nil {
		return common.Hash{}, errors.New("missing transaction nonce in transaction spec")
	}
	if err := sendArgs.setDefaults(ctx, api.b, false); err != nil {
		return common.Hash{}, err
	}
	matchTx := sendArgs.ToTransaction(types.LegacyTxType)

	// Before replacing the old transaction, ensure the _new_ transaction fee is reasonable.
	var price = matchTx.GasPrice()
	if gasPrice != nil {
		price = gasPrice.ToInt()
	}

	var gas = matchTx.Gas()
	if gasLimit != nil {
		gas = uint64(*gasLimit)
	}
	if err := checkTxFee(price, gas, api.b.RPCTxFeeCap()); err != nil {
		return common.Hash{}, err
	}
	// Iterate the pending list for replacement
	pending, err := api.b.GetPoolTransactions()
	if err != nil {
		return common.Hash{}, err
	}

	for _, p := range pending {
		wantSigHash := api.signer.Hash(matchTx)
		pFrom, err := types.Sender(api.signer, p)

		if err != nil && (api.b.UnprotectedAllowed() && err == types.ErrInvalidChainId) {
			err = nil
		}

		if err == nil && pFrom == sendArgs.from() && api.signer.Hash(p) == wantSigHash {
			// Match. Re-sign and send the transaction.
			if gasPrice != nil && (*big.Int)(gasPrice).Sign() != 0 {
				sendArgs.GasPrice = gasPrice
			}

			if gasLimit != nil && *gasLimit != 0 {
				sendArgs.Gas = gasLimit
			}
			signedTx, err := api.sign(sendArgs.from(), sendArgs.ToTransaction(types.LegacyTxType))
			if err != nil {
				return common.Hash{}, err
			}

			if err = api.b.SendTx(ctx, signedTx); err != nil {
				return common.Hash{}, err
			}

			return signedTx.Hash(), nil
		}
	}

	return common.Hash{}, fmt.Errorf("transaction %#x not found", matchTx.Hash())
}

// DebugAPI is the collection of Ethereum APIs exposed over the debugging
// namespace.
type DebugAPI struct {
	b Backend
}

// NewDebugAPI creates a new instance of DebugAPI.
func NewDebugAPI(b Backend) *DebugAPI {
	return &DebugAPI{b: b}
}

// GetRawHeader retrieves the RLP encoding for a single header.
func (api *DebugAPI) GetRawHeader(ctx context.Context, blockNrOrHash rpc.BlockNumberOrHash) (hexutil.Bytes, error) {
	var hash common.Hash
	if h, ok := blockNrOrHash.Hash(); ok {
		hash = h
	} else {
		block, err := api.b.BlockByNumberOrHash(ctx, blockNrOrHash)
		if err != nil {
			return nil, err
		}

		hash = block.Hash()
	}

	header, _ := api.b.HeaderByHash(ctx, hash)
	if header == nil {
		return nil, fmt.Errorf("header #%d not found", hash)
	}

	return rlp.EncodeToBytes(header)
}

// GetRawBlock retrieves the RLP encoded for a single block.
func (api *DebugAPI) GetRawBlock(ctx context.Context, blockNrOrHash rpc.BlockNumberOrHash) (hexutil.Bytes, error) {
	var hash common.Hash
	if h, ok := blockNrOrHash.Hash(); ok {
		hash = h
	} else {
		block, err := api.b.BlockByNumberOrHash(ctx, blockNrOrHash)
		if err != nil {
			return nil, err
		}

		hash = block.Hash()
	}

	block, _ := api.b.BlockByHash(ctx, hash)
	if block == nil {
		return nil, fmt.Errorf("block #%d not found", hash)
	}

	return rlp.EncodeToBytes(block)
}

// GetRawReceipts retrieves the binary-encoded receipts of a single block.
func (api *DebugAPI) GetRawReceipts(ctx context.Context, blockNrOrHash rpc.BlockNumberOrHash) ([]hexutil.Bytes, error) {
	var hash common.Hash
	if h, ok := blockNrOrHash.Hash(); ok {
		hash = h
	} else {
		block, err := api.b.BlockByNumberOrHash(ctx, blockNrOrHash)
		if err != nil {
			return nil, err
		}

		hash = block.Hash()
	}

	receipts, err := api.b.GetReceipts(ctx, hash)
	if err != nil {
		return nil, err
	}

	result := make([]hexutil.Bytes, len(receipts))

	for i, receipt := range receipts {
		b, err := receipt.MarshalBinary()
		if err != nil {
			return nil, err
		}

		result[i] = b
	}

	return result, nil
}

// GetRawTransaction returns the bytes of the transaction for the given hash.
func (api *DebugAPI) GetRawTransaction(ctx context.Context, hash common.Hash) (hexutil.Bytes, error) {
	// Retrieve a finalized transaction, or a pooled otherwise
	found, tx, _, _, _, err := api.b.GetTransaction(ctx, hash)
	if !found {
		if tx = api.b.GetPoolTransaction(hash); tx != nil {
			return tx.MarshalBinary()
		}
		if err == nil {
			return nil, nil
		}
		return nil, NewTxIndexingError()
	}

	return tx.MarshalBinary()
}

// PrintBlock retrieves a block and returns its pretty printed form.
func (api *DebugAPI) PrintBlock(ctx context.Context, number uint64) (string, error) {
	block, _ := api.b.BlockByNumber(ctx, rpc.BlockNumber(number))
	if block == nil {
		return "", fmt.Errorf("block #%d not found", number)
	}

	return spew.Sdump(block), nil
}

// ChaindbProperty returns leveldb properties of the key-value database.
func (api *DebugAPI) ChaindbProperty() (string, error) {
	return api.b.ChainDb().Stat()
}

// ChaindbCompact flattens the entire key-value database into a single level,
// removing all unused slots and merging all keys.
func (api *DebugAPI) ChaindbCompact() error {
	cstart := time.Now()
	for b := 0; b <= 255; b++ {
		var (
			start = []byte{byte(b)}
			end   = []byte{byte(b + 1)}
		)
		if b == 255 {
			end = nil
		}
		log.Info("Compacting database", "range", fmt.Sprintf("%#X-%#X", start, end), "elapsed", common.PrettyDuration(time.Since(cstart)))
		if err := api.b.ChainDb().Compact(start, end); err != nil {
			log.Error("Database compaction failed", "err", err)
			return err
		}
	}

	return nil
}

// SetHead rewinds the head of the blockchain to a previous block.
func (api *DebugAPI) SetHead(number hexutil.Uint64) {
	api.b.SetHead(uint64(number))
}

// GetTraceStack returns the current trace stack
func (api *DebugAPI) GetTraceStack() string {
	buf := make([]byte, 1024)

	for {
		n := runtime.Stack(buf, true)

		if n < len(buf) {
			return string(buf)
		}

		buf = make([]byte, 2*len(buf))
	}
}

// PeerStats returns the current head height and td of all the connected peers
// along with few additional identifiers.
func (api *DebugAPI) PeerStats() interface{} {
	return api.b.PeerStats()
}

// NetAPI offers network related RPC methods
type NetAPI struct {
	net            *p2p.Server
	networkVersion uint64
}

// NewNetAPI creates a new net API instance.
func NewNetAPI(net *p2p.Server, networkVersion uint64) *NetAPI {
	return &NetAPI{net, networkVersion}
}

// Listening returns an indication if the node is listening for network connections.
func (api *NetAPI) Listening() bool {
	return true // always listening
}

// PeerCount returns the number of connected peers
func (api *NetAPI) PeerCount() hexutil.Uint {
	return hexutil.Uint(api.net.PeerCount())
}

// Version returns the current ethereum protocol version.
func (api *NetAPI) Version() string {
	return fmt.Sprintf("%d", api.networkVersion)
}

// checkTxFee is an internal function used to check whether the fee of
// the given transaction is _reasonable_(under the cap).
func checkTxFee(gasPrice *big.Int, gas uint64, cap float64) error {
	// Short circuit if there is no cap for transaction fee at all.
	if cap == 0 {
		return nil
	}

	feeEth := new(big.Float).Quo(new(big.Float).SetInt(new(big.Int).Mul(gasPrice, new(big.Int).SetUint64(gas))), new(big.Float).SetInt(big.NewInt(params.Ether)))

	feeFloat, _ := feeEth.Float64()
	if feeFloat > cap {
		return fmt.Errorf("tx fee (%.2f ether) exceeds the configured cap (%.2f ether)", feeFloat, cap)
	}

	return nil
}<|MERGE_RESOLUTION|>--- conflicted
+++ resolved
@@ -29,7 +29,6 @@
 	"time"
 
 	"github.com/davecgh/go-spew/spew"
-	"github.com/tyler-smith/go-bip39"
 
 	"github.com/ethereum/go-ethereum"
 	"github.com/ethereum/go-ethereum/accounts"
@@ -313,371 +312,6 @@
 	return api.am.Accounts()
 }
 
-<<<<<<< HEAD
-// PersonalAccountAPI provides an API to access accounts managed by this node.
-// It offers methods to create, (un)lock en list accounts. Some methods accept
-// passwords and are therefore considered private by default.
-type PersonalAccountAPI struct {
-	am        *accounts.Manager
-	nonceLock *AddrLocker
-	b         Backend
-}
-
-// NewPersonalAccountAPI creates a new PersonalAccountAPI.
-func NewPersonalAccountAPI(b Backend, nonceLock *AddrLocker) *PersonalAccountAPI {
-	return &PersonalAccountAPI{
-		am:        b.AccountManager(),
-		nonceLock: nonceLock,
-		b:         b,
-	}
-}
-
-// ListAccounts will return a list of addresses for accounts this node manages.
-func (api *PersonalAccountAPI) ListAccounts() []common.Address {
-	return api.am.Accounts()
-}
-
-// rawWallet is a JSON representation of an accounts.Wallet interface, with its
-// data contents extracted into plain fields.
-type rawWallet struct {
-	URL      string             `json:"url"`
-	Status   string             `json:"status"`
-	Failure  string             `json:"failure,omitempty"`
-	Accounts []accounts.Account `json:"accounts,omitempty"`
-}
-
-// ListWallets will return a list of wallets this node manages.
-func (api *PersonalAccountAPI) ListWallets() []rawWallet {
-	wallets := make([]rawWallet, 0) // return [] instead of nil if empty
-	for _, wallet := range api.am.Wallets() {
-		status, failure := wallet.Status()
-
-		raw := rawWallet{
-			URL:      wallet.URL().String(),
-			Status:   status,
-			Accounts: wallet.Accounts(),
-		}
-		if failure != nil {
-			raw.Failure = failure.Error()
-		}
-
-		wallets = append(wallets, raw)
-	}
-
-	return wallets
-}
-
-// OpenWallet initiates a hardware wallet opening procedure, establishing a USB
-// connection and attempting to authenticate via the provided passphrase. Note,
-// the method may return an extra challenge requiring a second open (e.g. the
-// Trezor PIN matrix challenge).
-func (api *PersonalAccountAPI) OpenWallet(url string, passphrase *string) error {
-	wallet, err := api.am.Wallet(url)
-	if err != nil {
-		return err
-	}
-
-	pass := ""
-	if passphrase != nil {
-		pass = *passphrase
-	}
-
-	return wallet.Open(pass)
-}
-
-// DeriveAccount requests an HD wallet to derive a new account, optionally pinning
-// it for later reuse.
-func (api *PersonalAccountAPI) DeriveAccount(url string, path string, pin *bool) (accounts.Account, error) {
-	wallet, err := api.am.Wallet(url)
-	if err != nil {
-		return accounts.Account{}, err
-	}
-
-	derivPath, err := accounts.ParseDerivationPath(path)
-	if err != nil {
-		return accounts.Account{}, err
-	}
-
-	if pin == nil {
-		pin = new(bool)
-	}
-
-	return wallet.Derive(derivPath, *pin)
-}
-
-// NewAccount will create a new account and returns the address for the new account.
-func (api *PersonalAccountAPI) NewAccount(password string) (common.AddressEIP55, error) {
-	ks, err := fetchKeystore(api.am)
-	if err != nil {
-		return common.AddressEIP55{}, err
-	}
-
-	acc, err := ks.NewAccount(password)
-	if err == nil {
-		addrEIP55 := common.AddressEIP55(acc.Address)
-		log.Info("Your new key was generated", "address", addrEIP55.String())
-		log.Warn("Please backup your key file!", "path", acc.URL.Path)
-		log.Warn("Please remember your password!")
-		return addrEIP55, nil
-	}
-	return common.AddressEIP55{}, err
-}
-
-// fetchKeystore retrieves the encrypted keystore from the account manager.
-func fetchKeystore(am *accounts.Manager) (*keystore.KeyStore, error) {
-	if ks := am.Backends(keystore.KeyStoreType); len(ks) > 0 {
-		return ks[0].(*keystore.KeyStore), nil
-	}
-
-	return nil, errors.New("local keystore not used")
-}
-
-// ImportRawKey stores the given hex encoded ECDSA key into the key directory,
-// encrypting it with the passphrase.
-func (api *PersonalAccountAPI) ImportRawKey(privkey string, password string) (common.Address, error) {
-	key, err := crypto.HexToECDSA(privkey)
-	if err != nil {
-		return common.Address{}, err
-	}
-	ks, err := fetchKeystore(api.am)
-	if err != nil {
-		return common.Address{}, err
-	}
-
-	acc, err := ks.ImportECDSA(key, password)
-
-	return acc.Address, err
-}
-
-// UnlockAccount will unlock the account associated with the given address with
-// the given password for duration seconds. If duration is nil it will use a
-// default of 300 seconds. It returns an indication if the account was unlocked.
-func (api *PersonalAccountAPI) UnlockAccount(ctx context.Context, addr common.Address, password string, duration *uint64) (bool, error) {
-	// When the API is exposed by external RPC(http, ws etc), unless the user
-	// explicitly specifies to allow the insecure account unlocking, otherwise
-	// it is disabled.
-	if api.b.ExtRPCEnabled() && !api.b.AccountManager().Config().InsecureUnlockAllowed {
-		return false, errors.New("account unlock with HTTP access is forbidden")
-	}
-
-	const max = uint64(time.Duration(math.MaxInt64) / time.Second)
-
-	var d time.Duration
-	if duration == nil {
-		d = 300 * time.Second
-	} else if *duration > max {
-		return false, errors.New("unlock duration too large")
-	} else {
-		d = time.Duration(*duration) * time.Second
-	}
-	ks, err := fetchKeystore(api.am)
-	if err != nil {
-		return false, err
-	}
-
-	err = ks.TimedUnlock(accounts.Account{Address: addr}, password, d)
-	if err != nil {
-		log.Warn("Failed account unlock attempt", "address", addr, "err", err)
-	}
-
-	return err == nil, err
-}
-
-// LockAccount will lock the account associated with the given address when it's unlocked.
-func (api *PersonalAccountAPI) LockAccount(addr common.Address) bool {
-	if ks, err := fetchKeystore(api.am); err == nil {
-		return ks.Lock(addr) == nil
-	}
-
-	return false
-}
-
-// signTransaction sets defaults and signs the given transaction
-// NOTE: the caller needs to ensure that the nonceLock is held, if applicable,
-// and release it after the transaction has been submitted to the tx pool
-func (api *PersonalAccountAPI) signTransaction(ctx context.Context, args *TransactionArgs, passwd string) (*types.Transaction, error) {
-	// Look up the wallet containing the requested signer
-	account := accounts.Account{Address: args.from()}
-	wallet, err := api.am.Find(account)
-	if err != nil {
-		return nil, err
-	}
-	// Set some sanity defaults and terminate on failure
-	if err := args.setDefaults(ctx, api.b, false); err != nil {
-		return nil, err
-	}
-	// Assemble the transaction and sign with the wallet
-	tx := args.ToTransaction(types.LegacyTxType)
-
-	return wallet.SignTxWithPassphrase(account, passwd, tx, api.b.ChainConfig().ChainID)
-}
-
-// SendTransaction will create a transaction from the given arguments and
-// tries to sign it with the key associated with args.From. If the given
-// passwd isn't able to decrypt the key it fails.
-func (api *PersonalAccountAPI) SendTransaction(ctx context.Context, args TransactionArgs, passwd string) (common.Hash, error) {
-	if args.Nonce == nil {
-		// Hold the mutex around signing to prevent concurrent assignment of
-		// the same nonce to multiple accounts.
-		api.nonceLock.LockAddr(args.from())
-		defer api.nonceLock.UnlockAddr(args.from())
-	}
-	if args.IsEIP4844() {
-		return common.Hash{}, errBlobTxNotSupported
-	}
-	signed, err := api.signTransaction(ctx, &args, passwd)
-	if err != nil {
-		log.Warn("Failed transaction send attempt", "from", args.from(), "to", args.To, "value", args.Value.ToInt(), "err", err)
-		return common.Hash{}, err
-	}
-	return SubmitTransaction(ctx, api.b, signed)
-}
-
-// SignTransaction will create a transaction from the given arguments and
-// tries to sign it with the key associated with args.From. If the given passwd isn't
-// able to decrypt the key it fails. The transaction is returned in RLP-form, not broadcast
-// to other nodes
-func (api *PersonalAccountAPI) SignTransaction(ctx context.Context, args TransactionArgs, passwd string) (*SignTransactionResult, error) {
-	// No need to obtain the noncelock mutex, since we won't be sending this
-	// tx into the transaction pool, but right back to the user
-	if args.From == nil {
-		return nil, errors.New("sender not specified")
-	}
-
-	if args.Gas == nil {
-		return nil, errors.New("gas not specified")
-	}
-
-	if args.GasPrice == nil && (args.MaxFeePerGas == nil || args.MaxPriorityFeePerGas == nil) {
-		return nil, errors.New("missing gasPrice or maxFeePerGas/maxPriorityFeePerGas")
-	}
-	if args.IsEIP4844() {
-		return nil, errBlobTxNotSupported
-	}
-	if args.Nonce == nil {
-		return nil, errors.New("nonce not specified")
-	}
-	// Before actually signing the transaction, ensure the transaction fee is reasonable.
-	tx := args.ToTransaction(types.LegacyTxType)
-	if err := checkTxFee(tx.GasPrice(), tx.Gas(), api.b.RPCTxFeeCap()); err != nil {
-		return nil, err
-	}
-	signed, err := api.signTransaction(ctx, &args, passwd)
-	if err != nil {
-		log.Warn("Failed transaction sign attempt", "from", args.from(), "to", args.To, "value", args.Value.ToInt(), "err", err)
-		return nil, err
-	}
-
-	data, err := signed.MarshalBinary()
-	if err != nil {
-		return nil, err
-	}
-
-	return &SignTransactionResult{data, signed}, nil
-}
-
-// Sign calculates an Ethereum ECDSA signature for:
-// keccak256("\x19Ethereum Signed Message:\n" + len(message) + message))
-//
-// Note, the produced signature conforms to the secp256k1 curve R, S and V values,
-// where the V value will be 27 or 28 for legacy reasons.
-//
-// The key used to calculate the signature is decrypted with the given password.
-//
-// https://geth.ethereum.org/docs/interacting-with-geth/rpc/ns-personal#personal-sign
-func (api *PersonalAccountAPI) Sign(ctx context.Context, data hexutil.Bytes, addr common.Address, passwd string) (hexutil.Bytes, error) {
-	// Look up the wallet containing the requested signer
-	account := accounts.Account{Address: addr}
-
-	wallet, err := api.b.AccountManager().Find(account)
-	if err != nil {
-		return nil, err
-	}
-	// Assemble sign the data with the wallet
-	signature, err := wallet.SignTextWithPassphrase(account, passwd, data)
-	if err != nil {
-		log.Warn("Failed data sign attempt", "address", addr, "err", err)
-		return nil, err
-	}
-
-	signature[crypto.RecoveryIDOffset] += 27 // Transform V from 0/1 to 27/28 according to the yellow paper
-
-	return signature, nil
-}
-
-// EcRecover returns the address for the account that was used to create the signature.
-// Note, this function is compatible with eth_sign and personal_sign. As such it recovers
-// the address of:
-// hash = keccak256("\x19Ethereum Signed Message:\n"${message length}${message})
-// addr = ecrecover(hash, signature)
-//
-// Note, the signature must conform to the secp256k1 curve R, S and V values, where
-// the V value must be 27 or 28 for legacy reasons.
-//
-// https://geth.ethereum.org/docs/interacting-with-geth/rpc/ns-personal#personal-ecrecover
-func (api *PersonalAccountAPI) EcRecover(ctx context.Context, data, sig hexutil.Bytes) (common.Address, error) {
-	if len(sig) != crypto.SignatureLength {
-		return common.Address{}, fmt.Errorf("signature must be %d bytes long", crypto.SignatureLength)
-	}
-
-	if sig[crypto.RecoveryIDOffset] != 27 && sig[crypto.RecoveryIDOffset] != 28 {
-		return common.Address{}, errors.New("invalid Ethereum signature (V is not 27 or 28)")
-	}
-
-	sig[crypto.RecoveryIDOffset] -= 27 // Transform yellow paper V from 27/28 to 0/1
-
-	rpk, err := crypto.SigToPub(accounts.TextHash(data), sig)
-	if err != nil {
-		return common.Address{}, err
-	}
-
-	return crypto.PubkeyToAddress(*rpk), nil
-}
-
-// InitializeWallet initializes a new wallet at the provided URL, by generating and returning a new private key.
-func (api *PersonalAccountAPI) InitializeWallet(ctx context.Context, url string) (string, error) {
-	wallet, err := api.am.Wallet(url)
-	if err != nil {
-		return "", err
-	}
-
-	entropy, err := bip39.NewEntropy(256)
-	if err != nil {
-		return "", err
-	}
-
-	mnemonic, err := bip39.NewMnemonic(entropy)
-	if err != nil {
-		return "", err
-	}
-
-	seed := bip39.NewSeed(mnemonic, "")
-
-	switch wallet := wallet.(type) {
-	case *scwallet.Wallet:
-		return mnemonic, wallet.Initialize(seed)
-	default:
-		return "", errors.New("specified wallet does not support initialization")
-	}
-}
-
-// Unpair deletes a pairing between wallet and geth.
-func (api *PersonalAccountAPI) Unpair(ctx context.Context, url string, pin string) error {
-	wallet, err := api.am.Wallet(url)
-	if err != nil {
-		return err
-	}
-
-	switch wallet := wallet.(type) {
-	case *scwallet.Wallet:
-		return wallet.Unpair([]byte(pin))
-	default:
-		return errors.New("specified wallet does not support pairing")
-	}
-}
-
-=======
->>>>>>> eb00f169
 // BlockChainAPI provides an API to access Ethereum blockchain data.
 type BlockChainAPI struct {
 	b Backend
@@ -1355,10 +989,6 @@
 	// Make sure the context is cancelled when the call has completed
 	// this makes sure resources are cleaned up.
 	defer cancel()
-<<<<<<< HEAD
-	gp := new(core.GasPool).AddGas(math.MaxUint64)
-	return applyMessage(ctx, b, args, state, header, timeout, globalGasCap, gp, &blockCtx, &vm.Config{NoBaseFee: true}, precompiles, true)
-=======
 	gp := new(core.GasPool)
 	if globalGasCap == 0 {
 		gp.AddGas(gomath.MaxUint64)
@@ -1366,7 +996,6 @@
 		gp.AddGas(globalGasCap)
 	}
 	return applyMessage(ctx, b, args, state, header, timeout, gp, &blockCtx, &vm.Config{NoBaseFee: true}, precompiles, true)
->>>>>>> eb00f169
 }
 
 func applyMessage(ctx context.Context, b Backend, args TransactionArgs, state *state.StateDB, header *types.Header, timeout time.Duration, globalGasCap uint64, gp *core.GasPool, blockContext *vm.BlockContext, vmConfig *vm.Config, precompiles vm.PrecompiledContracts, skipChecks bool) (*core.ExecutionResult, error) {
@@ -1405,14 +1034,7 @@
 	}()
 
 	// Execute the message.
-<<<<<<< HEAD
-	result, err := core.ApplyMessage(evm, msg, gp, context.Background())
-	if err := state.Error(); err != nil {
-		return nil, err
-	}
-=======
 	result, err := core.ApplyMessage(evm, msg, gp)
->>>>>>> eb00f169
 
 	// If the timer caused an abort, return an appropriate error message
 	if evm.Cancelled() {
