// Copyright 2015 The go-ethereum Authors
// This file is part of the go-ethereum library.
//
// The go-ethereum library is free software: you can redistribute it and/or modify
// it under the terms of the GNU Lesser General Public License as published by
// the Free Software Foundation, either version 3 of the License, or
// (at your option) any later version.
//
// The go-ethereum library is distributed in the hope that it will be useful,
// but WITHOUT ANY WARRANTY; without even the implied warranty of
// MERCHANTABILITY or FITNESS FOR A PARTICULAR PURPOSE. See the
// GNU Lesser General Public License for more details.
//
// You should have received a copy of the GNU Lesser General Public License
// along with the go-ethereum library. If not, see <http://www.gnu.org/licenses/>.

package ethapi

import (
	"context"
	"encoding/hex"
	"errors"
	"fmt"
	"math/big"
	"runtime"
	"strings"
	"time"

	"github.com/davecgh/go-spew/spew"
	"github.com/tyler-smith/go-bip39"

	"github.com/ethereum/go-ethereum/accounts"
	"github.com/ethereum/go-ethereum/accounts/abi"
	"github.com/ethereum/go-ethereum/accounts/keystore"
	"github.com/ethereum/go-ethereum/accounts/scwallet"
	"github.com/ethereum/go-ethereum/common"
	"github.com/ethereum/go-ethereum/common/hexutil"
	"github.com/ethereum/go-ethereum/common/math"
	"github.com/ethereum/go-ethereum/consensus"
	"github.com/ethereum/go-ethereum/consensus/misc/eip1559"
	"github.com/ethereum/go-ethereum/core"
	"github.com/ethereum/go-ethereum/core/rawdb"
	"github.com/ethereum/go-ethereum/core/state"
	"github.com/ethereum/go-ethereum/core/types"
	"github.com/ethereum/go-ethereum/core/vm"
	"github.com/ethereum/go-ethereum/crypto"
	"github.com/ethereum/go-ethereum/eth/gasestimator"
	"github.com/ethereum/go-ethereum/eth/tracers/logger"
	"github.com/ethereum/go-ethereum/ethdb"
	"github.com/ethereum/go-ethereum/log"
	"github.com/ethereum/go-ethereum/p2p"
	"github.com/ethereum/go-ethereum/params"
	"github.com/ethereum/go-ethereum/rlp"
	"github.com/ethereum/go-ethereum/rpc"
	"github.com/ethereum/go-ethereum/trie"
)

// estimateGasErrorRatio is the amount of overestimation eth_estimateGas is
// allowed to produce in order to speed up calculations.
const estimateGasErrorRatio = 0.015

// EthereumAPI provides an API to access Ethereum related information.
type EthereumAPI struct {
	b Backend
}

// NewEthereumAPI creates a new Ethereum protocol API.
func NewEthereumAPI(b Backend) *EthereumAPI {
	return &EthereumAPI{b}
}

// GasPrice returns a suggestion for a gas price for legacy transactions.
func (s *EthereumAPI) GasPrice(ctx context.Context) (*hexutil.Big, error) {
	tipcap, err := s.b.SuggestGasTipCap(ctx)
	if err != nil {
		return nil, err
	}

	if head := s.b.CurrentHeader(); head.BaseFee != nil {
		tipcap.Add(tipcap, head.BaseFee)
	}

	return (*hexutil.Big)(tipcap), err
}

// MaxPriorityFeePerGas returns a suggestion for a gas tip cap for dynamic fee transactions.
func (s *EthereumAPI) MaxPriorityFeePerGas(ctx context.Context) (*hexutil.Big, error) {
	tipcap, err := s.b.SuggestGasTipCap(ctx)
	if err != nil {
		return nil, err
	}

	return (*hexutil.Big)(tipcap), err
}

type feeHistoryResult struct {
	OldestBlock  *hexutil.Big     `json:"oldestBlock"`
	Reward       [][]*hexutil.Big `json:"reward,omitempty"`
	BaseFee      []*hexutil.Big   `json:"baseFeePerGas,omitempty"`
	GasUsedRatio []float64        `json:"gasUsedRatio"`
}

// FeeHistory returns the fee market history.
func (s *EthereumAPI) FeeHistory(ctx context.Context, blockCount math.HexOrDecimal64, lastBlock rpc.BlockNumber, rewardPercentiles []float64) (*feeHistoryResult, error) {
	oldest, reward, baseFee, gasUsed, err := s.b.FeeHistory(ctx, uint64(blockCount), lastBlock, rewardPercentiles)
	if err != nil {
		return nil, err
	}

	results := &feeHistoryResult{
		OldestBlock:  (*hexutil.Big)(oldest),
		GasUsedRatio: gasUsed,
	}
	if reward != nil {
		results.Reward = make([][]*hexutil.Big, len(reward))
		for i, w := range reward {
			results.Reward[i] = make([]*hexutil.Big, len(w))
			for j, v := range w {
				results.Reward[i][j] = (*hexutil.Big)(v)
			}
		}
	}

	if baseFee != nil {
		results.BaseFee = make([]*hexutil.Big, len(baseFee))
		for i, v := range baseFee {
			results.BaseFee[i] = (*hexutil.Big)(v)
		}
	}

	return results, nil
}

// Syncing returns false in case the node is currently not syncing with the network. It can be up-to-date or has not
// yet received the latest block headers from its pears. In case it is synchronizing:
// - startingBlock: block number this node started to synchronize from
// - currentBlock:  block number this node is currently importing
// - highestBlock:  block number of the highest block header this node has received from peers
// - pulledStates:  number of state entries processed until now
// - knownStates:   number of known state entries that still need to be pulled
func (s *EthereumAPI) Syncing() (interface{}, error) {
	progress := s.b.SyncProgress()

	// Return not syncing if the synchronisation already completed
	if progress.CurrentBlock >= progress.HighestBlock {
		return false, nil
	}
	// Otherwise gather the block sync stats
	return map[string]interface{}{
		"startingBlock":       hexutil.Uint64(progress.StartingBlock),
		"currentBlock":        hexutil.Uint64(progress.CurrentBlock),
		"highestBlock":        hexutil.Uint64(progress.HighestBlock),
		"syncedAccounts":      hexutil.Uint64(progress.SyncedAccounts),
		"syncedAccountBytes":  hexutil.Uint64(progress.SyncedAccountBytes),
		"syncedBytecodes":     hexutil.Uint64(progress.SyncedBytecodes),
		"syncedBytecodeBytes": hexutil.Uint64(progress.SyncedBytecodeBytes),
		"syncedStorage":       hexutil.Uint64(progress.SyncedStorage),
		"syncedStorageBytes":  hexutil.Uint64(progress.SyncedStorageBytes),
		"healedTrienodes":     hexutil.Uint64(progress.HealedTrienodes),
		"healedTrienodeBytes": hexutil.Uint64(progress.HealedTrienodeBytes),
		"healedBytecodes":     hexutil.Uint64(progress.HealedBytecodes),
		"healedBytecodeBytes": hexutil.Uint64(progress.HealedBytecodeBytes),
		"healingTrienodes":    hexutil.Uint64(progress.HealingTrienodes),
		"healingBytecode":     hexutil.Uint64(progress.HealingBytecode),
	}, nil
}

// TxPoolAPI offers and API for the transaction pool. It only operates on data that is non-confidential.
type TxPoolAPI struct {
	b Backend
}

// NewTxPoolAPI creates a new tx pool service that gives information about the transaction pool.
func NewTxPoolAPI(b Backend) *TxPoolAPI {
	return &TxPoolAPI{b}
}

// Content returns the transactions contained within the transaction pool.
func (s *TxPoolAPI) Content() map[string]map[string]map[string]*RPCTransaction {
	content := map[string]map[string]map[string]*RPCTransaction{
		"pending": make(map[string]map[string]*RPCTransaction),
		"queued":  make(map[string]map[string]*RPCTransaction),
	}
	pending, queue := s.b.TxPoolContent()
	curHeader := s.b.CurrentHeader()
	// Flatten the pending transactions
	for account, txs := range pending {
		dump := make(map[string]*RPCTransaction)
		for _, tx := range txs {
			dump[fmt.Sprintf("%d", tx.Nonce())] = NewRPCPendingTransaction(tx, curHeader, s.b.ChainConfig())
		}

		content["pending"][account.Hex()] = dump
	}
	// Flatten the queued transactions
	for account, txs := range queue {
		dump := make(map[string]*RPCTransaction)
		for _, tx := range txs {
			dump[fmt.Sprintf("%d", tx.Nonce())] = NewRPCPendingTransaction(tx, curHeader, s.b.ChainConfig())
		}

		content["queued"][account.Hex()] = dump
	}

	return content
}

// ContentFrom returns the transactions contained within the transaction pool.
func (s *TxPoolAPI) ContentFrom(addr common.Address) map[string]map[string]*RPCTransaction {
	content := make(map[string]map[string]*RPCTransaction, 2)
	pending, queue := s.b.TxPoolContentFrom(addr)
	curHeader := s.b.CurrentHeader()

	// Build the pending transactions
	dump := make(map[string]*RPCTransaction, len(pending))
	for _, tx := range pending {
		dump[fmt.Sprintf("%d", tx.Nonce())] = NewRPCPendingTransaction(tx, curHeader, s.b.ChainConfig())
	}

	content["pending"] = dump

	// Build the queued transactions
	dump = make(map[string]*RPCTransaction, len(queue))
	for _, tx := range queue {
		dump[fmt.Sprintf("%d", tx.Nonce())] = NewRPCPendingTransaction(tx, curHeader, s.b.ChainConfig())
	}

	content["queued"] = dump

	return content
}

// Status returns the number of pending and queued transaction in the pool.
func (s *TxPoolAPI) Status() map[string]hexutil.Uint {
	pending, queue := s.b.Stats()

	return map[string]hexutil.Uint{
		"pending": hexutil.Uint(pending),
		"queued":  hexutil.Uint(queue),
	}
}

// Inspect retrieves the content of the transaction pool and flattens it into an
// easily inspectable list.
func (s *TxPoolAPI) Inspect() map[string]map[string]map[string]string {
	content := map[string]map[string]map[string]string{
		"pending": make(map[string]map[string]string),
		"queued":  make(map[string]map[string]string),
	}
	pending, queue := s.b.TxPoolContent()

	// Define a formatter to flatten a transaction into a string
	var format = func(tx *types.Transaction) string {
		if to := tx.To(); to != nil {
			return fmt.Sprintf("%s: %v wei + %v gas × %v wei", tx.To().Hex(), tx.Value(), tx.Gas(), tx.GasPrice())
		}
		return fmt.Sprintf("contract creation: %v wei + %v gas × %v wei", tx.Value(), tx.Gas(), tx.GasPrice())
	}
	// Flatten the pending transactions
	for account, txs := range pending {
		dump := make(map[string]string)
		for _, tx := range txs {
			dump[fmt.Sprintf("%d", tx.Nonce())] = format(tx)
		}

		content["pending"][account.Hex()] = dump
	}
	// Flatten the queued transactions
	for account, txs := range queue {
		dump := make(map[string]string)
		for _, tx := range txs {
			dump[fmt.Sprintf("%d", tx.Nonce())] = format(tx)
		}

		content["queued"][account.Hex()] = dump
	}

	return content
}

// EthereumAccountAPI provides an API to access accounts managed by this node.
// It offers only methods that can retrieve accounts.
type EthereumAccountAPI struct {
	am *accounts.Manager
}

// NewEthereumAccountAPI creates a new EthereumAccountAPI.
func NewEthereumAccountAPI(am *accounts.Manager) *EthereumAccountAPI {
	return &EthereumAccountAPI{am: am}
}

// Accounts returns the collection of accounts this node manages.
func (s *EthereumAccountAPI) Accounts() []common.Address {
	return s.am.Accounts()
}

// PersonalAccountAPI provides an API to access accounts managed by this node.
// It offers methods to create, (un)lock en list accounts. Some methods accept
// passwords and are therefore considered private by default.
type PersonalAccountAPI struct {
	am        *accounts.Manager
	nonceLock *AddrLocker
	b         Backend
}

// NewPersonalAccountAPI create a new PersonalAccountAPI.
func NewPersonalAccountAPI(b Backend, nonceLock *AddrLocker) *PersonalAccountAPI {
	return &PersonalAccountAPI{
		am:        b.AccountManager(),
		nonceLock: nonceLock,
		b:         b,
	}
}

// ListAccounts will return a list of addresses for accounts this node manages.
func (s *PersonalAccountAPI) ListAccounts() []common.Address {
	return s.am.Accounts()
}

// rawWallet is a JSON representation of an accounts.Wallet interface, with its
// data contents extracted into plain fields.
type rawWallet struct {
	URL      string             `json:"url"`
	Status   string             `json:"status"`
	Failure  string             `json:"failure,omitempty"`
	Accounts []accounts.Account `json:"accounts,omitempty"`
}

// ListWallets will return a list of wallets this node manages.
func (s *PersonalAccountAPI) ListWallets() []rawWallet {
	wallets := make([]rawWallet, 0) // return [] instead of nil if empty

	for _, wallet := range s.am.Wallets() {
		status, failure := wallet.Status()

		raw := rawWallet{
			URL:      wallet.URL().String(),
			Status:   status,
			Accounts: wallet.Accounts(),
		}
		if failure != nil {
			raw.Failure = failure.Error()
		}

		wallets = append(wallets, raw)
	}

	return wallets
}

// OpenWallet initiates a hardware wallet opening procedure, establishing a USB
// connection and attempting to authenticate via the provided passphrase. Note,
// the method may return an extra challenge requiring a second open (e.g. the
// Trezor PIN matrix challenge).
func (s *PersonalAccountAPI) OpenWallet(url string, passphrase *string) error {
	wallet, err := s.am.Wallet(url)
	if err != nil {
		return err
	}

	pass := ""
	if passphrase != nil {
		pass = *passphrase
	}

	return wallet.Open(pass)
}

// DeriveAccount requests an HD wallet to derive a new account, optionally pinning
// it for later reuse.
func (s *PersonalAccountAPI) DeriveAccount(url string, path string, pin *bool) (accounts.Account, error) {
	wallet, err := s.am.Wallet(url)
	if err != nil {
		return accounts.Account{}, err
	}

	derivPath, err := accounts.ParseDerivationPath(path)
	if err != nil {
		return accounts.Account{}, err
	}

	if pin == nil {
		pin = new(bool)
	}

	return wallet.Derive(derivPath, *pin)
}

// NewAccount will create a new account and returns the address for the new account.
func (s *PersonalAccountAPI) NewAccount(password string) (common.AddressEIP55, error) {
	ks, err := fetchKeystore(s.am)
	if err != nil {
		return common.AddressEIP55{}, err
	}

	acc, err := ks.NewAccount(password)
	if err == nil {
		addrEIP55 := common.AddressEIP55(acc.Address)
		log.Info("Your new key was generated", "address", addrEIP55.String())
		log.Warn("Please backup your key file!", "path", acc.URL.Path)
		log.Warn("Please remember your password!")
		return addrEIP55, nil
	}
	return common.AddressEIP55{}, err
}

// fetchKeystore retrieves the encrypted keystore from the account manager.
func fetchKeystore(am *accounts.Manager) (*keystore.KeyStore, error) {
	if ks := am.Backends(keystore.KeyStoreType); len(ks) > 0 {
		return ks[0].(*keystore.KeyStore), nil
	}

	return nil, errors.New("local keystore not used")
}

// ImportRawKey stores the given hex encoded ECDSA key into the key directory,
// encrypting it with the passphrase.
func (s *PersonalAccountAPI) ImportRawKey(privkey string, password string) (common.Address, error) {
	key, err := crypto.HexToECDSA(privkey)
	if err != nil {
		return common.Address{}, err
	}

	ks, err := fetchKeystore(s.am)
	if err != nil {
		return common.Address{}, err
	}

	acc, err := ks.ImportECDSA(key, password)

	return acc.Address, err
}

// UnlockAccount will unlock the account associated with the given address with
// the given password for duration seconds. If duration is nil it will use a
// default of 300 seconds. It returns an indication if the account was unlocked.
func (s *PersonalAccountAPI) UnlockAccount(ctx context.Context, addr common.Address, password string, duration *uint64) (bool, error) {
	// When the API is exposed by external RPC(http, ws etc), unless the user
	// explicitly specifies to allow the insecure account unlocking, otherwise
	// it is disabled.
	if s.b.ExtRPCEnabled() && !s.b.AccountManager().Config().InsecureUnlockAllowed {
		return false, errors.New("account unlock with HTTP access is forbidden")
	}

	const max = uint64(time.Duration(math.MaxInt64) / time.Second)

	var d time.Duration
	if duration == nil {
		d = 300 * time.Second
	} else if *duration > max {
		return false, errors.New("unlock duration too large")
	} else {
		d = time.Duration(*duration) * time.Second
	}

	ks, err := fetchKeystore(s.am)
	if err != nil {
		return false, err
	}

	err = ks.TimedUnlock(accounts.Account{Address: addr}, password, d)
	if err != nil {
		log.Warn("Failed account unlock attempt", "address", addr, "err", err)
	}

	return err == nil, err
}

// LockAccount will lock the account associated with the given address when it's unlocked.
func (s *PersonalAccountAPI) LockAccount(addr common.Address) bool {
	if ks, err := fetchKeystore(s.am); err == nil {
		return ks.Lock(addr) == nil
	}

	return false
}

// signTransaction sets defaults and signs the given transaction
// NOTE: the caller needs to ensure that the nonceLock is held, if applicable,
// and release it after the transaction has been submitted to the tx pool
func (s *PersonalAccountAPI) signTransaction(ctx context.Context, args *TransactionArgs, passwd string) (*types.Transaction, error) {
	// Look up the wallet containing the requested signer
	account := accounts.Account{Address: args.from()}

	wallet, err := s.am.Find(account)
	if err != nil {
		return nil, err
	}
	// Set some sanity defaults and terminate on failure
	if err := args.setDefaults(ctx, s.b); err != nil {
		return nil, err
	}
	// Assemble the transaction and sign with the wallet
	tx := args.toTransaction()

	return wallet.SignTxWithPassphrase(account, passwd, tx, s.b.ChainConfig().ChainID)
}

// SendTransaction will create a transaction from the given arguments and
// tries to sign it with the key associated with args.From. If the given
// passwd isn't able to decrypt the key it fails.
func (s *PersonalAccountAPI) SendTransaction(ctx context.Context, args TransactionArgs, passwd string) (common.Hash, error) {
	if args.Nonce == nil {
		// Hold the mutex around signing to prevent concurrent assignment of
		// the same nonce to multiple accounts.
		s.nonceLock.LockAddr(args.from())
		defer s.nonceLock.UnlockAddr(args.from())
	}

	signed, err := s.signTransaction(ctx, &args, passwd)
	if err != nil {
		log.Warn("Failed transaction send attempt", "from", args.from(), "to", args.To, "value", args.Value.ToInt(), "err", err)
		return common.Hash{}, err
	}

	return SubmitTransaction(ctx, s.b, signed)
}

// SignTransaction will create a transaction from the given arguments and
// tries to sign it with the key associated with args.From. If the given passwd isn't
// able to decrypt the key it fails. The transaction is returned in RLP-form, not broadcast
// to other nodes
func (s *PersonalAccountAPI) SignTransaction(ctx context.Context, args TransactionArgs, passwd string) (*SignTransactionResult, error) {
	// No need to obtain the noncelock mutex, since we won't be sending this
	// tx into the transaction pool, but right back to the user
	if args.From == nil {
		return nil, errors.New("sender not specified")
	}

	if args.Gas == nil {
		return nil, errors.New("gas not specified")
	}

	if args.GasPrice == nil && (args.MaxFeePerGas == nil || args.MaxPriorityFeePerGas == nil) {
		return nil, errors.New("missing gasPrice or maxFeePerGas/maxPriorityFeePerGas")
	}

	if args.Nonce == nil {
		return nil, errors.New("nonce not specified")
	}
	// Before actually signing the transaction, ensure the transaction fee is reasonable.
	tx := args.toTransaction()
	if err := checkTxFee(tx.GasPrice(), tx.Gas(), s.b.RPCTxFeeCap()); err != nil {
		return nil, err
	}

	signed, err := s.signTransaction(ctx, &args, passwd)
	if err != nil {
		log.Warn("Failed transaction sign attempt", "from", args.from(), "to", args.To, "value", args.Value.ToInt(), "err", err)
		return nil, err
	}

	data, err := signed.MarshalBinary()
	if err != nil {
		return nil, err
	}

	return &SignTransactionResult{data, signed}, nil
}

// Sign calculates an Ethereum ECDSA signature for:
// keccak256("\x19Ethereum Signed Message:\n" + len(message) + message))
//
// Note, the produced signature conforms to the secp256k1 curve R, S and V values,
// where the V value will be 27 or 28 for legacy reasons.
//
// The key used to calculate the signature is decrypted with the given password.
//
// https://github.com/ethereum/go-ethereum/wiki/Management-APIs#personal_sign
func (s *PersonalAccountAPI) Sign(ctx context.Context, data hexutil.Bytes, addr common.Address, passwd string) (hexutil.Bytes, error) {
	// Look up the wallet containing the requested signer
	account := accounts.Account{Address: addr}

	wallet, err := s.b.AccountManager().Find(account)
	if err != nil {
		return nil, err
	}
	// Assemble sign the data with the wallet
	signature, err := wallet.SignTextWithPassphrase(account, passwd, data)
	if err != nil {
		log.Warn("Failed data sign attempt", "address", addr, "err", err)
		return nil, err
	}

	signature[crypto.RecoveryIDOffset] += 27 // Transform V from 0/1 to 27/28 according to the yellow paper

	return signature, nil
}

// EcRecover returns the address for the account that was used to create the signature.
// Note, this function is compatible with eth_sign and personal_sign. As such it recovers
// the address of:
// hash = keccak256("\x19Ethereum Signed Message:\n"${message length}${message})
// addr = ecrecover(hash, signature)
//
// Note, the signature must conform to the secp256k1 curve R, S and V values, where
// the V value must be 27 or 28 for legacy reasons.
//
// https://github.com/ethereum/go-ethereum/wiki/Management-APIs#personal_ecRecover
func (s *PersonalAccountAPI) EcRecover(ctx context.Context, data, sig hexutil.Bytes) (common.Address, error) {
	if len(sig) != crypto.SignatureLength {
		return common.Address{}, fmt.Errorf("signature must be %d bytes long", crypto.SignatureLength)
	}

	if sig[crypto.RecoveryIDOffset] != 27 && sig[crypto.RecoveryIDOffset] != 28 {
		return common.Address{}, errors.New("invalid Ethereum signature (V is not 27 or 28)")
	}

	sig[crypto.RecoveryIDOffset] -= 27 // Transform yellow paper V from 27/28 to 0/1

	rpk, err := crypto.SigToPub(accounts.TextHash(data), sig)
	if err != nil {
		return common.Address{}, err
	}

	return crypto.PubkeyToAddress(*rpk), nil
}

// InitializeWallet initializes a new wallet at the provided URL, by generating and returning a new private key.
func (s *PersonalAccountAPI) InitializeWallet(ctx context.Context, url string) (string, error) {
	wallet, err := s.am.Wallet(url)
	if err != nil {
		return "", err
	}

	entropy, err := bip39.NewEntropy(256)
	if err != nil {
		return "", err
	}

	mnemonic, err := bip39.NewMnemonic(entropy)
	if err != nil {
		return "", err
	}

	seed := bip39.NewSeed(mnemonic, "")

	switch wallet := wallet.(type) {
	case *scwallet.Wallet:
		return mnemonic, wallet.Initialize(seed)
	default:
		return "", errors.New("specified wallet does not support initialization")
	}
}

// Unpair deletes a pairing between wallet and geth.
func (s *PersonalAccountAPI) Unpair(ctx context.Context, url string, pin string) error {
	wallet, err := s.am.Wallet(url)
	if err != nil {
		return err
	}

	switch wallet := wallet.(type) {
	case *scwallet.Wallet:
		return wallet.Unpair([]byte(pin))
	default:
		return errors.New("specified wallet does not support pairing")
	}
}

// BlockChainAPI provides an API to access Ethereum blockchain data.
type BlockChainAPI struct {
	b Backend
}

// NewBlockChainAPI creates a new Ethereum blockchain API.
func NewBlockChainAPI(b Backend) *BlockChainAPI {
	return &BlockChainAPI{b}
}

// GetTransactionReceiptsByBlock returns the transaction receipts for the given block number or hash.
func (s *BlockChainAPI) GetTransactionReceiptsByBlock(ctx context.Context, blockNrOrHash rpc.BlockNumberOrHash) ([]map[string]interface{}, error) {
	block, err := s.b.BlockByNumberOrHash(ctx, blockNrOrHash)
	if err != nil {
		return nil, err
	}

	if block == nil {
		return nil, errors.New("block not found")
	}

	receipts, err := s.b.GetReceipts(ctx, block.Hash())
	if err != nil {
		return nil, err
	}

	txs := block.Transactions()

	var txHash common.Hash

	borReceipt := rawdb.ReadBorReceipt(s.b.ChainDb(), block.Hash(), block.NumberU64(), s.b.ChainConfig())
	if borReceipt != nil {
		receipts = append(receipts, borReceipt)

		txHash = types.GetDerivedBorTxHash(types.BorReceiptKey(block.Number().Uint64(), block.Hash()))
		if txHash != (common.Hash{}) {
			borTx, _, _, _, _ := s.b.GetBorBlockTransactionWithBlockHash(ctx, txHash, block.Hash())
			txs = append(txs, borTx)
		}
	}

	if len(txs) != len(receipts) {
		return nil, fmt.Errorf("txs length %d doesn't equal to receipts' length %d", len(txs), len(receipts))
	}

	txReceipts := make([]map[string]interface{}, 0, len(txs))

	for idx, receipt := range receipts {
		tx := txs[idx]

		signer := types.MakeSigner(s.b.ChainConfig(), block.Number(), block.Time())
		from, _ := types.Sender(signer, tx)

		fields := map[string]interface{}{
			"blockHash":         block.Hash(),
			"blockNumber":       hexutil.Uint64(block.NumberU64()),
			"transactionHash":   tx.Hash(),
			"transactionIndex":  hexutil.Uint64(idx),
			"from":              from,
			"to":                tx.To(),
			"gasUsed":           hexutil.Uint64(receipt.GasUsed),
			"cumulativeGasUsed": hexutil.Uint64(receipt.CumulativeGasUsed),
			"contractAddress":   nil,
			"logs":              receipt.Logs,
			"logsBloom":         receipt.Bloom,
			"type":              hexutil.Uint(tx.Type()),
			"effectiveGasPrice": (*hexutil.Big)(receipt.EffectiveGasPrice),
		}

		if receipt.EffectiveGasPrice == nil {
			fields["effectiveGasPrice"] = new(hexutil.Big)
		}

		// Assign receipt status or post state.
		if len(receipt.PostState) > 0 {
			fields["root"] = hexutil.Bytes(receipt.PostState)
		} else {
			fields["status"] = hexutil.Uint(receipt.Status)
		}

		if receipt.Logs == nil {
			fields["logs"] = []*types.Log{}
		}

		if borReceipt != nil && idx == len(receipts)-1 {
			fields["transactionHash"] = txHash
		}

		// If the ContractAddress is 20 0x0 bytes, assume it is not a contract creation
		if receipt.ContractAddress != (common.Address{}) {
			fields["contractAddress"] = receipt.ContractAddress
		}

		txReceipts = append(txReceipts, fields)
	}

	return txReceipts, nil
}

// ChainId is the EIP-155 replay-protection chain id for the current Ethereum chain config.
//
// Note, this method does not conform to EIP-695 because the configured chain ID is always
// returned, regardless of the current head block. We used to return an error when the chain
// wasn't synced up to a block where EIP-155 is enabled, but this behavior caused issues
// in CL clients.
func (api *BlockChainAPI) ChainId() *hexutil.Big {
	return (*hexutil.Big)(api.b.ChainConfig().ChainID)
}

// BlockNumber returns the block number of the chain head.
func (s *BlockChainAPI) BlockNumber() hexutil.Uint64 {
	header, _ := s.b.HeaderByNumber(context.Background(), rpc.LatestBlockNumber) // latest header should always be available
	return hexutil.Uint64(header.Number.Uint64())
}

// GetBalance returns the amount of wei for the given address in the state of the
// given block number. The rpc.LatestBlockNumber and rpc.PendingBlockNumber meta
// block numbers are also allowed.
func (s *BlockChainAPI) GetBalance(ctx context.Context, address common.Address, blockNrOrHash rpc.BlockNumberOrHash) (*hexutil.Big, error) {
	state, _, err := s.b.StateAndHeaderByNumberOrHash(ctx, blockNrOrHash)
	if state == nil || err != nil {
		return nil, err
	}

	return (*hexutil.Big)(state.GetBalance(address)), state.Error()
}

// Result structs for GetProof
type AccountResult struct {
	Address      common.Address  `json:"address"`
	AccountProof []string        `json:"accountProof"`
	Balance      *hexutil.Big    `json:"balance"`
	CodeHash     common.Hash     `json:"codeHash"`
	Nonce        hexutil.Uint64  `json:"nonce"`
	StorageHash  common.Hash     `json:"storageHash"`
	StorageProof []StorageResult `json:"storageProof"`
}

type StorageResult struct {
	Key   string       `json:"key"`
	Value *hexutil.Big `json:"value"`
	Proof []string     `json:"proof"`
}

// proofList implements ethdb.KeyValueWriter and collects the proofs as
// hex-strings for delivery to rpc-caller.
type proofList []string

func (n *proofList) Put(key []byte, value []byte) error {
	*n = append(*n, hexutil.Encode(value))
	return nil
}

func (n *proofList) Delete(key []byte) error {
	panic("not supported")
}

// GetProof returns the Merkle-proof for a given account and optionally some storage keys.
func (s *BlockChainAPI) GetProof(ctx context.Context, address common.Address, storageKeys []string, blockNrOrHash rpc.BlockNumberOrHash) (*AccountResult, error) {
	var (
		keys         = make([]common.Hash, len(storageKeys))
		keyLengths   = make([]int, len(storageKeys))
		storageProof = make([]StorageResult, len(storageKeys))
	)
	// Deserialize all keys. This prevents state access on invalid input.
	for i, hexKey := range storageKeys {
		var err error
		keys[i], keyLengths[i], err = decodeHash(hexKey)
		if err != nil {
			return nil, err
		}
	}
	statedb, header, err := s.b.StateAndHeaderByNumberOrHash(ctx, blockNrOrHash)
	if statedb == nil || err != nil {
		return nil, err
	}
	codeHash := statedb.GetCodeHash(address)
	storageRoot := statedb.GetStorageRoot(address)

	if len(keys) > 0 {
		var storageTrie state.Trie
		if storageRoot != types.EmptyRootHash && storageRoot != (common.Hash{}) {
			id := trie.StorageTrieID(header.Root, crypto.Keccak256Hash(address.Bytes()), storageRoot)
			st, err := trie.NewStateTrie(id, statedb.Database().TrieDB())
			if err != nil {
				return nil, err
			}
			storageTrie = st
		}
		// Create the proofs for the storageKeys.
		for i, key := range keys {
			// Output key encoding is a bit special: if the input was a 32-byte hash, it is
			// returned as such. Otherwise, we apply the QUANTITY encoding mandated by the
			// JSON-RPC spec for getProof. This behavior exists to preserve backwards
			// compatibility with older client versions.
			var outputKey string
			if keyLengths[i] != 32 {
				outputKey = hexutil.EncodeBig(key.Big())
			} else {
				outputKey = hexutil.Encode(key[:])
			}
			if storageTrie == nil {
				storageProof[i] = StorageResult{outputKey, &hexutil.Big{}, []string{}}
				continue
			}
			var proof proofList
			if err := storageTrie.Prove(crypto.Keccak256(key.Bytes()), &proof); err != nil {
				return nil, err
			}
			value := (*hexutil.Big)(statedb.GetState(address, key).Big())
			storageProof[i] = StorageResult{outputKey, value, proof}
		}
	}
	// Create the accountProof.
	tr, err := trie.NewStateTrie(trie.StateTrieID(header.Root), statedb.Database().TrieDB())
	if err != nil {
		return nil, err
	}
	var accountProof proofList
	if err := tr.Prove(crypto.Keccak256(address.Bytes()), &accountProof); err != nil {
		return nil, err
	}
	return &AccountResult{
		Address:      address,
		AccountProof: accountProof,
		Balance:      (*hexutil.Big)(statedb.GetBalance(address)),
		CodeHash:     codeHash,
		Nonce:        hexutil.Uint64(statedb.GetNonce(address)),
		StorageHash:  storageRoot,
		StorageProof: storageProof,
	}, statedb.Error()
}

// decodeHash parses a hex-encoded 32-byte hash. The input may optionally
// be prefixed by 0x and can have a byte length up to 32.
func decodeHash(s string) (h common.Hash, inputLength int, err error) {
	if strings.HasPrefix(s, "0x") || strings.HasPrefix(s, "0X") {
		s = s[2:]
	}

	if (len(s) & 1) > 0 {
		s = "0" + s
	}

	b, err := hex.DecodeString(s)
	if err != nil {
		return common.Hash{}, 0, errors.New("hex string invalid")
	}

	if len(b) > 32 {
		return common.Hash{}, len(b), errors.New("hex string too long, want at most 32 bytes")
	}
	return common.BytesToHash(b), len(b), nil
}

// GetHeaderByNumber returns the requested canonical block header.
//   - When blockNr is -1 the chain pending header is returned.
//   - When blockNr is -2 the chain latest header is returned.
//   - When blockNr is -3 the chain finalized header is returned.
//   - When blockNr is -4 the chain safe header is returned.
func (s *BlockChainAPI) GetHeaderByNumber(ctx context.Context, number rpc.BlockNumber) (map[string]interface{}, error) {
	header, err := s.b.HeaderByNumber(ctx, number)
	if header != nil && err == nil {
		response := s.rpcMarshalHeader(ctx, header)
		if number == rpc.PendingBlockNumber {
			// Pending header need to nil out a few fields
			for _, field := range []string{"hash", "nonce", "miner"} {
				response[field] = nil
			}
		}
		return response, err
	}
	return nil, err
}

// GetHeaderByHash returns the requested header by hash.
func (s *BlockChainAPI) GetHeaderByHash(ctx context.Context, hash common.Hash) map[string]interface{} {
	header, _ := s.b.HeaderByHash(ctx, hash)
	if header != nil {
		return s.rpcMarshalHeader(ctx, header)
	}

	return nil
}

// GetBlockByNumber returns the requested canonical block.
//   - When blockNr is -1 the chain pending block is returned.
//   - When blockNr is -2 the chain latest block is returned.
//   - When blockNr is -3 the chain finalized block is returned.
//   - When blockNr is -4 the chain safe block is returned.
//   - When fullTx is true all transactions in the block are returned, otherwise
//     only the transaction hash is returned.
func (s *BlockChainAPI) GetBlockByNumber(ctx context.Context, number rpc.BlockNumber, fullTx bool) (map[string]interface{}, error) {
	block, err := s.b.BlockByNumber(ctx, number)
	if block != nil && err == nil {
		response, err := s.rpcMarshalBlock(ctx, block, true, fullTx)
		if err == nil && number == rpc.PendingBlockNumber {
			// Pending blocks need to nil out a few fields
			for _, field := range []string{"hash", "nonce", "miner"} {
				response[field] = nil
			}
		}

		// append marshalled bor transaction
		if err == nil && response != nil {
			response = s.appendRPCMarshalBorTransaction(ctx, block, response, fullTx)
		}

		return response, err
	}

	return nil, err
}

// GetBlockByHash returns the requested block. When fullTx is true all transactions in the block are returned in full
// detail, otherwise only the transaction hash is returned.
func (s *BlockChainAPI) GetBlockByHash(ctx context.Context, hash common.Hash, fullTx bool) (map[string]interface{}, error) {
	block, err := s.b.BlockByHash(ctx, hash)
	if block != nil {
		response, err := s.rpcMarshalBlock(ctx, block, true, fullTx)
		// append marshalled bor transaction
		if err == nil && response != nil {
			return s.appendRPCMarshalBorTransaction(ctx, block, response, fullTx), err
		}

		return response, err
	}

	return nil, err
}

// GetUncleByBlockNumberAndIndex returns the uncle block for the given block hash and index.
func (s *BlockChainAPI) GetUncleByBlockNumberAndIndex(ctx context.Context, blockNr rpc.BlockNumber, index hexutil.Uint) (map[string]interface{}, error) {
	block, err := s.b.BlockByNumber(ctx, blockNr)
	if block != nil {
		uncles := block.Uncles()
		if index >= hexutil.Uint(len(uncles)) {
			log.Debug("Requested uncle not found", "number", blockNr, "hash", block.Hash(), "index", index)
			return nil, nil
		}

		block = types.NewBlockWithHeader(uncles[index])

		return s.rpcMarshalBlock(ctx, block, false, false)
	}

	return nil, err
}

// GetUncleByBlockHashAndIndex returns the uncle block for the given block hash and index.
func (s *BlockChainAPI) GetUncleByBlockHashAndIndex(ctx context.Context, blockHash common.Hash, index hexutil.Uint) (map[string]interface{}, error) {
	block, err := s.b.BlockByHash(ctx, blockHash)
	if block != nil {
		uncles := block.Uncles()
		if index >= hexutil.Uint(len(uncles)) {
			log.Debug("Requested uncle not found", "number", block.Number(), "hash", blockHash, "index", index)
			return nil, nil
		}

		block = types.NewBlockWithHeader(uncles[index])

		return s.rpcMarshalBlock(ctx, block, false, false)
	}

	return nil, err
}

// GetUncleCountByBlockNumber returns number of uncles in the block for the given block number
func (s *BlockChainAPI) GetUncleCountByBlockNumber(ctx context.Context, blockNr rpc.BlockNumber) *hexutil.Uint {
	if block, _ := s.b.BlockByNumber(ctx, blockNr); block != nil {
		n := hexutil.Uint(len(block.Uncles()))
		return &n
	}

	return nil
}

// GetUncleCountByBlockHash returns number of uncles in the block for the given block hash
func (s *BlockChainAPI) GetUncleCountByBlockHash(ctx context.Context, blockHash common.Hash) *hexutil.Uint {
	if block, _ := s.b.BlockByHash(ctx, blockHash); block != nil {
		n := hexutil.Uint(len(block.Uncles()))
		return &n
	}

	return nil
}

// GetCode returns the code stored at the given address in the state for the given block number.
func (s *BlockChainAPI) GetCode(ctx context.Context, address common.Address, blockNrOrHash rpc.BlockNumberOrHash) (hexutil.Bytes, error) {
	state, _, err := s.b.StateAndHeaderByNumberOrHash(ctx, blockNrOrHash)
	if state == nil || err != nil {
		return nil, err
	}

	code := state.GetCode(address)

	return code, state.Error()
}

// GetStorageAt returns the storage from the state at the given address, key and
// block number. The rpc.LatestBlockNumber and rpc.PendingBlockNumber meta block
// numbers are also allowed.
func (s *BlockChainAPI) GetStorageAt(ctx context.Context, address common.Address, hexKey string, blockNrOrHash rpc.BlockNumberOrHash) (hexutil.Bytes, error) {
	state, _, err := s.b.StateAndHeaderByNumberOrHash(ctx, blockNrOrHash)
	if state == nil || err != nil {
		return nil, err
	}
	key, _, err := decodeHash(hexKey)
	if err != nil {
		return nil, fmt.Errorf("unable to decode storage key: %s", err)
	}

	res := state.GetState(address, key)

	return res[:], state.Error()
}

// GetBlockReceipts returns the block receipts for the given block hash or number or tag.
func (s *BlockChainAPI) GetBlockReceipts(ctx context.Context, blockNrOrHash rpc.BlockNumberOrHash) ([]map[string]interface{}, error) {
	block, err := s.b.BlockByNumberOrHash(ctx, blockNrOrHash)
	if block == nil || err != nil {
		// When the block doesn't exist, the RPC method should return JSON null
		// as per specification.
		return nil, nil
	}
	receipts, err := s.b.GetReceipts(ctx, block.Hash())
	if err != nil {
		return nil, err
	}
	txs := block.Transactions()
	if len(txs) != len(receipts) {
		return nil, fmt.Errorf("receipts length mismatch: %d vs %d", len(txs), len(receipts))
	}

	// Derive the sender.
	signer := types.MakeSigner(s.b.ChainConfig(), block.Number(), block.Time())

	result := make([]map[string]interface{}, len(receipts))
	for i, receipt := range receipts {
		result[i] = marshalReceipt(receipt, block.Hash(), block.NumberU64(), signer, txs[i], i)
	}

	return result, nil
}

// OverrideAccount indicates the overriding fields of account during the execution
// of a message call.
// Note, state and stateDiff can't be specified at the same time. If state is
// set, message execution will only use the data in the given state. Otherwise
// if statDiff is set, all diff will be applied first and then execute the call
// message.
type OverrideAccount struct {
	Nonce     *hexutil.Uint64              `json:"nonce"`
	Code      *hexutil.Bytes               `json:"code"`
	Balance   **hexutil.Big                `json:"balance"`
	State     *map[common.Hash]common.Hash `json:"state"`
	StateDiff *map[common.Hash]common.Hash `json:"stateDiff"`
}

// StateOverride is the collection of overridden accounts.
type StateOverride map[common.Address]OverrideAccount

// Apply overrides the fields of specified accounts into the given state.
func (diff *StateOverride) Apply(state *state.StateDB) error {
	if diff == nil {
		return nil
	}

	for addr, account := range *diff {
		// Override account nonce.
		if account.Nonce != nil {
			state.SetNonce(addr, uint64(*account.Nonce))
		}
		// Override account(contract) code.
		if account.Code != nil {
			state.SetCode(addr, *account.Code)
		}
		// Override account balance.
		if account.Balance != nil {
			state.SetBalance(addr, (*big.Int)(*account.Balance))
		}

		if account.State != nil && account.StateDiff != nil {
			return fmt.Errorf("account %s has both 'state' and 'stateDiff'", addr.Hex())
		}
		// Replace entire state if caller requires.
		if account.State != nil {
			state.SetStorage(addr, *account.State)
		}
		// Apply state diff into specified accounts.
		if account.StateDiff != nil {
			for key, value := range *account.StateDiff {
				state.SetState(addr, key, value)
			}
		}
	}
	// Now finalize the changes. Finalize is normally performed between transactions.
	// By using finalize, the overrides are semantically behaving as
	// if they were created in a transaction just before the tracing occur.
	state.Finalise(false)

	return nil
}

// BlockOverrides is a set of header fields to override.
type BlockOverrides struct {
	Number      *hexutil.Big
	Difficulty  *hexutil.Big
	Time        *hexutil.Uint64
	GasLimit    *hexutil.Uint64
	Coinbase    *common.Address
	Random      *common.Hash
	BaseFee     *hexutil.Big
	BlobBaseFee *hexutil.Big
}

// Apply overrides the given header fields into the given block context.
func (diff *BlockOverrides) Apply(blockCtx *vm.BlockContext) {
	if diff == nil {
		return
	}

	if diff.Number != nil {
		blockCtx.BlockNumber = diff.Number.ToInt()
	}

	if diff.Difficulty != nil {
		blockCtx.Difficulty = diff.Difficulty.ToInt()
	}

	if diff.Time != nil {
		blockCtx.Time = uint64(*diff.Time)
	}

	if diff.GasLimit != nil {
		blockCtx.GasLimit = uint64(*diff.GasLimit)
	}

	if diff.Coinbase != nil {
		blockCtx.Coinbase = *diff.Coinbase
	}

	if diff.Random != nil {
		blockCtx.Random = diff.Random
	}

	if diff.BaseFee != nil {
		blockCtx.BaseFee = diff.BaseFee.ToInt()
	}
	if diff.BlobBaseFee != nil {
		blockCtx.BlobBaseFee = diff.BlobBaseFee.ToInt()
	}
}

// ChainContextBackend provides methods required to implement ChainContext.
type ChainContextBackend interface {
	Engine() consensus.Engine
	HeaderByNumber(context.Context, rpc.BlockNumber) (*types.Header, error)
}

// ChainContext is an implementation of core.ChainContext. It's main use-case
// is instantiating a vm.BlockContext without having access to the BlockChain object.
type ChainContext struct {
	b   ChainContextBackend
	ctx context.Context
}

// NewChainContext creates a new ChainContext object.
func NewChainContext(ctx context.Context, backend ChainContextBackend) *ChainContext {
	return &ChainContext{ctx: ctx, b: backend}
}

func (context *ChainContext) Engine() consensus.Engine {
	return context.b.Engine()
}

func (context *ChainContext) GetHeader(hash common.Hash, number uint64) *types.Header {
	// This method is called to get the hash for a block number when executing the BLOCKHASH
	// opcode. Hence no need to search for non-canonical blocks.
	header, err := context.b.HeaderByNumber(context.ctx, rpc.BlockNumber(number))
	if err != nil || header.Hash() != hash {
		return nil
	}
	return header
}

func doCall(ctx context.Context, b Backend, args TransactionArgs, state *state.StateDB, header *types.Header, overrides *StateOverride, blockOverrides *BlockOverrides, timeout time.Duration, globalGasCap uint64) (*core.ExecutionResult, error) {
	if err := overrides.Apply(state); err != nil {
		return nil, err
	}

	return doCallWithState(ctx, b, args, header, state, timeout, globalGasCap, blockOverrides)
}

func doCallWithState(ctx context.Context, b Backend, args TransactionArgs, header *types.Header, state *state.StateDB, timeout time.Duration, globalGasCap uint64, blockOverrides *BlockOverrides) (*core.ExecutionResult, error) {
	// Setup context so it may be cancelled the call has completed
	// or, in case of unmetered gas, setup a context with a timeout.
	var cancel context.CancelFunc
	if timeout > 0 {
		ctx, cancel = context.WithTimeout(ctx, timeout)
	} else {
		ctx, cancel = context.WithCancel(ctx)
	}
	// Make sure the context is cancelled when the call has completed
	// this makes sure resources are cleaned up.
	defer cancel()

	// Get a new instance of the EVM.
	msg, err := args.ToMessage(globalGasCap, header.BaseFee)
	if err != nil {
		return nil, err
	}
	blockCtx := core.NewEVMBlockContext(header, NewChainContext(ctx, b), nil)
	if blockOverrides != nil {
		blockOverrides.Apply(&blockCtx)
	}
	evm := b.GetEVM(ctx, msg, state, header, &vm.Config{NoBaseFee: true}, &blockCtx)

	// Wait for the context to be done and cancel the evm. Even if the
	// EVM has finished, cancelling may be done (repeatedly)
	go func() {
		<-ctx.Done()
		evm.Cancel()
	}()

	// Execute the message.
	gp := new(core.GasPool).AddGas(math.MaxUint64)
<<<<<<< HEAD
	// nolint : contextcheck
	result, err := core.ApplyMessage(evm, msg, gp, context.Background())
	if err := vmError(); err != nil {
=======
	result, err := core.ApplyMessage(evm, msg, gp)
	if err := state.Error(); err != nil {
>>>>>>> da6cdaf6
		return nil, err
	}

	// If the timer caused an abort, return an appropriate error message
	if evm.Cancelled() {
		return nil, fmt.Errorf("execution aborted (timeout = %v)", timeout)
	}

	if err != nil {
		return result, fmt.Errorf("err: %w (supplied gas %d)", err, msg.GasLimit)
	}

	return result, nil
}

func DoCall(ctx context.Context, b Backend, args TransactionArgs, blockNrOrHash rpc.BlockNumberOrHash, state *state.StateDB, overrides *StateOverride, blockOverrides *BlockOverrides, timeout time.Duration, globalGasCap uint64) (*core.ExecutionResult, error) {
	defer func(start time.Time) { log.Debug("Executing EVM call finished", "runtime", time.Since(start)) }(time.Now())

	var (
		header *types.Header
		err    error
	)

	// BOR: This is used by bor consensus to fetch data from genesis contracts for state-sync
	// Fetch the state and header from blockNumberOrHash if it's coming from normal eth_call path.
	if state == nil {
		state, header, err = b.StateAndHeaderByNumberOrHash(ctx, blockNrOrHash)
		if state == nil || err != nil {
			return nil, err
		}
	} else {
		// Fetch the header from the given blockNumberOrHash. Note that this path is only taken
		// when we're doing a call from bor consensus to fetch data from genesis contracts. It's
		// necessary to fetch header using header hash as we might be experiencing a reorg and there
		// can be multiple headers with same number.
		header, err = b.HeaderByHash(ctx, *blockNrOrHash.BlockHash)
		if header == nil || err != nil {
			log.Warn("Error fetching header on CallWithState", "err", err)
			return nil, err
		}
	}

	return doCall(ctx, b, args, state, header, overrides, blockOverrides, timeout, globalGasCap)
}

<<<<<<< HEAD
func newRevertError(result *core.ExecutionResult) *revertError {
	reason, errUnpack := abi.UnpackRevert(result.Revert())
	err := errors.New("execution reverted")

=======
func newRevertError(revert []byte) *revertError {
	err := vm.ErrExecutionReverted

	reason, errUnpack := abi.UnpackRevert(revert)
>>>>>>> da6cdaf6
	if errUnpack == nil {
		err = fmt.Errorf("%w: %v", vm.ErrExecutionReverted, reason)
	}

	return &revertError{
		error:  err,
		reason: hexutil.Encode(revert),
	}
}

// revertError is an API error that encompasses an EVM revertal with JSON error
// code and a binary data blob.
type revertError struct {
	error
	reason string // revert reason hex encoded
}

// ErrorCode returns the JSON error code for a revertal.
// See: https://github.com/ethereum/wiki/wiki/JSON-RPC-Error-Codes-Improvement-Proposal
func (e *revertError) ErrorCode() int {
	return 3
}

// ErrorData returns the hex encoded revert reason.
func (e *revertError) ErrorData() interface{} {
	return e.reason
}

// Call executes the given transaction on the state for the given block number.
//
// Additionally, the caller can specify a batch of contract for fields overriding.
//
// Note, this function doesn't make and changes in the state/blockchain and is
// useful to execute and retrieve values.
func (s *BlockChainAPI) Call(ctx context.Context, args TransactionArgs, blockNrOrHash *rpc.BlockNumberOrHash, overrides *StateOverride, blockOverrides *BlockOverrides) (hexutil.Bytes, error) {
	return s.CallWithState(ctx, args, *blockNrOrHash, nil, overrides, blockOverrides)
}

// CallWithState executes the given transaction on the given state for
// the given block number. Note that as it does an EVM call, fields in
// the underlying state will change. Make sure to handle it outside of
// this function (ideally by sending a copy of state).
//
// Additionally, the caller can specify a batch of contract for fields overriding.
//
// Note, this function doesn't make and changes in the state/blockchain and is
// useful to execute and retrieve values.
func (s *BlockChainAPI) CallWithState(ctx context.Context, args TransactionArgs, blockNrOrHash rpc.BlockNumberOrHash, state *state.StateDB, overrides *StateOverride, blockOverrides *BlockOverrides) (hexutil.Bytes, error) {
	result, err := DoCall(ctx, s.b, args, blockNrOrHash, state, overrides, blockOverrides, s.b.RPCEVMTimeout(), s.b.RPCGasCap())
	if err != nil {
		return nil, err
	}

	if int(s.b.RPCRpcReturnDataLimit()) > 0 && len(result.ReturnData) > int(s.b.RPCRpcReturnDataLimit()) {
		return nil, fmt.Errorf("call returned result of length %d exceeding limit %d", len(result.ReturnData), int(s.b.RPCRpcReturnDataLimit()))
	}

	// If the result contains a revert reason, try to unpack and return it.
	if len(result.Revert()) > 0 {
		return nil, newRevertError(result.Revert())
	}

	return result.Return(), result.Err
}

// DoEstimateGas returns the lowest possible gas limit that allows the transaction to run
// successfully at block `blockNrOrHash`. It returns error if the transaction would revert, or if
// there are unexpected failures. The gas limit is capped by both `args.Gas` (if non-nil &
// non-zero) and `gasCap` (if non-zero).
func DoEstimateGas(ctx context.Context, b Backend, args TransactionArgs, blockNrOrHash rpc.BlockNumberOrHash, overrides *StateOverride, gasCap uint64) (hexutil.Uint64, error) {
<<<<<<< HEAD
	// Binary search the gas limit, as it may need to be higher than the amount used
	var (
		lo uint64 // lowest-known gas limit where tx execution fails
		hi uint64 // lowest-known gas limit where tx execution succeeds
	)
	// Use zero address if sender unspecified.
	if args.From == nil {
		args.From = new(common.Address)
	}
	// Determine the highest gas limit can be used during the estimation.
	if args.Gas != nil && uint64(*args.Gas) >= params.TxGas {
		hi = uint64(*args.Gas)
	} else {
		// Retrieve the block to act as the gas ceiling
		block, err := b.BlockByNumberOrHash(ctx, blockNrOrHash)
		if err != nil {
			return 0, err
		}

		if block == nil {
			return 0, errors.New("block not found")
		}

		hi = block.GasLimit()
	}
	// Normalize the max fee per gas the call is willing to spend.
	var feeCap *big.Int

	if args.GasPrice != nil && (args.MaxFeePerGas != nil || args.MaxPriorityFeePerGas != nil) {
		return 0, errors.New("both gasPrice and (maxFeePerGas or maxPriorityFeePerGas) specified")
	} else if args.GasPrice != nil {
		feeCap = args.GasPrice.ToInt()
	} else if args.MaxFeePerGas != nil {
		feeCap = args.MaxFeePerGas.ToInt()
	} else {
		feeCap = common.Big0
	}

=======
	// Retrieve the base state and mutate it with any overrides
>>>>>>> da6cdaf6
	state, header, err := b.StateAndHeaderByNumberOrHash(ctx, blockNrOrHash)
	if state == nil || err != nil {
		return 0, err
	}
	if err = overrides.Apply(state); err != nil {
		return 0, err
	}
<<<<<<< HEAD

	// Recap the highest gas limit with account's available balance.
	if feeCap.BitLen() != 0 {
		balance := state.GetBalance(*args.From) // from can't be nil

		available := new(big.Int).Set(balance)
		if args.Value != nil {
			if args.Value.ToInt().Cmp(available) >= 0 {
				return 0, core.ErrInsufficientFundsForTransfer
			}

			available.Sub(available, args.Value.ToInt())
		}

		allowance := new(big.Int).Div(available, feeCap)

		// If the allowance is larger than maximum uint64, skip checking
		if allowance.IsUint64() && hi > allowance.Uint64() {
			transfer := args.Value
			if transfer == nil {
				transfer = new(hexutil.Big)
			}

			log.Warn("Gas estimation capped by limited funds", "original", hi, "balance", balance,
				"sent", transfer.ToInt(), "maxFeePerGas", feeCap, "fundable", allowance)

			hi = allowance.Uint64()
		}
	}
	// Recap the highest gas allowance with specified gascap.
	if gasCap != 0 && hi > gasCap {
		log.Debug("Caller gas above allowance, capping", "requested", hi, "cap", gasCap)
		hi = gasCap
	}

	// We first execute the transaction at the highest allowable gas limit, since if this fails we
	// can return error immediately.
	failed, result, err := executeEstimate(ctx, b, args, state.Copy(), header, gasCap, hi)
	if err != nil {
		return 0, err
	}
	if failed {
		if result != nil && !errors.Is(result.Err, vm.ErrOutOfGas) {
			if len(result.Revert()) > 0 {
				return 0, newRevertError(result)
			}
			return 0, result.Err
		}
		return 0, fmt.Errorf("gas required exceeds allowance (%d)", hi)
	}
	// For almost any transaction, the gas consumed by the unconstrained execution above
	// lower-bounds the gas limit required for it to succeed. One exception is those txs that
	// explicitly check gas remaining in order to successfully execute within a given limit, but we
	// probably don't want to return a lowest possible gas limit for these cases anyway.
	lo = result.UsedGas - 1

	// Binary search for the smallest gas limit that allows the tx to execute successfully.
	for lo+1 < hi {
		mid := (hi + lo) / 2
		if mid > lo*2 {
			// Most txs don't need much higher gas limit than their gas used, and most txs don't
			// require near the full block limit of gas, so the selection of where to bisect the
			// range here is skewed to favor the low side.
			mid = lo * 2
		}
		failed, _, err = executeEstimate(ctx, b, args, state.Copy(), header, gasCap, mid)
		if err != nil {
			// This should not happen under normal conditions since if we make it this far the
			// transaction had run without error at least once before.
			log.Error("execution error in estimate gas", "err", err)
			return 0, err
		}

		if failed {
			lo = mid
		} else {
			hi = mid
=======
	// Construct the gas estimator option from the user input
	opts := &gasestimator.Options{
		Config:     b.ChainConfig(),
		Chain:      NewChainContext(ctx, b),
		Header:     header,
		State:      state,
		ErrorRatio: estimateGasErrorRatio,
	}
	// Run the gas estimation andwrap any revertals into a custom return
	call, err := args.ToMessage(gasCap, header.BaseFee)
	if err != nil {
		return 0, err
	}
	estimate, revert, err := gasestimator.Estimate(ctx, call, opts, gasCap)
	if err != nil {
		if len(revert) > 0 {
			return 0, newRevertError(revert)
>>>>>>> da6cdaf6
		}
		return 0, err
	}
	return hexutil.Uint64(estimate), nil
}

// EstimateGas returns the lowest possible gas limit that allows the transaction to run
// successfully at block `blockNrOrHash`, or the latest block if `blockNrOrHash` is unspecified. It
// returns error if the transaction would revert or if there are unexpected failures. The returned
// value is capped by both `args.Gas` (if non-nil & non-zero) and the backend's RPCGasCap
// configuration (if non-zero).
func (s *BlockChainAPI) EstimateGas(ctx context.Context, args TransactionArgs, blockNrOrHash *rpc.BlockNumberOrHash, overrides *StateOverride) (hexutil.Uint64, error) {
	bNrOrHash := rpc.BlockNumberOrHashWithNumber(rpc.LatestBlockNumber)
	if blockNrOrHash != nil {
		bNrOrHash = *blockNrOrHash
	}
	return DoEstimateGas(ctx, s.b, args, bNrOrHash, overrides, s.b.RPCGasCap())
}

// ExecutionResult groups all structured logs emitted by the EVM
// while replaying a transaction in debug mode as well as transaction
// execution status, the amount of gas used and the return value
type ExecutionResult struct {
	Gas         uint64         `json:"gas"`
	Failed      bool           `json:"failed"`
	ReturnValue string         `json:"returnValue"`
	StructLogs  []StructLogRes `json:"structLogs"`
}

// StructLogRes stores a structured log emitted by the EVM while replaying a
// transaction in debug mode
type StructLogRes struct {
	Pc      uint64             `json:"pc"`
	Op      string             `json:"op"`
	Gas     uint64             `json:"gas"`
	GasCost uint64             `json:"gasCost"`
	Depth   int                `json:"depth"`
	Error   string             `json:"error,omitempty"`
	Stack   *[]string          `json:"stack,omitempty"`
	Memory  *[]string          `json:"memory,omitempty"`
	Storage *map[string]string `json:"storage,omitempty"`
}

// FormatLogs formats EVM returned structured logs for json output
func FormatLogs(logs []logger.StructLog) []StructLogRes {
	formatted := make([]StructLogRes, len(logs))
	for index, trace := range logs {
		formatted[index] = StructLogRes{
			Pc:      trace.Pc,
			Op:      trace.Op.String(),
			Gas:     trace.Gas,
			GasCost: trace.GasCost,
			Depth:   trace.Depth,
			Error:   trace.ErrorString(),
		}

		if trace.Stack != nil {
			stack := make([]string, len(trace.Stack))
			for i, stackValue := range trace.Stack {
				stack[i] = stackValue.Hex()
			}

			formatted[index].Stack = &stack
		}

		if trace.Memory != nil {
			memory := make([]string, 0, (len(trace.Memory)+31)/32)
			for i := 0; i+32 <= len(trace.Memory); i += 32 {
				memory = append(memory, fmt.Sprintf("%x", trace.Memory[i:i+32]))
			}

			formatted[index].Memory = &memory
		}

		if trace.Storage != nil {
			storage := make(map[string]string)
			for i, storageValue := range trace.Storage {
				storage[fmt.Sprintf("%x", i)] = fmt.Sprintf("%x", storageValue)
			}

			formatted[index].Storage = &storage
		}
	}

	return formatted
}

// RPCMarshalHeader converts the given header to the RPC output .
func RPCMarshalHeader(head *types.Header) map[string]interface{} {
	result := map[string]interface{}{
		"number":           (*hexutil.Big)(head.Number),
		"hash":             head.Hash(),
		"parentHash":       head.ParentHash,
		"nonce":            head.Nonce,
		"mixHash":          head.MixDigest,
		"sha3Uncles":       head.UncleHash,
		"logsBloom":        head.Bloom,
		"stateRoot":        head.Root,
		"miner":            head.Coinbase,
		"difficulty":       (*hexutil.Big)(head.Difficulty),
		"extraData":        hexutil.Bytes(head.Extra),
		"gasLimit":         hexutil.Uint64(head.GasLimit),
		"gasUsed":          hexutil.Uint64(head.GasUsed),
		"timestamp":        hexutil.Uint64(head.Time),
		"transactionsRoot": head.TxHash,
		"receiptsRoot":     head.ReceiptHash,
	}
	if head.BaseFee != nil {
		result["baseFeePerGas"] = (*hexutil.Big)(head.BaseFee)
	}
	if head.WithdrawalsHash != nil {
		result["withdrawalsRoot"] = head.WithdrawalsHash
	}
	if head.BlobGasUsed != nil {
		result["blobGasUsed"] = hexutil.Uint64(*head.BlobGasUsed)
	}
	if head.ExcessBlobGas != nil {
		result["excessBlobGas"] = hexutil.Uint64(*head.ExcessBlobGas)
	}
	if head.ParentBeaconRoot != nil {
		result["parentBeaconBlockRoot"] = head.ParentBeaconRoot
	}
	return result
}

// RPCMarshalBlock converts the given block to the RPC output which depends on fullTx. If inclTx is true transactions are
// returned. When fullTx is true the returned block contains full transaction details, otherwise it will only contain
// transaction hashes.
func RPCMarshalBlock(block *types.Block, inclTx bool, fullTx bool, config *params.ChainConfig, db ethdb.Database) map[string]interface{} {
	fields := RPCMarshalHeader(block.Header())
	fields["size"] = hexutil.Uint64(block.Size())

	if inclTx {
		formatTx := func(idx int, tx *types.Transaction) interface{} {
			return tx.Hash()
		}
		if fullTx {
			formatTx = func(idx int, tx *types.Transaction) interface{} {
				return newRPCTransactionFromBlockIndex(block, uint64(idx), config, db)
			}
		}

		txs := block.Transactions()
		transactions := make([]interface{}, len(txs))
		for i, tx := range txs {
			transactions[i] = formatTx(i, tx)
		}

		fields["transactions"] = transactions
	}

	uncles := block.Uncles()
	uncleHashes := make([]common.Hash, len(uncles))

	for i, uncle := range uncles {
		uncleHashes[i] = uncle.Hash()
	}

	fields["uncles"] = uncleHashes
	if block.Header().WithdrawalsHash != nil {
		fields["withdrawals"] = block.Withdrawals()
	}
	return fields
}

// rpcMarshalHeader uses the generalized output filler, then adds the total difficulty field, which requires
// a `BlockchainAPI`.
func (s *BlockChainAPI) rpcMarshalHeader(ctx context.Context, header *types.Header) map[string]interface{} {
	fields := RPCMarshalHeader(header)
	fields["totalDifficulty"] = (*hexutil.Big)(s.b.GetTd(ctx, header.Hash()))
	return fields
}

// rpcMarshalBlock uses the generalized output filler, then adds the total difficulty field, which requires
// a `BlockchainAPI`.
func (s *BlockChainAPI) rpcMarshalBlock(ctx context.Context, b *types.Block, inclTx bool, fullTx bool) (map[string]interface{}, error) {
	fields := RPCMarshalBlock(b, inclTx, fullTx, s.b.ChainConfig(), s.b.ChainDb())
	if inclTx {
		fields["totalDifficulty"] = (*hexutil.Big)(s.b.GetTd(ctx, b.Hash()))
	}
	return fields, nil
}

// RPCTransaction represents a transaction that will serialize to the RPC representation of a transaction
type RPCTransaction struct {
	BlockHash           *common.Hash      `json:"blockHash"`
	BlockNumber         *hexutil.Big      `json:"blockNumber"`
	From                common.Address    `json:"from"`
	Gas                 hexutil.Uint64    `json:"gas"`
	GasPrice            *hexutil.Big      `json:"gasPrice"`
	GasFeeCap           *hexutil.Big      `json:"maxFeePerGas,omitempty"`
	GasTipCap           *hexutil.Big      `json:"maxPriorityFeePerGas,omitempty"`
	MaxFeePerBlobGas    *hexutil.Big      `json:"maxFeePerBlobGas,omitempty"`
	Hash                common.Hash       `json:"hash"`
	Input               hexutil.Bytes     `json:"input"`
	Nonce               hexutil.Uint64    `json:"nonce"`
	To                  *common.Address   `json:"to"`
	TransactionIndex    *hexutil.Uint64   `json:"transactionIndex"`
	Value               *hexutil.Big      `json:"value"`
	Type                hexutil.Uint64    `json:"type"`
	Accesses            *types.AccessList `json:"accessList,omitempty"`
	ChainID             *hexutil.Big      `json:"chainId,omitempty"`
	BlobVersionedHashes []common.Hash     `json:"blobVersionedHashes,omitempty"`
	V                   *hexutil.Big      `json:"v"`
	R                   *hexutil.Big      `json:"r"`
	S                   *hexutil.Big      `json:"s"`
	YParity             *hexutil.Uint64   `json:"yParity,omitempty"`
}

// newRPCTransaction returns a transaction that will serialize to the RPC
// representation, with the given location metadata set (if available).
func newRPCTransaction(tx *types.Transaction, blockHash common.Hash, blockNumber uint64, blockTime uint64, index uint64, baseFee *big.Int, config *params.ChainConfig) *RPCTransaction {
	signer := types.MakeSigner(config, new(big.Int).SetUint64(blockNumber), blockTime)
	from, _ := types.Sender(signer, tx)
	v, r, s := tx.RawSignatureValues()

	result := &RPCTransaction{
		Type:     hexutil.Uint64(tx.Type()),
		From:     from,
		Gas:      hexutil.Uint64(tx.Gas()),
		GasPrice: (*hexutil.Big)(tx.GasPrice()),
		Hash:     tx.Hash(),
		Input:    hexutil.Bytes(tx.Data()),
		Nonce:    hexutil.Uint64(tx.Nonce()),
		To:       tx.To(),
		Value:    (*hexutil.Big)(tx.Value()),
		V:        (*hexutil.Big)(v),
		R:        (*hexutil.Big)(r),
		S:        (*hexutil.Big)(s),
	}
	if blockHash != (common.Hash{}) {
		result.BlockHash = &blockHash
		result.BlockNumber = (*hexutil.Big)(new(big.Int).SetUint64(blockNumber))
		result.TransactionIndex = (*hexutil.Uint64)(&index)
	}

	switch tx.Type() {
	case types.LegacyTxType:
		// if a legacy transaction has an EIP-155 chain id, include it explicitly
		if id := tx.ChainId(); id.Sign() != 0 {
			result.ChainID = (*hexutil.Big)(id)
		}

	case types.AccessListTxType:
		al := tx.AccessList()
		yparity := hexutil.Uint64(v.Sign())
		result.Accesses = &al
		result.ChainID = (*hexutil.Big)(tx.ChainId())
		result.YParity = &yparity

	case types.DynamicFeeTxType:
		al := tx.AccessList()
		yparity := hexutil.Uint64(v.Sign())
		result.Accesses = &al
		result.ChainID = (*hexutil.Big)(tx.ChainId())
		result.YParity = &yparity
		result.GasFeeCap = (*hexutil.Big)(tx.GasFeeCap())
		result.GasTipCap = (*hexutil.Big)(tx.GasTipCap())
		// if the transaction has been mined, compute the effective gas price
		if baseFee != nil && blockHash != (common.Hash{}) {
			// price = min(gasTipCap + baseFee, gasFeeCap)
			result.GasPrice = (*hexutil.Big)(effectiveGasPrice(tx, baseFee))
		} else {
			result.GasPrice = (*hexutil.Big)(tx.GasFeeCap())
		}

	case types.BlobTxType:
		al := tx.AccessList()
		yparity := hexutil.Uint64(v.Sign())
		result.Accesses = &al
		result.ChainID = (*hexutil.Big)(tx.ChainId())
		result.YParity = &yparity
		result.GasFeeCap = (*hexutil.Big)(tx.GasFeeCap())
		result.GasTipCap = (*hexutil.Big)(tx.GasTipCap())
		// if the transaction has been mined, compute the effective gas price
		if baseFee != nil && blockHash != (common.Hash{}) {
			result.GasPrice = (*hexutil.Big)(effectiveGasPrice(tx, baseFee))
		} else {
			result.GasPrice = (*hexutil.Big)(tx.GasFeeCap())
		}
		result.MaxFeePerBlobGas = (*hexutil.Big)(tx.BlobGasFeeCap())
		result.BlobVersionedHashes = tx.BlobHashes()
	}

	return result
}

// effectiveGasPrice computes the transaction gas fee, based on the given basefee value.
//
//	price = min(gasTipCap + baseFee, gasFeeCap)
func effectiveGasPrice(tx *types.Transaction, baseFee *big.Int) *big.Int {
	fee := tx.GasTipCap()
	fee = fee.Add(fee, baseFee)
	if tx.GasFeeCapIntCmp(fee) < 0 {
		return tx.GasFeeCap()
	}
	return fee
}

// NewRPCPendingTransaction returns a pending transaction that will serialize to the RPC representation
func NewRPCPendingTransaction(tx *types.Transaction, current *types.Header, config *params.ChainConfig) *RPCTransaction {
	var (
		baseFee     *big.Int
		blockNumber = uint64(0)
		blockTime   = uint64(0)
	)
	if current != nil {
		baseFee = eip1559.CalcBaseFee(config, current)
		blockNumber = current.Number.Uint64()
		blockTime = current.Time
	}
	return newRPCTransaction(tx, common.Hash{}, blockNumber, blockTime, 0, baseFee, config)
}

// newRPCTransactionFromBlockIndex returns a transaction that will serialize to the RPC representation.
func newRPCTransactionFromBlockIndex(b *types.Block, index uint64, config *params.ChainConfig, db ethdb.Database) *RPCTransaction {
	txs := b.Transactions()

	if index >= uint64(len(txs)+1) {
		return nil
	}

	var borReceipt *types.Receipt

	// Read bor receipts if a state-sync transaction is requested
	if index == uint64(len(txs)) {
		borReceipt = rawdb.ReadBorReceipt(db, b.Hash(), b.NumberU64(), config)
		if borReceipt != nil {
			if borReceipt.TxHash != (common.Hash{}) {
				borTx, _, _, _ := rawdb.ReadBorTransactionWithBlockHash(db, borReceipt.TxHash, b.Hash())
				if borTx != nil {
					txs = append(txs, borTx)
				}
			}
		}
	}

	// If the index is still out of the range after checking bor state sync transaction, it means that the transaction index is invalid
	if index >= uint64(len(txs)) {
		return nil
	}

	rpcTx := newRPCTransaction(txs[index], b.Hash(), b.NumberU64(), b.Time(), index, b.BaseFee(), config)

	// If the transaction is a bor transaction, we need to set the hash to the derived bor tx hash. BorTx is always the last index.
	if borReceipt != nil && index == uint64(len(txs)-1) {
		rpcTx.Hash = borReceipt.TxHash
		rpcTx.ChainID = nil
	}

	return rpcTx
}

// newRPCRawTransactionFromBlockIndex returns the bytes of a transaction given a block and a transaction index.
func newRPCRawTransactionFromBlockIndex(b *types.Block, index uint64) hexutil.Bytes {
	txs := b.Transactions()
	if index >= uint64(len(txs)) {
		return nil
	}

	blob, _ := txs[index].MarshalBinary()

	return blob
}

// accessListResult returns an optional accesslist
// It's the result of the `debug_createAccessList` RPC call.
// It contains an error if the transaction itself failed.
type accessListResult struct {
	Accesslist *types.AccessList `json:"accessList"`
	Error      string            `json:"error,omitempty"`
	GasUsed    hexutil.Uint64    `json:"gasUsed"`
}

// CreateAccessList creates an EIP-2930 type AccessList for the given transaction.
// Reexec and BlockNrOrHash can be specified to create the accessList on top of a certain state.
func (s *BlockChainAPI) CreateAccessList(ctx context.Context, args TransactionArgs, blockNrOrHash *rpc.BlockNumberOrHash) (*accessListResult, error) {
	bNrOrHash := rpc.BlockNumberOrHashWithNumber(rpc.PendingBlockNumber)
	if blockNrOrHash != nil {
		bNrOrHash = *blockNrOrHash
	}

	acl, gasUsed, vmerr, err := AccessList(ctx, s.b, bNrOrHash, args)
	if err != nil {
		return nil, err
	}

	result := &accessListResult{Accesslist: &acl, GasUsed: hexutil.Uint64(gasUsed)}
	if vmerr != nil {
		result.Error = vmerr.Error()
	}

	return result, nil
}

// AccessList creates an access list for the given transaction.
// If the accesslist creation fails an error is returned.
// If the transaction itself fails, an vmErr is returned.
func AccessList(ctx context.Context, b Backend, blockNrOrHash rpc.BlockNumberOrHash, args TransactionArgs) (acl types.AccessList, gasUsed uint64, vmErr error, err error) {
	// Retrieve the execution context
	db, header, err := b.StateAndHeaderByNumberOrHash(ctx, blockNrOrHash)
	if db == nil || err != nil {
		return nil, 0, nil, err
	}
	// If the gas amount is not set, default to RPC gas cap.
	if args.Gas == nil {
		tmp := hexutil.Uint64(b.RPCGasCap())
		args.Gas = &tmp
	}

	// Ensure any missing fields are filled, extract the recipient and input data
	if err := args.setDefaults(ctx, b); err != nil {
		return nil, 0, nil, err
	}

	var to common.Address
	if args.To != nil {
		to = *args.To
	} else {
		to = crypto.CreateAddress(args.from(), uint64(*args.Nonce))
	}

	isPostMerge := header.Difficulty.Cmp(common.Big0) == 0
	// Retrieve the precompiles since they don't need to be added to the access list
	precompiles := vm.ActivePrecompiles(b.ChainConfig().Rules(header.Number, isPostMerge, header.Time))

	// Create an initial tracer
	prevTracer := logger.NewAccessListTracer(nil, args.from(), to, precompiles)
	if args.AccessList != nil {
		prevTracer = logger.NewAccessListTracer(*args.AccessList, args.from(), to, precompiles)
	}

	for {
		// Retrieve the current access list to expand
		accessList := prevTracer.AccessList()
		log.Trace("Creating access list", "input", accessList)

		// Copy the original db so we don't modify it
		statedb := db.Copy()
		// Set the accesslist to the last al
		args.AccessList = &accessList

		msg, err := args.ToMessage(b.RPCGasCap(), header.BaseFee)
		if err != nil {
			return nil, 0, nil, err
		}

		// Apply the transaction with the access list tracer
		tracer := logger.NewAccessListTracer(accessList, args.from(), to, precompiles)
		config := vm.Config{Tracer: tracer, NoBaseFee: true}
<<<<<<< HEAD
		vmenv, _ := b.GetEVM(ctx, msg, statedb, header, &config, nil)
		res, err := core.ApplyMessage(vmenv, msg, new(core.GasPool).AddGas(msg.GasLimit), context.Background())
=======
		vmenv := b.GetEVM(ctx, msg, statedb, header, &config, nil)
		res, err := core.ApplyMessage(vmenv, msg, new(core.GasPool).AddGas(msg.GasLimit))
>>>>>>> da6cdaf6
		if err != nil {
			return nil, 0, nil, fmt.Errorf("failed to apply transaction: %v err: %v", args.toTransaction().Hash(), err)
		}

		if tracer.Equal(prevTracer) {
			return accessList, res.UsedGas, res.Err, nil
		}

		prevTracer = tracer
	}
}

// TransactionAPI exposes methods for reading and creating transaction data.
type TransactionAPI struct {
	b         Backend
	nonceLock *AddrLocker
	signer    types.Signer
}

// returns block transactions along with state-sync transaction if present
// nolint: unparam
func (api *TransactionAPI) getAllBlockTransactions(ctx context.Context, block *types.Block) (types.Transactions, bool) {
	txs := block.Transactions()

	stateSyncPresent := false

	borReceipt := rawdb.ReadBorReceipt(api.b.ChainDb(), block.Hash(), block.NumberU64(), api.b.ChainConfig())
	if borReceipt != nil {
		txHash := types.GetDerivedBorTxHash(types.BorReceiptKey(block.Number().Uint64(), block.Hash()))
		if txHash != (common.Hash{}) {
			borTx, _, _, _, _ := api.b.GetBorBlockTransactionWithBlockHash(ctx, txHash, block.Hash())
			txs = append(txs, borTx)
			stateSyncPresent = true
		}
	}

	return txs, stateSyncPresent
}

// NewTransactionAPI creates a new RPC service with methods for interacting with transactions.
func NewTransactionAPI(b Backend, nonceLock *AddrLocker) *TransactionAPI {
	// The signer used by the API should always be the 'latest' known one because we expect
	// signers to be backwards-compatible with old transactions.
	signer := types.LatestSigner(b.ChainConfig())
	return &TransactionAPI{b, nonceLock, signer}
}

// GetBlockTransactionCountByNumber returns the number of transactions in the block with the given block number.
func (s *TransactionAPI) GetBlockTransactionCountByNumber(ctx context.Context, blockNr rpc.BlockNumber) *hexutil.Uint {
	if block, _ := s.b.BlockByNumber(ctx, blockNr); block != nil {
		txs, _ := s.getAllBlockTransactions(ctx, block)
		n := hexutil.Uint(len(txs))

		return &n
	}

	return nil
}

// GetBlockTransactionCountByHash returns the number of transactions in the block with the given hash.
func (s *TransactionAPI) GetBlockTransactionCountByHash(ctx context.Context, blockHash common.Hash) *hexutil.Uint {
	if block, _ := s.b.BlockByHash(ctx, blockHash); block != nil {
		txs, _ := s.getAllBlockTransactions(ctx, block)
		n := hexutil.Uint(len(txs))

		return &n
	}

	return nil
}

// GetTransactionByBlockNumberAndIndex returns the transaction for the given block number and index.
func (s *TransactionAPI) GetTransactionByBlockNumberAndIndex(ctx context.Context, blockNr rpc.BlockNumber, index hexutil.Uint) *RPCTransaction {
	if block, _ := s.b.BlockByNumber(ctx, blockNr); block != nil {
		return newRPCTransactionFromBlockIndex(block, uint64(index), s.b.ChainConfig(), s.b.ChainDb())
	}

	return nil
}

// GetTransactionByBlockHashAndIndex returns the transaction for the given block hash and index.
func (s *TransactionAPI) GetTransactionByBlockHashAndIndex(ctx context.Context, blockHash common.Hash, index hexutil.Uint) *RPCTransaction {
	if block, _ := s.b.BlockByHash(ctx, blockHash); block != nil {
		return newRPCTransactionFromBlockIndex(block, uint64(index), s.b.ChainConfig(), s.b.ChainDb())
	}

	return nil
}

// GetRawTransactionByBlockNumberAndIndex returns the bytes of the transaction for the given block number and index.
func (s *TransactionAPI) GetRawTransactionByBlockNumberAndIndex(ctx context.Context, blockNr rpc.BlockNumber, index hexutil.Uint) hexutil.Bytes {
	if block, _ := s.b.BlockByNumber(ctx, blockNr); block != nil {
		return newRPCRawTransactionFromBlockIndex(block, uint64(index))
	}

	return nil
}

// GetRawTransactionByBlockHashAndIndex returns the bytes of the transaction for the given block hash and index.
func (s *TransactionAPI) GetRawTransactionByBlockHashAndIndex(ctx context.Context, blockHash common.Hash, index hexutil.Uint) hexutil.Bytes {
	if block, _ := s.b.BlockByHash(ctx, blockHash); block != nil {
		return newRPCRawTransactionFromBlockIndex(block, uint64(index))
	}

	return nil
}

// GetTransactionCount returns the number of transactions the given address has sent for the given block number
func (s *TransactionAPI) GetTransactionCount(ctx context.Context, address common.Address, blockNrOrHash rpc.BlockNumberOrHash) (*hexutil.Uint64, error) {
	// Ask transaction pool for the nonce which includes pending transactions
	if blockNr, ok := blockNrOrHash.Number(); ok && blockNr == rpc.PendingBlockNumber {
		nonce, err := s.b.GetPoolNonce(ctx, address)
		if err != nil {
			return nil, err
		}

		return (*hexutil.Uint64)(&nonce), nil
	}
	// Resolve block number and use its state to ask for the nonce
	state, _, err := s.b.StateAndHeaderByNumberOrHash(ctx, blockNrOrHash)
	if state == nil || err != nil {
		return nil, err
	}

	nonce := state.GetNonce(address)

	return (*hexutil.Uint64)(&nonce), state.Error()
}

// GetTransactionByHash returns the transaction for the given hash
func (s *TransactionAPI) GetTransactionByHash(ctx context.Context, hash common.Hash) (*RPCTransaction, error) {
	borTx := false

	// Try to return an already finalized transaction
	tx, blockHash, blockNumber, index, err := s.b.GetTransaction(ctx, hash)
	if err != nil {
		return nil, err
	}
	// fetch bor block tx if necessary
	if tx == nil {
		if tx, blockHash, blockNumber, index, err = s.b.GetBorBlockTransaction(ctx, hash); err != nil {
			return nil, err
		}

		borTx = true
	}

	if tx != nil {
		header, err := s.b.HeaderByHash(ctx, blockHash)
		if err != nil {
			return nil, err
		}

		resultTx := newRPCTransaction(tx, blockHash, blockNumber, header.Time, index, header.BaseFee, s.b.ChainConfig())

		if borTx {
			// newRPCTransaction calculates hash based on RLP of the transaction data.
			// In case of bor block tx, we need simple derived tx hash (same as function argument) instead of RLP hash
			resultTx.Hash = hash
			resultTx.ChainID = nil
		}

		return resultTx, nil
	}
	// No finalized transaction, try to retrieve it from the pool
	if tx := s.b.GetPoolTransaction(hash); tx != nil {
		return NewRPCPendingTransaction(tx, s.b.CurrentHeader(), s.b.ChainConfig()), nil
	}

	// Transaction unknown, return as such
	return nil, nil
}

// GetRawTransactionByHash returns the bytes of the transaction for the given hash.
func (s *TransactionAPI) GetRawTransactionByHash(ctx context.Context, hash common.Hash) (hexutil.Bytes, error) {
	// Retrieve a finalized transaction, or a pooled otherwise
	tx, _, _, _, err := s.b.GetTransaction(ctx, hash)
	if err != nil {
		return nil, err
	}

	if tx == nil {
		if tx = s.b.GetPoolTransaction(hash); tx == nil {
			// Transaction not found anywhere, abort
			return nil, nil
		}
	}
	// Serialize to RLP and return
	return tx.MarshalBinary()
}

// GetTransactionReceipt returns the transaction receipt for the given transaction hash.
func (s *TransactionAPI) GetTransactionReceipt(ctx context.Context, hash common.Hash) (map[string]interface{}, error) {
	borTx := false

	tx, blockHash, blockNumber, index, err := s.b.GetTransaction(ctx, hash)
	if err != nil {
		// When the transaction doesn't exist, the RPC method should return JSON null
		// as per specification.
		return nil, nil
	}
	if tx == nil {
		tx, blockHash, blockNumber, index = rawdb.ReadBorTransaction(s.b.ChainDb(), hash)
		borTx = true
	}

	if tx == nil {
		return nil, nil
	}

	var receipt *types.Receipt

	if borTx {
		// Fetch bor block receipt
		receipt = rawdb.ReadBorReceipt(s.b.ChainDb(), blockHash, blockNumber, s.b.ChainConfig())
	} else {
		receipts, err := s.b.GetReceipts(ctx, blockHash)
		if err != nil {
			return nil, err
		}

		if uint64(len(receipts)) <= index {
			return nil, nil
		}

		receipt = receipts[index]
	}

	header, err := s.b.HeaderByHash(ctx, blockHash)
	if err != nil {
		return nil, err
	}

	// Derive the sender.
	signer := types.MakeSigner(s.b.ChainConfig(), header.Number, header.Time)
	return marshalReceipt(receipt, blockHash, blockNumber, signer, tx, int(index)), nil
}

// marshalReceipt marshals a transaction receipt into a JSON object.
func marshalReceipt(receipt *types.Receipt, blockHash common.Hash, blockNumber uint64, signer types.Signer, tx *types.Transaction, txIndex int) map[string]interface{} {
	from, _ := types.Sender(signer, tx)

	fields := map[string]interface{}{
		"blockHash":         blockHash,
		"blockNumber":       hexutil.Uint64(blockNumber),
		"transactionHash":   tx.Hash(),
		"transactionIndex":  hexutil.Uint64(txIndex),
		"from":              from,
		"to":                tx.To(),
		"gasUsed":           hexutil.Uint64(receipt.GasUsed),
		"cumulativeGasUsed": hexutil.Uint64(receipt.CumulativeGasUsed),
		"contractAddress":   nil,
		"logs":              receipt.Logs,
		"logsBloom":         receipt.Bloom,
		"type":              hexutil.Uint(tx.Type()),
		"effectiveGasPrice": (*hexutil.Big)(receipt.EffectiveGasPrice),
	}

	if receipt.EffectiveGasPrice == nil {
		fields["effectiveGasPrice"] = new(hexutil.Big)
	}

	// Assign receipt status or post state.
	if len(receipt.PostState) > 0 {
		fields["root"] = hexutil.Bytes(receipt.PostState)
	} else {
		fields["status"] = hexutil.Uint(receipt.Status)
	}

	if receipt.Logs == nil {
		fields["logs"] = []*types.Log{}
	}

	if tx.Type() == types.BlobTxType {
		fields["blobGasUsed"] = hexutil.Uint64(receipt.BlobGasUsed)
		fields["blobGasPrice"] = (*hexutil.Big)(receipt.BlobGasPrice)
	}

	// If the ContractAddress is 20 0x0 bytes, assume it is not a contract creation
	if receipt.ContractAddress != (common.Address{}) {
		fields["contractAddress"] = receipt.ContractAddress
	}
	return fields
}

// sign is a helper function that signs a transaction with the private key of the given address.
func (s *TransactionAPI) sign(addr common.Address, tx *types.Transaction) (*types.Transaction, error) {
	// Look up the wallet containing the requested signer
	account := accounts.Account{Address: addr}

	wallet, err := s.b.AccountManager().Find(account)
	if err != nil {
		return nil, err
	}
	// Request the wallet to sign the transaction
	return wallet.SignTx(account, tx, s.b.ChainConfig().ChainID)
}

// SubmitTransaction is a helper function that submits tx to txPool and logs a message.
func SubmitTransaction(ctx context.Context, b Backend, tx *types.Transaction) (common.Hash, error) {
	// If the transaction fee cap is already specified, ensure the
	// fee of the given transaction is _reasonable_.
	if err := checkTxFee(tx.GasPrice(), tx.Gas(), b.RPCTxFeeCap()); err != nil {
		return common.Hash{}, err
	}

	if !b.UnprotectedAllowed() && !tx.Protected() {
		// Ensure only eip155 signed transactions are submitted if EIP155Required is set.
		return common.Hash{}, errors.New("only replay-protected (EIP-155) transactions allowed over RPC")
	}

	if err := b.SendTx(ctx, tx); err != nil {
		return common.Hash{}, err
	}
	// Print a log with full tx details for manual investigations and interventions
	head := b.CurrentBlock()
	signer := types.MakeSigner(b.ChainConfig(), head.Number, head.Time)
	from, err := types.Sender(signer, tx)

	if err != nil && (!b.UnprotectedAllowed() || (b.UnprotectedAllowed() && err != types.ErrInvalidChainId)) {
		return common.Hash{}, err
	}

	if tx.To() == nil {
		addr := crypto.CreateAddress(from, tx.Nonce())
		log.Info("Submitted contract creation", "hash", tx.Hash().Hex(), "from", from, "nonce", tx.Nonce(), "contract", addr.Hex(), "value", tx.Value())
	} else {
		log.Info("Submitted transaction", "hash", tx.Hash().Hex(), "from", from, "nonce", tx.Nonce(), "recipient", tx.To(), "value", tx.Value())
	}

	return tx.Hash(), nil
}

// SendTransaction creates a transaction for the given argument, sign it and submit it to the
// transaction pool.
func (s *TransactionAPI) SendTransaction(ctx context.Context, args TransactionArgs) (common.Hash, error) {
	// Look up the wallet containing the requested signer
	account := accounts.Account{Address: args.from()}

	wallet, err := s.b.AccountManager().Find(account)
	if err != nil {
		return common.Hash{}, err
	}

	if args.Nonce == nil {
		// Hold the mutex around signing to prevent concurrent assignment of
		// the same nonce to multiple accounts.
		s.nonceLock.LockAddr(args.from())
		defer s.nonceLock.UnlockAddr(args.from())
	}

	// Set some sanity defaults and terminate on failure
	if err := args.setDefaults(ctx, s.b); err != nil {
		return common.Hash{}, err
	}
	// Assemble the transaction and sign with the wallet
	tx := args.toTransaction()

	signed, err := wallet.SignTx(account, tx, s.b.ChainConfig().ChainID)
	if err != nil {
		return common.Hash{}, err
	}

	return SubmitTransaction(ctx, s.b, signed)
}

// FillTransaction fills the defaults (nonce, gas, gasPrice or 1559 fields)
// on a given unsigned transaction, and returns it to the caller for further
// processing (signing + broadcast).
func (s *TransactionAPI) FillTransaction(ctx context.Context, args TransactionArgs) (*SignTransactionResult, error) {
	// Set some sanity defaults and terminate on failure
	if err := args.setDefaults(ctx, s.b); err != nil {
		return nil, err
	}
	// Assemble the transaction and obtain rlp
	tx := args.toTransaction()

	data, err := tx.MarshalBinary()
	if err != nil {
		return nil, err
	}

	return &SignTransactionResult{data, tx}, nil
}

// SendRawTransaction will add the signed transaction to the transaction pool.
// The sender is responsible for signing the transaction and using the correct nonce.
func (s *TransactionAPI) SendRawTransaction(ctx context.Context, input hexutil.Bytes) (common.Hash, error) {
	tx := new(types.Transaction)
	if err := tx.UnmarshalBinary(input); err != nil {
		return common.Hash{}, err
	}

	return SubmitTransaction(ctx, s.b, tx)
}

// Sign calculates an ECDSA signature for:
// keccak256("\x19Ethereum Signed Message:\n" + len(message) + message).
//
// Note, the produced signature conforms to the secp256k1 curve R, S and V values,
// where the V value will be 27 or 28 for legacy reasons.
//
// The account associated with addr must be unlocked.
//
// https://github.com/ethereum/wiki/wiki/JSON-RPC#eth_sign
func (s *TransactionAPI) Sign(addr common.Address, data hexutil.Bytes) (hexutil.Bytes, error) {
	// Look up the wallet containing the requested signer
	account := accounts.Account{Address: addr}

	wallet, err := s.b.AccountManager().Find(account)
	if err != nil {
		return nil, err
	}
	// Sign the requested hash with the wallet
	signature, err := wallet.SignText(account, data)
	if err == nil {
		signature[64] += 27 // Transform V from 0/1 to 27/28 according to the yellow paper
	}

	return signature, err
}

// SignTransactionResult represents a RLP encoded signed transaction.
type SignTransactionResult struct {
	Raw hexutil.Bytes      `json:"raw"`
	Tx  *types.Transaction `json:"tx"`
}

// SignTransaction will sign the given transaction with the from account.
// The node needs to have the private key of the account corresponding with
// the given from address and it needs to be unlocked.
func (s *TransactionAPI) SignTransaction(ctx context.Context, args TransactionArgs) (*SignTransactionResult, error) {
	if args.Gas == nil {
		return nil, errors.New("gas not specified")
	}

	if args.GasPrice == nil && (args.MaxPriorityFeePerGas == nil || args.MaxFeePerGas == nil) {
		return nil, errors.New("missing gasPrice or maxFeePerGas/maxPriorityFeePerGas")
	}

	if args.Nonce == nil {
		return nil, errors.New("nonce not specified")
	}

	if err := args.setDefaults(ctx, s.b); err != nil {
		return nil, err
	}
	// Before actually sign the transaction, ensure the transaction fee is reasonable.
	tx := args.toTransaction()
	if err := checkTxFee(tx.GasPrice(), tx.Gas(), s.b.RPCTxFeeCap()); err != nil {
		return nil, err
	}

	signed, err := s.sign(args.from(), tx)
	if err != nil {
		return nil, err
	}

	data, err := signed.MarshalBinary()
	if err != nil {
		return nil, err
	}

	return &SignTransactionResult{data, signed}, nil
}

// PendingTransactions returns the transactions that are in the transaction pool
// and have a from address that is one of the accounts this node manages.
func (s *TransactionAPI) PendingTransactions() ([]*RPCTransaction, error) {
	pending, err := s.b.GetPoolTransactions()
	if err != nil {
		return nil, err
	}

	accounts := make(map[common.Address]struct{})

	for _, wallet := range s.b.AccountManager().Wallets() {
		for _, account := range wallet.Accounts() {
			accounts[account.Address] = struct{}{}
		}
	}

	curHeader := s.b.CurrentHeader()
	transactions := make([]*RPCTransaction, 0, len(pending))

	for _, tx := range pending {
		from, _ := types.Sender(s.signer, tx)
		if _, exists := accounts[from]; exists {
			transactions = append(transactions, NewRPCPendingTransaction(tx, curHeader, s.b.ChainConfig()))
		}
	}

	return transactions, nil
}

// Resend accepts an existing transaction and a new gas price and limit. It will remove
// the given transaction from the pool and reinsert it with the new gas price and limit.
// nolint:gocognit
func (s *TransactionAPI) Resend(ctx context.Context, sendArgs TransactionArgs, gasPrice *hexutil.Big, gasLimit *hexutil.Uint64) (common.Hash, error) {
	if sendArgs.Nonce == nil {
		return common.Hash{}, errors.New("missing transaction nonce in transaction spec")
	}

	if err := sendArgs.setDefaults(ctx, s.b); err != nil {
		return common.Hash{}, err
	}

	matchTx := sendArgs.toTransaction()

	// Before replacing the old transaction, ensure the _new_ transaction fee is reasonable.
	var price = matchTx.GasPrice()
	if gasPrice != nil {
		price = gasPrice.ToInt()
	}

	var gas = matchTx.Gas()
	if gasLimit != nil {
		gas = uint64(*gasLimit)
	}

	if err := checkTxFee(price, gas, s.b.RPCTxFeeCap()); err != nil {
		return common.Hash{}, err
	}
	// Iterate the pending list for replacement
	pending, err := s.b.GetPoolTransactions()
	if err != nil {
		return common.Hash{}, err
	}

	for _, p := range pending {
		wantSigHash := s.signer.Hash(matchTx)
		pFrom, err := types.Sender(s.signer, p)

		if err != nil && (s.b.UnprotectedAllowed() && err == types.ErrInvalidChainId) {
			err = nil
		}

		if err == nil && pFrom == sendArgs.from() && s.signer.Hash(p) == wantSigHash {
			// Match. Re-sign and send the transaction.
			if gasPrice != nil && (*big.Int)(gasPrice).Sign() != 0 {
				sendArgs.GasPrice = gasPrice
			}

			if gasLimit != nil && *gasLimit != 0 {
				sendArgs.Gas = gasLimit
			}

			signedTx, err := s.sign(sendArgs.from(), sendArgs.toTransaction())
			if err != nil {
				return common.Hash{}, err
			}

			if err = s.b.SendTx(ctx, signedTx); err != nil {
				return common.Hash{}, err
			}

			return signedTx.Hash(), nil
		}
	}

	return common.Hash{}, fmt.Errorf("transaction %#x not found", matchTx.Hash())
}

// DebugAPI is the collection of Ethereum APIs exposed over the debugging
// namespace.
type DebugAPI struct {
	b Backend
}

// NewDebugAPI creates a new instance of DebugAPI.
func NewDebugAPI(b Backend) *DebugAPI {
	return &DebugAPI{b: b}
}

// GetRawHeader retrieves the RLP encoding for a single header.
func (api *DebugAPI) GetRawHeader(ctx context.Context, blockNrOrHash rpc.BlockNumberOrHash) (hexutil.Bytes, error) {
	var hash common.Hash
	if h, ok := blockNrOrHash.Hash(); ok {
		hash = h
	} else {
		block, err := api.b.BlockByNumberOrHash(ctx, blockNrOrHash)
		if err != nil {
			return nil, err
		}

		hash = block.Hash()
	}

	header, _ := api.b.HeaderByHash(ctx, hash)
	if header == nil {
		return nil, fmt.Errorf("header #%d not found", hash)
	}

	return rlp.EncodeToBytes(header)
}

// GetRawBlock retrieves the RLP encoded for a single block.
func (api *DebugAPI) GetRawBlock(ctx context.Context, blockNrOrHash rpc.BlockNumberOrHash) (hexutil.Bytes, error) {
	var hash common.Hash
	if h, ok := blockNrOrHash.Hash(); ok {
		hash = h
	} else {
		block, err := api.b.BlockByNumberOrHash(ctx, blockNrOrHash)
		if err != nil {
			return nil, err
		}

		hash = block.Hash()
	}

	block, _ := api.b.BlockByHash(ctx, hash)
	if block == nil {
		return nil, fmt.Errorf("block #%d not found", hash)
	}

	return rlp.EncodeToBytes(block)
}

// GetRawReceipts retrieves the binary-encoded receipts of a single block.
func (api *DebugAPI) GetRawReceipts(ctx context.Context, blockNrOrHash rpc.BlockNumberOrHash) ([]hexutil.Bytes, error) {
	var hash common.Hash
	if h, ok := blockNrOrHash.Hash(); ok {
		hash = h
	} else {
		block, err := api.b.BlockByNumberOrHash(ctx, blockNrOrHash)
		if err != nil {
			return nil, err
		}

		hash = block.Hash()
	}

	receipts, err := api.b.GetReceipts(ctx, hash)
	if err != nil {
		return nil, err
	}

	result := make([]hexutil.Bytes, len(receipts))

	for i, receipt := range receipts {
		b, err := receipt.MarshalBinary()
		if err != nil {
			return nil, err
		}

		result[i] = b
	}

	return result, nil
}

// GetRawTransaction returns the bytes of the transaction for the given hash.
func (s *DebugAPI) GetRawTransaction(ctx context.Context, hash common.Hash) (hexutil.Bytes, error) {
	// Retrieve a finalized transaction, or a pooled otherwise
	tx, _, _, _, err := s.b.GetTransaction(ctx, hash)
	if err != nil {
		return nil, err
	}

	if tx == nil {
		if tx = s.b.GetPoolTransaction(hash); tx == nil {
			// Transaction not found anywhere, abort
			return nil, nil
		}
	}

	return tx.MarshalBinary()
}

// PrintBlock retrieves a block and returns its pretty printed form.
func (api *DebugAPI) PrintBlock(ctx context.Context, number uint64) (string, error) {
	block, _ := api.b.BlockByNumber(ctx, rpc.BlockNumber(number))
	if block == nil {
		return "", fmt.Errorf("block #%d not found", number)
	}

	return spew.Sdump(block), nil
}

// ChaindbProperty returns leveldb properties of the key-value database.
func (api *DebugAPI) ChaindbProperty(property string) (string, error) {
	return api.b.ChainDb().Stat(property)
}

// ChaindbCompact flattens the entire key-value database into a single level,
// removing all unused slots and merging all keys.
func (api *DebugAPI) ChaindbCompact() error {
	cstart := time.Now()
	for b := 0; b <= 255; b++ {
		var (
			start = []byte{byte(b)}
			end   = []byte{byte(b + 1)}
		)
		if b == 255 {
			end = nil
		}
		log.Info("Compacting database", "range", fmt.Sprintf("%#X-%#X", start, end), "elapsed", common.PrettyDuration(time.Since(cstart)))
		if err := api.b.ChainDb().Compact(start, end); err != nil {
			log.Error("Database compaction failed", "err", err)
			return err
		}
	}

	return nil
}

// SetHead rewinds the head of the blockchain to a previous block.
func (api *DebugAPI) SetHead(number hexutil.Uint64) {
	api.b.SetHead(uint64(number))
}

// GetTraceStack returns the current trace stack
func (api *DebugAPI) GetTraceStack() string {
	buf := make([]byte, 1024)

	for {
		n := runtime.Stack(buf, true)

		if n < len(buf) {
			return string(buf)
		}

		buf = make([]byte, 2*len(buf))
	}
}

// NetAPI offers network related RPC methods
type NetAPI struct {
	net            *p2p.Server
	networkVersion uint64
}

// NewNetAPI creates a new net API instance.
func NewNetAPI(net *p2p.Server, networkVersion uint64) *NetAPI {
	return &NetAPI{net, networkVersion}
}

// Listening returns an indication if the node is listening for network connections.
func (s *NetAPI) Listening() bool {
	return true // always listening
}

// PeerCount returns the number of connected peers
func (s *NetAPI) PeerCount() hexutil.Uint {
	return hexutil.Uint(s.net.PeerCount())
}

// Version returns the current ethereum protocol version.
func (s *NetAPI) Version() string {
	return fmt.Sprintf("%d", s.networkVersion)
}

// checkTxFee is an internal function used to check whether the fee of
// the given transaction is _reasonable_(under the cap).
func checkTxFee(gasPrice *big.Int, gas uint64, cap float64) error {
	// Short circuit if there is no cap for transaction fee at all.
	if cap == 0 {
		return nil
	}

	feeEth := new(big.Float).Quo(new(big.Float).SetInt(new(big.Int).Mul(gasPrice, new(big.Int).SetUint64(gas))), new(big.Float).SetInt(big.NewInt(params.Ether)))

	feeFloat, _ := feeEth.Float64()
	if feeFloat > cap {
		return fmt.Errorf("tx fee (%.2f ether) exceeds the configured cap (%.2f ether)", feeFloat, cap)
	}

	return nil
}<|MERGE_RESOLUTION|>--- conflicted
+++ resolved
@@ -1285,14 +1285,8 @@
 
 	// Execute the message.
 	gp := new(core.GasPool).AddGas(math.MaxUint64)
-<<<<<<< HEAD
-	// nolint : contextcheck
 	result, err := core.ApplyMessage(evm, msg, gp, context.Background())
-	if err := vmError(); err != nil {
-=======
-	result, err := core.ApplyMessage(evm, msg, gp)
 	if err := state.Error(); err != nil {
->>>>>>> da6cdaf6
 		return nil, err
 	}
 
@@ -1338,17 +1332,10 @@
 	return doCall(ctx, b, args, state, header, overrides, blockOverrides, timeout, globalGasCap)
 }
 
-<<<<<<< HEAD
-func newRevertError(result *core.ExecutionResult) *revertError {
-	reason, errUnpack := abi.UnpackRevert(result.Revert())
-	err := errors.New("execution reverted")
-
-=======
 func newRevertError(revert []byte) *revertError {
 	err := vm.ErrExecutionReverted
 
 	reason, errUnpack := abi.UnpackRevert(revert)
->>>>>>> da6cdaf6
 	if errUnpack == nil {
 		err = fmt.Errorf("%w: %v", vm.ErrExecutionReverted, reason)
 	}
@@ -1419,48 +1406,7 @@
 // there are unexpected failures. The gas limit is capped by both `args.Gas` (if non-nil &
 // non-zero) and `gasCap` (if non-zero).
 func DoEstimateGas(ctx context.Context, b Backend, args TransactionArgs, blockNrOrHash rpc.BlockNumberOrHash, overrides *StateOverride, gasCap uint64) (hexutil.Uint64, error) {
-<<<<<<< HEAD
-	// Binary search the gas limit, as it may need to be higher than the amount used
-	var (
-		lo uint64 // lowest-known gas limit where tx execution fails
-		hi uint64 // lowest-known gas limit where tx execution succeeds
-	)
-	// Use zero address if sender unspecified.
-	if args.From == nil {
-		args.From = new(common.Address)
-	}
-	// Determine the highest gas limit can be used during the estimation.
-	if args.Gas != nil && uint64(*args.Gas) >= params.TxGas {
-		hi = uint64(*args.Gas)
-	} else {
-		// Retrieve the block to act as the gas ceiling
-		block, err := b.BlockByNumberOrHash(ctx, blockNrOrHash)
-		if err != nil {
-			return 0, err
-		}
-
-		if block == nil {
-			return 0, errors.New("block not found")
-		}
-
-		hi = block.GasLimit()
-	}
-	// Normalize the max fee per gas the call is willing to spend.
-	var feeCap *big.Int
-
-	if args.GasPrice != nil && (args.MaxFeePerGas != nil || args.MaxPriorityFeePerGas != nil) {
-		return 0, errors.New("both gasPrice and (maxFeePerGas or maxPriorityFeePerGas) specified")
-	} else if args.GasPrice != nil {
-		feeCap = args.GasPrice.ToInt()
-	} else if args.MaxFeePerGas != nil {
-		feeCap = args.MaxFeePerGas.ToInt()
-	} else {
-		feeCap = common.Big0
-	}
-
-=======
 	// Retrieve the base state and mutate it with any overrides
->>>>>>> da6cdaf6
 	state, header, err := b.StateAndHeaderByNumberOrHash(ctx, blockNrOrHash)
 	if state == nil || err != nil {
 		return 0, err
@@ -1468,85 +1414,6 @@
 	if err = overrides.Apply(state); err != nil {
 		return 0, err
 	}
-<<<<<<< HEAD
-
-	// Recap the highest gas limit with account's available balance.
-	if feeCap.BitLen() != 0 {
-		balance := state.GetBalance(*args.From) // from can't be nil
-
-		available := new(big.Int).Set(balance)
-		if args.Value != nil {
-			if args.Value.ToInt().Cmp(available) >= 0 {
-				return 0, core.ErrInsufficientFundsForTransfer
-			}
-
-			available.Sub(available, args.Value.ToInt())
-		}
-
-		allowance := new(big.Int).Div(available, feeCap)
-
-		// If the allowance is larger than maximum uint64, skip checking
-		if allowance.IsUint64() && hi > allowance.Uint64() {
-			transfer := args.Value
-			if transfer == nil {
-				transfer = new(hexutil.Big)
-			}
-
-			log.Warn("Gas estimation capped by limited funds", "original", hi, "balance", balance,
-				"sent", transfer.ToInt(), "maxFeePerGas", feeCap, "fundable", allowance)
-
-			hi = allowance.Uint64()
-		}
-	}
-	// Recap the highest gas allowance with specified gascap.
-	if gasCap != 0 && hi > gasCap {
-		log.Debug("Caller gas above allowance, capping", "requested", hi, "cap", gasCap)
-		hi = gasCap
-	}
-
-	// We first execute the transaction at the highest allowable gas limit, since if this fails we
-	// can return error immediately.
-	failed, result, err := executeEstimate(ctx, b, args, state.Copy(), header, gasCap, hi)
-	if err != nil {
-		return 0, err
-	}
-	if failed {
-		if result != nil && !errors.Is(result.Err, vm.ErrOutOfGas) {
-			if len(result.Revert()) > 0 {
-				return 0, newRevertError(result)
-			}
-			return 0, result.Err
-		}
-		return 0, fmt.Errorf("gas required exceeds allowance (%d)", hi)
-	}
-	// For almost any transaction, the gas consumed by the unconstrained execution above
-	// lower-bounds the gas limit required for it to succeed. One exception is those txs that
-	// explicitly check gas remaining in order to successfully execute within a given limit, but we
-	// probably don't want to return a lowest possible gas limit for these cases anyway.
-	lo = result.UsedGas - 1
-
-	// Binary search for the smallest gas limit that allows the tx to execute successfully.
-	for lo+1 < hi {
-		mid := (hi + lo) / 2
-		if mid > lo*2 {
-			// Most txs don't need much higher gas limit than their gas used, and most txs don't
-			// require near the full block limit of gas, so the selection of where to bisect the
-			// range here is skewed to favor the low side.
-			mid = lo * 2
-		}
-		failed, _, err = executeEstimate(ctx, b, args, state.Copy(), header, gasCap, mid)
-		if err != nil {
-			// This should not happen under normal conditions since if we make it this far the
-			// transaction had run without error at least once before.
-			log.Error("execution error in estimate gas", "err", err)
-			return 0, err
-		}
-
-		if failed {
-			lo = mid
-		} else {
-			hi = mid
-=======
 	// Construct the gas estimator option from the user input
 	opts := &gasestimator.Options{
 		Config:     b.ChainConfig(),
@@ -1564,7 +1431,6 @@
 	if err != nil {
 		if len(revert) > 0 {
 			return 0, newRevertError(revert)
->>>>>>> da6cdaf6
 		}
 		return 0, err
 	}
@@ -2015,13 +1881,8 @@
 		// Apply the transaction with the access list tracer
 		tracer := logger.NewAccessListTracer(accessList, args.from(), to, precompiles)
 		config := vm.Config{Tracer: tracer, NoBaseFee: true}
-<<<<<<< HEAD
-		vmenv, _ := b.GetEVM(ctx, msg, statedb, header, &config, nil)
+		vmenv := b.GetEVM(ctx, msg, statedb, header, &config, nil)
 		res, err := core.ApplyMessage(vmenv, msg, new(core.GasPool).AddGas(msg.GasLimit), context.Background())
-=======
-		vmenv := b.GetEVM(ctx, msg, statedb, header, &config, nil)
-		res, err := core.ApplyMessage(vmenv, msg, new(core.GasPool).AddGas(msg.GasLimit))
->>>>>>> da6cdaf6
 		if err != nil {
 			return nil, 0, nil, fmt.Errorf("failed to apply transaction: %v err: %v", args.toTransaction().Hash(), err)
 		}
