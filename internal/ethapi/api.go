--- conflicted
+++ resolved
@@ -26,7 +26,6 @@
 	"time"
 
 	"github.com/davecgh/go-spew/spew"
-<<<<<<< HEAD
 	"github.com/maticnetwork/bor/accounts"
 	"github.com/maticnetwork/bor/accounts/abi"
 	"github.com/maticnetwork/bor/accounts/keystore"
@@ -46,27 +45,6 @@
 	"github.com/maticnetwork/bor/params"
 	"github.com/maticnetwork/bor/rlp"
 	"github.com/maticnetwork/bor/rpc"
-=======
-	"github.com/ethereum/go-ethereum/accounts"
-	"github.com/ethereum/go-ethereum/accounts/abi"
-	"github.com/ethereum/go-ethereum/accounts/keystore"
-	"github.com/ethereum/go-ethereum/accounts/scwallet"
-	"github.com/ethereum/go-ethereum/common"
-	"github.com/ethereum/go-ethereum/common/hexutil"
-	"github.com/ethereum/go-ethereum/common/math"
-	"github.com/ethereum/go-ethereum/consensus/clique"
-	"github.com/ethereum/go-ethereum/consensus/ethash"
-	"github.com/ethereum/go-ethereum/core"
-	"github.com/ethereum/go-ethereum/core/rawdb"
-	"github.com/ethereum/go-ethereum/core/types"
-	"github.com/ethereum/go-ethereum/core/vm"
-	"github.com/ethereum/go-ethereum/crypto"
-	"github.com/ethereum/go-ethereum/log"
-	"github.com/ethereum/go-ethereum/p2p"
-	"github.com/ethereum/go-ethereum/params"
-	"github.com/ethereum/go-ethereum/rlp"
-	"github.com/ethereum/go-ethereum/rpc"
->>>>>>> ea3b00ad
 	"github.com/tyler-smith/go-bip39"
 )
 
@@ -789,11 +767,7 @@
 }
 
 // ToMessage converts CallArgs to the Message type used by the core evm
-<<<<<<< HEAD
-func (args *CallArgs) ToMessage(globalGasCap *big.Int) types.Message {
-=======
 func (args *CallArgs) ToMessage(globalGasCap uint64) types.Message {
->>>>>>> ea3b00ad
 	// Set sender address or use zero address if none specified.
 	var addr common.Address
 	if args.From != nil {
@@ -844,17 +818,10 @@
 	State     *map[common.Hash]common.Hash `json:"state"`
 	StateDiff *map[common.Hash]common.Hash `json:"stateDiff"`
 }
-<<<<<<< HEAD
-
-func DoCall(ctx context.Context, b Backend, args CallArgs, blockNrOrHash rpc.BlockNumberOrHash, overrides map[common.Address]account, vmCfg vm.Config, timeout time.Duration, globalGasCap *big.Int) (*core.ExecutionResult, error) {
-	defer func(start time.Time) { log.Debug("Executing EVM call finished", "runtime", time.Since(start)) }(time.Now())
-
-=======
 
 func DoCall(ctx context.Context, b Backend, args CallArgs, blockNrOrHash rpc.BlockNumberOrHash, overrides map[common.Address]account, vmCfg vm.Config, timeout time.Duration, globalGasCap uint64) (*core.ExecutionResult, error) {
 	defer func(start time.Time) { log.Debug("Executing EVM call finished", "runtime", time.Since(start)) }(time.Now())
 
->>>>>>> ea3b00ad
 	state, header, err := b.StateAndHeaderByNumberOrHash(ctx, blockNrOrHash)
 	if state == nil || err != nil {
 		return nil, err
@@ -922,10 +889,6 @@
 	// If the timer caused an abort, return an appropriate error message
 	if evm.Cancelled() {
 		return nil, fmt.Errorf("execution aborted (timeout = %v)", timeout)
-<<<<<<< HEAD
-	}
-	return result, err
-=======
 	}
 	if err != nil {
 		return result, fmt.Errorf("err: %w (supplied gas %d)", err, msg.Gas())
@@ -961,7 +924,6 @@
 // ErrorData returns the hex encoded revert reason.
 func (e *revertError) ErrorData() interface{} {
 	return e.reason
->>>>>>> ea3b00ad
 }
 
 // Call executes the given transaction on the state for the given block number.
@@ -979,29 +941,6 @@
 	if err != nil {
 		return nil, err
 	}
-<<<<<<< HEAD
-	return result.Return(), nil
-}
-
-type estimateGasError struct {
-	error  string // Concrete error type if it's failed to estimate gas usage
-	vmerr  error  // Additional field, it's non-nil if the given transaction is invalid
-	revert string // Additional field, it's non-empty if the transaction is reverted and reason is provided
-}
-
-func (e estimateGasError) Error() string {
-	errMsg := e.error
-	if e.vmerr != nil {
-		errMsg += fmt.Sprintf(" (%v)", e.vmerr)
-	}
-	if e.revert != "" {
-		errMsg += fmt.Sprintf(" (%s)", e.revert)
-	}
-	return errMsg
-}
-
-func DoEstimateGas(ctx context.Context, b Backend, args CallArgs, blockNrOrHash rpc.BlockNumberOrHash, gasCap *big.Int) (hexutil.Uint64, error) {
-=======
 	// If the result contains a revert reason, try to unpack and return it.
 	if len(result.Revert()) > 0 {
 		return nil, newRevertError(result)
@@ -1010,7 +949,6 @@
 }
 
 func DoEstimateGas(ctx context.Context, b Backend, args CallArgs, blockNrOrHash rpc.BlockNumberOrHash, gasCap uint64) (hexutil.Uint64, error) {
->>>>>>> ea3b00ad
 	// Binary search the gas requirement, as it may be higher than the amount used
 	var (
 		lo  uint64 = params.TxGas - 1
@@ -1058,11 +996,7 @@
 		}
 	}
 	// Recap the highest gas allowance with specified gascap.
-<<<<<<< HEAD
-	if gasCap != nil && hi > gasCap.Uint64() {
-=======
 	if gasCap != 0 && hi > gasCap {
->>>>>>> ea3b00ad
 		log.Warn("Caller gas above allowance, capping", "requested", hi, "cap", gasCap)
 		hi = gasCap
 	}
@@ -1074,11 +1008,7 @@
 
 		result, err := DoCall(ctx, b, args, blockNrOrHash, nil, vm.Config{}, 0, gasCap)
 		if err != nil {
-<<<<<<< HEAD
-			if err == core.ErrIntrinsicGas {
-=======
 			if errors.Is(err, core.ErrIntrinsicGas) {
->>>>>>> ea3b00ad
 				return true, nil, nil // Special case, raise gas limit
 			}
 			return true, nil, err // Bail out
@@ -1092,11 +1022,7 @@
 
 		// If the error is not nil(consensus error), it means the provided message
 		// call or transaction will never be accepted no matter how much gas it is
-<<<<<<< HEAD
-		// assigened. Return the error directly, don't struggle any more.
-=======
 		// assigned. Return the error directly, don't struggle any more.
->>>>>>> ea3b00ad
 		if err != nil {
 			return 0, err
 		}
@@ -1114,25 +1040,6 @@
 		}
 		if failed {
 			if result != nil && result.Err != vm.ErrOutOfGas {
-<<<<<<< HEAD
-				var revert string
-				if len(result.Revert()) > 0 {
-					ret, err := abi.UnpackRevert(result.Revert())
-					if err != nil {
-						revert = hexutil.Encode(result.Revert())
-					} else {
-						revert = ret
-					}
-				}
-				return 0, estimateGasError{
-					error:  "always failing transaction",
-					vmerr:  result.Err,
-					revert: revert,
-				}
-			}
-			// Otherwise, the specified gas cap is too low
-			return 0, estimateGasError{error: fmt.Sprintf("gas required exceeds allowance (%d)", cap)}
-=======
 				if len(result.Revert()) > 0 {
 					return 0, newRevertError(result)
 				}
@@ -1140,7 +1047,6 @@
 			}
 			// Otherwise, the specified gas cap is too low
 			return 0, fmt.Errorf("gas required exceeds allowance (%d)", cap)
->>>>>>> ea3b00ad
 		}
 	}
 	return hexutil.Uint64(hi), nil
