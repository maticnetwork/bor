// Copyright 2015 The go-ethereum Authors
// This file is part of the go-ethereum library.
//
// The go-ethereum library is free software: you can redistribute it and/or modify
// it under the terms of the GNU Lesser General Public License as published by
// the Free Software Foundation, either version 3 of the License, or
// (at your option) any later version.
//
// The go-ethereum library is distributed in the hope that it will be useful,
// but WITHOUT ANY WARRANTY; without even the implied warranty of
// MERCHANTABILITY or FITNESS FOR A PARTICULAR PURPOSE. See the
// GNU Lesser General Public License for more details.
//
// You should have received a copy of the GNU Lesser General Public License
// along with the go-ethereum library. If not, see <http://www.gnu.org/licenses/>.

package ethapi

import (
	"context"
	"encoding/hex"
	"errors"
	"fmt"
	gomath "math"
	"math/big"
	"runtime"
	"strings"
	"time"

	"github.com/davecgh/go-spew/spew"

	"github.com/ethereum/go-ethereum"
	"github.com/ethereum/go-ethereum/accounts"
	"github.com/ethereum/go-ethereum/common"
	"github.com/ethereum/go-ethereum/common/hexutil"
	"github.com/ethereum/go-ethereum/common/math"
	"github.com/ethereum/go-ethereum/consensus"
	"github.com/ethereum/go-ethereum/consensus/misc/eip1559"
	"github.com/ethereum/go-ethereum/core"
	"github.com/ethereum/go-ethereum/core/rawdb"
	"github.com/ethereum/go-ethereum/core/state"
	"github.com/ethereum/go-ethereum/core/types"
	"github.com/ethereum/go-ethereum/core/vm"
	"github.com/ethereum/go-ethereum/crypto"
	"github.com/ethereum/go-ethereum/eth/gasestimator"
	"github.com/ethereum/go-ethereum/eth/tracers/logger"
	"github.com/ethereum/go-ethereum/ethdb"
	"github.com/ethereum/go-ethereum/internal/ethapi/override"
	"github.com/ethereum/go-ethereum/log"
	"github.com/ethereum/go-ethereum/p2p"
	"github.com/ethereum/go-ethereum/params"
	"github.com/ethereum/go-ethereum/rlp"
	"github.com/ethereum/go-ethereum/rpc"
	"github.com/ethereum/go-ethereum/trie"
)

// estimateGasErrorRatio is the amount of overestimation eth_estimateGas is
// allowed to produce in order to speed up calculations.
const estimateGasErrorRatio = 0.015

var errBlobTxNotSupported = errors.New("signing blob transactions not supported")

// EthereumAPI provides an API to access Ethereum related information.
type EthereumAPI struct {
	b Backend
}

// NewEthereumAPI creates a new Ethereum protocol API.
func NewEthereumAPI(b Backend) *EthereumAPI {
	return &EthereumAPI{b}
}

// GasPrice returns a suggestion for a gas price for legacy transactions.
func (api *EthereumAPI) GasPrice(ctx context.Context) (*hexutil.Big, error) {
	tipcap, err := api.b.SuggestGasTipCap(ctx)
	if err != nil {
		return nil, err
	}
	if head := api.b.CurrentHeader(); head.BaseFee != nil {
		tipcap.Add(tipcap, head.BaseFee)
	}

	return (*hexutil.Big)(tipcap), err
}

// MaxPriorityFeePerGas returns a suggestion for a gas tip cap for dynamic fee transactions.
func (api *EthereumAPI) MaxPriorityFeePerGas(ctx context.Context) (*hexutil.Big, error) {
	tipcap, err := api.b.SuggestGasTipCap(ctx)
	if err != nil {
		return nil, err
	}

	return (*hexutil.Big)(tipcap), err
}

type feeHistoryResult struct {
	OldestBlock      *hexutil.Big     `json:"oldestBlock"`
	Reward           [][]*hexutil.Big `json:"reward,omitempty"`
	BaseFee          []*hexutil.Big   `json:"baseFeePerGas,omitempty"`
	GasUsedRatio     []float64        `json:"gasUsedRatio"`
	BlobBaseFee      []*hexutil.Big   `json:"baseFeePerBlobGas,omitempty"`
	BlobGasUsedRatio []float64        `json:"blobGasUsedRatio,omitempty"`
}

// FeeHistory returns the fee market history.
func (api *EthereumAPI) FeeHistory(ctx context.Context, blockCount math.HexOrDecimal64, lastBlock rpc.BlockNumber, rewardPercentiles []float64) (*feeHistoryResult, error) {
	oldest, reward, baseFee, gasUsed, blobBaseFee, blobGasUsed, err := api.b.FeeHistory(ctx, uint64(blockCount), lastBlock, rewardPercentiles)
	if err != nil {
		return nil, err
	}

	results := &feeHistoryResult{
		OldestBlock:  (*hexutil.Big)(oldest),
		GasUsedRatio: gasUsed,
	}
	if reward != nil {
		results.Reward = make([][]*hexutil.Big, len(reward))
		for i, w := range reward {
			results.Reward[i] = make([]*hexutil.Big, len(w))
			for j, v := range w {
				results.Reward[i][j] = (*hexutil.Big)(v)
			}
		}
	}

	if baseFee != nil {
		results.BaseFee = make([]*hexutil.Big, len(baseFee))
		for i, v := range baseFee {
			results.BaseFee[i] = (*hexutil.Big)(v)
		}
	}
	if blobBaseFee != nil {
		results.BlobBaseFee = make([]*hexutil.Big, len(blobBaseFee))
		for i, v := range blobBaseFee {
			results.BlobBaseFee[i] = (*hexutil.Big)(v)
		}
	}
	if blobGasUsed != nil {
		results.BlobGasUsedRatio = blobGasUsed
	}
	return results, nil
}

// BlobBaseFee returns the base fee for blob gas at the current head.
func (api *EthereumAPI) BlobBaseFee(ctx context.Context) *hexutil.Big {
	return (*hexutil.Big)(api.b.BlobBaseFee(ctx))
}

// Syncing returns false in case the node is currently not syncing with the network. It can be up-to-date or has not
// yet received the latest block headers from its peers. In case it is synchronizing:
// - startingBlock: block number this node started to synchronize from
// - currentBlock:  block number this node is currently importing
// - highestBlock:  block number of the highest block header this node has received from peers
// - pulledStates:  number of state entries processed until now
// - knownStates:   number of known state entries that still need to be pulled
func (api *EthereumAPI) Syncing(ctx context.Context) (interface{}, error) {
	progress := api.b.SyncProgress(ctx)

	// Return not syncing if the synchronisation already completed
	if progress.Done() {
		return false, nil
	}
	// Otherwise gather the block sync stats
	return map[string]interface{}{
		"startingBlock":          hexutil.Uint64(progress.StartingBlock),
		"currentBlock":           hexutil.Uint64(progress.CurrentBlock),
		"highestBlock":           hexutil.Uint64(progress.HighestBlock),
		"syncedAccounts":         hexutil.Uint64(progress.SyncedAccounts),
		"syncedAccountBytes":     hexutil.Uint64(progress.SyncedAccountBytes),
		"syncedBytecodes":        hexutil.Uint64(progress.SyncedBytecodes),
		"syncedBytecodeBytes":    hexutil.Uint64(progress.SyncedBytecodeBytes),
		"syncedStorage":          hexutil.Uint64(progress.SyncedStorage),
		"syncedStorageBytes":     hexutil.Uint64(progress.SyncedStorageBytes),
		"healedTrienodes":        hexutil.Uint64(progress.HealedTrienodes),
		"healedTrienodeBytes":    hexutil.Uint64(progress.HealedTrienodeBytes),
		"healedBytecodes":        hexutil.Uint64(progress.HealedBytecodes),
		"healedBytecodeBytes":    hexutil.Uint64(progress.HealedBytecodeBytes),
		"healingTrienodes":       hexutil.Uint64(progress.HealingTrienodes),
		"healingBytecode":        hexutil.Uint64(progress.HealingBytecode),
		"txIndexFinishedBlocks":  hexutil.Uint64(progress.TxIndexFinishedBlocks),
		"txIndexRemainingBlocks": hexutil.Uint64(progress.TxIndexRemainingBlocks),
	}, nil
}

// TxPoolAPI offers and API for the transaction pool. It only operates on data that is non-confidential.
type TxPoolAPI struct {
	b Backend
}

// NewTxPoolAPI creates a new tx pool service that gives information about the transaction pool.
func NewTxPoolAPI(b Backend) *TxPoolAPI {
	return &TxPoolAPI{b}
}

// Content returns the transactions contained within the transaction pool.
func (api *TxPoolAPI) Content() map[string]map[string]map[string]*RPCTransaction {
	content := map[string]map[string]map[string]*RPCTransaction{
		"pending": make(map[string]map[string]*RPCTransaction),
		"queued":  make(map[string]map[string]*RPCTransaction),
	}
	pending, queue := api.b.TxPoolContent()
	curHeader := api.b.CurrentHeader()
	// Flatten the pending transactions
	for account, txs := range pending {
		dump := make(map[string]*RPCTransaction)
		for _, tx := range txs {
			dump[fmt.Sprintf("%d", tx.Nonce())] = NewRPCPendingTransaction(tx, curHeader, api.b.ChainConfig())
		}

		content["pending"][account.Hex()] = dump
	}
	// Flatten the queued transactions
	for account, txs := range queue {
		dump := make(map[string]*RPCTransaction)
		for _, tx := range txs {
			dump[fmt.Sprintf("%d", tx.Nonce())] = NewRPCPendingTransaction(tx, curHeader, api.b.ChainConfig())
		}

		content["queued"][account.Hex()] = dump
	}

	return content
}

// ContentFrom returns the transactions contained within the transaction pool.
func (api *TxPoolAPI) ContentFrom(addr common.Address) map[string]map[string]*RPCTransaction {
	content := make(map[string]map[string]*RPCTransaction, 2)
	pending, queue := api.b.TxPoolContentFrom(addr)
	curHeader := api.b.CurrentHeader()

	// Build the pending transactions
	dump := make(map[string]*RPCTransaction, len(pending))
	for _, tx := range pending {
		dump[fmt.Sprintf("%d", tx.Nonce())] = NewRPCPendingTransaction(tx, curHeader, api.b.ChainConfig())
	}

	content["pending"] = dump

	// Build the queued transactions
	dump = make(map[string]*RPCTransaction, len(queue))
	for _, tx := range queue {
		dump[fmt.Sprintf("%d", tx.Nonce())] = NewRPCPendingTransaction(tx, curHeader, api.b.ChainConfig())
	}

	content["queued"] = dump

	return content
}

// Status returns the number of pending and queued transaction in the pool.
func (api *TxPoolAPI) Status() map[string]hexutil.Uint {
	pending, queue := api.b.Stats()
	return map[string]hexutil.Uint{
		"pending": hexutil.Uint(pending),
		"queued":  hexutil.Uint(queue),
	}
}

// Inspect retrieves the content of the transaction pool and flattens it into an
// easily inspectable list.
func (api *TxPoolAPI) Inspect() map[string]map[string]map[string]string {
	content := map[string]map[string]map[string]string{
		"pending": make(map[string]map[string]string),
		"queued":  make(map[string]map[string]string),
	}
	pending, queue := api.b.TxPoolContent()

	// Define a formatter to flatten a transaction into a string
	format := func(tx *types.Transaction) string {
		if to := tx.To(); to != nil {
			return fmt.Sprintf("%s: %v wei + %v gas × %v wei", tx.To().Hex(), tx.Value(), tx.Gas(), tx.GasPrice())
		}
		return fmt.Sprintf("contract creation: %v wei + %v gas × %v wei", tx.Value(), tx.Gas(), tx.GasPrice())
	}
	// Flatten the pending transactions
	for account, txs := range pending {
		dump := make(map[string]string)
		for _, tx := range txs {
			dump[fmt.Sprintf("%d", tx.Nonce())] = format(tx)
		}

		content["pending"][account.Hex()] = dump
	}
	// Flatten the queued transactions
	for account, txs := range queue {
		dump := make(map[string]string)
		for _, tx := range txs {
			dump[fmt.Sprintf("%d", tx.Nonce())] = format(tx)
		}

		content["queued"][account.Hex()] = dump
	}

	return content
}

// EthereumAccountAPI provides an API to access accounts managed by this node.
// It offers only methods that can retrieve accounts.
type EthereumAccountAPI struct {
	am *accounts.Manager
}

// NewEthereumAccountAPI creates a new EthereumAccountAPI.
func NewEthereumAccountAPI(am *accounts.Manager) *EthereumAccountAPI {
	return &EthereumAccountAPI{am: am}
}

// Accounts returns the collection of accounts this node manages.
func (api *EthereumAccountAPI) Accounts() []common.Address {
	return api.am.Accounts()
}

// BlockChainAPI provides an API to access Ethereum blockchain data.
type BlockChainAPI struct {
	b Backend
}

// NewBlockChainAPI creates a new Ethereum blockchain API.
func NewBlockChainAPI(b Backend) *BlockChainAPI {
	return &BlockChainAPI{b}
}

// GetTransactionReceiptsByBlock returns the transaction receipts for the given block number or hash.
func (api *BlockChainAPI) GetTransactionReceiptsByBlock(ctx context.Context, blockNrOrHash rpc.BlockNumberOrHash) ([]map[string]interface{}, error) {
	block, err := api.b.BlockByNumberOrHash(ctx, blockNrOrHash)
	if err != nil {
		return nil, err
	}

	if block == nil {
		return nil, errors.New("block not found")
	}

	receipts, err := api.b.GetReceipts(ctx, block.Hash())
	if err != nil {
		return nil, err
	}

	txs := block.Transactions()

	var txHash common.Hash

	borReceipt, err := api.b.GetBorBlockReceipt(ctx, block.Hash())
	if err != nil && err != ethereum.NotFound {
		return nil, err
	}
	if borReceipt != nil {
		receipts = append(receipts, borReceipt)

		txHash = types.GetDerivedBorTxHash(types.BorReceiptKey(block.Number().Uint64(), block.Hash()))
		if txHash != (common.Hash{}) {
			borTx, _, _, _, _ := api.b.GetBorBlockTransactionWithBlockHash(ctx, txHash, block.Hash())
			txs = append(txs, borTx)
		}
	}

	if len(txs) != len(receipts) {
		return nil, fmt.Errorf("txs length %d doesn't equal to receipts' length %d", len(txs), len(receipts))
	}

	txReceipts := make([]map[string]interface{}, 0, len(txs))

	for idx, receipt := range receipts {
		tx := txs[idx]

		signer := types.MakeSigner(api.b.ChainConfig(), block.Number(), block.Time())
		from, _ := types.Sender(signer, tx)

		fields := map[string]interface{}{
			"blockHash":         block.Hash(),
			"blockNumber":       hexutil.Uint64(block.NumberU64()),
			"transactionHash":   tx.Hash(),
			"transactionIndex":  hexutil.Uint64(idx),
			"from":              from,
			"to":                tx.To(),
			"gasUsed":           hexutil.Uint64(receipt.GasUsed),
			"cumulativeGasUsed": hexutil.Uint64(receipt.CumulativeGasUsed),
			"contractAddress":   nil,
			"logs":              receipt.Logs,
			"logsBloom":         receipt.Bloom,
			"type":              hexutil.Uint(tx.Type()),
			"effectiveGasPrice": (*hexutil.Big)(receipt.EffectiveGasPrice),
		}

		if receipt.EffectiveGasPrice == nil {
			fields["effectiveGasPrice"] = new(hexutil.Big)
		}

		// Assign receipt status or post state.
		if len(receipt.PostState) > 0 {
			fields["root"] = hexutil.Bytes(receipt.PostState)
		} else {
			fields["status"] = hexutil.Uint(receipt.Status)
		}

		if receipt.Logs == nil {
			fields["logs"] = []*types.Log{}
		}

		if borReceipt != nil && idx == len(receipts)-1 {
			fields["transactionHash"] = txHash
		}

		// If the ContractAddress is 20 0x0 bytes, assume it is not a contract creation
		if receipt.ContractAddress != (common.Address{}) {
			fields["contractAddress"] = receipt.ContractAddress
		}

		txReceipts = append(txReceipts, fields)
	}

	return txReceipts, nil
}

// ChainId is the EIP-155 replay-protection chain id for the current Ethereum chain config.
//
// Note, this method does not conform to EIP-695 because the configured chain ID is always
// returned, regardless of the current head block. We used to return an error when the chain
// wasn't synced up to a block where EIP-155 is enabled, but this behavior caused issues
// in CL clients.
func (api *BlockChainAPI) ChainId() *hexutil.Big {
	return (*hexutil.Big)(api.b.ChainConfig().ChainID)
}

// BlockNumber returns the block number of the chain head.
func (api *BlockChainAPI) BlockNumber() hexutil.Uint64 {
	header, _ := api.b.HeaderByNumber(context.Background(), rpc.LatestBlockNumber) // latest header should always be available
	return hexutil.Uint64(header.Number.Uint64())
}

// GetBalance returns the amount of wei for the given address in the state of the
// given block number. The rpc.LatestBlockNumber and rpc.PendingBlockNumber meta
// block numbers are also allowed.
func (api *BlockChainAPI) GetBalance(ctx context.Context, address common.Address, blockNrOrHash rpc.BlockNumberOrHash) (*hexutil.Big, error) {
	state, _, err := api.b.StateAndHeaderByNumberOrHash(ctx, blockNrOrHash)
	if state == nil || err != nil {
		return nil, err
	}
	b := state.GetBalance(address).ToBig()
	return (*hexutil.Big)(b), state.Error()
}

// AccountResult structs for GetProof
type AccountResult struct {
	Address      common.Address  `json:"address"`
	AccountProof []string        `json:"accountProof"`
	Balance      *hexutil.Big    `json:"balance"`
	CodeHash     common.Hash     `json:"codeHash"`
	Nonce        hexutil.Uint64  `json:"nonce"`
	StorageHash  common.Hash     `json:"storageHash"`
	StorageProof []StorageResult `json:"storageProof"`
}

type StorageResult struct {
	Key   string       `json:"key"`
	Value *hexutil.Big `json:"value"`
	Proof []string     `json:"proof"`
}

// proofList implements ethdb.KeyValueWriter and collects the proofs as
// hex-strings for delivery to rpc-caller.
type proofList []string

func (n *proofList) Put(key []byte, value []byte) error {
	*n = append(*n, hexutil.Encode(value))
	return nil
}

func (n *proofList) Delete(key []byte) error {
	panic("not supported")
}

// GetProof returns the Merkle-proof for a given account and optionally some storage keys.
func (api *BlockChainAPI) GetProof(ctx context.Context, address common.Address, storageKeys []string, blockNrOrHash rpc.BlockNumberOrHash) (*AccountResult, error) {
	var (
		keys         = make([]common.Hash, len(storageKeys))
		keyLengths   = make([]int, len(storageKeys))
		storageProof = make([]StorageResult, len(storageKeys))
	)
	// Deserialize all keys. This prevents state access on invalid input.
	for i, hexKey := range storageKeys {
		var err error
		keys[i], keyLengths[i], err = decodeHash(hexKey)
		if err != nil {
			return nil, err
		}
	}
	statedb, header, err := api.b.StateAndHeaderByNumberOrHash(ctx, blockNrOrHash)
	if statedb == nil || err != nil {
		return nil, err
	}
	codeHash := statedb.GetCodeHash(address)
	storageRoot := statedb.GetStorageRoot(address)

	if len(keys) > 0 {
		var storageTrie state.Trie
		if storageRoot != types.EmptyRootHash && storageRoot != (common.Hash{}) {
			id := trie.StorageTrieID(header.Root, crypto.Keccak256Hash(address.Bytes()), storageRoot)
			st, err := trie.NewStateTrie(id, statedb.Database().TrieDB())
			if err != nil {
				return nil, err
			}
			storageTrie = st
		}
		// Create the proofs for the storageKeys.
		for i, key := range keys {
			// Output key encoding is a bit special: if the input was a 32-byte hash, it is
			// returned as such. Otherwise, we apply the QUANTITY encoding mandated by the
			// JSON-RPC spec for getProof. This behavior exists to preserve backwards
			// compatibility with older client versions.
			var outputKey string
			if keyLengths[i] != 32 {
				outputKey = hexutil.EncodeBig(key.Big())
			} else {
				outputKey = hexutil.Encode(key[:])
			}
			if storageTrie == nil {
				storageProof[i] = StorageResult{outputKey, &hexutil.Big{}, []string{}}
				continue
			}
			var proof proofList
			if err := storageTrie.Prove(crypto.Keccak256(key.Bytes()), &proof); err != nil {
				return nil, err
			}
			value := (*hexutil.Big)(statedb.GetState(address, key).Big())
			storageProof[i] = StorageResult{outputKey, value, proof}
		}
	}
	// Create the accountProof.
	tr, err := trie.NewStateTrie(trie.StateTrieID(header.Root), statedb.Database().TrieDB())
	if err != nil {
		return nil, err
	}
	var accountProof proofList
	if err := tr.Prove(crypto.Keccak256(address.Bytes()), &accountProof); err != nil {
		return nil, err
	}
	balance := statedb.GetBalance(address).ToBig()
	return &AccountResult{
		Address:      address,
		AccountProof: accountProof,
		Balance:      (*hexutil.Big)(balance),
		CodeHash:     codeHash,
		Nonce:        hexutil.Uint64(statedb.GetNonce(address)),
		StorageHash:  storageRoot,
		StorageProof: storageProof,
	}, statedb.Error()
}

// decodeHash parses a hex-encoded 32-byte hash. The input may optionally
// be prefixed by 0x and can have a byte length up to 32.
func decodeHash(s string) (h common.Hash, inputLength int, err error) {
	if strings.HasPrefix(s, "0x") || strings.HasPrefix(s, "0X") {
		s = s[2:]
	}

	if (len(s) & 1) > 0 {
		s = "0" + s
	}

	b, err := hex.DecodeString(s)
	if err != nil {
		return common.Hash{}, 0, errors.New("hex string invalid")
	}

	if len(b) > 32 {
		return common.Hash{}, len(b), errors.New("hex string too long, want at most 32 bytes")
	}
	return common.BytesToHash(b), len(b), nil
}

// GetHeaderByNumber returns the requested canonical block header.
//   - When blockNr is -1 the chain pending header is returned.
//   - When blockNr is -2 the chain latest header is returned.
//   - When blockNr is -3 the chain finalized header is returned.
//   - When blockNr is -4 the chain safe header is returned.
func (api *BlockChainAPI) GetHeaderByNumber(ctx context.Context, number rpc.BlockNumber) (map[string]interface{}, error) {
	header, err := api.b.HeaderByNumber(ctx, number)
	if header != nil && err == nil {
		response := RPCMarshalHeader(header)
		if number == rpc.PendingBlockNumber {
			// Pending header need to nil out a few fields
			for _, field := range []string{"hash", "nonce", "miner"} {
				response[field] = nil
			}
		}
		return response, err
	}
	return nil, err
}

// GetHeaderByHash returns the requested header by hash.
func (api *BlockChainAPI) GetHeaderByHash(ctx context.Context, hash common.Hash) map[string]interface{} {
	header, _ := api.b.HeaderByHash(ctx, hash)
	if header != nil {
		return RPCMarshalHeader(header)
	}

	return nil
}

// GetBlockByNumber returns the requested canonical block.
//   - When blockNr is -1 the chain pending block is returned.
//   - When blockNr is -2 the chain latest block is returned.
//   - When blockNr is -3 the chain finalized block is returned.
//   - When blockNr is -4 the chain safe block is returned.
//   - When fullTx is true all transactions in the block are returned, otherwise
//     only the transaction hash is returned.
func (api *BlockChainAPI) GetBlockByNumber(ctx context.Context, number rpc.BlockNumber, fullTx bool) (map[string]interface{}, error) {
	block, err := api.b.BlockByNumber(ctx, number)
	if block != nil && err == nil {
		response := RPCMarshalBlock(block, true, fullTx, api.b.ChainConfig(), api.b.ChainDb())
		if number == rpc.PendingBlockNumber {
			// Pending blocks need to nil out a few fields
			for _, field := range []string{"hash", "nonce", "miner"} {
				response[field] = nil
			}
		}

		// append marshalled bor transaction
		if response != nil {
			response = api.appendRPCMarshalBorTransaction(ctx, block, response, fullTx)
		}

		return response, nil
	}

	return nil, err
}

// GetBlockByHash returns the requested block. When fullTx is true all transactions in the block are returned in full
// detail, otherwise only the transaction hash is returned.
func (api *BlockChainAPI) GetBlockByHash(ctx context.Context, hash common.Hash, fullTx bool) (map[string]interface{}, error) {
	block, err := api.b.BlockByHash(ctx, hash)
	if block != nil && err == nil {
		response := RPCMarshalBlock(block, true, fullTx, api.b.ChainConfig(), api.b.ChainDb())

		// append marshalled bor transaction
		if response != nil {
			return api.appendRPCMarshalBorTransaction(ctx, block, response, fullTx), err
		}

		return response, nil
	}

	return nil, err
}

// GetUncleByBlockNumberAndIndex returns the uncle block for the given block hash and index.
func (api *BlockChainAPI) GetUncleByBlockNumberAndIndex(ctx context.Context, blockNr rpc.BlockNumber, index hexutil.Uint) (map[string]interface{}, error) {
	block, err := api.b.BlockByNumber(ctx, blockNr)
	if block != nil {
		uncles := block.Uncles()
		if index >= hexutil.Uint(len(uncles)) {
			log.Debug("Requested uncle not found", "number", blockNr, "hash", block.Hash(), "index", index)
			return nil, nil
		}

		block = types.NewBlockWithHeader(uncles[index])
		return RPCMarshalBlock(block, false, false, api.b.ChainConfig(), api.b.ChainDb()), nil
	}

	return nil, err
}

// GetUncleByBlockHashAndIndex returns the uncle block for the given block hash and index.
func (api *BlockChainAPI) GetUncleByBlockHashAndIndex(ctx context.Context, blockHash common.Hash, index hexutil.Uint) (map[string]interface{}, error) {
	block, err := api.b.BlockByHash(ctx, blockHash)
	if block != nil {
		uncles := block.Uncles()
		if index >= hexutil.Uint(len(uncles)) {
			log.Debug("Requested uncle not found", "number", block.Number(), "hash", blockHash, "index", index)
			return nil, nil
		}

		block = types.NewBlockWithHeader(uncles[index])
		return RPCMarshalBlock(block, false, false, api.b.ChainConfig(), api.b.ChainDb()), nil
	}

	return nil, err
}

// GetUncleCountByBlockNumber returns number of uncles in the block for the given block number
func (api *BlockChainAPI) GetUncleCountByBlockNumber(ctx context.Context, blockNr rpc.BlockNumber) (*hexutil.Uint, error) {
	block, err := api.b.BlockByNumber(ctx, blockNr)
	if block != nil {
		n := hexutil.Uint(len(block.Uncles()))
		return &n, nil
	}
	return nil, err
}

// GetUncleCountByBlockHash returns number of uncles in the block for the given block hash
func (api *BlockChainAPI) GetUncleCountByBlockHash(ctx context.Context, blockHash common.Hash) (*hexutil.Uint, error) {
	block, err := api.b.BlockByHash(ctx, blockHash)
	if block != nil {
		n := hexutil.Uint(len(block.Uncles()))
		return &n, nil
	}
	return nil, err
}

// GetCode returns the code stored at the given address in the state for the given block number.
func (api *BlockChainAPI) GetCode(ctx context.Context, address common.Address, blockNrOrHash rpc.BlockNumberOrHash) (hexutil.Bytes, error) {
	state, _, err := api.b.StateAndHeaderByNumberOrHash(ctx, blockNrOrHash)
	if state == nil || err != nil {
		return nil, err
	}

	code := state.GetCode(address)

	return code, state.Error()
}

// GetStorageAt returns the storage from the state at the given address, key and
// block number. The rpc.LatestBlockNumber and rpc.PendingBlockNumber meta block
// numbers are also allowed.
func (api *BlockChainAPI) GetStorageAt(ctx context.Context, address common.Address, hexKey string, blockNrOrHash rpc.BlockNumberOrHash) (hexutil.Bytes, error) {
	state, _, err := api.b.StateAndHeaderByNumberOrHash(ctx, blockNrOrHash)
	if state == nil || err != nil {
		return nil, err
	}
	key, _, err := decodeHash(hexKey)
	if err != nil {
		return nil, fmt.Errorf("unable to decode storage key: %s", err)
	}

	res := state.GetState(address, key)

	return res[:], state.Error()
}

// GetBlockReceipts returns the block receipts for the given block hash or number or tag.
func (api *BlockChainAPI) GetBlockReceipts(ctx context.Context, blockNrOrHash rpc.BlockNumberOrHash) ([]map[string]interface{}, error) {
	block, err := api.b.BlockByNumberOrHash(ctx, blockNrOrHash)
	if block == nil || err != nil {
		return nil, err
	}
	receipts, err := api.b.GetReceipts(ctx, block.Hash())
	if err != nil {
		return nil, err
	}
	txs := block.Transactions()
	if len(txs) != len(receipts) {
		return nil, fmt.Errorf("receipts length mismatch: %d vs %d", len(txs), len(receipts))
	}

	// Derive the sender.
	signer := types.MakeSigner(api.b.ChainConfig(), block.Number(), block.Time())

	result := make([]map[string]interface{}, len(receipts))
	for i, receipt := range receipts {
		result[i] = marshalReceipt(receipt, block.Hash(), block.NumberU64(), signer, txs[i], i, false)
	}

	stateSyncReceipt, err := api.b.GetBorBlockReceipt(ctx, block.Hash())
	if err != nil && err != ethereum.NotFound {
		return nil, err
	}
	if stateSyncReceipt != nil {
		tx, _, _, _ := rawdb.ReadBorTransaction(api.b.ChainDb(), stateSyncReceipt.TxHash)
		result = append(result, marshalReceipt(stateSyncReceipt, block.Hash(), block.NumberU64(), signer, tx, len(result), true))
	}

	return result, nil
}

// GetTdByHash returns a map containing the total difficulty (hex-encoded) for the given block hash.
func (api *BlockChainAPI) GetTdByHash(ctx context.Context, hash common.Hash) map[string]interface{} {
<<<<<<< HEAD

	td := api.b.GetTd(ctx, hash)
	if td == nil {
		return nil
	}

	resp := make(map[string]interface{}, 2)
	resp["blockHash"] = hash.Hex()
	resp["totalDifficulty"] = hexutil.EncodeBig(td)
	return resp
}

// GetTdByNumber returns a map containing the total difficulty (hex-encoded) for the given block number.
func (api *BlockChainAPI) GetTdByNumber(ctx context.Context, blockNr rpc.BlockNumber) map[string]interface{} {
	td := api.b.GetTdByNumber(ctx, blockNr)
	if td == nil {
		return nil
	}

	resp := make(map[string]interface{}, 2)
	resp["blockNumber"] = hexutil.EncodeUint64(uint64(blockNr.Int64()))
	resp["totalDifficulty"] = hexutil.EncodeBig(td)
	return resp
}

// OverrideAccount indicates the overriding fields of account during the execution
// of a message call.
// Note, state and stateDiff can't be specified at the same time. If state is
// set, message execution will only use the data in the given state. Otherwise
// if stateDiff is set, all diff will be applied first and then execute the call
// message.
type OverrideAccount struct {
	Nonce            *hexutil.Uint64             `json:"nonce"`
	Code             *hexutil.Bytes              `json:"code"`
	Balance          *hexutil.Big                `json:"balance"`
	State            map[common.Hash]common.Hash `json:"state"`
	StateDiff        map[common.Hash]common.Hash `json:"stateDiff"`
	MovePrecompileTo *common.Address             `json:"movePrecompileToAddress"`
}

// StateOverride is the collection of overridden accounts.
type StateOverride map[common.Address]OverrideAccount

func (diff *StateOverride) has(address common.Address) bool {
	_, ok := (*diff)[address]
	return ok
}

// Apply overrides the fields of specified accounts into the given state.
func (diff *StateOverride) Apply(statedb *state.StateDB, precompiles vm.PrecompiledContracts) error {
	if diff == nil {
=======
	td := api.b.GetTd(ctx, hash)
	if td == nil {
>>>>>>> 5b4e58d8
		return nil
	}

	resp := make(map[string]interface{}, 2)
	resp["blockHash"] = hash.Hex()
	resp["totalDifficulty"] = hexutil.EncodeBig(td)
	return resp
}

// GetTdByNumber returns a map containing the total difficulty (hex-encoded) for the given block number.
func (api *BlockChainAPI) GetTdByNumber(ctx context.Context, blockNr rpc.BlockNumber) map[string]interface{} {
	td := api.b.GetTdByNumber(ctx, blockNr)
	if td == nil {
		return nil
	}

	resp := make(map[string]interface{}, 2)
	resp["blockNumber"] = hexutil.EncodeUint64(uint64(blockNr.Int64()))
	resp["totalDifficulty"] = hexutil.EncodeBig(td)
	return resp
}

// ChainContextBackend provides methods required to implement ChainContext.
type ChainContextBackend interface {
	Engine() consensus.Engine
	HeaderByNumber(context.Context, rpc.BlockNumber) (*types.Header, error)
	ChainConfig() *params.ChainConfig
}

// ChainContext is an implementation of core.ChainContext. It's main use-case
// is instantiating a vm.BlockContext without having access to the BlockChain object.
type ChainContext struct {
	b   ChainContextBackend
	ctx context.Context
}

// NewChainContext creates a new ChainContext object.
func NewChainContext(ctx context.Context, backend ChainContextBackend) *ChainContext {
	return &ChainContext{ctx: ctx, b: backend}
}

func (context *ChainContext) Engine() consensus.Engine {
	return context.b.Engine()
}

func (context *ChainContext) GetHeader(hash common.Hash, number uint64) *types.Header {
	// This method is called to get the hash for a block number when executing the BLOCKHASH
	// opcode. Hence no need to search for non-canonical blocks.
	header, err := context.b.HeaderByNumber(context.ctx, rpc.BlockNumber(number))
	if err != nil || header.Hash() != hash {
		return nil
	}
	return header
}

func (context *ChainContext) Config() *params.ChainConfig {
	return context.b.ChainConfig()
}

func doCall(ctx context.Context, b Backend, args TransactionArgs, state *state.StateDB, header *types.Header, overrides *override.StateOverride, blockOverrides *override.BlockOverrides, timeout time.Duration, globalGasCap uint64) (*core.ExecutionResult, error) {
	blockCtx := core.NewEVMBlockContext(header, NewChainContext(ctx, b), nil)
	if blockOverrides != nil {
		if err := blockOverrides.Apply(&blockCtx); err != nil {
			return nil, err
		}
	}
	rules := b.ChainConfig().Rules(blockCtx.BlockNumber, blockCtx.Random != nil, blockCtx.Time)
	precompiles := vm.ActivePrecompiledContracts(rules)
	if err := overrides.Apply(state, precompiles); err != nil {
		return nil, err
	}

	// Setup context so it may be cancelled the call has completed
	// or, in case of unmetered gas, setup a context with a timeout.
	var cancel context.CancelFunc
	if timeout > 0 {
		ctx, cancel = context.WithTimeout(ctx, timeout)
	} else {
		ctx, cancel = context.WithCancel(ctx)
	}
	// Make sure the context is cancelled when the call has completed
	// this makes sure resources are cleaned up.
	defer cancel()
	// Note(bor): don't set this to global max cap (as done in geth) as it leads to issues in devnet.
	gp := new(core.GasPool).AddGas(gomath.MaxUint64)
	return applyMessage(ctx, b, args, state, header, timeout, globalGasCap, gp, &blockCtx, &vm.Config{NoBaseFee: true}, precompiles, true)
}

func applyMessage(ctx context.Context, b Backend, args TransactionArgs, state *state.StateDB, header *types.Header, timeout time.Duration, globalGasCap uint64, gp *core.GasPool, blockContext *vm.BlockContext, vmConfig *vm.Config, precompiles vm.PrecompiledContracts, skipChecks bool) (*core.ExecutionResult, error) {
	// Get a new instance of the EVM.
	if err := args.CallDefaults(globalGasCap, blockContext.BaseFee, b.ChainConfig().ChainID); err != nil {
		return nil, err
	}
	msg := args.ToMessage(header.BaseFee, skipChecks, skipChecks)
	// Lower the basefee to 0 to avoid breaking EVM
	// invariants (basefee < feecap).
	if msg.GasPrice.Sign() == 0 {
		blockContext.BaseFee = new(big.Int)
	}
	if msg.BlobGasFeeCap != nil && msg.BlobGasFeeCap.BitLen() == 0 {
		blockContext.BlobBaseFee = new(big.Int)
	}
	evm := b.GetEVM(ctx, state, header, vmConfig, blockContext)
	if precompiles != nil {
		evm.SetPrecompiles(precompiles)
	}
	res, err := applyMessageWithEVM(ctx, evm, msg, timeout, gp)
	// If an internal state error occurred, let that have precedence. Otherwise,
	// a "trie root missing" type of error will masquerade as e.g. "insufficient gas"
	if err := state.Error(); err != nil {
		return nil, err
	}
	return res, err
}

func applyMessageWithEVM(ctx context.Context, evm *vm.EVM, msg *core.Message, timeout time.Duration, gp *core.GasPool) (*core.ExecutionResult, error) {
	// Wait for the context to be done and cancel the evm. Even if the
	// EVM has finished, cancelling may be done (repeatedly)
	go func() {
		<-ctx.Done()
		evm.Cancel()
	}()

	// Execute the message.
	result, err := core.ApplyMessage(evm, msg, gp, context.Background())

	// If the timer caused an abort, return an appropriate error message
	if evm.Cancelled() {
		return nil, fmt.Errorf("execution aborted (timeout = %v)", timeout)
	}

	if err != nil {
		return nil, fmt.Errorf("err: %w (supplied gas %d)", err, msg.GasLimit)
	}
	if result == nil {
		return nil, errors.New("EVM ApplyMessage returned nil result without error")
	}

	return result, nil
}

func DoCall(ctx context.Context, b Backend, args TransactionArgs, blockNrOrHash rpc.BlockNumberOrHash, state *state.StateDB, overrides *override.StateOverride, blockOverrides *override.BlockOverrides, timeout time.Duration, globalGasCap uint64) (*core.ExecutionResult, error) {
	defer func(start time.Time) { log.Debug("Executing EVM call finished", "runtime", time.Since(start)) }(time.Now())

	var (
		header *types.Header
		err    error
	)

	// BOR: This is used by bor consensus to fetch data from genesis contracts for state-sync
	// Fetch the state and header from blockNumberOrHash if it's coming from normal eth_call path.
	if state == nil {
		state, header, err = b.StateAndHeaderByNumberOrHash(ctx, blockNrOrHash)
		if state == nil || err != nil {
			return nil, err
		}
	} else {
		// Fetch the header from the given blockNumberOrHash. Note that this path is only taken
		// when we're doing a call from bor consensus to fetch data from genesis contracts. It's
		// necessary to fetch header using header hash as we might be experiencing a reorg and there
		// can be multiple headers with same number.
		header, err = b.HeaderByHash(ctx, *blockNrOrHash.BlockHash)
		if header == nil || err != nil {
			log.Warn("Error fetching header on CallWithState", "err", err)
			return nil, err
		}
	}

	return doCall(ctx, b, args, state, header, overrides, blockOverrides, timeout, globalGasCap)
}

// Call executes the given transaction on the state for the given block number.
//
// Additionally, the caller can specify a batch of contract for fields overriding.
//
// Note, this function doesn't make and changes in the state/blockchain and is
// useful to execute and retrieve values.
func (api *BlockChainAPI) Call(ctx context.Context, args TransactionArgs, blockNrOrHash *rpc.BlockNumberOrHash, overrides *override.StateOverride, blockOverrides *override.BlockOverrides) (hexutil.Bytes, error) {
	return api.CallWithState(ctx, args, blockNrOrHash, nil, overrides, blockOverrides)
}

// CallWithState executes the given transaction on the given state for
// the given block number. Note that as it does an EVM call, fields in
// the underlying state will change. Make sure to handle it outside of
// this function (ideally by sending a copy of state).
//
// Additionally, the caller can specify a batch of contract for fields overriding.
//
// Note, this function doesn't make and changes in the state/blockchain and is
// useful to execute and retrieve values.
func (api *BlockChainAPI) CallWithState(ctx context.Context, args TransactionArgs, blockNrOrHash *rpc.BlockNumberOrHash, state *state.StateDB, overrides *override.StateOverride, blockOverrides *override.BlockOverrides) (hexutil.Bytes, error) {
	if blockNrOrHash == nil {
		latest := rpc.BlockNumberOrHashWithNumber(rpc.LatestBlockNumber)
		blockNrOrHash = &latest
	}
	result, err := DoCall(ctx, api.b, args, *blockNrOrHash, state, overrides, blockOverrides, api.b.RPCEVMTimeout(), api.b.RPCGasCap())
	if err != nil {
		return nil, err
	}
	if result == nil {
		return nil, fmt.Errorf("DoCall returned nil result with no error (block=%v)", blockNrOrHash)
	}

	if int(api.b.RPCRpcReturnDataLimit()) > 0 && len(result.ReturnData) > int(api.b.RPCRpcReturnDataLimit()) {
		return nil, fmt.Errorf("call returned result of length %d exceeding limit %d", len(result.ReturnData), int(api.b.RPCRpcReturnDataLimit()))
	}

	// If the result contains a revert reason, try to unpack and return it.
	if errors.Is(result.Err, vm.ErrExecutionReverted) {
		return nil, newRevertError(result.Revert())
	}

	return result.Return(), result.Err
}

// SimulateV1 executes series of transactions on top of a base state.
// The transactions are packed into blocks. For each block, block header
// fields can be overridden. The state can also be overridden prior to
// execution of each block.
//
// Note, this function doesn't make any changes in the state/blockchain and is
// useful to execute and retrieve values.
func (api *BlockChainAPI) SimulateV1(ctx context.Context, opts simOpts, blockNrOrHash *rpc.BlockNumberOrHash) ([]*simBlockResult, error) {
	if len(opts.BlockStateCalls) == 0 {
		return nil, &invalidParamsError{message: "empty input"}
	} else if len(opts.BlockStateCalls) > maxSimulateBlocks {
		return nil, &clientLimitExceededError{message: "too many blocks"}
	}
	if blockNrOrHash == nil {
		n := rpc.BlockNumberOrHashWithNumber(rpc.LatestBlockNumber)
		blockNrOrHash = &n
	}
	state, base, err := api.b.StateAndHeaderByNumberOrHash(ctx, *blockNrOrHash)
	if state == nil || err != nil {
		return nil, err
	}
	gasCap := api.b.RPCGasCap()
	if gasCap == 0 {
		gasCap = gomath.MaxUint64
	}
	sim := &simulator{
		b:           api.b,
		state:       state,
		base:        base,
		chainConfig: api.b.ChainConfig(),
		// Each tx and all the series of txes shouldn't consume more gas than cap
		gp:             new(core.GasPool).AddGas(gasCap),
		traceTransfers: opts.TraceTransfers,
		validate:       opts.Validation,
		fullTx:         opts.ReturnFullTransactions,
	}
	return sim.execute(ctx, opts.BlockStateCalls)
}

// DoEstimateGas returns the lowest possible gas limit that allows the transaction to run
// successfully at block `blockNrOrHash`. It returns error if the transaction would revert, or if
// there are unexpected failures. The gas limit is capped by both `args.Gas` (if non-nil &
// non-zero) and `gasCap` (if non-zero).
func DoEstimateGas(ctx context.Context, b Backend, args TransactionArgs, blockNrOrHash rpc.BlockNumberOrHash, overrides *override.StateOverride, blockOverrides *override.BlockOverrides, gasCap uint64) (hexutil.Uint64, error) {
	// Retrieve the base state and mutate it with any overrides
	state, header, err := b.StateAndHeaderByNumberOrHash(ctx, blockNrOrHash)
	if state == nil || err != nil {
		return 0, err
	}
	if err := overrides.Apply(state, nil); err != nil {
		return 0, err
	}
	// Construct the gas estimator option from the user input
	opts := &gasestimator.Options{
		Config:         b.ChainConfig(),
		Chain:          NewChainContext(ctx, b),
		Header:         header,
		BlockOverrides: blockOverrides,
		State:          state,
		ErrorRatio:     estimateGasErrorRatio,
	}
	// Set any required transaction default, but make sure the gas cap itself is not messed with
	// if it was not specified in the original argument list.
	if args.Gas == nil {
		args.Gas = new(hexutil.Uint64)
	}
	if err := args.CallDefaults(gasCap, header.BaseFee, b.ChainConfig().ChainID); err != nil {
		return 0, err
	}
	call := args.ToMessage(header.BaseFee, true, true)

	// Run the gas estimation and wrap any revertals into a custom return
	estimate, revert, err := gasestimator.Estimate(ctx, call, opts, gasCap)
	if err != nil {
		if errors.Is(err, vm.ErrExecutionReverted) {
			return 0, newRevertError(revert)
		}
		return 0, err
	}
	return hexutil.Uint64(estimate), nil
}

// EstimateGas returns the lowest possible gas limit that allows the transaction to run
// successfully at block `blockNrOrHash`, or the latest block if `blockNrOrHash` is unspecified. It
// returns error if the transaction would revert or if there are unexpected failures. The returned
// value is capped by both `args.Gas` (if non-nil & non-zero) and the backend's RPCGasCap
// configuration (if non-zero).
// Note: Required blob gas is not computed in this method.
func (api *BlockChainAPI) EstimateGas(ctx context.Context, args TransactionArgs, blockNrOrHash *rpc.BlockNumberOrHash, overrides *override.StateOverride, blockOverrides *override.BlockOverrides) (hexutil.Uint64, error) {
	bNrOrHash := rpc.BlockNumberOrHashWithNumber(rpc.LatestBlockNumber)
	if blockNrOrHash != nil {
		bNrOrHash = *blockNrOrHash
	}
	return DoEstimateGas(ctx, api.b, args, bNrOrHash, overrides, blockOverrides, api.b.RPCGasCap())
}

// StructLogRes stores a structured log emitted by the EVM while replaying a
// transaction in debug mode
type StructLogRes struct {
	Pc      uint64             `json:"pc"`
	Op      string             `json:"op"`
	Gas     uint64             `json:"gas"`
	GasCost uint64             `json:"gasCost"`
	Depth   int                `json:"depth"`
	Error   string             `json:"error,omitempty"`
	Stack   *[]string          `json:"stack,omitempty"`
	Memory  *[]string          `json:"memory,omitempty"`
	Storage *map[string]string `json:"storage,omitempty"`
}

// FormatLogs formats EVM returned structured logs for json output
func FormatLogs(logs []logger.StructLog) []StructLogRes {
	formatted := make([]StructLogRes, len(logs))
	for index, trace := range logs {
		formatted[index] = StructLogRes{
			Pc:      trace.Pc,
			Op:      trace.Op.String(),
			Gas:     trace.Gas,
			GasCost: trace.GasCost,
			Depth:   trace.Depth,
			Error:   trace.ErrorString(),
		}

		if trace.Stack != nil {
			stack := make([]string, len(trace.Stack))
			for i, stackValue := range trace.Stack {
				stack[i] = stackValue.Hex()
			}

			formatted[index].Stack = &stack
		}

		if trace.Memory != nil {
			memory := make([]string, 0, (len(trace.Memory)+31)/32)
			for i := 0; i+32 <= len(trace.Memory); i += 32 {
				memory = append(memory, fmt.Sprintf("%x", trace.Memory[i:i+32]))
			}

			formatted[index].Memory = &memory
		}

		if trace.Storage != nil {
			storage := make(map[string]string)
			for i, storageValue := range trace.Storage {
				storage[fmt.Sprintf("%x", i)] = fmt.Sprintf("%x", storageValue)
			}

			formatted[index].Storage = &storage
		}
	}

	return formatted
}

// RPCMarshalHeader converts the given header to the RPC output .
func RPCMarshalHeader(head *types.Header) map[string]interface{} {
	result := map[string]interface{}{
		"number":           (*hexutil.Big)(head.Number),
		"hash":             head.Hash(),
		"parentHash":       head.ParentHash,
		"nonce":            head.Nonce,
		"mixHash":          head.MixDigest,
		"sha3Uncles":       head.UncleHash,
		"logsBloom":        head.Bloom,
		"stateRoot":        head.Root,
		"miner":            head.Coinbase,
		"difficulty":       (*hexutil.Big)(head.Difficulty),
		"extraData":        hexutil.Bytes(head.Extra),
		"gasLimit":         hexutil.Uint64(head.GasLimit),
		"gasUsed":          hexutil.Uint64(head.GasUsed),
		"timestamp":        hexutil.Uint64(head.Time),
		"transactionsRoot": head.TxHash,
		"receiptsRoot":     head.ReceiptHash,
	}
	if head.BaseFee != nil {
		result["baseFeePerGas"] = (*hexutil.Big)(head.BaseFee)
	}
	if head.WithdrawalsHash != nil {
		result["withdrawalsRoot"] = head.WithdrawalsHash
	}
	if head.BlobGasUsed != nil {
		result["blobGasUsed"] = hexutil.Uint64(*head.BlobGasUsed)
	}
	if head.ExcessBlobGas != nil {
		result["excessBlobGas"] = hexutil.Uint64(*head.ExcessBlobGas)
	}
	if head.ParentBeaconRoot != nil {
		result["parentBeaconBlockRoot"] = head.ParentBeaconRoot
	}
	if head.RequestsHash != nil {
		result["requestsHash"] = head.RequestsHash
	}
	return result
}

// RPCMarshalBlock converts the given block to the RPC output which depends on fullTx. If inclTx is true transactions are
// returned. When fullTx is true the returned block contains full transaction details, otherwise it will only contain
// transaction hashes.
func RPCMarshalBlock(block *types.Block, inclTx bool, fullTx bool, config *params.ChainConfig, db ethdb.Database) map[string]interface{} {
	fields := RPCMarshalHeader(block.Header())
	fields["size"] = hexutil.Uint64(block.Size())

	if inclTx {
		formatTx := func(idx int, tx *types.Transaction) interface{} {
			return tx.Hash()
		}
		if fullTx {
			formatTx = func(idx int, tx *types.Transaction) interface{} {
				return newRPCTransactionFromBlockIndex(block, uint64(idx), config, db)
			}
		}

		txs := block.Transactions()
		transactions := make([]interface{}, len(txs))
		for i, tx := range txs {
			transactions[i] = formatTx(i, tx)
		}

		fields["transactions"] = transactions
	}

	uncles := block.Uncles()
	uncleHashes := make([]common.Hash, len(uncles))

	for i, uncle := range uncles {
		uncleHashes[i] = uncle.Hash()
	}

	fields["uncles"] = uncleHashes
	if block.Withdrawals() != nil {
		fields["withdrawals"] = block.Withdrawals()
	}
	return fields
}

// RPCTransaction represents a transaction that will serialize to the RPC representation of a transaction
type RPCTransaction struct {
	BlockHash           *common.Hash                 `json:"blockHash"`
	BlockNumber         *hexutil.Big                 `json:"blockNumber"`
	From                common.Address               `json:"from"`
	Gas                 hexutil.Uint64               `json:"gas"`
	GasPrice            *hexutil.Big                 `json:"gasPrice"`
	GasFeeCap           *hexutil.Big                 `json:"maxFeePerGas,omitempty"`
	GasTipCap           *hexutil.Big                 `json:"maxPriorityFeePerGas,omitempty"`
	MaxFeePerBlobGas    *hexutil.Big                 `json:"maxFeePerBlobGas,omitempty"`
	Hash                common.Hash                  `json:"hash"`
	Input               hexutil.Bytes                `json:"input"`
	Nonce               hexutil.Uint64               `json:"nonce"`
	To                  *common.Address              `json:"to"`
	TransactionIndex    *hexutil.Uint64              `json:"transactionIndex"`
	Value               *hexutil.Big                 `json:"value"`
	Type                hexutil.Uint64               `json:"type"`
	Accesses            *types.AccessList            `json:"accessList,omitempty"`
	ChainID             *hexutil.Big                 `json:"chainId,omitempty"`
	BlobVersionedHashes []common.Hash                `json:"blobVersionedHashes,omitempty"`
	AuthorizationList   []types.SetCodeAuthorization `json:"authorizationList,omitempty"`
	V                   *hexutil.Big                 `json:"v"`
	R                   *hexutil.Big                 `json:"r"`
	S                   *hexutil.Big                 `json:"s"`
	YParity             *hexutil.Uint64              `json:"yParity,omitempty"`
}

// newRPCTransaction returns a transaction that will serialize to the RPC
// representation, with the given location metadata set (if available).
func newRPCTransaction(tx *types.Transaction, blockHash common.Hash, blockNumber uint64, blockTime uint64, index uint64, baseFee *big.Int, config *params.ChainConfig) *RPCTransaction {
	signer := types.MakeSigner(config, new(big.Int).SetUint64(blockNumber), blockTime)
	from, _ := types.Sender(signer, tx)
	v, r, s := tx.RawSignatureValues()

	result := &RPCTransaction{
		Type:     hexutil.Uint64(tx.Type()),
		From:     from,
		Gas:      hexutil.Uint64(tx.Gas()),
		GasPrice: (*hexutil.Big)(tx.GasPrice()),
		Hash:     tx.Hash(),
		Input:    hexutil.Bytes(tx.Data()),
		Nonce:    hexutil.Uint64(tx.Nonce()),
		To:       tx.To(),
		Value:    (*hexutil.Big)(tx.Value()),
		V:        (*hexutil.Big)(v),
		R:        (*hexutil.Big)(r),
		S:        (*hexutil.Big)(s),
	}
	if blockHash != (common.Hash{}) {
		result.BlockHash = &blockHash
		result.BlockNumber = (*hexutil.Big)(new(big.Int).SetUint64(blockNumber))
		result.TransactionIndex = (*hexutil.Uint64)(&index)
	}

	switch tx.Type() {
	case types.LegacyTxType:
		// if a legacy transaction has an EIP-155 chain id, include it explicitly
		if id := tx.ChainId(); id.Sign() != 0 {
			result.ChainID = (*hexutil.Big)(id)
		}

	case types.AccessListTxType:
		al := tx.AccessList()
		yparity := hexutil.Uint64(v.Sign())
		result.Accesses = &al
		result.ChainID = (*hexutil.Big)(tx.ChainId())
		result.YParity = &yparity

	case types.DynamicFeeTxType:
		al := tx.AccessList()
		yparity := hexutil.Uint64(v.Sign())
		result.Accesses = &al
		result.ChainID = (*hexutil.Big)(tx.ChainId())
		result.YParity = &yparity
		result.GasFeeCap = (*hexutil.Big)(tx.GasFeeCap())
		result.GasTipCap = (*hexutil.Big)(tx.GasTipCap())
		// if the transaction has been mined, compute the effective gas price
		if baseFee != nil && blockHash != (common.Hash{}) {
			// price = min(gasTipCap + baseFee, gasFeeCap)
			result.GasPrice = (*hexutil.Big)(effectiveGasPrice(tx, baseFee))
		} else {
			result.GasPrice = (*hexutil.Big)(tx.GasFeeCap())
		}

	case types.BlobTxType:
		al := tx.AccessList()
		yparity := hexutil.Uint64(v.Sign())
		result.Accesses = &al
		result.ChainID = (*hexutil.Big)(tx.ChainId())
		result.YParity = &yparity
		result.GasFeeCap = (*hexutil.Big)(tx.GasFeeCap())
		result.GasTipCap = (*hexutil.Big)(tx.GasTipCap())
		// if the transaction has been mined, compute the effective gas price
		if baseFee != nil && blockHash != (common.Hash{}) {
			result.GasPrice = (*hexutil.Big)(effectiveGasPrice(tx, baseFee))
		} else {
			result.GasPrice = (*hexutil.Big)(tx.GasFeeCap())
		}
		result.MaxFeePerBlobGas = (*hexutil.Big)(tx.BlobGasFeeCap())
		result.BlobVersionedHashes = tx.BlobHashes()

	case types.SetCodeTxType:
		al := tx.AccessList()
		yparity := hexutil.Uint64(v.Sign())
		result.Accesses = &al
		result.ChainID = (*hexutil.Big)(tx.ChainId())
		result.YParity = &yparity
		result.GasFeeCap = (*hexutil.Big)(tx.GasFeeCap())
		result.GasTipCap = (*hexutil.Big)(tx.GasTipCap())
		// if the transaction has been mined, compute the effective gas price
		if baseFee != nil && blockHash != (common.Hash{}) {
			result.GasPrice = (*hexutil.Big)(effectiveGasPrice(tx, baseFee))
		} else {
			result.GasPrice = (*hexutil.Big)(tx.GasFeeCap())
		}
		result.AuthorizationList = tx.SetCodeAuthorizations()
	}

	return result
}

// effectiveGasPrice computes the transaction gas fee, based on the given basefee value.
//
//	price = min(gasTipCap + baseFee, gasFeeCap)
func effectiveGasPrice(tx *types.Transaction, baseFee *big.Int) *big.Int {
	fee := tx.GasTipCap()
	fee = fee.Add(fee, baseFee)
	if tx.GasFeeCapIntCmp(fee) < 0 {
		return tx.GasFeeCap()
	}
	return fee
}

// NewRPCPendingTransaction returns a pending transaction that will serialize to the RPC representation
func NewRPCPendingTransaction(tx *types.Transaction, current *types.Header, config *params.ChainConfig) *RPCTransaction {
	var (
		baseFee     *big.Int
		blockNumber = uint64(0)
		blockTime   = uint64(0)
	)
	if current != nil {
		baseFee = eip1559.CalcBaseFee(config, current)
		blockNumber = current.Number.Uint64()
		blockTime = current.Time
	}
	return newRPCTransaction(tx, common.Hash{}, blockNumber, blockTime, 0, baseFee, config)
}

// newRPCTransactionFromBlockIndex returns a transaction that will serialize to the RPC representation.
func newRPCTransactionFromBlockIndex(b *types.Block, index uint64, config *params.ChainConfig, db ethdb.Database) *RPCTransaction {
	txs := b.Transactions()

	if index >= uint64(len(txs)+1) {
		return nil
	}

	var borReceipt *types.Receipt

	// Read bor receipts if a state-sync transaction is requested
	if index == uint64(len(txs)) {
		borReceipt = rawdb.ReadBorReceipt(db, b.Hash(), b.NumberU64(), config)
		if borReceipt != nil {
			if borReceipt.TxHash != (common.Hash{}) {
				borTx, _, _, _ := rawdb.ReadBorTransactionWithBlockHash(db, borReceipt.TxHash, b.Hash())
				if borTx != nil {
					txs = append(txs, borTx)
				}
			}
		}
	}

	// If the index is still out of the range after checking bor state sync transaction, it means that the transaction index is invalid
	if index >= uint64(len(txs)) {
		return nil
	}

	rpcTx := newRPCTransaction(txs[index], b.Hash(), b.NumberU64(), b.Time(), index, b.BaseFee(), config)

	// If the transaction is a bor transaction, we need to set the hash to the derived bor tx hash. BorTx is always the last index.
	if borReceipt != nil && index == uint64(len(txs)-1) {
		rpcTx.Hash = borReceipt.TxHash
		rpcTx.ChainID = nil
	}

	return rpcTx
}

// newRPCRawTransactionFromBlockIndex returns the bytes of a transaction given a block and a transaction index.
func newRPCRawTransactionFromBlockIndex(b *types.Block, index uint64) hexutil.Bytes {
	txs := b.Transactions()
	if index >= uint64(len(txs)) {
		return nil
	}

	blob, _ := txs[index].MarshalBinary()

	return blob
}

// accessListResult returns an optional accesslist
// It's the result of the `debug_createAccessList` RPC call.
// It contains an error if the transaction itself failed.
type accessListResult struct {
	Accesslist *types.AccessList `json:"accessList"`
	Error      string            `json:"error,omitempty"`
	GasUsed    hexutil.Uint64    `json:"gasUsed"`
}

// CreateAccessList creates an EIP-2930 type AccessList for the given transaction.
// Reexec and BlockNrOrHash can be specified to create the accessList on top of a certain state.
// StateOverrides can be used to create the accessList while taking into account state changes from previous transactions.
func (api *BlockChainAPI) CreateAccessList(ctx context.Context, args TransactionArgs, blockNrOrHash *rpc.BlockNumberOrHash, stateOverrides *override.StateOverride) (*accessListResult, error) {
	bNrOrHash := rpc.BlockNumberOrHashWithNumber(rpc.LatestBlockNumber)
	if blockNrOrHash != nil {
		bNrOrHash = *blockNrOrHash
	}
	acl, gasUsed, vmerr, err := AccessList(ctx, api.b, bNrOrHash, args, stateOverrides)
	if err != nil {
		return nil, err
	}

	result := &accessListResult{Accesslist: &acl, GasUsed: hexutil.Uint64(gasUsed)}
	if vmerr != nil {
		result.Error = vmerr.Error()
	}

	return result, nil
}

// AccessList creates an access list for the given transaction.
// If the accesslist creation fails an error is returned.
// If the transaction itself fails, an vmErr is returned.
func AccessList(ctx context.Context, b Backend, blockNrOrHash rpc.BlockNumberOrHash, args TransactionArgs, stateOverrides *override.StateOverride) (acl types.AccessList, gasUsed uint64, vmErr error, err error) {
	// Retrieve the execution context
	db, header, err := b.StateAndHeaderByNumberOrHash(ctx, blockNrOrHash)
	if db == nil || err != nil {
		return nil, 0, nil, err
	}

	// Apply state overrides immediately after StateAndHeaderByNumberOrHash.
	// If not applied here, there could be cases where user-specified overrides (e.g., nonce)
	// may conflict with default values from the database, leading to inconsistencies.
	if stateOverrides != nil {
		if err := stateOverrides.Apply(db, nil); err != nil {
			return nil, 0, nil, err
		}
	}

	// Ensure any missing fields are filled, extract the recipient and input data
	if err = args.setFeeDefaults(ctx, b, header); err != nil {
		return nil, 0, nil, err
	}
	if args.Nonce == nil {
		nonce := hexutil.Uint64(db.GetNonce(args.from()))
		args.Nonce = &nonce
	}
	blockCtx := core.NewEVMBlockContext(header, NewChainContext(ctx, b), nil)
	if err = args.CallDefaults(b.RPCGasCap(), blockCtx.BaseFee, b.ChainConfig().ChainID); err != nil {
		return nil, 0, nil, err
	}

	var to common.Address
	if args.To != nil {
		to = *args.To
	} else {
		to = crypto.CreateAddress(args.from(), uint64(*args.Nonce))
	}
	isPostMerge := header.Difficulty.Sign() == 0
	// Retrieve the precompiles since they don't need to be added to the access list
	precompiles := vm.ActivePrecompiles(b.ChainConfig().Rules(header.Number, isPostMerge, header.Time))

	// addressesToExclude contains sender, receiver, precompiles and valid authorizations
	addressesToExclude := map[common.Address]struct{}{args.from(): {}, to: {}}
	for _, addr := range precompiles {
		addressesToExclude[addr] = struct{}{}
	}

	// Prevent redundant operations if args contain more authorizations than EVM may handle
	maxAuthorizations := uint64(*args.Gas) / params.CallNewAccountGas
	if uint64(len(args.AuthorizationList)) > maxAuthorizations {
		return nil, 0, nil, errors.New("insufficient gas to process all authorizations")
	}

	for _, auth := range args.AuthorizationList {
		// Duplicating stateTransition.validateAuthorization() logic
		if (!auth.ChainID.IsZero() && auth.ChainID.CmpBig(b.ChainConfig().ChainID) != 0) || auth.Nonce+1 < auth.Nonce {
			continue
		}

		if authority, err := auth.Authority(); err == nil {
			addressesToExclude[authority] = struct{}{}
		}
	}

	// Create an initial tracer
	prevTracer := logger.NewAccessListTracer(nil, addressesToExclude)
	if args.AccessList != nil {
		prevTracer = logger.NewAccessListTracer(*args.AccessList, addressesToExclude)
	}

	for {
		if err := ctx.Err(); err != nil {
			return nil, 0, nil, err
		}
		// Retrieve the current access list to expand
		accessList := prevTracer.AccessList()
		log.Trace("Creating access list", "input", accessList)

		// Copy the original db so we don't modify it
		statedb := db.Copy()
		// Set the accesslist to the last al
		args.AccessList = &accessList
		msg := args.ToMessage(header.BaseFee, true, true)

		// Apply the transaction with the access list tracer
		tracer := logger.NewAccessListTracer(accessList, addressesToExclude)
		config := vm.Config{Tracer: tracer.Hooks(), NoBaseFee: true}
		evm := b.GetEVM(ctx, statedb, header, &config, nil)

		// Lower the basefee to 0 to avoid breaking EVM
		// invariants (basefee < feecap).
		if msg.GasPrice.Sign() == 0 {
			evm.Context.BaseFee = new(big.Int)
		}
		if msg.BlobGasFeeCap != nil && msg.BlobGasFeeCap.BitLen() == 0 {
			evm.Context.BlobBaseFee = new(big.Int)
		}
		res, err := core.ApplyMessage(evm, msg, new(core.GasPool).AddGas(msg.GasLimit), context.Background())
		if err != nil {
			return nil, 0, nil, fmt.Errorf("failed to apply transaction: %v err: %v", args.ToTransaction(types.LegacyTxType).Hash(), err)
		}

		if tracer.Equal(prevTracer) {
			return accessList, res.UsedGas, res.Err, nil
		}

		prevTracer = tracer
	}
}

// TransactionAPI exposes methods for reading and creating transaction data.
type TransactionAPI struct {
	b         Backend
	nonceLock *AddrLocker
	signer    types.Signer
}

// returns block transactions along with state-sync transaction if present
// nolint : unused
func (api *TransactionAPI) getAllBlockTransactions(ctx context.Context, block *types.Block) (types.Transactions, bool) {
	txs := block.Transactions()

	stateSyncPresent := false

	borReceipt, _ := api.b.GetBorBlockReceipt(ctx, block.Hash())
	if borReceipt != nil {
		txHash := types.GetDerivedBorTxHash(types.BorReceiptKey(block.Number().Uint64(), block.Hash()))
		if txHash != (common.Hash{}) {
			borTx, _, _, _, _ := api.b.GetBorBlockTransactionWithBlockHash(ctx, txHash, block.Hash())
			txs = append(txs, borTx)
			stateSyncPresent = true
		}
	}

	return txs, stateSyncPresent
}

// NewTransactionAPI creates a new RPC service with methods for interacting with transactions.
func NewTransactionAPI(b Backend, nonceLock *AddrLocker) *TransactionAPI {
	// The signer used by the API should always be the 'latest' known one because we expect
	// signers to be backwards-compatible with old transactions.
	signer := types.LatestSigner(b.ChainConfig())
	return &TransactionAPI{b, nonceLock, signer}
}

// GetBlockTransactionCountByNumber returns the number of transactions in the block with the given block number.
func (api *TransactionAPI) GetBlockTransactionCountByNumber(ctx context.Context, blockNr rpc.BlockNumber) (*hexutil.Uint, error) {
	block, err := api.b.BlockByNumber(ctx, blockNr)
	if block != nil {
		txs, _ := api.getAllBlockTransactions(ctx, block)
		n := hexutil.Uint(len(txs))
		return &n, nil
	}

	return nil, err
}

// GetBlockTransactionCountByHash returns the number of transactions in the block with the given hash.
func (api *TransactionAPI) GetBlockTransactionCountByHash(ctx context.Context, blockHash common.Hash) (*hexutil.Uint, error) {
	block, err := api.b.BlockByHash(ctx, blockHash)
	if block != nil {
		txs, _ := api.getAllBlockTransactions(ctx, block)
		n := hexutil.Uint(len(txs))
		return &n, nil
	}

	return nil, err
}

// GetTransactionByBlockNumberAndIndex returns the transaction for the given block number and index.
func (api *TransactionAPI) GetTransactionByBlockNumberAndIndex(ctx context.Context, blockNr rpc.BlockNumber, index hexutil.Uint) (*RPCTransaction, error) {
	block, err := api.b.BlockByNumber(ctx, blockNr)
	if block != nil {
		return newRPCTransactionFromBlockIndex(block, uint64(index), api.b.ChainConfig(), api.b.ChainDb()), nil
	}

	return nil, err
}

// GetTransactionByBlockHashAndIndex returns the transaction for the given block hash and index.
func (api *TransactionAPI) GetTransactionByBlockHashAndIndex(ctx context.Context, blockHash common.Hash, index hexutil.Uint) (*RPCTransaction, error) {
	block, err := api.b.BlockByHash(ctx, blockHash)
	if block != nil {
		return newRPCTransactionFromBlockIndex(block, uint64(index), api.b.ChainConfig(), api.b.ChainDb()), nil
	}

	return nil, err
}

// GetRawTransactionByBlockNumberAndIndex returns the bytes of the transaction for the given block number and index.
func (api *TransactionAPI) GetRawTransactionByBlockNumberAndIndex(ctx context.Context, blockNr rpc.BlockNumber, index hexutil.Uint) hexutil.Bytes {
	if block, _ := api.b.BlockByNumber(ctx, blockNr); block != nil {
		return newRPCRawTransactionFromBlockIndex(block, uint64(index))
	}

	return nil
}

// GetRawTransactionByBlockHashAndIndex returns the bytes of the transaction for the given block hash and index.
func (api *TransactionAPI) GetRawTransactionByBlockHashAndIndex(ctx context.Context, blockHash common.Hash, index hexutil.Uint) hexutil.Bytes {
	if block, _ := api.b.BlockByHash(ctx, blockHash); block != nil {
		return newRPCRawTransactionFromBlockIndex(block, uint64(index))
	}

	return nil
}

// GetTransactionCount returns the number of transactions the given address has sent for the given block number
func (api *TransactionAPI) GetTransactionCount(ctx context.Context, address common.Address, blockNrOrHash rpc.BlockNumberOrHash) (*hexutil.Uint64, error) {
	// Ask transaction pool for the nonce which includes pending transactions
	if blockNr, ok := blockNrOrHash.Number(); ok && blockNr == rpc.PendingBlockNumber {
		nonce, err := api.b.GetPoolNonce(ctx, address)
		if err != nil {
			return nil, err
		}

		return (*hexutil.Uint64)(&nonce), nil
	}
	// Resolve block number and use its state to ask for the nonce
	state, _, err := api.b.StateAndHeaderByNumberOrHash(ctx, blockNrOrHash)
	if state == nil || err != nil {
		return nil, err
	}

	nonce := state.GetNonce(address)

	return (*hexutil.Uint64)(&nonce), state.Error()
}

// GetTransactionByHash returns the transaction for the given hash
func (api *TransactionAPI) GetTransactionByHash(ctx context.Context, hash common.Hash) (*RPCTransaction, error) {
	borTx := false

	var err error

	// Try to return an already finalized transaction
	found, tx, blockHash, blockNumber, index := api.b.GetTransaction(hash)

	// fetch bor block tx if necessary
	if !found {
		if tx, blockHash, blockNumber, index, err = api.b.GetBorBlockTransaction(ctx, hash); err != nil {
			return nil, err
		}

		borTx = true
	}

	if tx != nil {
		header, err := api.b.HeaderByHash(ctx, blockHash)
		if err != nil {
			return nil, err
		}

		resultTx := newRPCTransaction(tx, blockHash, blockNumber, header.Time, index, header.BaseFee, api.b.ChainConfig())

		if borTx {
			// newRPCTransaction calculates hash based on RLP of the transaction data.
			// In case of bor block tx, we need simple derived tx hash (same as function argument) instead of RLP hash
			resultTx.Hash = hash
			resultTx.ChainID = nil
		}

		return resultTx, nil
	}
	// No finalized transaction, try to retrieve it from the pool
	if tx := api.b.GetPoolTransaction(hash); tx != nil {
		return NewRPCPendingTransaction(tx, api.b.CurrentHeader(), api.b.ChainConfig()), nil
	}

	// Transaction unknown, return as such
	return nil, nil
}

// GetRawTransactionByHash returns the bytes of the transaction for the given hash.
func (api *TransactionAPI) GetRawTransactionByHash(ctx context.Context, hash common.Hash) (hexutil.Bytes, error) {
	// Retrieve a finalized transaction, or a pooled otherwise
	found, tx, _, _, _ := api.b.GetTransaction(hash)
	if !found {
		if tx = api.b.GetPoolTransaction(hash); tx != nil {
			return tx.MarshalBinary()
		}
		// If also not in the pool there is a chance the tx indexer is still in progress.
		if !api.b.TxIndexDone() {
			return nil, NewTxIndexingError()
		}
		// If the transaction is not found in the pool and the indexer is done, return nil
		return nil, nil
	}
	return tx.MarshalBinary()
}

// GetTransactionReceipt returns the transaction receipt for the given transaction hash.
func (api *TransactionAPI) GetTransactionReceipt(ctx context.Context, hash common.Hash) (map[string]interface{}, error) {
	borTx := false

	var err error

	found, tx, blockHash, blockNumber, index := api.b.GetTransaction(hash)
	if !found {
		tx, blockHash, blockNumber, index, err = api.b.GetBorBlockTransaction(ctx, hash)
		if err != nil {
			return nil, err
		}
		borTx = true
		// // Make sure indexer is done.
		// if !api.b.TxIndexDone() {
		// 	return nil, NewTxIndexingError()
		// }
	}

	if tx == nil {
		return nil, nil
	}

	var receipt *types.Receipt

	if borTx {
		// Fetch bor block receipt
		receipt, err = api.b.GetBorBlockReceipt(ctx, blockHash)
		if err != nil && err != ethereum.NotFound {
			return nil, err
		}
	} else {
		receipts, err := api.b.GetReceipts(ctx, blockHash)
		if err != nil {
			return nil, err
		}

		if uint64(len(receipts)) <= index {
			return nil, nil
		}

		receipt = receipts[index]
	}

	header, err := api.b.HeaderByHash(ctx, blockHash)
	if err != nil {
		return nil, err
	}

	// Derive the sender.
	signer := types.MakeSigner(api.b.ChainConfig(), header.Number, header.Time)
	return marshalReceipt(receipt, blockHash, blockNumber, signer, tx, int(index), borTx), nil
}

// marshalReceipt marshals a transaction receipt into a JSON object.
func marshalReceipt(receipt *types.Receipt, blockHash common.Hash, blockNumber uint64, signer types.Signer, tx *types.Transaction, txIndex int, borTx bool) map[string]interface{} {
	from, _ := types.Sender(signer, tx)

	var txHash common.Hash

	if borTx {
		txHash = types.GetDerivedBorTxHash(types.BorReceiptKey(blockNumber, blockHash))
	} else {
		txHash = tx.Hash()
	}

	fields := map[string]interface{}{
		"blockHash":         blockHash,
		"blockNumber":       hexutil.Uint64(blockNumber),
		"transactionHash":   txHash,
		"transactionIndex":  hexutil.Uint64(txIndex),
		"from":              from,
		"to":                tx.To(),
		"gasUsed":           hexutil.Uint64(receipt.GasUsed),
		"cumulativeGasUsed": hexutil.Uint64(receipt.CumulativeGasUsed),
		"contractAddress":   nil,
		"logs":              receipt.Logs,
		"logsBloom":         receipt.Bloom,
		"type":              hexutil.Uint(tx.Type()),
		"effectiveGasPrice": (*hexutil.Big)(receipt.EffectiveGasPrice),
	}

	if receipt.EffectiveGasPrice == nil {
		fields["effectiveGasPrice"] = new(hexutil.Big)
	}

	// Assign receipt status or post state.
	if len(receipt.PostState) > 0 {
		fields["root"] = hexutil.Bytes(receipt.PostState)
	} else {
		fields["status"] = hexutil.Uint(receipt.Status)
	}

	if receipt.Logs == nil {
		fields["logs"] = []*types.Log{}
	}

	if tx.Type() == types.BlobTxType {
		fields["blobGasUsed"] = hexutil.Uint64(receipt.BlobGasUsed)
		fields["blobGasPrice"] = (*hexutil.Big)(receipt.BlobGasPrice)
	}

	// If the ContractAddress is 20 0x0 bytes, assume it is not a contract creation
	if receipt.ContractAddress != (common.Address{}) {
		fields["contractAddress"] = receipt.ContractAddress
	}
	return fields
}

// sign is a helper function that signs a transaction with the private key of the given address.
func (api *TransactionAPI) sign(addr common.Address, tx *types.Transaction) (*types.Transaction, error) {
	// Look up the wallet containing the requested signer
	account := accounts.Account{Address: addr}

	wallet, err := api.b.AccountManager().Find(account)
	if err != nil {
		return nil, err
	}
	// Request the wallet to sign the transaction
	return wallet.SignTx(account, tx, api.b.ChainConfig().ChainID)
}

// SubmitTransaction is a helper function that submits tx to txPool and logs a message.
func SubmitTransaction(ctx context.Context, b Backend, tx *types.Transaction) (common.Hash, error) {
	// If the transaction fee cap is already specified, ensure the
	// fee of the given transaction is _reasonable_.
	if err := checkTxFee(tx.GasPrice(), tx.Gas(), b.RPCTxFeeCap()); err != nil {
		return common.Hash{}, err
	}

	if !b.UnprotectedAllowed() && !tx.Protected() {
		// Ensure only eip155 signed transactions are submitted if EIP155Required is set.
		return common.Hash{}, errors.New("only replay-protected (EIP-155) transactions allowed over RPC")
	}

	if err := b.SendTx(ctx, tx); err != nil {
		return common.Hash{}, err
	}
	// Print a log with full tx details for manual investigations and interventions
	head := b.CurrentBlock()
	signer := types.MakeSigner(b.ChainConfig(), head.Number, head.Time)
	from, err := types.Sender(signer, tx)

	if err != nil && (!b.UnprotectedAllowed() || (b.UnprotectedAllowed() && err != types.ErrInvalidChainId)) {
		return common.Hash{}, err
	}

	if tx.To() == nil {
		addr := crypto.CreateAddress(from, tx.Nonce())
		log.Info("Submitted contract creation", "hash", tx.Hash().Hex(), "from", from, "nonce", tx.Nonce(), "contract", addr.Hex(), "value", tx.Value())
	} else {
		log.Info("Submitted transaction", "hash", tx.Hash().Hex(), "from", from, "nonce", tx.Nonce(), "recipient", tx.To(), "value", tx.Value())
	}

	return tx.Hash(), nil
}

// SendTransaction creates a transaction for the given argument, sign it and submit it to the
// transaction pool.
func (api *TransactionAPI) SendTransaction(ctx context.Context, args TransactionArgs) (common.Hash, error) {
	// Look up the wallet containing the requested signer
	account := accounts.Account{Address: args.from()}

	wallet, err := api.b.AccountManager().Find(account)
	if err != nil {
		return common.Hash{}, err
	}

	if args.Nonce == nil {
		// Hold the mutex around signing to prevent concurrent assignment of
		// the same nonce to multiple accounts.
		api.nonceLock.LockAddr(args.from())
		defer api.nonceLock.UnlockAddr(args.from())
	}
	if args.IsEIP4844() {
		return common.Hash{}, errBlobTxNotSupported
	}

	// Set some sanity defaults and terminate on failure
	if err := args.setDefaults(ctx, api.b, false); err != nil {
		return common.Hash{}, err
	}
	// Assemble the transaction and sign with the wallet
	tx := args.ToTransaction(types.LegacyTxType)

	signed, err := wallet.SignTx(account, tx, api.b.ChainConfig().ChainID)
	if err != nil {
		return common.Hash{}, err
	}
	return SubmitTransaction(ctx, api.b, signed)
}

// FillTransaction fills the defaults (nonce, gas, gasPrice or 1559 fields)
// on a given unsigned transaction, and returns it to the caller for further
// processing (signing + broadcast).
func (api *TransactionAPI) FillTransaction(ctx context.Context, args TransactionArgs) (*SignTransactionResult, error) {
	args.blobSidecarAllowed = true

	// Set some sanity defaults and terminate on failure
	if err := args.setDefaults(ctx, api.b, false); err != nil {
		return nil, err
	}
	// Assemble the transaction and obtain rlp
	tx := args.ToTransaction(types.LegacyTxType)
	data, err := tx.MarshalBinary()
	if err != nil {
		return nil, err
	}

	return &SignTransactionResult{data, tx}, nil
}

// SendRawTransaction will add the signed transaction to the transaction pool.
// The sender is responsible for signing the transaction and using the correct nonce.
func (api *TransactionAPI) SendRawTransaction(ctx context.Context, input hexutil.Bytes) (common.Hash, error) {
	tx := new(types.Transaction)
	if err := tx.UnmarshalBinary(input); err != nil {
		return common.Hash{}, err
	}
	return SubmitTransaction(ctx, api.b, tx)
}

// Sign calculates an ECDSA signature for:
// keccak256("\x19Ethereum Signed Message:\n" + len(message) + message).
//
// Note, the produced signature conforms to the secp256k1 curve R, S and V values,
// where the V value will be 27 or 28 for legacy reasons.
//
// The account associated with addr must be unlocked.
//
// https://github.com/ethereum/wiki/wiki/JSON-RPC#eth_sign
func (api *TransactionAPI) Sign(addr common.Address, data hexutil.Bytes) (hexutil.Bytes, error) {
	// Look up the wallet containing the requested signer
	account := accounts.Account{Address: addr}

	wallet, err := api.b.AccountManager().Find(account)
	if err != nil {
		return nil, err
	}
	// Sign the requested hash with the wallet
	signature, err := wallet.SignText(account, data)
	if err == nil {
		signature[64] += 27 // Transform V from 0/1 to 27/28 according to the yellow paper
	}

	return signature, err
}

// SignTransactionResult represents a RLP encoded signed transaction.
type SignTransactionResult struct {
	Raw hexutil.Bytes      `json:"raw"`
	Tx  *types.Transaction `json:"tx"`
}

// SignTransaction will sign the given transaction with the from account.
// The node needs to have the private key of the account corresponding with
// the given from address and it needs to be unlocked.
func (api *TransactionAPI) SignTransaction(ctx context.Context, args TransactionArgs) (*SignTransactionResult, error) {
	args.blobSidecarAllowed = true

	if args.Gas == nil {
		return nil, errors.New("gas not specified")
	}

	if args.GasPrice == nil && (args.MaxPriorityFeePerGas == nil || args.MaxFeePerGas == nil) {
		return nil, errors.New("missing gasPrice or maxFeePerGas/maxPriorityFeePerGas")
	}
	if args.Nonce == nil {
		return nil, errors.New("nonce not specified")
	}
	if err := args.setDefaults(ctx, api.b, false); err != nil {
		return nil, err
	}
	// Before actually sign the transaction, ensure the transaction fee is reasonable.
	tx := args.ToTransaction(types.LegacyTxType)
	if err := checkTxFee(tx.GasPrice(), tx.Gas(), api.b.RPCTxFeeCap()); err != nil {
		return nil, err
	}
	signed, err := api.sign(args.from(), tx)
	if err != nil {
		return nil, err
	}
	// If the transaction-to-sign was a blob transaction, then the signed one
	// no longer retains the blobs, only the blob hashes. In this step, we need
	// to put back the blob(s).
	if args.IsEIP4844() {
		signed = signed.WithBlobTxSidecar(&types.BlobTxSidecar{
			Blobs:       args.Blobs,
			Commitments: args.Commitments,
			Proofs:      args.Proofs,
		})
	}
	data, err := signed.MarshalBinary()
	if err != nil {
		return nil, err
	}

	return &SignTransactionResult{data, signed}, nil
}

// PendingTransactions returns the transactions that are in the transaction pool
// and have a from address that is one of the accounts this node manages.
func (api *TransactionAPI) PendingTransactions() ([]*RPCTransaction, error) {
	pending, err := api.b.GetPoolTransactions()
	if err != nil {
		return nil, err
	}

	accounts := make(map[common.Address]struct{})
	for _, wallet := range api.b.AccountManager().Wallets() {
		for _, account := range wallet.Accounts() {
			accounts[account.Address] = struct{}{}
		}
	}
	curHeader := api.b.CurrentHeader()
	transactions := make([]*RPCTransaction, 0, len(pending))

	for _, tx := range pending {
		from, _ := types.Sender(api.signer, tx)
		if _, exists := accounts[from]; exists {
			transactions = append(transactions, NewRPCPendingTransaction(tx, curHeader, api.b.ChainConfig()))
		}
	}

	return transactions, nil
}

// Resend accepts an existing transaction and a new gas price and limit. It will remove
// the given transaction from the pool and reinsert it with the new gas price and limit.
func (api *TransactionAPI) Resend(ctx context.Context, sendArgs TransactionArgs, gasPrice *hexutil.Big, gasLimit *hexutil.Uint64) (common.Hash, error) {
	if sendArgs.Nonce == nil {
		return common.Hash{}, errors.New("missing transaction nonce in transaction spec")
	}
	if err := sendArgs.setDefaults(ctx, api.b, false); err != nil {
		return common.Hash{}, err
	}
	matchTx := sendArgs.ToTransaction(types.LegacyTxType)

	// Before replacing the old transaction, ensure the _new_ transaction fee is reasonable.
	price := matchTx.GasPrice()
	if gasPrice != nil {
		price = gasPrice.ToInt()
	}
	gas := matchTx.Gas()
	if gasLimit != nil {
		gas = uint64(*gasLimit)
	}
	if err := checkTxFee(price, gas, api.b.RPCTxFeeCap()); err != nil {
		return common.Hash{}, err
	}
	// Iterate the pending list for replacement
	pending, err := api.b.GetPoolTransactions()
	if err != nil {
		return common.Hash{}, err
	}

	for _, p := range pending {
		wantSigHash := api.signer.Hash(matchTx)
		pFrom, err := types.Sender(api.signer, p)

		if err != nil && (api.b.UnprotectedAllowed() && err == types.ErrInvalidChainId) {
			err = nil
		}

		if err == nil && pFrom == sendArgs.from() && api.signer.Hash(p) == wantSigHash {
			// Match. Re-sign and send the transaction.
			if gasPrice != nil && (*big.Int)(gasPrice).Sign() != 0 {
				sendArgs.GasPrice = gasPrice
			}

			if gasLimit != nil && *gasLimit != 0 {
				sendArgs.Gas = gasLimit
			}
			signedTx, err := api.sign(sendArgs.from(), sendArgs.ToTransaction(types.LegacyTxType))
			if err != nil {
				return common.Hash{}, err
			}

			if err = api.b.SendTx(ctx, signedTx); err != nil {
				return common.Hash{}, err
			}

			return signedTx.Hash(), nil
		}
	}

	return common.Hash{}, fmt.Errorf("transaction %#x not found", matchTx.Hash())
}

// DebugAPI is the collection of Ethereum APIs exposed over the debugging
// namespace.
type DebugAPI struct {
	b Backend
}

// NewDebugAPI creates a new instance of DebugAPI.
func NewDebugAPI(b Backend) *DebugAPI {
	return &DebugAPI{b: b}
}

// GetRawHeader retrieves the RLP encoding for a single header.
func (api *DebugAPI) GetRawHeader(ctx context.Context, blockNrOrHash rpc.BlockNumberOrHash) (hexutil.Bytes, error) {
	var hash common.Hash
	if h, ok := blockNrOrHash.Hash(); ok {
		hash = h
	} else {
		block, err := api.b.BlockByNumberOrHash(ctx, blockNrOrHash)
		if block == nil || err != nil {
			return nil, err
		}

		hash = block.Hash()
	}

	header, _ := api.b.HeaderByHash(ctx, hash)
	if header == nil {
		return nil, fmt.Errorf("header #%d not found", hash)
	}

	return rlp.EncodeToBytes(header)
}

// GetRawBlock retrieves the RLP encoded for a single block.
func (api *DebugAPI) GetRawBlock(ctx context.Context, blockNrOrHash rpc.BlockNumberOrHash) (hexutil.Bytes, error) {
	var hash common.Hash
	if h, ok := blockNrOrHash.Hash(); ok {
		hash = h
	} else {
		block, err := api.b.BlockByNumberOrHash(ctx, blockNrOrHash)
		if block == nil || err != nil {
			return nil, err
		}

		hash = block.Hash()
	}

	block, _ := api.b.BlockByHash(ctx, hash)
	if block == nil {
		return nil, fmt.Errorf("block #%d not found", hash)
	}

	return rlp.EncodeToBytes(block)
}

// GetRawReceipts retrieves the binary-encoded receipts of a single block.
func (api *DebugAPI) GetRawReceipts(ctx context.Context, blockNrOrHash rpc.BlockNumberOrHash) ([]hexutil.Bytes, error) {
	var hash common.Hash
	if h, ok := blockNrOrHash.Hash(); ok {
		hash = h
	} else {
		block, err := api.b.BlockByNumberOrHash(ctx, blockNrOrHash)
		if block == nil || err != nil {
			return nil, err
		}

		hash = block.Hash()
	}

	receipts, err := api.b.GetReceipts(ctx, hash)
	if err != nil {
		return nil, err
	}

	result := make([]hexutil.Bytes, len(receipts))

	for i, receipt := range receipts {
		b, err := receipt.MarshalBinary()
		if err != nil {
			return nil, err
		}

		result[i] = b
	}

	return result, nil
}

// GetRawTransaction returns the bytes of the transaction for the given hash.
func (api *DebugAPI) GetRawTransaction(ctx context.Context, hash common.Hash) (hexutil.Bytes, error) {
	// Retrieve a finalized transaction, or a pooled otherwise
	found, tx, _, _, _ := api.b.GetTransaction(hash)
	if !found {
		if tx = api.b.GetPoolTransaction(hash); tx != nil {
			return tx.MarshalBinary()
		}
		// If also not in the pool there is a chance the tx indexer is still in progress.
		if !api.b.TxIndexDone() {
			return nil, NewTxIndexingError()
		}
		// Transaction is not found in the pool and the indexer is done.
		return nil, nil
	}

	return tx.MarshalBinary()
}

// PrintBlock retrieves a block and returns its pretty printed form.
func (api *DebugAPI) PrintBlock(ctx context.Context, number uint64) (string, error) {
	block, _ := api.b.BlockByNumber(ctx, rpc.BlockNumber(number))
	if block == nil {
		return "", fmt.Errorf("block #%d not found", number)
	}

	return spew.Sdump(block), nil
}

// ChaindbProperty returns leveldb properties of the key-value database.
func (api *DebugAPI) ChaindbProperty() (string, error) {
	return api.b.ChainDb().Stat()
}

// ChaindbCompact flattens the entire key-value database into a single level,
// removing all unused slots and merging all keys.
func (api *DebugAPI) ChaindbCompact() error {
	cstart := time.Now()
	for b := 0; b <= 255; b++ {
		var (
			start = []byte{byte(b)}
			end   = []byte{byte(b + 1)}
		)
		if b == 255 {
			end = nil
		}
		log.Info("Compacting database", "range", fmt.Sprintf("%#X-%#X", start, end), "elapsed", common.PrettyDuration(time.Since(cstart)))
		if err := api.b.ChainDb().Compact(start, end); err != nil {
			log.Error("Database compaction failed", "err", err)
			return err
		}
	}

	return nil
}

// SetHead rewinds the head of the blockchain to a previous block.
func (api *DebugAPI) SetHead(number hexutil.Uint64) {
	api.b.SetHead(uint64(number))
}

// GetTraceStack returns the current trace stack
func (api *DebugAPI) GetTraceStack() string {
	buf := make([]byte, 1024)

	for {
		n := runtime.Stack(buf, true)

		if n < len(buf) {
			return string(buf)
		}

		buf = make([]byte, 2*len(buf))
	}
}

// PeerStats returns the current head height and td of all the connected peers
// along with few additional identifiers.
func (api *DebugAPI) PeerStats() interface{} {
	return api.b.PeerStats()
}

// NetAPI offers network related RPC methods
type NetAPI struct {
	net            *p2p.Server
	networkVersion uint64
}

// NewNetAPI creates a new net API instance.
func NewNetAPI(net *p2p.Server, networkVersion uint64) *NetAPI {
	return &NetAPI{net, networkVersion}
}

// Listening returns an indication if the node is listening for network connections.
func (api *NetAPI) Listening() bool {
	return true // always listening
}

// PeerCount returns the number of connected peers
func (api *NetAPI) PeerCount() hexutil.Uint {
	return hexutil.Uint(api.net.PeerCount())
}

// Version returns the current ethereum protocol version.
func (api *NetAPI) Version() string {
	return fmt.Sprintf("%d", api.networkVersion)
}

// checkTxFee is an internal function used to check whether the fee of
// the given transaction is _reasonable_(under the cap).
func checkTxFee(gasPrice *big.Int, gas uint64, cap float64) error {
	// Short circuit if there is no cap for transaction fee at all.
	if cap == 0 {
		return nil
	}

	feeEth := new(big.Float).Quo(new(big.Float).SetInt(new(big.Int).Mul(gasPrice, new(big.Int).SetUint64(gas))), new(big.Float).SetInt(big.NewInt(params.Ether)))

	feeFloat, _ := feeEth.Float64()
	if feeFloat > cap {
		return fmt.Errorf("tx fee (%.2f ether) exceeds the configured cap (%.2f ether)", feeFloat, cap)
	}

	return nil
}<|MERGE_RESOLUTION|>--- conflicted
+++ resolved
@@ -767,7 +767,6 @@
 
 // GetTdByHash returns a map containing the total difficulty (hex-encoded) for the given block hash.
 func (api *BlockChainAPI) GetTdByHash(ctx context.Context, hash common.Hash) map[string]interface{} {
-<<<<<<< HEAD
 
 	td := api.b.GetTd(ctx, hash)
 	if td == nil {
@@ -776,19 +775,6 @@
 
 	resp := make(map[string]interface{}, 2)
 	resp["blockHash"] = hash.Hex()
-	resp["totalDifficulty"] = hexutil.EncodeBig(td)
-	return resp
-}
-
-// GetTdByNumber returns a map containing the total difficulty (hex-encoded) for the given block number.
-func (api *BlockChainAPI) GetTdByNumber(ctx context.Context, blockNr rpc.BlockNumber) map[string]interface{} {
-	td := api.b.GetTdByNumber(ctx, blockNr)
-	if td == nil {
-		return nil
-	}
-
-	resp := make(map[string]interface{}, 2)
-	resp["blockNumber"] = hexutil.EncodeUint64(uint64(blockNr.Int64()))
 	resp["totalDifficulty"] = hexutil.EncodeBig(td)
 	return resp
 }
@@ -806,30 +792,6 @@
 	State            map[common.Hash]common.Hash `json:"state"`
 	StateDiff        map[common.Hash]common.Hash `json:"stateDiff"`
 	MovePrecompileTo *common.Address             `json:"movePrecompileToAddress"`
-}
-
-// StateOverride is the collection of overridden accounts.
-type StateOverride map[common.Address]OverrideAccount
-
-func (diff *StateOverride) has(address common.Address) bool {
-	_, ok := (*diff)[address]
-	return ok
-}
-
-// Apply overrides the fields of specified accounts into the given state.
-func (diff *StateOverride) Apply(statedb *state.StateDB, precompiles vm.PrecompiledContracts) error {
-	if diff == nil {
-=======
-	td := api.b.GetTd(ctx, hash)
-	if td == nil {
->>>>>>> 5b4e58d8
-		return nil
-	}
-
-	resp := make(map[string]interface{}, 2)
-	resp["blockHash"] = hash.Hex()
-	resp["totalDifficulty"] = hexutil.EncodeBig(td)
-	return resp
 }
 
 // GetTdByNumber returns a map containing the total difficulty (hex-encoded) for the given block number.
