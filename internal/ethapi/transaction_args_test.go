// Copyright 2022 The go-ethereum Authors
// This file is part of the go-ethereum library.
//
// The go-ethereum library is free software: you can redistribute it and/or modify
// it under the terms of the GNU Lesser General Public License as published by
// the Free Software Foundation, either version 3 of the License, or
// (at your option) any later version.
//
// The go-ethereum library is distributed in the hope that it will be useful,
// but WITHOUT ANY WARRANTY; without even the implied warranty of
// MERCHANTABILITY or FITNESS FOR A PARTICULAR PURPOSE. See the
// GNU Lesser General Public License for more details.
//
// You should have received a copy of the GNU Lesser General Public License
// along with the go-ethereum library. If not, see <http://www.gnu.org/licenses/>.

package ethapi

import (
	"context"
	"errors"
	"math/big"
	"reflect"
	"testing"
	"time"

	"github.com/ethereum/go-ethereum"
	"github.com/ethereum/go-ethereum/accounts"
	"github.com/ethereum/go-ethereum/common"
	"github.com/ethereum/go-ethereum/common/hexutil"
	"github.com/ethereum/go-ethereum/consensus"
	"github.com/ethereum/go-ethereum/core"
	"github.com/ethereum/go-ethereum/core/filtermaps"
	"github.com/ethereum/go-ethereum/core/state"
	"github.com/ethereum/go-ethereum/core/types"
	"github.com/ethereum/go-ethereum/core/vm"
	"github.com/ethereum/go-ethereum/ethdb"
	"github.com/ethereum/go-ethereum/event"
	"github.com/ethereum/go-ethereum/params"
	"github.com/ethereum/go-ethereum/rpc"
)

// TestSetFeeDefaults tests the logic for filling in default fee values works as expected.
func TestSetFeeDefaults(t *testing.T) {
	t.Parallel()

	type test struct {
		name string
		fork string // options: legacy, london, cancun
		in   *TransactionArgs
		want *TransactionArgs
		err  error
	}

	var (
		b        = newBackendMock()
		zero     = (*hexutil.Big)(big.NewInt(0))
		fortytwo = (*hexutil.Big)(big.NewInt(42))
		maxFee   = (*hexutil.Big)(new(big.Int).Add(new(big.Int).Mul(b.current.BaseFee, big.NewInt(2)), fortytwo.ToInt()))
		al       = &types.AccessList{types.AccessTuple{Address: common.Address{0xaa}, StorageKeys: []common.Hash{{0x01}}}}
	)

	tests := []test{
		// Legacy txs
		{
			"legacy tx pre-London",
			"legacy",
			&TransactionArgs{},
			&TransactionArgs{GasPrice: fortytwo},
			nil,
		},
		{
			"legacy tx pre-London with zero price",
			"legacy",
			&TransactionArgs{GasPrice: zero},
			&TransactionArgs{GasPrice: zero},
			nil,
		},
		{
			"legacy tx post-London, explicit gas price",
			"london",
			&TransactionArgs{GasPrice: fortytwo},
			&TransactionArgs{GasPrice: fortytwo},
			nil,
		},
		{
			"legacy tx post-London with zero price",
			"london",
			&TransactionArgs{GasPrice: zero},
			nil,
			errors.New("gasPrice must be non-zero after london fork"),
		},

		// Access list txs
		{
			"access list tx pre-London",
			"legacy",
			&TransactionArgs{AccessList: al},
			&TransactionArgs{AccessList: al, GasPrice: fortytwo},
			nil,
		},
		{
			"access list tx post-London, explicit gas price",
			"legacy",
			&TransactionArgs{AccessList: al, GasPrice: fortytwo},
			&TransactionArgs{AccessList: al, GasPrice: fortytwo},
			nil,
		},
		{
			"access list tx post-London",
			"london",
			&TransactionArgs{AccessList: al},
			&TransactionArgs{AccessList: al, MaxFeePerGas: maxFee, MaxPriorityFeePerGas: fortytwo},
			nil,
		},
		{
			"access list tx post-London, only max fee",
			"london",
			&TransactionArgs{AccessList: al, MaxFeePerGas: maxFee},
			&TransactionArgs{AccessList: al, MaxFeePerGas: maxFee, MaxPriorityFeePerGas: fortytwo},
			nil,
		},
		{
			"access list tx post-London, only priority fee",
			"london",
			&TransactionArgs{AccessList: al, MaxFeePerGas: maxFee},
			&TransactionArgs{AccessList: al, MaxFeePerGas: maxFee, MaxPriorityFeePerGas: fortytwo},
			nil,
		},

		// Dynamic fee txs
		{
			"dynamic tx post-London",
			"london",
			&TransactionArgs{},
			&TransactionArgs{MaxFeePerGas: maxFee, MaxPriorityFeePerGas: fortytwo},
			nil,
		},
		{
			"dynamic tx post-London, only max fee",
			"london",
			&TransactionArgs{MaxFeePerGas: maxFee},
			&TransactionArgs{MaxFeePerGas: maxFee, MaxPriorityFeePerGas: fortytwo},
			nil,
		},
		{
			"dynamic tx post-London, only priority fee",
			"london",
			&TransactionArgs{MaxFeePerGas: maxFee},
			&TransactionArgs{MaxFeePerGas: maxFee, MaxPriorityFeePerGas: fortytwo},
			nil,
		},
		{
			"dynamic fee tx pre-London, maxFee set",
			"legacy",
			&TransactionArgs{MaxFeePerGas: maxFee},
			nil,
			errors.New("maxFeePerGas and maxPriorityFeePerGas are not valid before London is active"),
		},
		{
			"dynamic fee tx pre-London, priorityFee set",
			"legacy",
			&TransactionArgs{MaxPriorityFeePerGas: fortytwo},
			nil,
			errors.New("maxFeePerGas and maxPriorityFeePerGas are not valid before London is active"),
		},
		{
			"dynamic fee tx, maxFee < priorityFee",
			"london",
			&TransactionArgs{MaxFeePerGas: maxFee, MaxPriorityFeePerGas: (*hexutil.Big)(big.NewInt(1000))},
			nil,
			errors.New("maxFeePerGas (0x3e) < maxPriorityFeePerGas (0x3e8)"),
		},
		{
			"dynamic fee tx, maxFee < priorityFee while setting default",
			"london",
			&TransactionArgs{MaxFeePerGas: (*hexutil.Big)(big.NewInt(7))},
			nil,
			errors.New("maxFeePerGas (0x7) < maxPriorityFeePerGas (0x2a)"),
		},
		{
			"dynamic fee tx post-London, explicit gas price",
			"london",
			&TransactionArgs{MaxFeePerGas: zero, MaxPriorityFeePerGas: zero},
			nil,
			errors.New("maxFeePerGas must be non-zero"),
		},

		// Misc
		{
			"set all fee parameters",
			"legacy",
			&TransactionArgs{GasPrice: fortytwo, MaxFeePerGas: maxFee, MaxPriorityFeePerGas: fortytwo},
			nil,
			errors.New("both gasPrice and (maxFeePerGas or maxPriorityFeePerGas) specified"),
		},
		{
			"set gas price and maxPriorityFee",
			"legacy",
			&TransactionArgs{GasPrice: fortytwo, MaxPriorityFeePerGas: fortytwo},
			nil,
			errors.New("both gasPrice and (maxFeePerGas or maxPriorityFeePerGas) specified"),
		},
		{
			"set gas price and maxFee",
			"london",
			&TransactionArgs{GasPrice: fortytwo, MaxFeePerGas: maxFee},
			nil,
			errors.New("both gasPrice and (maxFeePerGas or maxPriorityFeePerGas) specified"),
		},
		// EIP-4844
		{
			"set gas price and maxFee for blob transaction",
			"cancun",
			&TransactionArgs{GasPrice: fortytwo, MaxFeePerGas: maxFee, BlobHashes: []common.Hash{}},
			nil,
			errors.New("both gasPrice and (maxFeePerGas or maxPriorityFeePerGas) specified"),
		},
		// bor: skipping as it's not relevant to bor
		/*
			{
				"fill maxFeePerBlobGas",
				"cancun",
				&TransactionArgs{BlobHashes: []common.Hash{}},
				&TransactionArgs{BlobHashes: []common.Hash{}, BlobFeeCap: (*hexutil.Big)(big.NewInt(4)), MaxFeePerGas: maxFee, MaxPriorityFeePerGas: fortytwo},
				nil,
			},
			{
				"fill maxFeePerBlobGas when dynamic fees are set",
				"cancun",
				&TransactionArgs{BlobHashes: []common.Hash{}, MaxFeePerGas: maxFee, MaxPriorityFeePerGas: fortytwo},
				&TransactionArgs{BlobHashes: []common.Hash{}, BlobFeeCap: (*hexutil.Big)(big.NewInt(4)), MaxFeePerGas: maxFee, MaxPriorityFeePerGas: fortytwo},
				nil,
			},
		*/
	}

	ctx := context.Background()

	for i, test := range tests {
		if err := b.setFork(test.fork); err != nil {
			t.Fatalf("failed to set fork: %v", err)
		}

		got := test.in
		err := got.setFeeDefaults(ctx, b, b.CurrentHeader())
		if err != nil {
			if test.err == nil {
				t.Fatalf("test %d (%s): unexpected error: %s", i, test.name, err)
			} else if err.Error() != test.err.Error() {
				t.Fatalf("test %d (%s): unexpected error: (got: %s, want: %s)", i, test.name, err, test.err)
			}
			// Matching error.
			continue
		} else if test.err != nil {
			t.Fatalf("test %d (%s): expected error: %s", i, test.name, test.err)
		}

		if !reflect.DeepEqual(got, test.want) {
			t.Fatalf("test %d (%s): did not fill defaults as expected: (got: %v, want: %v)", i, test.name, got, test.want)
		}
	}
}

type backendMock struct {
	current *types.Header
	config  *params.ChainConfig
}

func newBackendMock() *backendMock {
	config := &params.ChainConfig{
		ChainID:             big.NewInt(42),
		HomesteadBlock:      big.NewInt(0),
		DAOForkBlock:        nil,
		DAOForkSupport:      true,
		EIP150Block:         big.NewInt(0),
		EIP155Block:         big.NewInt(0),
		EIP158Block:         big.NewInt(0),
		ByzantiumBlock:      big.NewInt(0),
		ConstantinopleBlock: big.NewInt(0),
		PetersburgBlock:     big.NewInt(0),
		IstanbulBlock:       big.NewInt(0),
		MuirGlacierBlock:    big.NewInt(0),
		BerlinBlock:         big.NewInt(0),
		LondonBlock:         big.NewInt(1000),
		BlobScheduleConfig:  params.DefaultBlobSchedule,
	}

	return &backendMock{
		current: &types.Header{
			Difficulty: big.NewInt(10000000000),
			Number:     big.NewInt(1100),
			GasLimit:   8_000_000,
			GasUsed:    8_000_000,
			Time:       555,
			Extra:      make([]byte, 32),
			BaseFee:    big.NewInt(10),
		},
		config: config,
	}
}

func (b *backendMock) setFork(fork string) error {
	if fork == "legacy" {
		b.current.Number = big.NewInt(900)
		b.current.Time = 555
	} else if fork == "london" {
		b.current.Number = big.NewInt(1100)
		b.current.Time = 555
	} else if fork == "cancun" {
		b.current.Number = big.NewInt(1100)
		b.current.Time = 700
		// Blob base fee will be 2
		excess := uint64(2314058)
		b.current.ExcessBlobGas = &excess
	} else {
		return errors.New("invalid fork")
	}
	return nil
}

func (b *backendMock) SuggestGasTipCap(ctx context.Context) (*big.Int, error) {
	return big.NewInt(42), nil
}
func (b *backendMock) BlobBaseFee(ctx context.Context) *big.Int { return big.NewInt(42) }

func (b *backendMock) CurrentHeader() *types.Header     { return b.current }
func (b *backendMock) ChainConfig() *params.ChainConfig { return b.config }

// Other methods needed to implement Backend interface.
func (b *backendMock) SyncProgress(ctx context.Context) ethereum.SyncProgress {
	return ethereum.SyncProgress{}
}
func (b *backendMock) FeeHistory(ctx context.Context, blockCount uint64, lastBlock rpc.BlockNumber, rewardPercentiles []float64) (*big.Int, [][]*big.Int, []*big.Int, []float64, []*big.Int, []float64, error) {
	return nil, nil, nil, nil, nil, nil, nil
}
func (b *backendMock) ChainDb() ethdb.Database           { return nil }
func (b *backendMock) AccountManager() *accounts.Manager { return nil }
func (b *backendMock) ExtRPCEnabled() bool               { return false }
func (b *backendMock) RPCGasCap() uint64                 { return 0 }
func (b *backendMock) RPCEVMTimeout() time.Duration      { return time.Second }
func (b *backendMock) RPCTxFeeCap() float64              { return 0 }
func (b *backendMock) UnprotectedAllowed() bool          { return false }
func (b *backendMock) SetHead(number uint64)             {}
func (b *backendMock) HeaderByNumber(ctx context.Context, number rpc.BlockNumber) (*types.Header, error) {
	//nolint:nilnil
	return nil, nil
}
func (b *backendMock) HeaderByHash(ctx context.Context, hash common.Hash) (*types.Header, error) {
	//nolint:nilnil
	return nil, nil
}
func (b *backendMock) HeaderByNumberOrHash(ctx context.Context, blockNrOrHash rpc.BlockNumberOrHash) (*types.Header, error) {
	//nolint:nilnil
	return nil, nil
}
func (b *backendMock) CurrentBlock() *types.Header { return nil }
func (b *backendMock) BlockByNumber(ctx context.Context, number rpc.BlockNumber) (*types.Block, error) {
	//nolint:nilnil
	return nil, nil
}
func (b *backendMock) BlockByHash(ctx context.Context, hash common.Hash) (*types.Block, error) {
	//nolint:nilnil
	return nil, nil
}
func (b *backendMock) BlockByNumberOrHash(ctx context.Context, blockNrOrHash rpc.BlockNumberOrHash) (*types.Block, error) {
	//nolint:nilnil
	return nil, nil
}
func (b *backendMock) GetBody(ctx context.Context, hash common.Hash, number rpc.BlockNumber) (*types.Body, error) {
	//nolint:nilnil
	return nil, nil
}
func (b *backendMock) StateAndHeaderByNumber(ctx context.Context, number rpc.BlockNumber) (*state.StateDB, *types.Header, error) {
	return nil, nil, nil
}
func (b *backendMock) StateAndHeaderByNumberOrHash(ctx context.Context, blockNrOrHash rpc.BlockNumberOrHash) (*state.StateDB, *types.Header, error) {
	return nil, nil, nil
}
func (b *backendMock) Pending() (*types.Block, types.Receipts, *state.StateDB) { return nil, nil, nil }
func (b *backendMock) GetReceipts(ctx context.Context, hash common.Hash) (types.Receipts, error) {
	//nolint:nilnil
	return nil, nil
}
func (b *backendMock) GetLogs(ctx context.Context, blockHash common.Hash, number uint64) ([][]*types.Log, error) {
	//nolint:nilnil
	return nil, nil
}
func (b *backendMock) GetTd(ctx context.Context, hash common.Hash) *big.Int { return nil }
func (b *backendMock) GetEVM(ctx context.Context, state *state.StateDB, header *types.Header, vmConfig *vm.Config, blockCtx *vm.BlockContext) *vm.EVM {
	return nil
}
func (b *backendMock) SubscribeChainEvent(ch chan<- core.ChainEvent) event.Subscription { return nil }
func (b *backendMock) SubscribeChainHeadEvent(ch chan<- core.ChainHeadEvent) event.Subscription {
	return nil
}
func (b *backendMock) SendTx(ctx context.Context, signedTx *types.Transaction) error { return nil }
func (b *backendMock) GetTransaction(txHash common.Hash) (bool, *types.Transaction, common.Hash, uint64, uint64) {
	return false, nil, [32]byte{}, 0, 0
}
func (b *backendMock) TxIndexDone() bool                                        { return true }
func (b *backendMock) GetPoolTransactions() (types.Transactions, error)         { return nil, nil }
func (b *backendMock) GetPoolTransaction(txHash common.Hash) *types.Transaction { return nil }
func (b *backendMock) GetPoolNonce(ctx context.Context, addr common.Address) (uint64, error) {
	return 0, nil
}
func (b *backendMock) Stats() (pending int, queued int) { return 0, 0 }
func (b *backendMock) TxPoolContent() (map[common.Address][]*types.Transaction, map[common.Address][]*types.Transaction) {
	return nil, nil
}
func (b *backendMock) TxPoolContentFrom(addr common.Address) ([]*types.Transaction, []*types.Transaction) {
	return nil, nil
}
func (b *backendMock) SubscribeNewTxsEvent(chan<- core.NewTxsEvent) event.Subscription { return nil }
func (b *backendMock) SubscribeLogsEvent(ch chan<- []*types.Log) event.Subscription    { return nil }
func (b *backendMock) SubscribeRemovedLogsEvent(ch chan<- core.RemovedLogsEvent) event.Subscription {
	return nil
}

func (b *backendMock) Engine() consensus.Engine { return nil }

func (b *backendMock) RPCRpcReturnDataLimit() uint64 {
	return 0
}

func (b *backendMock) SubscribeStateSyncEvent(ch chan<- core.StateSyncEvent) event.Subscription {
	return nil
}

func (b *backendMock) GetRootHash(ctx context.Context, starBlockNr uint64, endBlockNr uint64) (string, error) {
	return "", nil
}

func (b *backendMock) GetVoteOnHash(ctx context.Context, starBlockNr uint64, endBlockNr uint64, hash string, milestoneId string) (bool, error) {
	return false, nil
}

func (b *backendMock) GetBorBlockReceipt(ctx context.Context, hash common.Hash) (*types.Receipt, error) {
	//nolint: nilnil
	return nil, nil
}

func (b *backendMock) GetBorBlockLogs(ctx context.Context, hash common.Hash) ([]*types.Log, error) {
	// nolint: nilnil
	return nil, nil
}

func (b *backendMock) GetBorBlockTransaction(ctx context.Context, txHash common.Hash) (*types.Transaction, common.Hash, uint64, uint64, error) {
	return nil, common.Hash{}, 0, 0, nil
}

func (b *backendMock) GetBorBlockTransactionWithBlockHash(ctx context.Context, txHash common.Hash, blockHash common.Hash) (*types.Transaction, common.Hash, uint64, uint64, error) {
	return nil, common.Hash{}, 0, 0, nil
}

func (b *backendMock) SubscribeChain2HeadEvent(ch chan<- core.Chain2HeadEvent) event.Subscription {
	return nil
}

func (b *backendMock) GetWhitelistedCheckpoint() (bool, uint64, common.Hash) {
	return false, 0, common.Hash{}
}

func (b *backendMock) GetWhitelistedMilestone() (bool, uint64, common.Hash) {
	return false, 0, common.Hash{}
}

func (b *backendMock) PurgeWhitelistedCheckpoint() {}

func (b *backendMock) PurgeWhitelistedMilestone() {}

func (b backendMock) PeerStats() interface{} {
	return nil
}

func (b backendMock) SubscribePendingLogsEvent(ch chan<- []*types.Log) event.Subscription {
	return nil
}
func (b *backendMock) CurrentView() *filtermaps.ChainView { return nil }

func (b *backendMock) NewMatcherBackend() filtermaps.MatcherBackend { return nil }

<<<<<<< HEAD
func (b *backendMock) HistoryPruningCutoff() uint64 { return 0 }
=======
func (b *backendMock) HistoryPruningCutoff() uint64 { return 0 }

func (b backendMock) GetTdByNumber(ctx context.Context, blockNr rpc.BlockNumber) *big.Int {
	panic("not implemented")
}
>>>>>>> f9536ef9
<|MERGE_RESOLUTION|>--- conflicted
+++ resolved
@@ -480,12 +480,8 @@
 
 func (b *backendMock) NewMatcherBackend() filtermaps.MatcherBackend { return nil }
 
-<<<<<<< HEAD
-func (b *backendMock) HistoryPruningCutoff() uint64 { return 0 }
-=======
 func (b *backendMock) HistoryPruningCutoff() uint64 { return 0 }
 
 func (b backendMock) GetTdByNumber(ctx context.Context, blockNr rpc.BlockNumber) *big.Int {
 	panic("not implemented")
-}
->>>>>>> f9536ef9
+}