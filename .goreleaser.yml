project_name: bor

release:
  disable: false
  draft: true
  prerelease: auto

builds:
  - id: darwin-amd64
    main: ./cmd/geth
    binary: bor
    goos:
      - darwin
    goarch:
      - amd64
    env:
      - CC=o64-clang
      - CXX=o64-clang++
    tags:
      - netgo
    ldflags:
      -s -w

  - id: darwin-arm64
    main: ./cmd/geth
    binary: bor
    goos:
      - darwin
    goarch:
      - arm64
    env:
      - CC=oa64-clang
      - CXX=oa64-clang++
    tags:
      - netgo
    ldflags:
      -s -w

  - id: linux-amd64
    main: ./cmd/geth
    binary: bor
    goos:
      - linux
    goarch:
      - amd64
    env:
      - CC=gcc
      - CXX=g++
    tags:
      - netgo
    ldflags:
<<<<<<< HEAD
      # We need to build a static binary because we are building in a glibc based system and running in a musl container
      -s -w -linkmode external -extldflags "-static"
=======
      # We need to build a static binary because we are building in a glibc based system and running in a musl container 
      -s -w -extldflags "-static"
>>>>>>> f083705e

  - id: linux-arm64
    main: ./cmd/geth
    binary: bor
    goos:
      - linux
    goarch:
      - arm64
    env:
      - CC=aarch64-linux-gnu-gcc
      - CXX=aarch64-linux-gnu-g++
    tags:
      - netgo
    ldflags:
<<<<<<< HEAD
      # We need to build a static binary because we are building in a glibc based system and running in a musl container
      -s -w -linkmode external -extldflags "-static"
=======
      # We need to build a static binary because we are building in a glibc based system and running in a musl container 
      -s -w -extldflags "-static"
>>>>>>> f083705e

nfpms:
  - vendor: 0xPolygon
    homepage: https://polygon.technology
    maintainer: Polygon Team <team@polygon.technology>
    description: Polygon Blockchain
    license: GPLv3 LGPLv3

    formats:
      - apk
      - deb
      - rpm

    contents:
      - src: builder/files/bor.service
        dst: /lib/systemd/system/bor.service
        type: config
      - src: builder/files/genesis-mainnet-v1.json
        dst: /etc/bor/genesis-mainnet-v1.json
        type: config
      - src: builder/files/genesis-testnet-v4.json
        dst: /etc/bor/genesis-testnet-v4.json
        type: config

    overrides:
      rpm:
        replacements:
          amd64: x86_64

snapshot:
  name_template: "{{ .Tag }}.next"

dockers:
  - image_templates:
      - 0xpolygon/{{ .ProjectName }}:{{ .Version }}-amd64
    dockerfile: Dockerfile.release
    use: buildx
    goarch: amd64
    ids:
      - linux-amd64
    build_flag_templates:
      - --platform=linux/amd64
<<<<<<< HEAD
    skip_push: true
=======
    extra_files:
      - builder/files/genesis-mainnet-v1.json
      - builder/files/genesis-testnet-v4.json
>>>>>>> f083705e

  - image_templates:
      - 0xpolygon/{{ .ProjectName }}:{{ .Version }}-arm64
    dockerfile: Dockerfile.release
    use: buildx
    goarch: arm64
    ids:
      - linux-arm64
    build_flag_templates:
<<<<<<< HEAD
      - --platform=linux/arm64
    skip_push: true
=======
      - --platform=linux/arm64/v8
    extra_files:
      - builder/files/genesis-mainnet-v1.json
      - builder/files/genesis-testnet-v4.json
>>>>>>> f083705e

docker_manifests:
  - name_template: 0xpolygon/{{ .ProjectName }}:{{ .Version }}
    image_templates:
      - 0xpolygon/{{ .ProjectName }}:{{ .Version }}-amd64
      - 0xpolygon/{{ .ProjectName }}:{{ .Version }}-arm64

  - name_template: 0xpolygon/{{ .ProjectName }}:latest
    image_templates:
    - 0xpolygon/{{ .ProjectName }}:{{ .Version }}-amd64
    - 0xpolygon/{{ .ProjectName }}:{{ .Version }}-arm64

announce:
  slack:
    enabled: true
    # The name of the channel that the user selected as a destination for webhook messages.
    channel: '#code-releases'<|MERGE_RESOLUTION|>--- conflicted
+++ resolved
@@ -49,13 +49,8 @@
     tags:
       - netgo
     ldflags:
-<<<<<<< HEAD
-      # We need to build a static binary because we are building in a glibc based system and running in a musl container
-      -s -w -linkmode external -extldflags "-static"
-=======
       # We need to build a static binary because we are building in a glibc based system and running in a musl container 
       -s -w -extldflags "-static"
->>>>>>> f083705e
 
   - id: linux-arm64
     main: ./cmd/geth
@@ -70,13 +65,8 @@
     tags:
       - netgo
     ldflags:
-<<<<<<< HEAD
-      # We need to build a static binary because we are building in a glibc based system and running in a musl container
-      -s -w -linkmode external -extldflags "-static"
-=======
       # We need to build a static binary because we are building in a glibc based system and running in a musl container 
       -s -w -extldflags "-static"
->>>>>>> f083705e
 
 nfpms:
   - vendor: 0xPolygon
@@ -119,13 +109,9 @@
       - linux-amd64
     build_flag_templates:
       - --platform=linux/amd64
-<<<<<<< HEAD
-    skip_push: true
-=======
     extra_files:
       - builder/files/genesis-mainnet-v1.json
       - builder/files/genesis-testnet-v4.json
->>>>>>> f083705e
 
   - image_templates:
       - 0xpolygon/{{ .ProjectName }}:{{ .Version }}-arm64
@@ -135,15 +121,10 @@
     ids:
       - linux-arm64
     build_flag_templates:
-<<<<<<< HEAD
-      - --platform=linux/arm64
-    skip_push: true
-=======
       - --platform=linux/arm64/v8
     extra_files:
       - builder/files/genesis-mainnet-v1.json
       - builder/files/genesis-testnet-v4.json
->>>>>>> f083705e
 
 docker_manifests:
   - name_template: 0xpolygon/{{ .ProjectName }}:{{ .Version }}
