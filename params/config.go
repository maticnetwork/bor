--- conflicted
+++ resolved
@@ -21,13 +21,8 @@
 	"fmt"
 	"math/big"
 
-<<<<<<< HEAD
 	"github.com/maticnetwork/bor/common"
 	"github.com/maticnetwork/bor/crypto"
-=======
-	"github.com/ethereum/go-ethereum/common"
-	"github.com/ethereum/go-ethereum/crypto"
->>>>>>> ea3b00ad
 )
 
 // Genesis hashes to enforce below configs on.
@@ -78,17 +73,10 @@
 
 	// MainnetTrustedCheckpoint contains the light client trusted checkpoint for the main network.
 	MainnetTrustedCheckpoint = &TrustedCheckpoint{
-<<<<<<< HEAD
-		SectionIndex: 305,
-		SectionHead:  common.HexToHash("0xebff6145928005e6e737ef680bc3c9a78a73cf4b31a4f3a9747a42ad3a08400a"),
-		CHTRoot:      common.HexToHash("0x7ef6290e3c8ee479a9261707fe0a9dbac6e576e933b756d0430195015d1e09a3"),
-		BloomRoot:    common.HexToHash("0xb603b9f2bc175c3ca59d27d2ebf69082c9a7c480e299a5aa1a6ea4eda96f7f0e"),
-=======
 		SectionIndex: 310,
 		SectionHead:  common.HexToHash("0x9ad360474d1187f5f118f4274a319877862b31b2f6de6fc8ce07bdf6784038fd"),
 		CHTRoot:      common.HexToHash("0xbb3fc87df2f81bafbf9ae5e7f4bbd89702e2257dceccefb1a37ec35a7bb6b40c"),
 		BloomRoot:    common.HexToHash("0xfc4b9ab6493204ac0fc023d157826cadd1dc45265ed8b4644dd1359c332c05a3"),
->>>>>>> ea3b00ad
 	}
 
 	// MainnetCheckpointOracle contains a set of configs for the main network oracle.
@@ -124,17 +112,10 @@
 
 	// RopstenTrustedCheckpoint contains the light client trusted checkpoint for the Ropsten test network.
 	RopstenTrustedCheckpoint = &TrustedCheckpoint{
-<<<<<<< HEAD
-		SectionIndex: 239,
-		SectionHead:  common.HexToHash("0xede7e25698bf5321b921ba42889d125c107158af81c203dc9a1b1184b15b7a92"),
-		CHTRoot:      common.HexToHash("0x5d64eeccf5e8ae284f0764105e3ba93f19a439f8a3b4a438e00d1a23920f7be0"),
-		BloomRoot:    common.HexToHash("0x29ae48513dd5679abfc8252988e3f9a3d0b868a2dd629435fdb5aa6b2df32353"),
-=======
 		SectionIndex: 244,
 		SectionHead:  common.HexToHash("0xce9596363275bc7445243ec115476d0946403ef173efe8069432da1fcc235874"),
 		CHTRoot:      common.HexToHash("0x5c6f75c871116c83c6e5799584fceaab23900a4ec6b28ff31d86f4e488b3b289"),
 		BloomRoot:    common.HexToHash("0xba500706796ed46406c2786ecabebe550e1bd72f31d18d0fee54f8c00d6c3f5e"),
->>>>>>> ea3b00ad
 	}
 
 	// RopstenCheckpointOracle contains a set of configs for the Ropsten test network oracle.
@@ -164,10 +145,7 @@
 		ConstantinopleBlock: big.NewInt(3660663),
 		PetersburgBlock:     big.NewInt(4321234),
 		IstanbulBlock:       big.NewInt(5435345),
-<<<<<<< HEAD
-=======
 		MuirGlacierBlock:    nil,
->>>>>>> ea3b00ad
 		Clique: &CliqueConfig{
 			Period: 15,
 			Epoch:  30000,
@@ -176,17 +154,10 @@
 
 	// RinkebyTrustedCheckpoint contains the light client trusted checkpoint for the Rinkeby test network.
 	RinkebyTrustedCheckpoint = &TrustedCheckpoint{
-<<<<<<< HEAD
-		SectionIndex: 196,
-		SectionHead:  common.HexToHash("0x66faad1de5cd0c9da5c4c0b0d4e2e86c2ed6a9cde7441a9211deb3b6d049a01e"),
-		CHTRoot:      common.HexToHash("0x5752c6633b5d052298316a4d7dd9d2e931b83e3387584f82998a1f6f05b5e4c1"),
-		BloomRoot:    common.HexToHash("0x6a2e14dc35d2b6e0361af41a0e28143b59a578a4458e58ca2fb2172b6688b963"),
-=======
 		SectionIndex: 201,
 		SectionHead:  common.HexToHash("0x37dbc008a2e073bafc665b86ae88f1082660ca72b2a99772ef7f668d29df9d61"),
 		CHTRoot:      common.HexToHash("0xd725ba4aa0aa48576b5e13e7cbf5e067223c107bbfea3c8aeb13dc23bded49c4"),
 		BloomRoot:    common.HexToHash("0xc3c4d8150137aced2125ed51e16c2980026a58d91201b44f85fba5f2f838c06f"),
->>>>>>> ea3b00ad
 	}
 
 	// RinkebyCheckpointOracle contains a set of configs for the Rinkeby test network oracle.
@@ -214,10 +185,7 @@
 		ConstantinopleBlock: big.NewInt(0),
 		PetersburgBlock:     big.NewInt(0),
 		IstanbulBlock:       big.NewInt(1561651),
-<<<<<<< HEAD
-=======
 		MuirGlacierBlock:    nil,
->>>>>>> ea3b00ad
 		Clique: &CliqueConfig{
 			Period: 15,
 			Epoch:  30000,
@@ -226,17 +194,10 @@
 
 	// GoerliTrustedCheckpoint contains the light client trusted checkpoint for the Görli test network.
 	GoerliTrustedCheckpoint = &TrustedCheckpoint{
-<<<<<<< HEAD
-		SectionIndex: 80,
-		SectionHead:  common.HexToHash("0xb33267f604cd52c17deb879a8affbd111383422212e6d4a67e50d38c614b0938"),
-		CHTRoot:      common.HexToHash("0xeb03081cf34cefe8dd1a44865c236b689883518d27af953123b0c922f93f5e13"),
-		BloomRoot:    common.HexToHash("0x0463836aebf8b7b2d736b082d4e1ee91698750a3f7c1558a9b6fb9acc035ba15"),
-=======
 		SectionIndex: 85,
 		SectionHead:  common.HexToHash("0x8975429d5ba40abc032651f194628aa3f921d93a26a474b6f66a21ec94aab38d"),
 		CHTRoot:      common.HexToHash("0xcec7ede16c43427f8104d3e0372764d6a2e6f429b03a49a5e1a7ca300d744b30"),
 		BloomRoot:    common.HexToHash("0x5bd010c10b6c2a655c02e719de88e623782c21608b2dd67b537cfa0d92af93b3"),
->>>>>>> ea3b00ad
 	}
 
 	// GoerliCheckpointOracle contains a set of configs for the Goerli test network oracle.
@@ -250,8 +211,6 @@
 			common.HexToAddress("0x0DF8fa387C602AE62559cC4aFa4972A7045d6707"), // Guillaume
 		},
 		Threshold: 2,
-<<<<<<< HEAD
-=======
 	}
 
 	// YoloV1ChainConfig contains the chain parameters to run a node on the YOLOv1 test network.
@@ -273,7 +232,6 @@
 			Period: 15,
 			Epoch:  30000,
 		},
->>>>>>> ea3b00ad
 	}
 
 	// AllEthashProtocolChanges contains every protocol change (EIPs) introduced
@@ -281,26 +239,16 @@
 	//
 	// This configuration is intentionally not using keyed fields to force anyone
 	// adding flags to the config to also have to set these fields.
-<<<<<<< HEAD
-	AllEthashProtocolChanges = &ChainConfig{big.NewInt(1337), big.NewInt(0), nil, false, big.NewInt(0), common.Hash{}, big.NewInt(0), big.NewInt(0), big.NewInt(0), big.NewInt(0), big.NewInt(0), big.NewInt(0), nil, nil, new(EthashConfig), nil, nil}
-=======
-	AllEthashProtocolChanges = &ChainConfig{big.NewInt(1337), big.NewInt(0), nil, false, big.NewInt(0), common.Hash{}, big.NewInt(0), big.NewInt(0), big.NewInt(0), big.NewInt(0), big.NewInt(0), big.NewInt(0), nil, nil, nil, new(EthashConfig), nil}
->>>>>>> ea3b00ad
+	AllEthashProtocolChanges = &ChainConfig{big.NewInt(1337), big.NewInt(0), nil, false, big.NewInt(0), common.Hash{}, big.NewInt(0), big.NewInt(0), big.NewInt(0), big.NewInt(0), big.NewInt(0), big.NewInt(0), nil, nil, nil, new(EthashConfig), nil, nil}
 
 	// AllCliqueProtocolChanges contains every protocol change (EIPs) introduced
 	// and accepted by the Ethereum core developers into the Clique consensus.
 	//
 	// This configuration is intentionally not using keyed fields to force anyone
 	// adding flags to the config to also have to set these fields.
-<<<<<<< HEAD
-	AllCliqueProtocolChanges = &ChainConfig{big.NewInt(1337), big.NewInt(0), nil, false, big.NewInt(0), common.Hash{}, big.NewInt(0), big.NewInt(0), big.NewInt(0), big.NewInt(0), big.NewInt(0), big.NewInt(0), nil, nil, nil, &CliqueConfig{Period: 0, Epoch: 30000}, nil}
-
-	TestChainConfig = &ChainConfig{big.NewInt(1), big.NewInt(0), nil, false, big.NewInt(0), common.Hash{}, big.NewInt(0), big.NewInt(0), big.NewInt(0), big.NewInt(0), big.NewInt(0), big.NewInt(0), nil, nil, new(EthashConfig), nil, nil}
-=======
-	AllCliqueProtocolChanges = &ChainConfig{big.NewInt(1337), big.NewInt(0), nil, false, big.NewInt(0), common.Hash{}, big.NewInt(0), big.NewInt(0), big.NewInt(0), big.NewInt(0), big.NewInt(0), big.NewInt(0), nil, nil, nil, nil, &CliqueConfig{Period: 0, Epoch: 30000}}
-
-	TestChainConfig = &ChainConfig{big.NewInt(1), big.NewInt(0), nil, false, big.NewInt(0), common.Hash{}, big.NewInt(0), big.NewInt(0), big.NewInt(0), big.NewInt(0), big.NewInt(0), big.NewInt(0), nil, nil, nil, new(EthashConfig), nil}
->>>>>>> ea3b00ad
+	AllCliqueProtocolChanges = &ChainConfig{big.NewInt(1337), big.NewInt(0), nil, false, big.NewInt(0), common.Hash{}, big.NewInt(0), big.NewInt(0), big.NewInt(0), big.NewInt(0), big.NewInt(0), big.NewInt(0), nil, nil, nil, nil, &CliqueConfig{Period: 0, Epoch: 30000}, nil}
+
+	TestChainConfig = &ChainConfig{big.NewInt(1), big.NewInt(0), nil, false, big.NewInt(0), common.Hash{}, big.NewInt(0), big.NewInt(0), big.NewInt(0), big.NewInt(0), big.NewInt(0), big.NewInt(0), nil, nil, nil, new(EthashConfig), nil, nil}
 	TestRules       = TestChainConfig.Rules(new(big.Int))
 )
 
@@ -371,13 +319,9 @@
 	PetersburgBlock     *big.Int `json:"petersburgBlock,omitempty"`     // Petersburg switch block (nil = same as Constantinople)
 	IstanbulBlock       *big.Int `json:"istanbulBlock,omitempty"`       // Istanbul switch block (nil = no fork, 0 = already on istanbul)
 	MuirGlacierBlock    *big.Int `json:"muirGlacierBlock,omitempty"`    // Eip-2384 (bomb delay) switch block (nil = no fork, 0 = already activated)
-<<<<<<< HEAD
-	EWASMBlock          *big.Int `json:"ewasmBlock,omitempty"`          // EWASM switch block (nil = no fork, 0 = already activated)
-=======
 
 	YoloV1Block *big.Int `json:"yoloV1Block,omitempty"` // YOLO v1: https://github.com/ethereum/EIPs/pull/2657 (Ephemeral testnet)
 	EWASMBlock  *big.Int `json:"ewasmBlock,omitempty"`  // EWASM switch block (nil = no fork, 0 = already activated)
->>>>>>> ea3b00ad
 
 	// Various consensus engines
 	Ethash *EthashConfig `json:"ethash,omitempty"`
@@ -432,11 +376,7 @@
 	default:
 		engine = "unknown"
 	}
-<<<<<<< HEAD
-	return fmt.Sprintf("{ChainID: %v Homestead: %v DAO: %v DAOSupport: %v EIP150: %v EIP155: %v EIP158: %v Byzantium: %v Constantinople: %v Petersburg: %v Istanbul: %v, Muir Glacier: %v, Engine: %v}",
-=======
 	return fmt.Sprintf("{ChainID: %v Homestead: %v DAO: %v DAOSupport: %v EIP150: %v EIP155: %v EIP158: %v Byzantium: %v Constantinople: %v Petersburg: %v Istanbul: %v, Muir Glacier: %v, YOLO v1: %v, Engine: %v}",
->>>>>>> ea3b00ad
 		c.ChainID,
 		c.HomesteadBlock,
 		c.DAOForkBlock,
@@ -449,10 +389,7 @@
 		c.PetersburgBlock,
 		c.IstanbulBlock,
 		c.MuirGlacierBlock,
-<<<<<<< HEAD
-=======
 		c.YoloV1Block,
->>>>>>> ea3b00ad
 		engine,
 	)
 }
@@ -509,14 +446,11 @@
 	return isForked(c.IstanbulBlock, num)
 }
 
-<<<<<<< HEAD
-=======
 // IsYoloV1 returns whether num is either equal to the YoloV1 fork block or greater.
 func (c *ChainConfig) IsYoloV1(num *big.Int) bool {
 	return isForked(c.YoloV1Block, num)
 }
 
->>>>>>> ea3b00ad
 // IsEWASM returns whether num represents a block number after the EWASM fork
 func (c *ChainConfig) IsEWASM(num *big.Int) bool {
 	return isForked(c.EWASMBlock, num)
@@ -544,22 +478,6 @@
 // to guarantee that forks can be implemented in a different order than on official networks
 func (c *ChainConfig) CheckConfigForkOrder() error {
 	type fork struct {
-<<<<<<< HEAD
-		name  string
-		block *big.Int
-	}
-	var lastFork fork
-	for _, cur := range []fork{
-		{"homesteadBlock", c.HomesteadBlock},
-		{"eip150Block", c.EIP150Block},
-		{"eip155Block", c.EIP155Block},
-		{"eip158Block", c.EIP158Block},
-		{"byzantiumBlock", c.ByzantiumBlock},
-		{"constantinopleBlock", c.ConstantinopleBlock},
-		{"petersburgBlock", c.PetersburgBlock},
-		{"istanbulBlock", c.IstanbulBlock},
-		{"muirGlacierBlock", c.MuirGlacierBlock},
-=======
 		name     string
 		block    *big.Int
 		optional bool // if true, the fork may be nil and next fork is still allowed
@@ -577,7 +495,6 @@
 		{name: "istanbulBlock", block: c.IstanbulBlock},
 		{name: "muirGlacierBlock", block: c.MuirGlacierBlock, optional: true},
 		{name: "yoloV1Block", block: c.YoloV1Block},
->>>>>>> ea3b00ad
 	} {
 		if lastFork.name != "" {
 			// Next one must be higher number
@@ -592,14 +509,10 @@
 				}
 			}
 		}
-<<<<<<< HEAD
-		lastFork = cur
-=======
 		// If it was optional and not set, then ignore it
 		if !cur.optional || cur.block != nil {
 			lastFork = cur
 		}
->>>>>>> ea3b00ad
 	}
 	return nil
 }
@@ -640,12 +553,9 @@
 	}
 	if isForkIncompatible(c.MuirGlacierBlock, newcfg.MuirGlacierBlock, head) {
 		return newCompatError("Muir Glacier fork block", c.MuirGlacierBlock, newcfg.MuirGlacierBlock)
-<<<<<<< HEAD
-=======
 	}
 	if isForkIncompatible(c.YoloV1Block, newcfg.YoloV1Block, head) {
 		return newCompatError("YOLOv1 fork block", c.YoloV1Block, newcfg.YoloV1Block)
->>>>>>> ea3b00ad
 	}
 	if isForkIncompatible(c.EWASMBlock, newcfg.EWASMBlock, head) {
 		return newCompatError("ewasm fork block", c.EWASMBlock, newcfg.EWASMBlock)
@@ -717,10 +627,7 @@
 	ChainID                                                 *big.Int
 	IsHomestead, IsEIP150, IsEIP155, IsEIP158               bool
 	IsByzantium, IsConstantinople, IsPetersburg, IsIstanbul bool
-<<<<<<< HEAD
-=======
 	IsYoloV1                                                bool
->>>>>>> ea3b00ad
 }
 
 // Rules ensures c's ChainID is not nil.
@@ -739,9 +646,6 @@
 		IsConstantinople: c.IsConstantinople(num),
 		IsPetersburg:     c.IsPetersburg(num),
 		IsIstanbul:       c.IsIstanbul(num),
-<<<<<<< HEAD
-=======
 		IsYoloV1:         c.IsYoloV1(num),
->>>>>>> ea3b00ad
 	}
 }