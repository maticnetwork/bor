--- conflicted
+++ resolved
@@ -38,10 +38,7 @@
 
 	Keccak256Gas     uint64 = 30 // Once per KECCAK256 operation.
 	Keccak256WordGas uint64 = 6  // Once per word of the KECCAK256 operation's data.
-<<<<<<< HEAD
-=======
 	InitCodeWordGas  uint64 = 2  // Once per word of the init code when creating a contract.
->>>>>>> ea9e62ca
 
 	SstoreSetGas    uint64 = 20000 // Once per SSTORE operation.
 	SstoreResetGas  uint64 = 5000  // Once per SSTORE operation if the zeroness changes from zero.
@@ -123,19 +120,15 @@
 	// Introduced in Tangerine Whistle (Eip 150)
 	CreateBySelfdestructGas uint64 = 25000
 
-<<<<<<< HEAD
 	BaseFeeChangeDenominatorPreDelhi  = 8  // Bounds the amount the base fee can change between blocks before Delhi Hard Fork.
 	BaseFeeChangeDenominatorPostDelhi = 16 // Bounds the amount the base fee can change between blocks after Delhi Hard Fork.
 
 	ElasticityMultiplier = 2          // Bounds the maximum gas limit an EIP-1559 block may have.
 	InitialBaseFee       = 1000000000 // Initial base fee for EIP-1559 blocks.
 
-=======
 	DefaultBaseFeeChangeDenominator = 8          // Bounds the amount the base fee can change between blocks.
 	DefaultElasticityMultiplier     = 2          // Bounds the maximum gas limit an EIP-1559 block may have.
-	InitialBaseFee                  = 1000000000 // Initial base fee for EIP-1559 blocks.
 
->>>>>>> ea9e62ca
 	MaxCodeSize     = 24576           // Maximum bytecode to permit for a contract
 	MaxInitCodeSize = 2 * MaxCodeSize // Maximum initcode to permit in a creation transaction and create instructions
 
