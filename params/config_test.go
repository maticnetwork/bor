--- conflicted
+++ resolved
@@ -115,10 +115,6 @@
 	t.Parallel()
 
 	c := &ChainConfig{
-<<<<<<< HEAD
-		LondonBlock:  new(big.Int),
-		ShanghaiTime: newUint64(500),
-=======
 		LondonBlock:   new(big.Int),
 		ShanghaiBlock: big.NewInt(10),
 		CancunBlock:   big.NewInt(20),
@@ -148,7 +144,6 @@
 
 	if r := c.Rules(block, true, 0); !r.IsPrague {
 		t.Errorf("expected %v to be prague", 30)
->>>>>>> 1065e21c
 	}
 
 	block = block.SetInt64(math.MaxInt64)
