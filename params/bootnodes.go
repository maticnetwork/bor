--- conflicted
+++ resolved
@@ -16,11 +16,7 @@
 
 package params
 
-<<<<<<< HEAD
 import "github.com/maticnetwork/bor/common"
-=======
-import "github.com/ethereum/go-ethereum/common"
->>>>>>> ea3b00ad
 
 // MainnetBootnodes are the enode URLs of the P2P bootstrap nodes running on
 // the main Ethereum network.
@@ -67,17 +63,6 @@
 	"enode://a61215641fb8714a373c80edbfa0ea8878243193f57c96eeb44d0bc019ef295abd4e044fd619bfc4c59731a73fb79afe84e9ab6da0c743ceb479cbb6d263fa91@3.11.147.67:30303",
 }
 
-<<<<<<< HEAD
-const dnsPrefix = "enrtree://AKA3AM6LPBYEUDMVNU3BSVQJ5AD45Y7YPOHJLEF6W26QOE4VTUDPE@"
-
-// These DNS names provide bootstrap connectivity for public testnets and the mainnet.
-// See https://github.com/ethereum/discv4-dns-lists for more information.
-var KnownDNSNetworks = map[common.Hash]string{
-	MainnetGenesisHash: dnsPrefix + "all.mainnet.ethdisco.net",
-	RopstenGenesisHash: dnsPrefix + "all.ropsten.ethdisco.net",
-	RinkebyGenesisHash: dnsPrefix + "all.rinkeby.ethdisco.net",
-	GoerliGenesisHash:  dnsPrefix + "all.goerli.ethdisco.net",
-=======
 // YoloV1Bootnodes are the enode URLs of the P2P bootstrap nodes running on the
 // YOLOv1 ephemeral test network.
 var YoloV1Bootnodes = []string{
@@ -104,5 +89,4 @@
 		return ""
 	}
 	return dnsPrefix + protocol + "." + net + ".ethdisco.net"
->>>>>>> ea3b00ad
 }