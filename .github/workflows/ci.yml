name: CI
on:
  push:
    branches:
      - "master"
      - "qa"
      - "develop"
  pull_request:
    branches:
      - "**"
    types: [opened, synchronize]

concurrency:
  group: build-${{ github.event.pull_request.number || github.ref }}
  cancel-in-progress: true

jobs:
  build:
    if: (github.event.action != 'closed' || github.event.pull_request.merged == true)
    strategy:
      matrix:
        os: [ ubuntu-20.04 ] # list of os: https://github.com/actions/virtual-environments
    runs-on: ${{ matrix.os }}
    steps:
        - uses: actions/checkout@v4
        - run: |
            git submodule update --init --recursive --force
            git fetch --no-tags --prune --depth=1 origin +refs/heads/master:refs/remotes/origin/master

        - uses: actions/setup-go@v5
          with:
            go-version: 1.23.x

        - name: Install dependencies on Linux
          if: runner.os == 'Linux'
          run: sudo apt update && sudo apt install build-essential

        - uses: actions/cache@v3
          with:
            path: |
              ~/.cache/go-build
              ~/Library/Caches/go-build
              ~/go/pkg/mod
            key: ${{ runner.os }}-go-${{ hashFiles('**/go.sum') }}
            restore-keys: ${{ runner.os }}-go-

        - name: Build
          run: make all

  lint:
    if: (github.event.action != 'closed' || github.event.pull_request.merged == true)
    strategy:
      matrix:
        os: [ ubuntu-20.04 ] # list of os: https://github.com/actions/virtual-environments
    runs-on: ${{ matrix.os }}
    steps:
        - uses: actions/checkout@v4
        - run: |
            git submodule update --init --recursive --force
            git fetch --no-tags --prune --depth=1 origin +refs/heads/master:refs/remotes/origin/master

        - uses: actions/setup-go@v5
          with:
            go-version: 1.23.x

        - name: Install dependencies on Linux
          if: runner.os == 'Linux'
          run: sudo apt update && sudo apt install build-essential

        - name: Golang-ci install
          if: runner.os == 'Linux'
          run: make lintci-deps

        - name: Lint
          if: runner.os == 'Linux'
          run: make lint

  unit-tests:
    if: (github.event.action != 'closed' || github.event.pull_request.merged == true)
    strategy:
      matrix:
        os: [ ubuntu-20.04 ] # list of os: https://github.com/actions/virtual-environments
    runs-on: ${{ matrix.os }}
    steps:
        - uses: actions/checkout@v4
        - run: |
            git submodule update --init --recursive --force
            git fetch --no-tags --prune --depth=1 origin +refs/heads/master:refs/remotes/origin/master

        - uses: actions/setup-go@v5
          with:
            go-version: 1.23.x

        - name: Install dependencies on Linux
          if: runner.os == 'Linux'
          run: sudo apt update && sudo apt install build-essential

        - uses: actions/cache@v3
          with:
            path: |
              ~/.cache/go-build
              ~/Library/Caches/go-build
              ~/go/pkg/mod
            key: ${{ runner.os }}-go-${{ hashFiles('**/go.sum') }}
            restore-keys: ${{ runner.os }}-go-

        - name: Test
          run: make test

        - uses: actions/upload-artifact@v4.4.0
          with:
            name: unitTest-coverage
            path: cover.out

        #- name: Data race tests
        #  run: make test-race

        # # TODO: make it work
        # - name: Reproducible build test
        #   run: |
        #       make geth
        #       shasum -a256 ./build/bin/geth > bor1.sha256
        #       make geth
        #       shasum -a256 ./build/bin/geth > bor2.sha256
        #       if ! cmp -s bor1.sha256 bor2.sha256; then
        #         echo >&2 "Reproducible build broken"; cat bor1.sha256; cat bor2.sha256; exit 1
        #       fi

  integration-tests:
    if: (github.event.action != 'closed' || github.event.pull_request.merged == true)
    strategy:
      matrix:
        os: [ ubuntu-20.04 ] # list of os: https://github.com/actions/virtual-environments
    runs-on: ${{ matrix.os }}
    steps:
        - uses: actions/checkout@v4
        - run: |
            git submodule update --init --recursive --force
            git fetch --no-tags --prune --depth=1 origin +refs/heads/master:refs/remotes/origin/master

        - uses: actions/setup-go@v5
          with:
            go-version: 1.23.x

        - name: Install dependencies on Linux
          if: runner.os == 'Linux'
          run: sudo apt update && sudo apt install build-essential

        - uses: actions/cache@v4
          with:
            path: |
              ~/.cache/go-build
              ~/Library/Caches/go-build
              ~/go/pkg/mod
            key: ${{ runner.os }}-go-${{ hashFiles('**/go.sum') }}
            restore-keys: ${{ runner.os }}-go-

        - name: test-integration
          run: make test-integration

        - uses: actions/upload-artifact@v4.4.0
          with:
            name: integrationTest-coverage
            path: cover.out

  codecov:
    if: (github.event.action != 'closed' || github.event.pull_request.merged == true)
    strategy:
      matrix:
        os: [ ubuntu-20.04 ] # list of os: https://github.com/actions/virtual-environments
    runs-on: ${{ matrix.os }}
    needs: [unit-tests, integration-tests]
    steps:
        - name: Checkout
          uses: actions/checkout@v4
        - name: Download artifacts
          uses: actions/download-artifact@v4.1.8
        - name: Upload coverage to Codecov
          uses: codecov/codecov-action@v3

  e2e-tests:
    if: (github.event.action != 'closed' || github.event.pull_request.merged == true)
    strategy:
      matrix:
        os: [ ubuntu-20.04 ] # list of os: https://github.com/actions/virtual-environments
    runs-on: ${{ matrix.os }}
    steps:
        - uses: actions/checkout@v4
          with:
            path: bor
        - name: Checkout submodules
          run: |
            cd bor
            git submodule update --init --recursive --force
            git fetch --no-tags --prune --depth=1 origin +refs/heads/master:refs/remotes/origin/master

        - uses: actions/setup-go@v5
          with:
            go-version: 1.23.x

        - name: Checkout matic-cli
          uses: actions/checkout@v4
          with:
            repository: maticnetwork/matic-cli
            ref: master
            path: matic-cli

        - name: Install dependencies on Linux
          if: runner.os == 'Linux'
          run: |
            sudo apt update
            sudo apt install build-essential
            curl https://raw.githubusercontent.com/creationix/nvm/master/install.sh | bash
            sudo snap install solc
            sudo apt install python2 jq curl
            sudo ln -sf /usr/bin/python2 /usr/bin/python

        - uses: actions/setup-node@v3
          with:
            node-version: '18.19.0'
            cache: 'npm'
            cache-dependency-path: |
              matic-cli/package-lock.json
              matic-cli/devnet/code/contracts/package-lock.json
              matic-cli/devnet/code/genesis-contracts/package-lock.json
              matic-cli/devnet/code/genesis-contracts/matic-contracts/package-lock.json

        - name: Bootstrap devnet
          run: |
            cd matic-cli
            npm install --prefer-offline --no-audit --progress=false
            mkdir devnet
            cd devnet
            ../bin/matic-cli.js setup devnet -c ../../bor/.github/matic-cli-config.yml

        - name: Launch devnet
          run: |
            cd matic-cli/devnet
<<<<<<< HEAD
            bash ../docker_devnet.sh
            cd -
=======
            bash ../util-scripts/docker/devnet_setup.sh
              cd -
>>>>>>> 3aad14f1
            timeout 2m bash bor/integration-tests/bor_health.sh

        - name: Run smoke tests
          run: |
            echo "Funding ganache accounts..."
            timeout 10m bash bor/integration-tests/fund_ganache_accounts.sh
            echo "Deposit 100 matic for each account to bor network"
            cd matic-cli/devnet/code/contracts
            npm run truffle exec scripts/deposit.js -- --network development $(jq -r .root.tokens.MaticToken contractAddresses.json) 100000000000000000000
            cd -
            timeout 60m bash bor/integration-tests/smoke_test.sh

        - name: Upload logs
          if: always()
          uses: actions/upload-artifact@v4.4.0
          with:
            name: logs_${{ github.run_id }}
            path: |
              matic-cli/devnet/logs

        - name: Package code and chain data
          if: always()
          run: |
            cd matic-cli/devnet
            docker compose down --remove-orphans
            cd -
            mkdir -p ${{ github.run_id }}/matic-cli
            sudo mv bor ${{ github.run_id }}
            sudo mv matic-cli/devnet ${{ github.run_id }}/matic-cli
            sudo tar czf code.tar.gz ${{ github.run_id }}

        - name: Upload code and chain data
          if: always()
          uses: actions/upload-artifact@v4.4.0
          with:
            name: code_${{ github.run_id }}
            path: code.tar.gz<|MERGE_RESOLUTION|>--- conflicted
+++ resolved
@@ -236,13 +236,8 @@
         - name: Launch devnet
           run: |
             cd matic-cli/devnet
-<<<<<<< HEAD
-            bash ../docker_devnet.sh
-            cd -
-=======
             bash ../util-scripts/docker/devnet_setup.sh
               cd -
->>>>>>> 3aad14f1
             timeout 2m bash bor/integration-tests/bor_health.sh
 
         - name: Run smoke tests
