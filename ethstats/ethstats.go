--- conflicted
+++ resolved
@@ -70,14 +70,10 @@
 	HeaderByNumber(ctx context.Context, number rpc.BlockNumber) (*types.Header, error)
 	GetTd(ctx context.Context, hash common.Hash) *big.Int
 	Stats() (pending int, queued int)
-<<<<<<< HEAD
-	SyncProgress() ethereum.SyncProgress
+	SyncProgress(ctx context.Context) ethereum.SyncProgress
 
 	// Bor
 	SubscribeChain2HeadEvent(ch chan<- core.Chain2HeadEvent) event.Subscription
-=======
-	SyncProgress(ctx context.Context) ethereum.SyncProgress
->>>>>>> 36b2371c
 }
 
 // fullNodeBackend encompasses the functionality necessary for a full node
@@ -909,13 +905,8 @@
 	)
 	// check if backend is a full node
 	if fullBackend, ok := s.backend.(fullNodeBackend); ok {
-<<<<<<< HEAD
-		sync := fullBackend.SyncProgress()
+		sync := fullBackend.SyncProgress(context.Background())
 		syncing = fullBackend.CurrentHeader().Number.Uint64() >= sync.HighestBlock
-=======
-		sync := fullBackend.SyncProgress(context.Background())
-		syncing = !sync.Done()
->>>>>>> 36b2371c
 
 		price, _ := fullBackend.SuggestGasTipCap(context.Background())
 
@@ -924,13 +915,8 @@
 			gasprice += int(basefee.Uint64())
 		}
 	} else {
-<<<<<<< HEAD
-		sync := s.backend.SyncProgress()
+		sync := s.backend.SyncProgress(context.Background())
 		syncing = s.backend.CurrentHeader().Number.Uint64() >= sync.HighestBlock
-=======
-		sync := s.backend.SyncProgress(context.Background())
-		syncing = !sync.Done()
->>>>>>> 36b2371c
 	}
 	// Assemble the node stats and send it to the server
 	log.Trace("Sending node details to ethstats")
