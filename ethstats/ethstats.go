// Copyright 2016 The go-ethereum Authors
// This file is part of the go-ethereum library.
//
// The go-ethereum library is free software: you can redistribute it and/or modify
// it under the terms of the GNU Lesser General Public License as published by
// the Free Software Foundation, either version 3 of the License, or
// (at your option) any later version.
//
// The go-ethereum library is distributed in the hope that it will be useful,
// but WITHOUT ANY WARRANTY; without even the implied warranty of
// MERCHANTABILITY or FITNESS FOR A PARTICULAR PURPOSE. See the
// GNU Lesser General Public License for more details.
//
// You should have received a copy of the GNU Lesser General Public License
// along with the go-ethereum library. If not, see <http://www.gnu.org/licenses/>.

// Package ethstats implements the network stats reporting service.
package ethstats

import (
	"context"
	"encoding/json"
	"errors"
	"fmt"
	"math/big"
	"net/http"
	"runtime"
	"strconv"
	"strings"
	"sync"
	"time"

	"github.com/ethereum/go-ethereum"
	"github.com/ethereum/go-ethereum/common"
	"github.com/ethereum/go-ethereum/common/mclock"
	"github.com/ethereum/go-ethereum/consensus"
	"github.com/ethereum/go-ethereum/core"
	"github.com/ethereum/go-ethereum/core/types"
	ethproto "github.com/ethereum/go-ethereum/eth/protocols/eth"
	"github.com/ethereum/go-ethereum/event"
	"github.com/ethereum/go-ethereum/log"
	"github.com/ethereum/go-ethereum/node"
	"github.com/ethereum/go-ethereum/p2p"
	"github.com/ethereum/go-ethereum/rpc"
	"github.com/gorilla/websocket"
)

const (
	// historyUpdateRange is the number of blocks a node should report upon login or
	// history request.
	historyUpdateRange = 50

	// txChanSize is the size of channel listening to NewTxsEvent.
	// The number is referenced from the size of tx pool.
	txChanSize = 4096
	// chainHeadChanSize is the size of channel listening to ChainHeadEvent.
	chainHeadChanSize = 10

	// chain2HeadChanSize is the size of channel listening to Chain2HeadEvent.
	chain2HeadChanSize = 10

	messageSizeLimit = 15 * 1024 * 1024
)

// backend encompasses the bare-minimum functionality needed for ethstats reporting
type backend interface {
	SubscribeChainHeadEvent(ch chan<- core.ChainHeadEvent) event.Subscription
	SubscribeNewTxsEvent(ch chan<- core.NewTxsEvent) event.Subscription
	CurrentHeader() *types.Header
	HeaderByNumber(ctx context.Context, number rpc.BlockNumber) (*types.Header, error)
	GetTd(ctx context.Context, hash common.Hash) *big.Int
	Stats() (pending int, queued int)
	SyncProgress() ethereum.SyncProgress

	// Bor
	SubscribeChain2HeadEvent(ch chan<- core.Chain2HeadEvent) event.Subscription
}

// fullNodeBackend encompasses the functionality necessary for a full node
// reporting to ethstats
type fullNodeBackend interface {
	backend
	BlockByNumber(ctx context.Context, number rpc.BlockNumber) (*types.Block, error)
	CurrentBlock() *types.Header
	SuggestGasTipCap(ctx context.Context) (*big.Int, error)
}

type EthstatsDataType struct {
	kv map[string]string
}

// Function to add data to EthstatsData
func (e *EthstatsDataType) AddKV(key, val string) {
	e.kv[key] = val
}

// Arbitrary Data that can be included
var EthstatsData = &EthstatsDataType{
	kv: make(map[string]string),
}

// Service implements an Ethereum netstats reporting daemon that pushes local
// chain statistics up to a monitoring server.
type Service struct {
	server  *p2p.Server // Peer-to-peer server to retrieve networking infos
	backend backend
	engine  consensus.Engine // Consensus engine to retrieve variadic block fields

	node string // Name of the node to display on the monitoring page
	pass string // Password to authorize access to the monitoring page
	host string // Remote address of the monitoring service

	pongCh chan struct{} // Pong notifications are fed into this channel
	histCh chan []uint64 // History request block numbers are fed into this channel

	headSub event.Subscription
	txSub   event.Subscription

	//bor related sub
	chain2headSub event.Subscription
}

// connWrapper is a wrapper to prevent concurrent-write or concurrent-read on the
// websocket.
//
// From Gorilla websocket docs:
//
// Connections support one concurrent reader and one concurrent writer. Applications are
// responsible for ensuring that
//   - no more than one goroutine calls the write methods
//     NextWriter, SetWriteDeadline, WriteMessage, WriteJSON, EnableWriteCompression,
//     SetCompressionLevel concurrently; and
//   - that no more than one goroutine calls the
//     read methods NextReader, SetReadDeadline, ReadMessage, ReadJSON, SetPongHandler,
//     SetPingHandler concurrently.
//
// The Close and WriteControl methods can be called concurrently with all other methods.
type connWrapper struct {
	conn *websocket.Conn

	rlock sync.Mutex
	wlock sync.Mutex
}

func newConnectionWrapper(conn *websocket.Conn) *connWrapper {
	conn.SetReadLimit(messageSizeLimit)
	return &connWrapper{conn: conn}
}

// WriteJSON wraps corresponding method on the websocket but is safe for concurrent calling
func (w *connWrapper) WriteJSON(v interface{}) error {
	w.wlock.Lock()
	defer w.wlock.Unlock()

	return w.conn.WriteJSON(v)
}

// ReadJSON wraps corresponding method on the websocket but is safe for concurrent calling
func (w *connWrapper) ReadJSON(v interface{}) error {
	w.rlock.Lock()
	defer w.rlock.Unlock()

	return w.conn.ReadJSON(v)
}

// Close wraps corresponding method on the websocket but is safe for concurrent calling
func (w *connWrapper) Close() error {
	// The Close and WriteControl methods can be called concurrently with all other methods,
	// so the mutex is not used here
	return w.conn.Close()
}

// parseEthstatsURL parses the netstats connection url.
// URL argument should be of the form <nodename:secret@host:port>
// If non-erroring, the returned slice contains 3 elements: [nodename, pass, host]
func parseEthstatsURL(url string) (parts []string, err error) {
	err = fmt.Errorf("invalid netstats url: \"%s\", should be nodename:secret@host:port", url)

	hostIndex := strings.LastIndex(url, "@")
	if hostIndex == -1 || hostIndex == len(url)-1 {
		return nil, err
	}

	preHost, host := url[:hostIndex], url[hostIndex+1:]

	passIndex := strings.LastIndex(preHost, ":")
	if passIndex == -1 {
		return []string{preHost, "", host}, nil
	}

	nodename, pass := preHost[:passIndex], ""
	if passIndex != len(preHost)-1 {
		pass = preHost[passIndex+1:]
	}

	return []string{nodename, pass, host}, nil
}

// New returns a monitoring service ready for stats reporting.
func New(node *node.Node, backend backend, engine consensus.Engine, url string) error {
	parts, err := parseEthstatsURL(url)
	if err != nil {
		return err
	}

	ethstats := &Service{
		backend: backend,
		engine:  engine,
		server:  node.Server(),
		node:    parts[0],
		pass:    parts[1],
		host:    parts[2],
		pongCh:  make(chan struct{}),
		histCh:  make(chan []uint64, 1),
	}

	node.RegisterLifecycle(ethstats)

	return nil
}

// Start implements node.Lifecycle, starting up the monitoring and reporting daemon.
func (s *Service) Start() error {
	// Subscribe to chain events to execute updates on
	chainHeadCh := make(chan core.ChainHeadEvent, chainHeadChanSize)
	s.headSub = s.backend.SubscribeChainHeadEvent(chainHeadCh)
	txEventCh := make(chan core.NewTxsEvent, txChanSize)
	s.txSub = s.backend.SubscribeNewTxsEvent(txEventCh)
	chain2HeadCh := make(chan core.Chain2HeadEvent, chain2HeadChanSize)
	s.chain2headSub = s.backend.SubscribeChain2HeadEvent(chain2HeadCh)

	go s.loop(chainHeadCh, chain2HeadCh, txEventCh)

	log.Info("Stats daemon started")

	return nil
}

// Stop implements node.Lifecycle, terminating the monitoring and reporting daemon.
func (s *Service) Stop() error {
	s.headSub.Unsubscribe()
	s.txSub.Unsubscribe()
	log.Info("Stats daemon stopped")

	return nil
}

// loop keeps trying to connect to the netstats server, reporting chain events
// until termination.
func (s *Service) loop(chainHeadCh chan core.ChainHeadEvent, chain2HeadCh chan core.Chain2HeadEvent, txEventCh chan core.NewTxsEvent) {
	// Start a goroutine that exhausts the subscriptions to avoid events piling up
	var (
<<<<<<< HEAD
		quitCh  = make(chan struct{})
		headCh  = make(chan *types.Block, 1)
		txCh    = make(chan struct{}, 1)
		head2Ch = make(chan core.Chain2HeadEvent, 100)
=======
		quitCh = make(chan struct{})
		headCh = make(chan *types.Header, 1)
		txCh   = make(chan struct{}, 1)
>>>>>>> eb00f169
	)

	go func() {
		var lastTx mclock.AbsTime

	HandleLoop:
		for {
			select {
			// Notify of chain head events, but drop if too frequent
			case head := <-chainHeadCh:
				select {
				case headCh <- head.Header:
				default:
				}

			// Notify of chain2head events, but drop if too frequent
			case chain2head := <-chain2HeadCh:
				select {
				case head2Ch <- chain2head:
				default:
				}

			// Notify of new transaction events, but drop if too frequent
			case <-txEventCh:
				if time.Duration(mclock.Now()-lastTx) < time.Second {
					continue
				}
				lastTx = mclock.Now()

				select {
				case txCh <- struct{}{}:
				default:
				}

			// node stopped
			case <-s.txSub.Err():
				break HandleLoop
			case <-s.headSub.Err():
				break HandleLoop
			}
		}
		close(quitCh)
	}()

	// Resolve the URL, defaulting to TLS, but falling back to none too
	path := fmt.Sprintf("%s/api", s.host)
	urls := []string{path}

	// url.Parse and url.IsAbs is unsuitable (https://github.com/golang/go/issues/19779)
	if !strings.Contains(path, "://") {
		urls = []string{"wss://" + path, "ws://" + path}
	}

	errTimer := time.NewTimer(0)
	defer errTimer.Stop()
	// Loop reporting until termination
	for {
		select {
		case <-quitCh:
			return
		case <-errTimer.C:
			// Establish a websocket connection to the server on any supported URL
			var (
				conn *connWrapper
				err  error
			)

			dialer := websocket.Dialer{HandshakeTimeout: 5 * time.Second}
			header := make(http.Header)
			header.Set("origin", "http://localhost")

			for _, url := range urls {
				c, _, e := dialer.Dial(url, header)
				err = e

				if err == nil {
					conn = newConnectionWrapper(c)
					break
				}
			}

			if err != nil {
				log.Warn("Stats server unreachable", "err", err)
				errTimer.Reset(10 * time.Second)

				continue
			}
			// Authenticate the client with the server
			if err = s.login(conn); err != nil {
				log.Warn("Stats login failed", "err", err)
				conn.Close()
				errTimer.Reset(10 * time.Second)

				continue
			}

			go s.readLoop(conn)

			// Send the initial stats so our node looks decent from the get go
			if err = s.report(conn); err != nil {
				log.Warn("Initial stats report failed", "err", err)
				conn.Close()
				errTimer.Reset(0)

				continue
			}
			// Keep sending status updates until the connection breaks
			fullReport := time.NewTicker(15 * time.Second)

			for err == nil {
				select {
				case <-quitCh:
					fullReport.Stop()
					// Make sure the connection is closed
					conn.Close()

					return

				case <-fullReport.C:
					if err = s.report(conn); err != nil {
						log.Warn("Full stats report failed", "err", err)
					}
				case list := <-s.histCh:
					if err = s.reportHistory(conn, list); err != nil {
						log.Warn("Requested history report failed", "err", err)
					}
				case head := <-headCh:
					if err = s.reportBlock(conn, head); err != nil {
						log.Warn("Block stats report failed", "err", err)
					}

					if err = s.reportPending(conn); err != nil {
						log.Warn("Post-block transaction stats report failed", "err", err)
					}

				case chain2head := <-head2Ch:
					if err = s.reportChain2Head(conn, &chain2head); err != nil {
						log.Warn("Reorg stats report failed", "err", err)
					}

				case <-txCh:
					if err = s.reportPending(conn); err != nil {
						log.Warn("Transaction stats report failed", "err", err)
					}
				}
			}
			fullReport.Stop()

			// Close the current connection and establish a new one
			conn.Close()
			errTimer.Reset(0)
		}
	}
}

// readLoop loops as long as the connection is alive and retrieves data packets
// from the network socket. If any of them match an active request, it forwards
// it, if they themselves are requests it initiates a reply, and lastly it drops
// unknown packets.
func (s *Service) readLoop(conn *connWrapper) {
	// If the read loop exits, close the connection
	defer conn.Close()

	for {
		// Retrieve the next generic network packet and bail out on error
		var blob json.RawMessage
		if err := conn.ReadJSON(&blob); err != nil {
			log.Warn("Failed to retrieve stats server message", "err", err)
			return
		}
		// If the network packet is a system ping, respond to it directly
		var ping string
		if err := json.Unmarshal(blob, &ping); err == nil && strings.HasPrefix(ping, "primus::ping::") {
			if err := conn.WriteJSON(strings.ReplaceAll(ping, "ping", "pong")); err != nil {
				log.Warn("Failed to respond to system ping message", "err", err)
				return
			}

			continue
		}
		// Not a system ping, try to decode an actual state message
		var msg map[string][]interface{}
		if err := json.Unmarshal(blob, &msg); err != nil {
			log.Warn("Failed to decode stats server message", "err", err)
			return
		}

		log.Trace("Received message from stats server", "msg", msg)

		if len(msg["emit"]) == 0 {
			log.Warn("Stats server sent non-broadcast", "msg", msg)
			return
		}

		command, ok := msg["emit"][0].(string)
		if !ok {
			log.Warn("Invalid stats server message type", "type", msg["emit"][0])
			return
		}
		// If the message is a ping reply, deliver (someone must be listening!)
		if len(msg["emit"]) == 2 && command == "node-pong" {
			select {
			case s.pongCh <- struct{}{}:
				// Pong delivered, continue listening
				continue
			default:
				// Ping routine dead, abort
				log.Warn("Stats server pinger seems to have died")
				return
			}
		}
		// If the message is a history request, forward to the event processor
		if len(msg["emit"]) == 2 && command == "history" {
			// Make sure the request is valid and doesn't crash us
			request, ok := msg["emit"][1].(map[string]interface{})
			if !ok {
				log.Warn("Invalid stats history request", "msg", msg["emit"][1])
				select {
				case s.histCh <- nil: // Treat it as an no indexes request
				default:
				}

				continue
			}

			list, ok := request["list"].([]interface{})
			if !ok {
				log.Warn("Invalid stats history block list", "list", request["list"])
				return
			}
			// Convert the block number list to an integer list
			numbers := make([]uint64, len(list))

			for i, num := range list {
				n, ok := num.(float64)
				if !ok {
					log.Warn("Invalid stats history block number", "number", num)
					return
				}

				numbers[i] = uint64(n)
			}
			select {
			case s.histCh <- numbers:
				continue
			default:
			}
		}
		// Report anything else and continue
		log.Info("Unknown stats message", "msg", msg)
	}
}

// nodeInfo is the collection of meta information about a node that is displayed
// on the monitoring page.
type nodeInfo struct {
	Name     string            `json:"name"`
	Node     string            `json:"node"`
	Port     int               `json:"port"`
	Network  string            `json:"net"`
	Protocol string            `json:"protocol"`
	API      string            `json:"api"`
	Os       string            `json:"os"`
	OsVer    string            `json:"os_v"`
	Client   string            `json:"client"`
	History  bool              `json:"canUpdateHistory"`
	Data     map[string]string `json:"data"`
}

// authMsg is the authentication infos needed to login to a monitoring server.
type authMsg struct {
	ID     string   `json:"id"`
	Info   nodeInfo `json:"info"`
	Secret string   `json:"secret"`
}

// login tries to authorize the client at the remote server.
func (s *Service) login(conn *connWrapper) error {
	// Construct and send the login authentication
	infos := s.server.NodeInfo()

	var protocols []string
	for _, proto := range s.server.Protocols {
		protocols = append(protocols, fmt.Sprintf("%s/%d", proto.Name, proto.Version))
	}

	var network string
	if info := infos.Protocols["eth"]; info != nil {
		network = fmt.Sprintf("%d", info.(*ethproto.NodeInfo).Network)
	} else {
		return errors.New("no eth protocol available")
	}

	auth := &authMsg{
		ID: s.node,
		Info: nodeInfo{
			Name:     s.node,
			Node:     infos.Name,
			Port:     infos.Ports.Listener,
			Network:  network,
			Protocol: strings.Join(protocols, ", "),
			API:      "No",
			Os:       runtime.GOOS,
			OsVer:    runtime.GOARCH,
			Client:   "0.1.1",
			History:  true,
			Data:     EthstatsData.kv,
		},
		Secret: s.pass,
	}

	login := map[string][]interface{}{
		"emit": {"hello", auth},
	}
	if err := conn.WriteJSON(login); err != nil {
		return err
	}
	// Retrieve the remote ack or connection termination
	var ack map[string][]string
	if err := conn.ReadJSON(&ack); err != nil || len(ack["emit"]) != 1 || ack["emit"][0] != "ready" {
		return errors.New("unauthorized")
	}

	return nil
}

// report collects all possible data to report and send it to the stats server.
// This should only be used on reconnects or rarely to avoid overloading the
// server. Use the individual methods for reporting subscribed events.
func (s *Service) report(conn *connWrapper) error {
	if err := s.reportLatency(conn); err != nil {
		return err
	}

	if err := s.reportBlock(conn, nil); err != nil {
		return err
	}

	if err := s.reportPending(conn); err != nil {
		return err
	}

	if err := s.reportStats(conn); err != nil {
		return err
	}

	return nil
}

// reportLatency sends a ping request to the server, measures the RTT time and
// finally sends a latency update.
func (s *Service) reportLatency(conn *connWrapper) error {
	// Send the current time to the ethstats server
	start := time.Now()

	ping := map[string][]interface{}{
		"emit": {"node-ping", map[string]string{
			"id":         s.node,
			"clientTime": start.String(),
		}},
	}
	if err := conn.WriteJSON(ping); err != nil {
		return err
	}
	// Wait for the pong request to arrive back
	timer := time.NewTimer(5 * time.Second)
	defer timer.Stop()

	select {
	case <-s.pongCh:
		// Pong delivered, report the latency
	case <-timer.C:
		// Ping timeout, abort
		return errors.New("ping timed out")
	}

	latency := strconv.Itoa(int((time.Since(start) / time.Duration(2)).Nanoseconds() / 1000000))

	// Send back the measured latency
	log.Trace("Sending measured latency to ethstats", "latency", latency)

	stats := map[string][]interface{}{
		"emit": {"latency", map[string]string{
			"id":      s.node,
			"latency": latency,
		}},
	}

	return conn.WriteJSON(stats)
}

// blockStats is the information to report about individual blocks.
type blockStats struct {
	Number     *big.Int       `json:"number"`
	Hash       common.Hash    `json:"hash"`
	ParentHash common.Hash    `json:"parentHash"`
	Timestamp  *big.Int       `json:"timestamp"`
	Miner      common.Address `json:"miner"`
	GasUsed    uint64         `json:"gasUsed"`
	GasLimit   uint64         `json:"gasLimit"`
	Diff       string         `json:"difficulty"`
	TotalDiff  string         `json:"totalDifficulty"`
	Txs        []txStats      `json:"transactions"`
	TxHash     common.Hash    `json:"transactionsRoot"`
	Root       common.Hash    `json:"stateRoot"`
	Uncles     uncleStats     `json:"uncles"`
}

// txStats is the information to report about individual transactions.
type txStats struct {
	Hash common.Hash `json:"hash"`
}

// uncleStats is a custom wrapper around an uncle array to force serializing
// empty arrays instead of returning null for them.
type uncleStats []*types.Header

func (s uncleStats) MarshalJSON() ([]byte, error) {
	if uncles := ([]*types.Header)(s); len(uncles) > 0 {
		return json.Marshal(uncles)
	}

	return []byte("[]"), nil
}

// reportBlock retrieves the current chain head and reports it to the stats server.
func (s *Service) reportBlock(conn *connWrapper, header *types.Header) error {
	// Gather the block details from the header or block chain
	details := s.assembleBlockStats(header)

	// Short circuit if the block detail is not available.
	if details == nil {
		return nil
	}

	// Assemble the block report and send it to the server
	log.Trace("Sending new block to ethstats", "number", details.Number, "hash", details.Hash)

	stats := map[string]interface{}{
		"id":    s.node,
		"block": details,
	}
	report := map[string][]interface{}{
		"emit": {"block", stats},
	}

	return conn.WriteJSON(report)
}

// assembleBlockStats retrieves any required metadata to report a single block
// and assembles the block stats. If block is nil, the current head is processed.
func (s *Service) assembleBlockStats(header *types.Header) *blockStats {
	// Gather the block infos from the local blockchain
	var (
		td     *big.Int
		txs    []txStats
		uncles []*types.Header
		err    error
	)

	// check if backend is a full node
	fullBackend, ok := s.backend.(fullNodeBackend)
	if ok {
<<<<<<< HEAD
		if block == nil {
			head := fullBackend.CurrentBlock()
			block, err = fullBackend.BlockByNumber(context.Background(), rpc.BlockNumber(head.Number.Uint64()))
			// Short circuit if no block is available. It might happen when
			// the blockchain is reorging.
			if err != nil {
				log.Error("Failed to retrieve block by number", "err", err)
				return nil
			}
		}

		if block == nil {
			return nil
		}

		header = block.Header()
=======
		// Retrieve current chain head if no block is given.
		if header == nil {
			header = fullBackend.CurrentBlock()
		}
		block, _ := fullBackend.BlockByNumber(context.Background(), rpc.BlockNumber(header.Number.Uint64()))
		if block == nil {
			return nil
		}
>>>>>>> eb00f169
		td = fullBackend.GetTd(context.Background(), header.Hash())

		txs = make([]txStats, len(block.Transactions()))
		for i, tx := range block.Transactions() {
			txs[i].Hash = tx.Hash()
		}

		uncles = block.Uncles()
	} else {
		// Light nodes would need on-demand lookups for transactions/uncles, skip
		if header == nil {
			header = s.backend.CurrentHeader()
		}

		td = s.backend.GetTd(context.Background(), header.Hash())
		txs = []txStats{}
	}
	// Assemble and return the block stats
	author, _ := s.engine.Author(header)

	return &blockStats{
		Number:     header.Number,
		Hash:       header.Hash(),
		ParentHash: header.ParentHash,
		Timestamp:  new(big.Int).SetUint64(header.Time),
		Miner:      author,
		GasUsed:    header.GasUsed,
		GasLimit:   header.GasLimit,
		Diff:       header.Difficulty.String(),
		TotalDiff:  td.String(),
		Txs:        txs,
		TxHash:     header.TxHash,
		Root:       header.Root,
		Uncles:     uncles,
	}
}

// reportHistory retrieves the most recent batch of blocks and reports it to the
// stats server.
func (s *Service) reportHistory(conn *connWrapper, list []uint64) error {
	// Figure out the indexes that need reporting
	indexes := make([]uint64, 0, historyUpdateRange)
	if len(list) > 0 {
		// Specific indexes requested, send them back in particular
		indexes = append(indexes, list...)
	} else {
		// No indexes requested, send back the top ones
		head := s.backend.CurrentHeader().Number.Int64()

		start := head - historyUpdateRange + 1
		if start < 0 {
			start = 0
		}

		for i := uint64(start); i <= uint64(head); i++ {
			indexes = append(indexes, i)
		}
	}
	// Gather the batch of blocks to report
	history := make([]*blockStats, len(indexes))

	for i, number := range indexes {
		// Retrieve the next block if it's known to us
<<<<<<< HEAD
		var block *types.Block
		var err error
		if ok {
			block, err = fullBackend.BlockByNumber(context.Background(), rpc.BlockNumber(number))
			if err != nil {
				log.Error("Failed to retrieve block by number", "err", err)
			}
		} else {
			if header, _ := s.backend.HeaderByNumber(context.Background(), rpc.BlockNumber(number)); header != nil {
				block = types.NewBlockWithHeader(header)
			}
		}
		// If we do have the block, add to the history and continue
		if block != nil {
			history[len(history)-1-i] = s.assembleBlockStats(block)
=======
		header, _ := s.backend.HeaderByNumber(context.Background(), rpc.BlockNumber(number))
		if header != nil {
			history[len(history)-1-i] = s.assembleBlockStats(header)
>>>>>>> eb00f169
			continue
		}
		// Ran out of blocks, cut the report short and send
		history = history[len(history)-i:]

		break
	}
	// Assemble the history report and send it to the server
	if len(history) > 0 {
		log.Trace("Sending historical blocks to ethstats", "first", history[0].Number, "last", history[len(history)-1].Number)
	} else {
		log.Trace("No history to send to stats server")
	}

	stats := map[string]interface{}{
		"id":      s.node,
		"history": history,
	}
	report := map[string][]interface{}{
		"emit": {"history", stats},
	}

	return conn.WriteJSON(report)
}

// pendStats is the information to report about pending transactions.
type pendStats struct {
	Pending int `json:"pending"`
}

// reportPending retrieves the current number of pending transactions and reports
// it to the stats server.
func (s *Service) reportPending(conn *connWrapper) error {
	// Retrieve the pending count from the local blockchain
	pending, _ := s.backend.Stats()
	// Assemble the transaction stats and send it to the server
	log.Trace("Sending pending transactions to ethstats", "count", pending)

	stats := map[string]interface{}{
		"id": s.node,
		"stats": &pendStats{
			Pending: pending,
		},
	}
	report := map[string][]interface{}{
		"emit": {"pending", stats},
	}

	return conn.WriteJSON(report)
}

type blockStub struct {
	Hash       string `json:"hash"`
	Number     uint64 `json:"number"`
	ParentHash string `json:"parent_hash"`
}

func createStub(b *types.Block) *blockStub {
	s := &blockStub{
		Hash:       b.Hash().String(),
		ParentHash: b.ParentHash().String(),
		Number:     b.NumberU64(),
	}

	return s
}

type ChainHeadEvent struct {
	NewChain []*blockStub `json:"added"`
	OldChain []*blockStub `json:"removed"`
	Type     string       `json:"type"`
}

// reportChain2Head checks for reorg and sends current head to stats server.
func (s *Service) reportChain2Head(conn *connWrapper, chain2HeadData *core.Chain2HeadEvent) error {
	chainHeadEvent := ChainHeadEvent{
		Type: chain2HeadData.Type,
	}
	for _, block := range chain2HeadData.NewChain {
		chainHeadEvent.NewChain = append(chainHeadEvent.NewChain, createStub(block))
	}

	for _, block := range chain2HeadData.OldChain {
		chainHeadEvent.OldChain = append(chainHeadEvent.OldChain, createStub(block))
	}

	stats := map[string]interface{}{
		"id":    s.node,
		"event": chainHeadEvent,
	}
	report := map[string][]interface{}{
		"emit": {"headEvent", stats},
	}

	return conn.WriteJSON(report)
}

// nodeStats is the information to report about the local node.
type nodeStats struct {
	Active   bool `json:"active"`
	Syncing  bool `json:"syncing"`
	Peers    int  `json:"peers"`
	GasPrice int  `json:"gasPrice"`
	Uptime   int  `json:"uptime"`
}

// reportStats retrieves various stats about the node at the networking layer
// and reports it to the stats server.
func (s *Service) reportStats(conn *connWrapper) error {
	// Gather the syncing infos from the local miner instance
	var (
		syncing  bool
		gasprice int
	)
	// check if backend is a full node
	if fullBackend, ok := s.backend.(fullNodeBackend); ok {
		sync := fullBackend.SyncProgress()
		syncing = fullBackend.CurrentHeader().Number.Uint64() >= sync.HighestBlock

		price, _ := fullBackend.SuggestGasTipCap(context.Background())

		gasprice = int(price.Uint64())
		if basefee := fullBackend.CurrentHeader().BaseFee; basefee != nil {
			gasprice += int(basefee.Uint64())
		}
	} else {
		sync := s.backend.SyncProgress()
		syncing = s.backend.CurrentHeader().Number.Uint64() >= sync.HighestBlock
	}
	// Assemble the node stats and send it to the server
	log.Trace("Sending node details to ethstats")

	stats := map[string]interface{}{
		"id": s.node,
		"stats": &nodeStats{
			Active:   true,
			Peers:    s.server.PeerCount(),
			GasPrice: gasprice,
			Syncing:  syncing,
			Uptime:   100,
		},
	}
	report := map[string][]interface{}{
		"emit": {"stats", stats},
	}

	return conn.WriteJSON(report)
}<|MERGE_RESOLUTION|>--- conflicted
+++ resolved
@@ -250,16 +250,9 @@
 func (s *Service) loop(chainHeadCh chan core.ChainHeadEvent, chain2HeadCh chan core.Chain2HeadEvent, txEventCh chan core.NewTxsEvent) {
 	// Start a goroutine that exhausts the subscriptions to avoid events piling up
 	var (
-<<<<<<< HEAD
-		quitCh  = make(chan struct{})
-		headCh  = make(chan *types.Block, 1)
-		txCh    = make(chan struct{}, 1)
-		head2Ch = make(chan core.Chain2HeadEvent, 100)
-=======
 		quitCh = make(chan struct{})
 		headCh = make(chan *types.Header, 1)
 		txCh   = make(chan struct{}, 1)
->>>>>>> eb00f169
 	)
 
 	go func() {
@@ -723,24 +716,6 @@
 	// check if backend is a full node
 	fullBackend, ok := s.backend.(fullNodeBackend)
 	if ok {
-<<<<<<< HEAD
-		if block == nil {
-			head := fullBackend.CurrentBlock()
-			block, err = fullBackend.BlockByNumber(context.Background(), rpc.BlockNumber(head.Number.Uint64()))
-			// Short circuit if no block is available. It might happen when
-			// the blockchain is reorging.
-			if err != nil {
-				log.Error("Failed to retrieve block by number", "err", err)
-				return nil
-			}
-		}
-
-		if block == nil {
-			return nil
-		}
-
-		header = block.Header()
-=======
 		// Retrieve current chain head if no block is given.
 		if header == nil {
 			header = fullBackend.CurrentBlock()
@@ -749,7 +724,6 @@
 		if block == nil {
 			return nil
 		}
->>>>>>> eb00f169
 		td = fullBackend.GetTd(context.Background(), header.Hash())
 
 		txs = make([]txStats, len(block.Transactions()))
@@ -813,27 +787,9 @@
 
 	for i, number := range indexes {
 		// Retrieve the next block if it's known to us
-<<<<<<< HEAD
-		var block *types.Block
-		var err error
-		if ok {
-			block, err = fullBackend.BlockByNumber(context.Background(), rpc.BlockNumber(number))
-			if err != nil {
-				log.Error("Failed to retrieve block by number", "err", err)
-			}
-		} else {
-			if header, _ := s.backend.HeaderByNumber(context.Background(), rpc.BlockNumber(number)); header != nil {
-				block = types.NewBlockWithHeader(header)
-			}
-		}
-		// If we do have the block, add to the history and continue
-		if block != nil {
-			history[len(history)-1-i] = s.assembleBlockStats(block)
-=======
 		header, _ := s.backend.HeaderByNumber(context.Background(), rpc.BlockNumber(number))
 		if header != nil {
 			history[len(history)-1-i] = s.assembleBlockStats(header)
->>>>>>> eb00f169
 			continue
 		}
 		// Ran out of blocks, cut the report short and send
