--- conflicted
+++ resolved
@@ -22,7 +22,6 @@
 	"errors"
 	"time"
 
-<<<<<<< HEAD
 	ethereum "github.com/maticnetwork/bor"
 	"github.com/maticnetwork/bor/common"
 	"github.com/maticnetwork/bor/common/hexutil"
@@ -34,19 +33,6 @@
 	"github.com/maticnetwork/bor/internal/ethapi"
 	"github.com/maticnetwork/bor/rlp"
 	"github.com/maticnetwork/bor/rpc"
-=======
-	"github.com/ethereum/go-ethereum"
-	"github.com/ethereum/go-ethereum/common"
-	"github.com/ethereum/go-ethereum/common/hexutil"
-	"github.com/ethereum/go-ethereum/core/rawdb"
-	"github.com/ethereum/go-ethereum/core/state"
-	"github.com/ethereum/go-ethereum/core/types"
-	"github.com/ethereum/go-ethereum/core/vm"
-	"github.com/ethereum/go-ethereum/eth/filters"
-	"github.com/ethereum/go-ethereum/internal/ethapi"
-	"github.com/ethereum/go-ethereum/rlp"
-	"github.com/ethereum/go-ethereum/rpc"
->>>>>>> ea3b00ad
 )
 
 var (
@@ -827,11 +813,7 @@
 	}
 
 	return &CallResult{
-<<<<<<< HEAD
-		data:    result.Return(),
-=======
 		data:    result.ReturnData,
->>>>>>> ea3b00ad
 		gasUsed: hexutil.Uint64(result.UsedGas),
 		status:  status,
 	}, nil
@@ -901,11 +883,7 @@
 	}
 
 	return &CallResult{
-<<<<<<< HEAD
-		data:    result.Return(),
-=======
 		data:    result.ReturnData,
->>>>>>> ea3b00ad
 		gasUsed: hexutil.Uint64(result.UsedGas),
 		status:  status,
 	}, nil
