--- conflicted
+++ resolved
@@ -1184,11 +1184,7 @@
 	Data ethapi.TransactionArgs
 }) (*CallResult, error) {
 	pendingBlockNr := rpc.BlockNumberOrHashWithNumber(rpc.PendingBlockNumber)
-<<<<<<< HEAD
-	result, err := ethapi.DoCall(ctx, p.r.backend, args.Data, pendingBlockNr, nil, nil, nil, p.r.backend.RPCEVMTimeout(), p.r.backend.RPCGasCap())
-=======
 	result, err := ethapi.DoCall(ctx, p.r.backend, args.Data, pendingBlockNr, nil, nil, p.r.backend.RPCEVMTimeout(), p.r.backend.RPCGasCap())
->>>>>>> 1065e21c
 	if err != nil {
 		return nil, err
 	}
