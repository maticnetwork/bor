--- conflicted
+++ resolved
@@ -454,8 +454,6 @@
 		TrieDirtyCache: 5,
 		TrieTimeout:    60 * time.Minute,
 		SnapshotCache:  5,
-<<<<<<< HEAD
-=======
 	}
 	var engine consensus.Engine = ethash.NewFaker()
 	if shanghai {
@@ -467,7 +465,6 @@
 		// Shanghai upgrade at block 1.
 		ShanghaiBlock := big.NewInt(5)
 		chainCfg.ShanghaiBlock = ShanghaiBlock
->>>>>>> 1065e21c
 	}
 	ethBackend, err := eth.New(stack, ethConf)
 	if err != nil {
