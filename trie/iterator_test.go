--- conflicted
+++ resolved
@@ -257,12 +257,7 @@
 }
 
 func TestDifferenceIterator(t *testing.T) {
-<<<<<<< HEAD
-	dba := NewDatabase(rawdb.NewMemoryDatabase())
-
-=======
 	dba := NewDatabase(rawdb.NewMemoryDatabase(), nil)
->>>>>>> 916d6a44
 	triea := NewEmpty(dba)
 	for _, val := range testdata1 {
 		triea.MustUpdate([]byte(val.k), []byte(val.v))
@@ -271,12 +266,7 @@
 	dba.Update(rootA, types.EmptyRootHash, 0, trienode.NewWithNodeSet(nodesA), nil)
 	triea, _ = New(TrieID(rootA), dba)
 
-<<<<<<< HEAD
-	dbb := NewDatabase(rawdb.NewMemoryDatabase())
-
-=======
 	dbb := NewDatabase(rawdb.NewMemoryDatabase(), nil)
->>>>>>> 916d6a44
 	trieb := NewEmpty(dbb)
 	for _, val := range testdata2 {
 		trieb.MustUpdate([]byte(val.k), []byte(val.v))
@@ -310,12 +300,7 @@
 }
 
 func TestUnionIterator(t *testing.T) {
-<<<<<<< HEAD
-	dba := NewDatabase(rawdb.NewMemoryDatabase())
-
-=======
 	dba := NewDatabase(rawdb.NewMemoryDatabase(), nil)
->>>>>>> 916d6a44
 	triea := NewEmpty(dba)
 	for _, val := range testdata1 {
 		triea.MustUpdate([]byte(val.k), []byte(val.v))
@@ -324,12 +309,7 @@
 	dba.Update(rootA, types.EmptyRootHash, 0, trienode.NewWithNodeSet(nodesA), nil)
 	triea, _ = New(TrieID(rootA), dba)
 
-<<<<<<< HEAD
-	dbb := NewDatabase(rawdb.NewMemoryDatabase())
-
-=======
 	dbb := NewDatabase(rawdb.NewMemoryDatabase(), nil)
->>>>>>> 916d6a44
 	trieb := NewEmpty(dbb)
 	for _, val := range testdata2 {
 		trieb.MustUpdate([]byte(val.k), []byte(val.v))
@@ -582,101 +562,6 @@
 	testIteratorNodeBlob(t, rawdb.PathScheme)
 }
 
-<<<<<<< HEAD
-type loggingDb struct {
-	getCount uint64
-	backend  ethdb.KeyValueStore
-}
-
-func (l *loggingDb) Has(key []byte) (bool, error) {
-	return l.backend.Has(key)
-}
-
-func (l *loggingDb) Get(key []byte) ([]byte, error) {
-	l.getCount++
-	return l.backend.Get(key)
-}
-
-func (l *loggingDb) Put(key []byte, value []byte) error {
-	return l.backend.Put(key, value)
-}
-
-func (l *loggingDb) Delete(key []byte) error {
-	return l.backend.Delete(key)
-}
-
-func (l *loggingDb) NewBatch() ethdb.Batch {
-	return l.backend.NewBatch()
-}
-
-func (l *loggingDb) NewBatchWithSize(size int) ethdb.Batch {
-	return l.backend.NewBatchWithSize(size)
-}
-
-func (l *loggingDb) NewIterator(prefix []byte, start []byte) ethdb.Iterator {
-	return l.backend.NewIterator(prefix, start)
-}
-
-func (l *loggingDb) NewSnapshot() (ethdb.Snapshot, error) {
-	return l.backend.NewSnapshot()
-}
-
-func (l *loggingDb) Stat(property string) (string, error) {
-	return l.backend.Stat(property)
-}
-
-func (l *loggingDb) Compact(start []byte, limit []byte) error {
-	return l.backend.Compact(start, limit)
-}
-
-func (l *loggingDb) Close() error {
-	return l.backend.Close()
-}
-
-// makeLargeTestTrie create a sample test trie
-func makeLargeTestTrie() (*Database, *StateTrie, *loggingDb) {
-	// Create an empty trie
-	logDb := &loggingDb{0, memorydb.New()}
-	triedb := NewDatabase(rawdb.NewDatabase(logDb))
-	trie, _ := NewStateTrie(TrieID(types.EmptyRootHash), triedb)
-
-	// Fill it with some arbitrary data
-	for i := 0; i < 10000; i++ {
-		key := make([]byte, 32)
-		val := make([]byte, 32)
-
-		binary.BigEndian.PutUint64(key, uint64(i))
-		binary.BigEndian.PutUint64(val, uint64(i))
-
-		key = crypto.Keccak256(key)
-		val = crypto.Keccak256(val)
-		trie.MustUpdate(key, val)
-	}
-	root, nodes, _ := trie.Commit(false)
-	triedb.Update(root, types.EmptyRootHash, 0, trienode.NewWithNodeSet(nodes), nil)
-	triedb.Commit(root, false)
-
-	// Return the generated trie
-	trie, _ = NewStateTrie(TrieID(root), triedb)
-	return triedb, trie, logDb
-}
-
-// Tests that the node iterator indeed walks over the entire database contents.
-func TestNodeIteratorLargeTrie(t *testing.T) {
-	// Create some arbitrary test trie to iterate
-	db, trie, logDb := makeLargeTestTrie()
-	db.Cap(0) // flush everything
-	// Do a seek operation
-	trie.NodeIterator(common.FromHex("0x77667766776677766778855885885885"))
-	// master: 24 get operations
-	// this pr: 6 get operations
-	if have, want := logDb.getCount, uint64(6); have != want {
-		t.Fatalf("Too many lookups during seek, have %d want %d", have, want)
-	}
-}
-
-=======
->>>>>>> 916d6a44
 func testIteratorNodeBlob(t *testing.T, scheme string) {
 	t.Helper()
 	var (
