// Copyright 2014 The go-ethereum Authors
// This file is part of the go-ethereum library.
//
// The go-ethereum library is free software: you can redistribute it and/or modify
// it under the terms of the GNU Lesser General Public License as published by
// the Free Software Foundation, either version 3 of the License, or
// (at your option) any later version.
//
// The go-ethereum library is distributed in the hope that it will be useful,
// but WITHOUT ANY WARRANTY; without even the implied warranty of
// MERCHANTABILITY or FITNESS FOR A PARTICULAR PURPOSE. See the
// GNU Lesser General Public License for more details.
//
// You should have received a copy of the GNU Lesser General Public License
// along with the go-ethereum library. If not, see <http://www.gnu.org/licenses/>.

package trie

import (
	"bytes"
	"fmt"
	"math/rand"
	"testing"

	"github.com/ethereum/go-ethereum/common"
	"github.com/ethereum/go-ethereum/core/rawdb"
	"github.com/ethereum/go-ethereum/core/types"
	"github.com/ethereum/go-ethereum/crypto"
<<<<<<< HEAD
=======
	"github.com/ethereum/go-ethereum/ethdb"
	"github.com/ethereum/go-ethereum/ethdb/memorydb"
>>>>>>> 1065e21c
	"github.com/ethereum/go-ethereum/trie/trienode"
)

func TestEmptyIterator(t *testing.T) {
<<<<<<< HEAD
	trie := NewEmpty(NewDatabase(rawdb.NewMemoryDatabase(), nil))
=======
	trie := NewEmpty(NewDatabase(rawdb.NewMemoryDatabase()))
>>>>>>> 1065e21c
	iter := trie.MustNodeIterator(nil)

	seen := make(map[string]struct{})
	for iter.Next(true) {
		seen[string(iter.Path())] = struct{}{}
	}

	if len(seen) != 0 {
		t.Fatal("Unexpected trie node iterated")
	}
}

func TestIterator(t *testing.T) {
	db := NewDatabase(rawdb.NewMemoryDatabase(), nil)
	trie := NewEmpty(db)
	vals := []struct{ k, v string }{
		{"do", "verb"},
		{"ether", "wookiedoo"},
		{"horse", "stallion"},
		{"shaman", "horse"},
		{"doge", "coin"},
		{"dog", "puppy"},
		{"somethingveryoddindeedthis is", "myothernodedata"},
	}
	all := make(map[string]string)

	for _, val := range vals {
		all[val.k] = val.v
		trie.MustUpdate([]byte(val.k), []byte(val.v))
	}
	root, nodes, _ := trie.Commit(false)
	db.Update(root, types.EmptyRootHash, 0, trienode.NewWithNodeSet(nodes), nil)

	trie, _ = New(TrieID(root), db)
	found := make(map[string]string)
	it := NewIterator(trie.MustNodeIterator(nil))
	for it.Next() {
		found[string(it.Key)] = string(it.Value)
	}

	for k, v := range all {
		if found[k] != v {
			t.Errorf("iterator value mismatch for %s: got %q want %q", k, found[k], v)
		}
	}
}

type kv struct {
	k, v []byte
	t    bool
}

<<<<<<< HEAD
func (k *kv) less(other *kv) bool {
	return bytes.Compare(k.k, other.k) < 0
=======
func (k *kv) cmp(other *kv) int {
	return bytes.Compare(k.k, other.k)
>>>>>>> 1065e21c
}

func TestIteratorLargeData(t *testing.T) {
	trie := NewEmpty(NewDatabase(rawdb.NewMemoryDatabase(), nil))
	vals := make(map[string]*kv)

	for i := byte(0); i < 255; i++ {
		value := &kv{common.LeftPadBytes([]byte{i}, 32), []byte{i}, false}
		value2 := &kv{common.LeftPadBytes([]byte{10, i}, 32), []byte{i}, false}

		trie.MustUpdate(value.k, value.v)
		trie.MustUpdate(value2.k, value2.v)

		vals[string(value.k)] = value
		vals[string(value2.k)] = value2
	}

	it := NewIterator(trie.MustNodeIterator(nil))
	for it.Next() {
		vals[string(it.Key)].t = true
	}

	var untouched []*kv

	for _, value := range vals {
		if !value.t {
			untouched = append(untouched, value)
		}
	}

	if len(untouched) > 0 {
		t.Errorf("Missed %d nodes", len(untouched))

		for _, value := range untouched {
			t.Error(value)
		}
	}
}

type iterationElement struct {
	hash common.Hash
	path []byte
	blob []byte
}

// Tests that the node iterator indeed walks over the entire database contents.
func TestNodeIteratorCoverage(t *testing.T) {
	testNodeIteratorCoverage(t, rawdb.HashScheme)
	testNodeIteratorCoverage(t, rawdb.PathScheme)
}

func testNodeIteratorCoverage(t *testing.T, scheme string) {
<<<<<<< HEAD
=======
	t.Helper()
>>>>>>> 1065e21c
	// Create some arbitrary test trie to iterate
	db, nodeDb, trie, _ := makeTestTrie(scheme)

	// Gather all the node hashes found by the iterator
	var elements = make(map[common.Hash]iterationElement)
	for it := trie.MustNodeIterator(nil); it.Next(true); {
		if it.Hash() != (common.Hash{}) {
			elements[it.Hash()] = iterationElement{
				hash: it.Hash(),
				path: common.CopyBytes(it.Path()),
				blob: common.CopyBytes(it.NodeBlob()),
			}
		}
	}
	// Cross check the hashes and the database itself
	reader, err := nodeDb.Reader(trie.Hash())
	if err != nil {
		t.Fatalf("state is not available %x", trie.Hash())
	}
	for _, element := range elements {
		if blob, err := reader.Node(common.Hash{}, element.path, element.hash); err != nil {
			t.Errorf("failed to retrieve reported node %x: %v", element.hash, err)
		} else if !bytes.Equal(blob, element.blob) {
			t.Errorf("node blob is different, want %v got %v", element.blob, blob)
		}
	}
	var (
		count int
		it    = db.NewIterator(nil, nil)
	)
	for it.Next() {
		res, _, _ := isTrieNode(nodeDb.Scheme(), it.Key(), it.Value())
		if !res {
			continue
		}
		count += 1
		if elem, ok := elements[crypto.Keccak256Hash(it.Value())]; !ok {
			t.Error("state entry not reported")
		} else if !bytes.Equal(it.Value(), elem.blob) {
			t.Errorf("node blob is different, want %v got %v", elem.blob, it.Value())
		}
	}
	it.Release()
	if count != len(elements) {
		t.Errorf("state entry is mismatched %d %d", count, len(elements))
	}
}

type kvs struct{ k, v string }

var testdata1 = []kvs{
	{"barb", "ba"},
	{"bard", "bc"},
	{"bars", "bb"},
	{"bar", "b"},
	{"fab", "z"},
	{"food", "ab"},
	{"foos", "aa"},
	{"foo", "a"},
}

var testdata2 = []kvs{
	{"aardvark", "c"},
	{"bar", "b"},
	{"barb", "bd"},
	{"bars", "be"},
	{"fab", "z"},
	{"foo", "a"},
	{"foos", "aa"},
	{"food", "ab"},
	{"jars", "d"},
}

func TestIteratorSeek(t *testing.T) {
	trie := NewEmpty(NewDatabase(rawdb.NewMemoryDatabase(), nil))
	for _, val := range testdata1 {
		trie.MustUpdate([]byte(val.k), []byte(val.v))
	}

	// Seek to the middle.
	it := NewIterator(trie.MustNodeIterator([]byte("fab")))
	if err := checkIteratorOrder(testdata1[4:], it); err != nil {
		t.Fatal(err)
	}

	// Seek to a non-existent key.
	it = NewIterator(trie.MustNodeIterator([]byte("barc")))
	if err := checkIteratorOrder(testdata1[1:], it); err != nil {
		t.Fatal(err)
	}

	// Seek beyond the end.
	it = NewIterator(trie.MustNodeIterator([]byte("z")))
	if err := checkIteratorOrder(nil, it); err != nil {
		t.Fatal(err)
	}
}

func checkIteratorOrder(want []kvs, it *Iterator) error {
	for it.Next() {
		if len(want) == 0 {
			return fmt.Errorf("didn't expect any more values, got key %q", it.Key)
		}

		if !bytes.Equal(it.Key, []byte(want[0].k)) {
			return fmt.Errorf("wrong key: got %q, want %q", it.Key, want[0].k)
		}

		want = want[1:]
	}

	if len(want) > 0 {
		return fmt.Errorf("iterator ended early, want key %q", want[0])
	}

	return nil
}

func TestDifferenceIterator(t *testing.T) {
	dba := NewDatabase(rawdb.NewMemoryDatabase(), nil)
	triea := NewEmpty(dba)
	for _, val := range testdata1 {
		triea.MustUpdate([]byte(val.k), []byte(val.v))
	}
	rootA, nodesA, _ := triea.Commit(false)
	dba.Update(rootA, types.EmptyRootHash, 0, trienode.NewWithNodeSet(nodesA), nil)
	triea, _ = New(TrieID(rootA), dba)

	dbb := NewDatabase(rawdb.NewMemoryDatabase(), nil)
	trieb := NewEmpty(dbb)
	for _, val := range testdata2 {
		trieb.MustUpdate([]byte(val.k), []byte(val.v))
	}
	rootB, nodesB, _ := trieb.Commit(false)
	dbb.Update(rootB, types.EmptyRootHash, 0, trienode.NewWithNodeSet(nodesB), nil)
	trieb, _ = New(TrieID(rootB), dbb)

	found := make(map[string]string)
	di, _ := NewDifferenceIterator(triea.MustNodeIterator(nil), trieb.MustNodeIterator(nil))
	it := NewIterator(di)
	for it.Next() {
		found[string(it.Key)] = string(it.Value)
	}

	all := []struct{ k, v string }{
		{"aardvark", "c"},
		{"barb", "bd"},
		{"bars", "be"},
		{"jars", "d"},
	}
	for _, item := range all {
		if found[item.k] != item.v {
			t.Errorf("iterator value mismatch for %s: got %v want %v", item.k, found[item.k], item.v)
		}
	}

	if len(found) != len(all) {
		t.Errorf("iterator count mismatch: got %d values, want %d", len(found), len(all))
	}
}

func TestUnionIterator(t *testing.T) {
	dba := NewDatabase(rawdb.NewMemoryDatabase(), nil)
	triea := NewEmpty(dba)
	for _, val := range testdata1 {
		triea.MustUpdate([]byte(val.k), []byte(val.v))
	}
	rootA, nodesA, _ := triea.Commit(false)
	dba.Update(rootA, types.EmptyRootHash, 0, trienode.NewWithNodeSet(nodesA), nil)
	triea, _ = New(TrieID(rootA), dba)

	dbb := NewDatabase(rawdb.NewMemoryDatabase(), nil)
	trieb := NewEmpty(dbb)
	for _, val := range testdata2 {
		trieb.MustUpdate([]byte(val.k), []byte(val.v))
	}
	rootB, nodesB, _ := trieb.Commit(false)
	dbb.Update(rootB, types.EmptyRootHash, 0, trienode.NewWithNodeSet(nodesB), nil)
	trieb, _ = New(TrieID(rootB), dbb)

	di, _ := NewUnionIterator([]NodeIterator{triea.MustNodeIterator(nil), trieb.MustNodeIterator(nil)})
	it := NewIterator(di)

	all := []struct{ k, v string }{
		{"aardvark", "c"},
		{"barb", "ba"},
		{"barb", "bd"},
		{"bard", "bc"},
		{"bars", "bb"},
		{"bars", "be"},
		{"bar", "b"},
		{"fab", "z"},
		{"food", "ab"},
		{"foos", "aa"},
		{"foo", "a"},
		{"jars", "d"},
	}

	for i, kv := range all {
		if !it.Next() {
			t.Errorf("Iterator ends prematurely at element %d", i)
		}

		if kv.k != string(it.Key) {
			t.Errorf("iterator value mismatch for element %d: got key %s want %s", i, it.Key, kv.k)
		}

		if kv.v != string(it.Value) {
			t.Errorf("iterator value mismatch for element %d: got value %s want %s", i, it.Value, kv.v)
		}
	}

	if it.Next() {
		t.Errorf("Iterator returned extra values.")
	}
}

func TestIteratorNoDups(t *testing.T) {
	tr := NewEmpty(NewDatabase(rawdb.NewMemoryDatabase(), nil))
	for _, val := range testdata1 {
		tr.MustUpdate([]byte(val.k), []byte(val.v))
	}
	checkIteratorNoDups(t, tr.MustNodeIterator(nil), nil)
}

// This test checks that nodeIterator.Next can be retried after inserting missing trie nodes.
func TestIteratorContinueAfterError(t *testing.T) {
	testIteratorContinueAfterError(t, false, rawdb.HashScheme)
	testIteratorContinueAfterError(t, true, rawdb.HashScheme)
	testIteratorContinueAfterError(t, false, rawdb.PathScheme)
	testIteratorContinueAfterError(t, true, rawdb.PathScheme)
}

func testIteratorContinueAfterError(t *testing.T, memonly bool, scheme string) {
	diskdb := rawdb.NewMemoryDatabase()
	tdb := newTestDatabase(diskdb, scheme)

	tr := NewEmpty(tdb)
	for _, val := range testdata1 {
		tr.MustUpdate([]byte(val.k), []byte(val.v))
	}
	root, nodes, _ := tr.Commit(false)
	tdb.Update(root, types.EmptyRootHash, 0, trienode.NewWithNodeSet(nodes), nil)
	if !memonly {
		tdb.Commit(root, false)
	}
	tr, _ = New(TrieID(root), tdb)
	wantNodeCount := checkIteratorNoDups(t, tr.MustNodeIterator(nil), nil)

	var (
		paths  [][]byte
		hashes []common.Hash
	)

	if memonly {
		for path, n := range nodes.Nodes {
			paths = append(paths, []byte(path))
			hashes = append(hashes, n.Hash)
		}
	} else {
		it := diskdb.NewIterator(nil, nil)
		for it.Next() {
			ok, path, hash := isTrieNode(tdb.Scheme(), it.Key(), it.Value())
			if !ok {
				continue
			}
			paths = append(paths, path)
			hashes = append(hashes, hash)
		}
		it.Release()
	}

	for i := 0; i < 20; i++ {
		// Create trie that will load all nodes from DB.
		tr, _ := New(TrieID(tr.Hash()), tdb)

		// Remove a random node from the database. It can't be the root node
		// because that one is already loaded.
		var (
			rval  []byte
			rpath []byte
			rhash common.Hash
		)

		for {
			if memonly {
				rpath = paths[rand.Intn(len(paths))]
				n := nodes.Nodes[string(rpath)]
				if n == nil {
					continue
				}
				rhash = n.Hash
			} else {
				index := rand.Intn(len(paths))
				rpath = paths[index]
				rhash = hashes[index]
			}
			if rhash != tr.Hash() {
				break
			}
		}

		if memonly {
			tr.reader.banned = map[string]struct{}{string(rpath): {}}
		} else {
			rval = rawdb.ReadTrieNode(diskdb, common.Hash{}, rpath, rhash, tdb.Scheme())
			rawdb.DeleteTrieNode(diskdb, common.Hash{}, rpath, rhash, tdb.Scheme())
		}
		// Iterate until the error is hit.
		seen := make(map[string]bool)
		it := tr.MustNodeIterator(nil)
		checkIteratorNoDups(t, it, seen)

		missing, ok := it.Error().(*MissingNodeError)
		if !ok || missing.NodeHash != rhash {
			t.Fatal("didn't hit missing node, got", it.Error())
		}

		// Add the node back and continue iteration.
		if memonly {
			delete(tr.reader.banned, string(rpath))
		} else {
			rawdb.WriteTrieNode(diskdb, common.Hash{}, rpath, rhash, rval, tdb.Scheme())
		}

		checkIteratorNoDups(t, it, seen)

		if it.Error() != nil {
			t.Fatal("unexpected error", it.Error())
		}

		if len(seen) != wantNodeCount {
			t.Fatal("wrong node iteration count, got", len(seen), "want", wantNodeCount)
		}
	}
}

// Similar to the test above, this one checks that failure to create nodeIterator at a
// certain key prefix behaves correctly when Next is called. The expectation is that Next
// should retry seeking before returning true for the first time.
func TestIteratorContinueAfterSeekError(t *testing.T) {
	testIteratorContinueAfterSeekError(t, false, rawdb.HashScheme)
	testIteratorContinueAfterSeekError(t, true, rawdb.HashScheme)
	testIteratorContinueAfterSeekError(t, false, rawdb.PathScheme)
	testIteratorContinueAfterSeekError(t, true, rawdb.PathScheme)
}

func testIteratorContinueAfterSeekError(t *testing.T, memonly bool, scheme string) {
<<<<<<< HEAD
=======
	t.Helper()
>>>>>>> 1065e21c
	// Commit test trie to db, then remove the node containing "bars".
	var (
		barNodePath []byte
		barNodeHash = common.HexToHash("05041990364eb72fcb1127652ce40d8bab765f2bfe53225b1170d276cc101c2e")
	)
	diskdb := rawdb.NewMemoryDatabase()
	triedb := newTestDatabase(diskdb, scheme)
	ctr := NewEmpty(triedb)
	for _, val := range testdata1 {
		ctr.MustUpdate([]byte(val.k), []byte(val.v))
	}
	root, nodes, _ := ctr.Commit(false)
	for path, n := range nodes.Nodes {
		if n.Hash == barNodeHash {
			barNodePath = []byte(path)
			break
		}
	}
	triedb.Update(root, types.EmptyRootHash, 0, trienode.NewWithNodeSet(nodes), nil)
	if !memonly {
		_ = triedb.Commit(root, false)
	}
	var (
		barNodeBlob []byte
	)
	tr, _ := New(TrieID(root), triedb)
	if memonly {
		tr.reader.banned = map[string]struct{}{string(barNodePath): {}}
	} else {
		barNodeBlob = rawdb.ReadTrieNode(diskdb, common.Hash{}, barNodePath, barNodeHash, triedb.Scheme())
		rawdb.DeleteTrieNode(diskdb, common.Hash{}, barNodePath, barNodeHash, triedb.Scheme())
	}
	// Create a new iterator that seeks to "bars". Seeking can't proceed because
	// the node is missing.
	it := tr.MustNodeIterator([]byte("bars"))
	missing, ok := it.Error().(*MissingNodeError)

	if !ok {
		t.Fatal("want MissingNodeError, got", it.Error())
	} else if missing.NodeHash != barNodeHash {
		t.Fatal("wrong node missing")
	}
	// Reinsert the missing node.
	if memonly {
		delete(tr.reader.banned, string(barNodePath))
	} else {
		rawdb.WriteTrieNode(diskdb, common.Hash{}, barNodePath, barNodeHash, barNodeBlob, triedb.Scheme())
	}
	// Check that iteration produces the right set of values.
	if err := checkIteratorOrder(testdata1[2:], NewIterator(it)); err != nil {
		t.Fatal(err)
	}
}

func checkIteratorNoDups(t *testing.T, it NodeIterator, seen map[string]bool) int {
	if seen == nil {
		seen = make(map[string]bool)
	}

	for it.Next(true) {
		if seen[string(it.Path())] {
			t.Fatalf("iterator visited node path %x twice", it.Path())
		}

		seen[string(it.Path())] = true
	}

	return len(seen)
}

func TestIteratorNodeBlob(t *testing.T) {
	testIteratorNodeBlob(t, rawdb.HashScheme)
	testIteratorNodeBlob(t, rawdb.PathScheme)
<<<<<<< HEAD
}

func testIteratorNodeBlob(t *testing.T, scheme string) {
=======
}

type loggingDb struct {
	getCount uint64
	backend  ethdb.KeyValueStore
}

func (l *loggingDb) Has(key []byte) (bool, error) {
	return l.backend.Has(key)
}

func (l *loggingDb) Get(key []byte) ([]byte, error) {
	l.getCount++
	return l.backend.Get(key)
}

func (l *loggingDb) Put(key []byte, value []byte) error {
	return l.backend.Put(key, value)
}

func (l *loggingDb) Delete(key []byte) error {
	return l.backend.Delete(key)
}

func (l *loggingDb) NewBatch() ethdb.Batch {
	return l.backend.NewBatch()
}

func (l *loggingDb) NewBatchWithSize(size int) ethdb.Batch {
	return l.backend.NewBatchWithSize(size)
}

func (l *loggingDb) NewIterator(prefix []byte, start []byte) ethdb.Iterator {
	return l.backend.NewIterator(prefix, start)
}

func (l *loggingDb) NewSnapshot() (ethdb.Snapshot, error) {
	return l.backend.NewSnapshot()
}

func (l *loggingDb) Stat(property string) (string, error) {
	return l.backend.Stat(property)
}

func (l *loggingDb) Compact(start []byte, limit []byte) error {
	return l.backend.Compact(start, limit)
}

func (l *loggingDb) Close() error {
	return l.backend.Close()
}

// makeLargeTestTrie create a sample test trie
func makeLargeTestTrie() (*Database, *StateTrie, *loggingDb) {
	// Create an empty trie
	logDb := &loggingDb{0, memorydb.New()}
	triedb := NewDatabase(rawdb.NewDatabase(logDb))
	trie, _ := NewStateTrie(TrieID(types.EmptyRootHash), triedb)

	// Fill it with some arbitrary data
	for i := 0; i < 10000; i++ {
		key := make([]byte, 32)
		val := make([]byte, 32)

		binary.BigEndian.PutUint64(key, uint64(i))
		binary.BigEndian.PutUint64(val, uint64(i))

		key = crypto.Keccak256(key)
		val = crypto.Keccak256(val)
		trie.MustUpdate(key, val)
	}
	root, nodes, _ := trie.Commit(false)
	triedb.Update(root, types.EmptyRootHash, 0, trienode.NewWithNodeSet(nodes), nil)
	triedb.Commit(root, false)

	// Return the generated trie
	trie, _ = NewStateTrie(TrieID(root), triedb)
	return triedb, trie, logDb
}

// Tests that the node iterator indeed walks over the entire database contents.
func TestNodeIteratorLargeTrie(t *testing.T) {
	// Create some arbitrary test trie to iterate
	db, trie, logDb := makeLargeTestTrie()
	db.Cap(0) // flush everything
	// Do a seek operation
	trie.NodeIterator(common.FromHex("0x77667766776677766778855885885885"))
	// master: 24 get operations
	// this pr: 6 get operations
	if have, want := logDb.getCount, uint64(6); have != want {
		t.Fatalf("Too many lookups during seek, have %d want %d", have, want)
	}
}

func testIteratorNodeBlob(t *testing.T, scheme string) {
	t.Helper()
>>>>>>> 1065e21c
	var (
		db     = rawdb.NewMemoryDatabase()
		triedb = newTestDatabase(db, scheme)
		trie   = NewEmpty(triedb)
	)

	vals := []struct{ k, v string }{
		{"do", "verb"},
		{"ether", "wookiedoo"},
		{"horse", "stallion"},
		{"shaman", "horse"},
		{"doge", "coin"},
		{"dog", "puppy"},
		{"somethingveryoddindeedthis is", "myothernodedata"},
	}
	all := make(map[string]string)

	for _, val := range vals {
		all[val.k] = val.v
		trie.MustUpdate([]byte(val.k), []byte(val.v))
	}
	root, nodes, _ := trie.Commit(false)
	triedb.Update(root, types.EmptyRootHash, 0, trienode.NewWithNodeSet(nodes), nil)
	triedb.Commit(root, false)

	var found = make(map[common.Hash][]byte)
	trie, _ = New(TrieID(root), triedb)
	it := trie.MustNodeIterator(nil)
	for it.Next(true) {
		if it.Hash() == (common.Hash{}) {
			continue
		}

		found[it.Hash()] = it.NodeBlob()
	}

	dbIter := db.NewIterator(nil, nil)
	defer dbIter.Release()

	var count int

	for dbIter.Next() {
		ok, _, _ := isTrieNode(triedb.Scheme(), dbIter.Key(), dbIter.Value())
		if !ok {
			continue
		}
		got, present := found[crypto.Keccak256Hash(dbIter.Value())]
		if !present {
			t.Fatal("Miss trie node")
		}

		if !bytes.Equal(got, dbIter.Value()) {
			t.Fatalf("Unexpected trie node want %v got %v", dbIter.Value(), got)
		}

		count += 1
	}

	if count != len(found) {
		t.Fatal("Find extra trie node via iterator")
	}
}

// isTrieNode is a helper function which reports if the provided
// database entry belongs to a trie node or not. Note in tests
// only single layer trie is used, namely storage trie is not
// considered at all.
func isTrieNode(scheme string, key, val []byte) (bool, []byte, common.Hash) {
	var (
		path []byte
		hash common.Hash
	)
	if scheme == rawdb.HashScheme {
		ok := rawdb.IsLegacyTrieNode(key, val)
		if !ok {
			return false, nil, common.Hash{}
		}
		hash = common.BytesToHash(key)
	} else {
<<<<<<< HEAD
		ok, remain := rawdb.ResolveAccountTrieNodeKey(key)
=======
		ok, remain := rawdb.IsAccountTrieNode(key)
>>>>>>> 1065e21c
		if !ok {
			return false, nil, common.Hash{}
		}
		path = common.CopyBytes(remain)
		hash = crypto.Keccak256Hash(val)
	}
	return true, path, hash
}<|MERGE_RESOLUTION|>--- conflicted
+++ resolved
@@ -26,20 +26,13 @@
 	"github.com/ethereum/go-ethereum/core/rawdb"
 	"github.com/ethereum/go-ethereum/core/types"
 	"github.com/ethereum/go-ethereum/crypto"
-<<<<<<< HEAD
-=======
 	"github.com/ethereum/go-ethereum/ethdb"
 	"github.com/ethereum/go-ethereum/ethdb/memorydb"
->>>>>>> 1065e21c
 	"github.com/ethereum/go-ethereum/trie/trienode"
 )
 
 func TestEmptyIterator(t *testing.T) {
-<<<<<<< HEAD
-	trie := NewEmpty(NewDatabase(rawdb.NewMemoryDatabase(), nil))
-=======
 	trie := NewEmpty(NewDatabase(rawdb.NewMemoryDatabase()))
->>>>>>> 1065e21c
 	iter := trie.MustNodeIterator(nil)
 
 	seen := make(map[string]struct{})
@@ -92,13 +85,8 @@
 	t    bool
 }
 
-<<<<<<< HEAD
-func (k *kv) less(other *kv) bool {
-	return bytes.Compare(k.k, other.k) < 0
-=======
 func (k *kv) cmp(other *kv) int {
 	return bytes.Compare(k.k, other.k)
->>>>>>> 1065e21c
 }
 
 func TestIteratorLargeData(t *testing.T) {
@@ -151,10 +139,7 @@
 }
 
 func testNodeIteratorCoverage(t *testing.T, scheme string) {
-<<<<<<< HEAD
-=======
 	t.Helper()
->>>>>>> 1065e21c
 	// Create some arbitrary test trie to iterate
 	db, nodeDb, trie, _ := makeTestTrie(scheme)
 
@@ -503,10 +488,7 @@
 }
 
 func testIteratorContinueAfterSeekError(t *testing.T, memonly bool, scheme string) {
-<<<<<<< HEAD
-=======
 	t.Helper()
->>>>>>> 1065e21c
 	// Commit test trie to db, then remove the node containing "bars".
 	var (
 		barNodePath []byte
@@ -580,11 +562,6 @@
 func TestIteratorNodeBlob(t *testing.T) {
 	testIteratorNodeBlob(t, rawdb.HashScheme)
 	testIteratorNodeBlob(t, rawdb.PathScheme)
-<<<<<<< HEAD
-}
-
-func testIteratorNodeBlob(t *testing.T, scheme string) {
-=======
 }
 
 type loggingDb struct {
@@ -681,7 +658,6 @@
 
 func testIteratorNodeBlob(t *testing.T, scheme string) {
 	t.Helper()
->>>>>>> 1065e21c
 	var (
 		db     = rawdb.NewMemoryDatabase()
 		triedb = newTestDatabase(db, scheme)
@@ -761,11 +737,7 @@
 		}
 		hash = common.BytesToHash(key)
 	} else {
-<<<<<<< HEAD
-		ok, remain := rawdb.ResolveAccountTrieNodeKey(key)
-=======
 		ok, remain := rawdb.IsAccountTrieNode(key)
->>>>>>> 1065e21c
 		if !ok {
 			return false, nil, common.Hash{}
 		}
