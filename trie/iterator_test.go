// Copyright 2014 The go-ethereum Authors
// This file is part of the go-ethereum library.
//
// The go-ethereum library is free software: you can redistribute it and/or modify
// it under the terms of the GNU Lesser General Public License as published by
// the Free Software Foundation, either version 3 of the License, or
// (at your option) any later version.
//
// The go-ethereum library is distributed in the hope that it will be useful,
// but WITHOUT ANY WARRANTY; without even the implied warranty of
// MERCHANTABILITY or FITNESS FOR A PARTICULAR PURPOSE. See the
// GNU Lesser General Public License for more details.
//
// You should have received a copy of the GNU Lesser General Public License
// along with the go-ethereum library. If not, see <http://www.gnu.org/licenses/>.

package trie

import (
	"bytes"
	"encoding/binary"
	"fmt"
	"math/rand"
	"testing"

	"github.com/ethereum/go-ethereum/common"
	"github.com/ethereum/go-ethereum/core/rawdb"
	"github.com/ethereum/go-ethereum/core/types"
	"github.com/ethereum/go-ethereum/crypto"
	"github.com/ethereum/go-ethereum/ethdb"
	"github.com/ethereum/go-ethereum/ethdb/memorydb"
	"github.com/ethereum/go-ethereum/trie/trienode"
)

func TestEmptyIterator(t *testing.T) {
	trie := NewEmpty(NewDatabase(rawdb.NewMemoryDatabase()))
	iter := trie.MustNodeIterator(nil)

	seen := make(map[string]struct{})
	for iter.Next(true) {
		seen[string(iter.Path())] = struct{}{}
	}

	if len(seen) != 0 {
		t.Fatal("Unexpected trie node iterated")
	}
}

func TestIterator(t *testing.T) {
	db := NewDatabase(rawdb.NewMemoryDatabase())
	trie := NewEmpty(db)
	vals := []struct{ k, v string }{
		{"do", "verb"},
		{"ether", "wookiedoo"},
		{"horse", "stallion"},
		{"shaman", "horse"},
		{"doge", "coin"},
		{"dog", "puppy"},
		{"somethingveryoddindeedthis is", "myothernodedata"},
	}
	all := make(map[string]string)

	for _, val := range vals {
		all[val.k] = val.v
		trie.MustUpdate([]byte(val.k), []byte(val.v))
	}
<<<<<<< HEAD

	root, nodes := trie.Commit(false)
	_ = db.Update(NewWithNodeSet(nodes))

	trie, _ = New(TrieID(root), db)
	found := make(map[string]string)
	it := NewIterator(trie.NodeIterator(nil))

=======
	root, nodes, _ := trie.Commit(false)
	db.Update(root, types.EmptyRootHash, 0, trienode.NewWithNodeSet(nodes), nil)

	trie, _ = New(TrieID(root), db)
	found := make(map[string]string)
	it := NewIterator(trie.MustNodeIterator(nil))
>>>>>>> bed84606
	for it.Next() {
		found[string(it.Key)] = string(it.Value)
	}

	for k, v := range all {
		if found[k] != v {
			t.Errorf("iterator value mismatch for %s: got %q want %q", k, found[k], v)
		}
	}
}

type kv struct {
	k, v []byte
	t    bool
}

func (k *kv) cmp(other *kv) int {
	return bytes.Compare(k.k, other.k)
}

func TestIteratorLargeData(t *testing.T) {
	trie := NewEmpty(NewDatabase(rawdb.NewMemoryDatabase()))
	vals := make(map[string]*kv)

	for i := byte(0); i < 255; i++ {
		value := &kv{common.LeftPadBytes([]byte{i}, 32), []byte{i}, false}
		value2 := &kv{common.LeftPadBytes([]byte{10, i}, 32), []byte{i}, false}

		trie.MustUpdate(value.k, value.v)
		trie.MustUpdate(value2.k, value2.v)

		vals[string(value.k)] = value
		vals[string(value2.k)] = value2
	}

	it := NewIterator(trie.MustNodeIterator(nil))
	for it.Next() {
		vals[string(it.Key)].t = true
	}

	var untouched []*kv

	for _, value := range vals {
		if !value.t {
			untouched = append(untouched, value)
		}
	}

	if len(untouched) > 0 {
		t.Errorf("Missed %d nodes", len(untouched))

		for _, value := range untouched {
			t.Error(value)
		}
	}
}

type iterationElement struct {
	hash common.Hash
	path []byte
	blob []byte
}

// Tests that the node iterator indeed walks over the entire database contents.
func TestNodeIteratorCoverage(t *testing.T) {
	testNodeIteratorCoverage(t, rawdb.HashScheme)
	testNodeIteratorCoverage(t, rawdb.PathScheme)
}

func testNodeIteratorCoverage(t *testing.T, scheme string) {
	// Create some arbitrary test trie to iterate
	db, nodeDb, trie, _ := makeTestTrie(scheme)

	// Gather all the node hashes found by the iterator
<<<<<<< HEAD
	hashes := make(map[common.Hash]struct{})

	for it := trie.NodeIterator(nil); it.Next(true); {
=======
	var elements = make(map[common.Hash]iterationElement)
	for it := trie.MustNodeIterator(nil); it.Next(true); {
>>>>>>> bed84606
		if it.Hash() != (common.Hash{}) {
			elements[it.Hash()] = iterationElement{
				hash: it.Hash(),
				path: common.CopyBytes(it.Path()),
				blob: common.CopyBytes(it.NodeBlob()),
			}
		}
	}
	// Cross check the hashes and the database itself
	reader, err := nodeDb.Reader(trie.Hash())
	if err != nil {
		t.Fatalf("state is not available %x", trie.Hash())
	}
	for _, element := range elements {
		if blob, err := reader.Node(common.Hash{}, element.path, element.hash); err != nil {
			t.Errorf("failed to retrieve reported node %x: %v", element.hash, err)
		} else if !bytes.Equal(blob, element.blob) {
			t.Errorf("node blob is different, want %v got %v", element.blob, blob)
		}
	}
<<<<<<< HEAD

	for hash, obj := range db.dirties {
		if obj != nil && hash != (common.Hash{}) {
			if _, ok := hashes[hash]; !ok {
				t.Errorf("state entry not reported %x", hash)
			}
		}
	}

	it := db.diskdb.NewIterator(nil, nil)
=======
	var (
		count int
		it    = db.NewIterator(nil, nil)
	)
>>>>>>> bed84606
	for it.Next() {
		res, _, _ := isTrieNode(nodeDb.Scheme(), it.Key(), it.Value())
		if !res {
			continue
		}
		count += 1
		if elem, ok := elements[crypto.Keccak256Hash(it.Value())]; !ok {
			t.Error("state entry not reported")
		} else if !bytes.Equal(it.Value(), elem.blob) {
			t.Errorf("node blob is different, want %v got %v", elem.blob, it.Value())
		}
	}
	it.Release()
	if count != len(elements) {
		t.Errorf("state entry is mismatched %d %d", count, len(elements))
	}
}

type kvs struct{ k, v string }

var testdata1 = []kvs{
	{"barb", "ba"},
	{"bard", "bc"},
	{"bars", "bb"},
	{"bar", "b"},
	{"fab", "z"},
	{"food", "ab"},
	{"foos", "aa"},
	{"foo", "a"},
}

var testdata2 = []kvs{
	{"aardvark", "c"},
	{"bar", "b"},
	{"barb", "bd"},
	{"bars", "be"},
	{"fab", "z"},
	{"foo", "a"},
	{"foos", "aa"},
	{"food", "ab"},
	{"jars", "d"},
}

func TestIteratorSeek(t *testing.T) {
	trie := NewEmpty(NewDatabase(rawdb.NewMemoryDatabase()))
	for _, val := range testdata1 {
		trie.MustUpdate([]byte(val.k), []byte(val.v))
	}

	// Seek to the middle.
	it := NewIterator(trie.MustNodeIterator([]byte("fab")))
	if err := checkIteratorOrder(testdata1[4:], it); err != nil {
		t.Fatal(err)
	}

	// Seek to a non-existent key.
	it = NewIterator(trie.MustNodeIterator([]byte("barc")))
	if err := checkIteratorOrder(testdata1[1:], it); err != nil {
		t.Fatal(err)
	}

	// Seek beyond the end.
	it = NewIterator(trie.MustNodeIterator([]byte("z")))
	if err := checkIteratorOrder(nil, it); err != nil {
		t.Fatal(err)
	}
}

func checkIteratorOrder(want []kvs, it *Iterator) error {
	for it.Next() {
		if len(want) == 0 {
			return fmt.Errorf("didn't expect any more values, got key %q", it.Key)
		}

		if !bytes.Equal(it.Key, []byte(want[0].k)) {
			return fmt.Errorf("wrong key: got %q, want %q", it.Key, want[0].k)
		}

		want = want[1:]
	}

	if len(want) > 0 {
		return fmt.Errorf("iterator ended early, want key %q", want[0])
	}

	return nil
}

func TestDifferenceIterator(t *testing.T) {
	dba := NewDatabase(rawdb.NewMemoryDatabase())

	triea := NewEmpty(dba)
	for _, val := range testdata1 {
		triea.MustUpdate([]byte(val.k), []byte(val.v))
	}
<<<<<<< HEAD

	rootA, nodesA := triea.Commit(false)
	_ = dba.Update(NewWithNodeSet(nodesA))
=======
	rootA, nodesA, _ := triea.Commit(false)
	dba.Update(rootA, types.EmptyRootHash, 0, trienode.NewWithNodeSet(nodesA), nil)
>>>>>>> bed84606
	triea, _ = New(TrieID(rootA), dba)

	dbb := NewDatabase(rawdb.NewMemoryDatabase())

	trieb := NewEmpty(dbb)
	for _, val := range testdata2 {
		trieb.MustUpdate([]byte(val.k), []byte(val.v))
	}
<<<<<<< HEAD

	rootB, nodesB := trieb.Commit(false)
	_ = dbb.Update(NewWithNodeSet(nodesB))
	trieb, _ = New(TrieID(rootB), dbb)

	found := make(map[string]string)
	di, _ := NewDifferenceIterator(triea.NodeIterator(nil), trieb.NodeIterator(nil))

=======
	rootB, nodesB, _ := trieb.Commit(false)
	dbb.Update(rootB, types.EmptyRootHash, 0, trienode.NewWithNodeSet(nodesB), nil)
	trieb, _ = New(TrieID(rootB), dbb)

	found := make(map[string]string)
	di, _ := NewDifferenceIterator(triea.MustNodeIterator(nil), trieb.MustNodeIterator(nil))
>>>>>>> bed84606
	it := NewIterator(di)
	for it.Next() {
		found[string(it.Key)] = string(it.Value)
	}

	all := []struct{ k, v string }{
		{"aardvark", "c"},
		{"barb", "bd"},
		{"bars", "be"},
		{"jars", "d"},
	}
	for _, item := range all {
		if found[item.k] != item.v {
			t.Errorf("iterator value mismatch for %s: got %v want %v", item.k, found[item.k], item.v)
		}
	}

	if len(found) != len(all) {
		t.Errorf("iterator count mismatch: got %d values, want %d", len(found), len(all))
	}
}

func TestUnionIterator(t *testing.T) {
	dba := NewDatabase(rawdb.NewMemoryDatabase())

	triea := NewEmpty(dba)
	for _, val := range testdata1 {
		triea.MustUpdate([]byte(val.k), []byte(val.v))
	}
<<<<<<< HEAD

	rootA, nodesA := triea.Commit(false)
	_ = dba.Update(NewWithNodeSet(nodesA))
=======
	rootA, nodesA, _ := triea.Commit(false)
	dba.Update(rootA, types.EmptyRootHash, 0, trienode.NewWithNodeSet(nodesA), nil)
>>>>>>> bed84606
	triea, _ = New(TrieID(rootA), dba)

	dbb := NewDatabase(rawdb.NewMemoryDatabase())

	trieb := NewEmpty(dbb)
	for _, val := range testdata2 {
		trieb.MustUpdate([]byte(val.k), []byte(val.v))
	}
<<<<<<< HEAD

	rootB, nodesB := trieb.Commit(false)
	_ = dbb.Update(NewWithNodeSet(nodesB))
=======
	rootB, nodesB, _ := trieb.Commit(false)
	dbb.Update(rootB, types.EmptyRootHash, 0, trienode.NewWithNodeSet(nodesB), nil)
>>>>>>> bed84606
	trieb, _ = New(TrieID(rootB), dbb)

	di, _ := NewUnionIterator([]NodeIterator{triea.MustNodeIterator(nil), trieb.MustNodeIterator(nil)})
	it := NewIterator(di)

	all := []struct{ k, v string }{
		{"aardvark", "c"},
		{"barb", "ba"},
		{"barb", "bd"},
		{"bard", "bc"},
		{"bars", "bb"},
		{"bars", "be"},
		{"bar", "b"},
		{"fab", "z"},
		{"food", "ab"},
		{"foos", "aa"},
		{"foo", "a"},
		{"jars", "d"},
	}

	for i, kv := range all {
		if !it.Next() {
			t.Errorf("Iterator ends prematurely at element %d", i)
		}

		if kv.k != string(it.Key) {
			t.Errorf("iterator value mismatch for element %d: got key %s want %s", i, it.Key, kv.k)
		}

		if kv.v != string(it.Value) {
			t.Errorf("iterator value mismatch for element %d: got value %s want %s", i, it.Value, kv.v)
		}
	}

	if it.Next() {
		t.Errorf("Iterator returned extra values.")
	}
}

func TestIteratorNoDups(t *testing.T) {
	tr := NewEmpty(NewDatabase(rawdb.NewMemoryDatabase()))
	for _, val := range testdata1 {
		tr.MustUpdate([]byte(val.k), []byte(val.v))
	}
<<<<<<< HEAD

	checkIteratorNoDups(t, tr.NodeIterator(nil), nil)
=======
	checkIteratorNoDups(t, tr.MustNodeIterator(nil), nil)
>>>>>>> bed84606
}

// This test checks that nodeIterator.Next can be retried after inserting missing trie nodes.
func TestIteratorContinueAfterError(t *testing.T) {
	testIteratorContinueAfterError(t, false, rawdb.HashScheme)
	testIteratorContinueAfterError(t, true, rawdb.HashScheme)
	testIteratorContinueAfterError(t, false, rawdb.PathScheme)
	testIteratorContinueAfterError(t, true, rawdb.PathScheme)
}

func testIteratorContinueAfterError(t *testing.T, memonly bool, scheme string) {
	diskdb := rawdb.NewMemoryDatabase()
	tdb := newTestDatabase(diskdb, scheme)

	tr := NewEmpty(tdb)
	for _, val := range testdata1 {
		tr.MustUpdate([]byte(val.k), []byte(val.v))
	}
<<<<<<< HEAD

	_, nodes := tr.Commit(false)
	_ = triedb.Update(NewWithNodeSet(nodes))

	if !memonly {
		_ = triedb.Commit(tr.Hash(), false)
	}

	wantNodeCount := checkIteratorNoDups(t, tr.NodeIterator(nil), nil)
=======
	root, nodes, _ := tr.Commit(false)
	tdb.Update(root, types.EmptyRootHash, 0, trienode.NewWithNodeSet(nodes), nil)
	if !memonly {
		tdb.Commit(root, false)
	}
	tr, _ = New(TrieID(root), tdb)
	wantNodeCount := checkIteratorNoDups(t, tr.MustNodeIterator(nil), nil)
>>>>>>> bed84606

	var (
		paths  [][]byte
		hashes []common.Hash
	)

	if memonly {
		for path, n := range nodes.Nodes {
			paths = append(paths, []byte(path))
			hashes = append(hashes, n.Hash)
		}
	} else {
		it := diskdb.NewIterator(nil, nil)
		for it.Next() {
			ok, path, hash := isTrieNode(tdb.Scheme(), it.Key(), it.Value())
			if !ok {
				continue
			}
			paths = append(paths, path)
			hashes = append(hashes, hash)
		}
		it.Release()
	}

	for i := 0; i < 20; i++ {
		// Create trie that will load all nodes from DB.
		tr, _ := New(TrieID(tr.Hash()), tdb)

		// Remove a random node from the database. It can't be the root node
		// because that one is already loaded.
		var (
			rval  []byte
			rpath []byte
			rhash common.Hash
		)

		for {
			if memonly {
				rpath = paths[rand.Intn(len(paths))]
				n := nodes.Nodes[string(rpath)]
				if n == nil {
					continue
				}
				rhash = n.Hash
			} else {
				index := rand.Intn(len(paths))
				rpath = paths[index]
				rhash = hashes[index]
			}
<<<<<<< HEAD

			if rkey != tr.Hash() {
=======
			if rhash != tr.Hash() {
>>>>>>> bed84606
				break
			}
		}

		if memonly {
			tr.reader.banned = map[string]struct{}{string(rpath): {}}
		} else {
			rval = rawdb.ReadTrieNode(diskdb, common.Hash{}, rpath, rhash, tdb.Scheme())
			rawdb.DeleteTrieNode(diskdb, common.Hash{}, rpath, rhash, tdb.Scheme())
		}
		// Iterate until the error is hit.
		seen := make(map[string]bool)
		it := tr.MustNodeIterator(nil)
		checkIteratorNoDups(t, it, seen)

		missing, ok := it.Error().(*MissingNodeError)
		if !ok || missing.NodeHash != rhash {
			t.Fatal("didn't hit missing node, got", it.Error())
		}

		// Add the node back and continue iteration.
		if memonly {
			delete(tr.reader.banned, string(rpath))
		} else {
			rawdb.WriteTrieNode(diskdb, common.Hash{}, rpath, rhash, rval, tdb.Scheme())
		}

		checkIteratorNoDups(t, it, seen)

		if it.Error() != nil {
			t.Fatal("unexpected error", it.Error())
		}

		if len(seen) != wantNodeCount {
			t.Fatal("wrong node iteration count, got", len(seen), "want", wantNodeCount)
		}
	}
}

// Similar to the test above, this one checks that failure to create nodeIterator at a
// certain key prefix behaves correctly when Next is called. The expectation is that Next
// should retry seeking before returning true for the first time.
func TestIteratorContinueAfterSeekError(t *testing.T) {
	testIteratorContinueAfterSeekError(t, false, rawdb.HashScheme)
	testIteratorContinueAfterSeekError(t, true, rawdb.HashScheme)
	testIteratorContinueAfterSeekError(t, false, rawdb.PathScheme)
	testIteratorContinueAfterSeekError(t, true, rawdb.PathScheme)
}

func testIteratorContinueAfterSeekError(t *testing.T, memonly bool, scheme string) {
	// Commit test trie to db, then remove the node containing "bars".
	var (
		barNodePath []byte
		barNodeHash = common.HexToHash("05041990364eb72fcb1127652ce40d8bab765f2bfe53225b1170d276cc101c2e")
	)
	diskdb := rawdb.NewMemoryDatabase()
	triedb := newTestDatabase(diskdb, scheme)
	ctr := NewEmpty(triedb)
	for _, val := range testdata1 {
		ctr.MustUpdate([]byte(val.k), []byte(val.v))
	}
<<<<<<< HEAD

	root, nodes := ctr.Commit(false)
	_ = triedb.Update(NewWithNodeSet(nodes))

=======
	root, nodes, _ := ctr.Commit(false)
	for path, n := range nodes.Nodes {
		if n.Hash == barNodeHash {
			barNodePath = []byte(path)
			break
		}
	}
	triedb.Update(root, types.EmptyRootHash, 0, trienode.NewWithNodeSet(nodes), nil)
>>>>>>> bed84606
	if !memonly {
		_ = triedb.Commit(root, false)
	}
<<<<<<< HEAD

	barNodeHash := common.HexToHash("05041990364eb72fcb1127652ce40d8bab765f2bfe53225b1170d276cc101c2e")

=======
>>>>>>> bed84606
	var (
		barNodeBlob []byte
	)
<<<<<<< HEAD

=======
	tr, _ := New(TrieID(root), triedb)
>>>>>>> bed84606
	if memonly {
		tr.reader.banned = map[string]struct{}{string(barNodePath): {}}
	} else {
		barNodeBlob = rawdb.ReadTrieNode(diskdb, common.Hash{}, barNodePath, barNodeHash, triedb.Scheme())
		rawdb.DeleteTrieNode(diskdb, common.Hash{}, barNodePath, barNodeHash, triedb.Scheme())
	}
	// Create a new iterator that seeks to "bars". Seeking can't proceed because
	// the node is missing.
	it := tr.MustNodeIterator([]byte("bars"))
	missing, ok := it.Error().(*MissingNodeError)

	if !ok {
		t.Fatal("want MissingNodeError, got", it.Error())
	} else if missing.NodeHash != barNodeHash {
		t.Fatal("wrong node missing")
	}
	// Reinsert the missing node.
	if memonly {
		delete(tr.reader.banned, string(barNodePath))
	} else {
		rawdb.WriteTrieNode(diskdb, common.Hash{}, barNodePath, barNodeHash, barNodeBlob, triedb.Scheme())
	}
	// Check that iteration produces the right set of values.
	if err := checkIteratorOrder(testdata1[2:], NewIterator(it)); err != nil {
		t.Fatal(err)
	}
}

func checkIteratorNoDups(t *testing.T, it NodeIterator, seen map[string]bool) int {
	if seen == nil {
		seen = make(map[string]bool)
	}

	for it.Next(true) {
		if seen[string(it.Path())] {
			t.Fatalf("iterator visited node path %x twice", it.Path())
		}

		seen[string(it.Path())] = true
	}

	return len(seen)
}

func TestIteratorNodeBlob(t *testing.T) {
	testIteratorNodeBlob(t, rawdb.HashScheme)
	testIteratorNodeBlob(t, rawdb.PathScheme)
}

type loggingDb struct {
	getCount uint64
	backend  ethdb.KeyValueStore
}

func (l *loggingDb) Has(key []byte) (bool, error) {
	return l.backend.Has(key)
}

func (l *loggingDb) Get(key []byte) ([]byte, error) {
	l.getCount++
	return l.backend.Get(key)
}

func (l *loggingDb) Put(key []byte, value []byte) error {
	return l.backend.Put(key, value)
}

func (l *loggingDb) Delete(key []byte) error {
	return l.backend.Delete(key)
}

func (l *loggingDb) NewBatch() ethdb.Batch {
	return l.backend.NewBatch()
}

func (l *loggingDb) NewBatchWithSize(size int) ethdb.Batch {
	return l.backend.NewBatchWithSize(size)
}

func (l *loggingDb) NewIterator(prefix []byte, start []byte) ethdb.Iterator {
	return l.backend.NewIterator(prefix, start)
}

func (l *loggingDb) NewSnapshot() (ethdb.Snapshot, error) {
	return l.backend.NewSnapshot()
}

func (l *loggingDb) Stat(property string) (string, error) {
	return l.backend.Stat(property)
}

func (l *loggingDb) Compact(start []byte, limit []byte) error {
	return l.backend.Compact(start, limit)
}

func (l *loggingDb) Close() error {
	return l.backend.Close()
}

// makeLargeTestTrie create a sample test trie
func makeLargeTestTrie() (*Database, *StateTrie, *loggingDb) {
	// Create an empty trie
	logDb := &loggingDb{0, memorydb.New()}
	triedb := NewDatabase(rawdb.NewDatabase(logDb))
	trie, _ := NewStateTrie(TrieID(types.EmptyRootHash), triedb)

	// Fill it with some arbitrary data
	for i := 0; i < 10000; i++ {
		key := make([]byte, 32)
		val := make([]byte, 32)

		binary.BigEndian.PutUint64(key, uint64(i))
		binary.BigEndian.PutUint64(val, uint64(i))

		key = crypto.Keccak256(key)
		val = crypto.Keccak256(val)
		trie.MustUpdate(key, val)
	}
<<<<<<< HEAD

	_, nodes := trie.Commit(false)
	_ = triedb.Update(NewWithNodeSet(nodes))
=======
	root, nodes, _ := trie.Commit(false)
	triedb.Update(root, types.EmptyRootHash, 0, trienode.NewWithNodeSet(nodes), nil)
	triedb.Commit(root, false)

>>>>>>> bed84606
	// Return the generated trie
	trie, _ = NewStateTrie(TrieID(root), triedb)
	return triedb, trie, logDb
}

// Tests that the node iterator indeed walks over the entire database contents.
func TestNodeIteratorLargeTrie(t *testing.T) {
	// Create some arbitrary test trie to iterate
	db, trie, logDb := makeLargeTestTrie()
	db.Cap(0) // flush everything
	// Do a seek operation
	trie.NodeIterator(common.FromHex("0x77667766776677766778855885885885"))
	// master: 24 get operations
	// this pr: 6 get operations
	if have, want := logDb.getCount, uint64(6); have != want {
		t.Fatalf("Too many lookups during seek, have %d want %d", have, want)
	}
}

func testIteratorNodeBlob(t *testing.T, scheme string) {
	var (
		db     = rawdb.NewMemoryDatabase()
		triedb = newTestDatabase(db, scheme)
		trie   = NewEmpty(triedb)
	)

	vals := []struct{ k, v string }{
		{"do", "verb"},
		{"ether", "wookiedoo"},
		{"horse", "stallion"},
		{"shaman", "horse"},
		{"doge", "coin"},
		{"dog", "puppy"},
		{"somethingveryoddindeedthis is", "myothernodedata"},
	}
	all := make(map[string]string)

	for _, val := range vals {
		all[val.k] = val.v
		trie.MustUpdate([]byte(val.k), []byte(val.v))
	}
<<<<<<< HEAD

	_, nodes := trie.Commit(false)
	_ = triedb.Update(NewWithNodeSet(nodes))
	_ = triedb.Cap(0)

	found := make(map[common.Hash][]byte)

	it := trie.NodeIterator(nil)
=======
	root, nodes, _ := trie.Commit(false)
	triedb.Update(root, types.EmptyRootHash, 0, trienode.NewWithNodeSet(nodes), nil)
	triedb.Commit(root, false)

	var found = make(map[common.Hash][]byte)
	trie, _ = New(TrieID(root), triedb)
	it := trie.MustNodeIterator(nil)
>>>>>>> bed84606
	for it.Next(true) {
		if it.Hash() == (common.Hash{}) {
			continue
		}

		found[it.Hash()] = it.NodeBlob()
	}

	dbIter := db.NewIterator(nil, nil)
	defer dbIter.Release()

	var count int

	for dbIter.Next() {
		ok, _, _ := isTrieNode(triedb.Scheme(), dbIter.Key(), dbIter.Value())
		if !ok {
			continue
		}
		got, present := found[crypto.Keccak256Hash(dbIter.Value())]
		if !present {
			t.Fatal("Miss trie node")
		}

		if !bytes.Equal(got, dbIter.Value()) {
			t.Fatalf("Unexpected trie node want %v got %v", dbIter.Value(), got)
		}

		count += 1
	}

	if count != len(found) {
		t.Fatal("Find extra trie node via iterator")
	}
}

// isTrieNode is a helper function which reports if the provided
// database entry belongs to a trie node or not. Note in tests
// only single layer trie is used, namely storage trie is not
// considered at all.
func isTrieNode(scheme string, key, val []byte) (bool, []byte, common.Hash) {
	var (
		path []byte
		hash common.Hash
	)
	if scheme == rawdb.HashScheme {
		ok := rawdb.IsLegacyTrieNode(key, val)
		if !ok {
			return false, nil, common.Hash{}
		}
		hash = common.BytesToHash(key)
	} else {
		ok, remain := rawdb.IsAccountTrieNode(key)
		if !ok {
			return false, nil, common.Hash{}
		}
		path = common.CopyBytes(remain)
		hash = crypto.Keccak256Hash(val)
	}
	return true, path, hash
}<|MERGE_RESOLUTION|>--- conflicted
+++ resolved
@@ -64,23 +64,12 @@
 		all[val.k] = val.v
 		trie.MustUpdate([]byte(val.k), []byte(val.v))
 	}
-<<<<<<< HEAD
-
-	root, nodes := trie.Commit(false)
-	_ = db.Update(NewWithNodeSet(nodes))
-
-	trie, _ = New(TrieID(root), db)
-	found := make(map[string]string)
-	it := NewIterator(trie.NodeIterator(nil))
-
-=======
 	root, nodes, _ := trie.Commit(false)
 	db.Update(root, types.EmptyRootHash, 0, trienode.NewWithNodeSet(nodes), nil)
 
 	trie, _ = New(TrieID(root), db)
 	found := make(map[string]string)
 	it := NewIterator(trie.MustNodeIterator(nil))
->>>>>>> bed84606
 	for it.Next() {
 		found[string(it.Key)] = string(it.Value)
 	}
@@ -155,14 +144,8 @@
 	db, nodeDb, trie, _ := makeTestTrie(scheme)
 
 	// Gather all the node hashes found by the iterator
-<<<<<<< HEAD
-	hashes := make(map[common.Hash]struct{})
-
-	for it := trie.NodeIterator(nil); it.Next(true); {
-=======
 	var elements = make(map[common.Hash]iterationElement)
 	for it := trie.MustNodeIterator(nil); it.Next(true); {
->>>>>>> bed84606
 		if it.Hash() != (common.Hash{}) {
 			elements[it.Hash()] = iterationElement{
 				hash: it.Hash(),
@@ -183,23 +166,10 @@
 			t.Errorf("node blob is different, want %v got %v", element.blob, blob)
 		}
 	}
-<<<<<<< HEAD
-
-	for hash, obj := range db.dirties {
-		if obj != nil && hash != (common.Hash{}) {
-			if _, ok := hashes[hash]; !ok {
-				t.Errorf("state entry not reported %x", hash)
-			}
-		}
-	}
-
-	it := db.diskdb.NewIterator(nil, nil)
-=======
 	var (
 		count int
 		it    = db.NewIterator(nil, nil)
 	)
->>>>>>> bed84606
 	for it.Next() {
 		res, _, _ := isTrieNode(nodeDb.Scheme(), it.Key(), it.Value())
 		if !res {
@@ -295,14 +265,8 @@
 	for _, val := range testdata1 {
 		triea.MustUpdate([]byte(val.k), []byte(val.v))
 	}
-<<<<<<< HEAD
-
-	rootA, nodesA := triea.Commit(false)
-	_ = dba.Update(NewWithNodeSet(nodesA))
-=======
 	rootA, nodesA, _ := triea.Commit(false)
 	dba.Update(rootA, types.EmptyRootHash, 0, trienode.NewWithNodeSet(nodesA), nil)
->>>>>>> bed84606
 	triea, _ = New(TrieID(rootA), dba)
 
 	dbb := NewDatabase(rawdb.NewMemoryDatabase())
@@ -311,23 +275,12 @@
 	for _, val := range testdata2 {
 		trieb.MustUpdate([]byte(val.k), []byte(val.v))
 	}
-<<<<<<< HEAD
-
-	rootB, nodesB := trieb.Commit(false)
-	_ = dbb.Update(NewWithNodeSet(nodesB))
-	trieb, _ = New(TrieID(rootB), dbb)
-
-	found := make(map[string]string)
-	di, _ := NewDifferenceIterator(triea.NodeIterator(nil), trieb.NodeIterator(nil))
-
-=======
 	rootB, nodesB, _ := trieb.Commit(false)
 	dbb.Update(rootB, types.EmptyRootHash, 0, trienode.NewWithNodeSet(nodesB), nil)
 	trieb, _ = New(TrieID(rootB), dbb)
 
 	found := make(map[string]string)
 	di, _ := NewDifferenceIterator(triea.MustNodeIterator(nil), trieb.MustNodeIterator(nil))
->>>>>>> bed84606
 	it := NewIterator(di)
 	for it.Next() {
 		found[string(it.Key)] = string(it.Value)
@@ -357,14 +310,8 @@
 	for _, val := range testdata1 {
 		triea.MustUpdate([]byte(val.k), []byte(val.v))
 	}
-<<<<<<< HEAD
-
-	rootA, nodesA := triea.Commit(false)
-	_ = dba.Update(NewWithNodeSet(nodesA))
-=======
 	rootA, nodesA, _ := triea.Commit(false)
 	dba.Update(rootA, types.EmptyRootHash, 0, trienode.NewWithNodeSet(nodesA), nil)
->>>>>>> bed84606
 	triea, _ = New(TrieID(rootA), dba)
 
 	dbb := NewDatabase(rawdb.NewMemoryDatabase())
@@ -373,14 +320,8 @@
 	for _, val := range testdata2 {
 		trieb.MustUpdate([]byte(val.k), []byte(val.v))
 	}
-<<<<<<< HEAD
-
-	rootB, nodesB := trieb.Commit(false)
-	_ = dbb.Update(NewWithNodeSet(nodesB))
-=======
 	rootB, nodesB, _ := trieb.Commit(false)
 	dbb.Update(rootB, types.EmptyRootHash, 0, trienode.NewWithNodeSet(nodesB), nil)
->>>>>>> bed84606
 	trieb, _ = New(TrieID(rootB), dbb)
 
 	di, _ := NewUnionIterator([]NodeIterator{triea.MustNodeIterator(nil), trieb.MustNodeIterator(nil)})
@@ -425,12 +366,7 @@
 	for _, val := range testdata1 {
 		tr.MustUpdate([]byte(val.k), []byte(val.v))
 	}
-<<<<<<< HEAD
-
-	checkIteratorNoDups(t, tr.NodeIterator(nil), nil)
-=======
 	checkIteratorNoDups(t, tr.MustNodeIterator(nil), nil)
->>>>>>> bed84606
 }
 
 // This test checks that nodeIterator.Next can be retried after inserting missing trie nodes.
@@ -449,17 +385,6 @@
 	for _, val := range testdata1 {
 		tr.MustUpdate([]byte(val.k), []byte(val.v))
 	}
-<<<<<<< HEAD
-
-	_, nodes := tr.Commit(false)
-	_ = triedb.Update(NewWithNodeSet(nodes))
-
-	if !memonly {
-		_ = triedb.Commit(tr.Hash(), false)
-	}
-
-	wantNodeCount := checkIteratorNoDups(t, tr.NodeIterator(nil), nil)
-=======
 	root, nodes, _ := tr.Commit(false)
 	tdb.Update(root, types.EmptyRootHash, 0, trienode.NewWithNodeSet(nodes), nil)
 	if !memonly {
@@ -467,7 +392,6 @@
 	}
 	tr, _ = New(TrieID(root), tdb)
 	wantNodeCount := checkIteratorNoDups(t, tr.MustNodeIterator(nil), nil)
->>>>>>> bed84606
 
 	var (
 		paths  [][]byte
@@ -517,12 +441,7 @@
 				rpath = paths[index]
 				rhash = hashes[index]
 			}
-<<<<<<< HEAD
-
-			if rkey != tr.Hash() {
-=======
 			if rhash != tr.Hash() {
->>>>>>> bed84606
 				break
 			}
 		}
@@ -584,12 +503,6 @@
 	for _, val := range testdata1 {
 		ctr.MustUpdate([]byte(val.k), []byte(val.v))
 	}
-<<<<<<< HEAD
-
-	root, nodes := ctr.Commit(false)
-	_ = triedb.Update(NewWithNodeSet(nodes))
-
-=======
 	root, nodes, _ := ctr.Commit(false)
 	for path, n := range nodes.Nodes {
 		if n.Hash == barNodeHash {
@@ -598,24 +511,13 @@
 		}
 	}
 	triedb.Update(root, types.EmptyRootHash, 0, trienode.NewWithNodeSet(nodes), nil)
->>>>>>> bed84606
 	if !memonly {
 		_ = triedb.Commit(root, false)
 	}
-<<<<<<< HEAD
-
-	barNodeHash := common.HexToHash("05041990364eb72fcb1127652ce40d8bab765f2bfe53225b1170d276cc101c2e")
-
-=======
->>>>>>> bed84606
 	var (
 		barNodeBlob []byte
 	)
-<<<<<<< HEAD
-
-=======
 	tr, _ := New(TrieID(root), triedb)
->>>>>>> bed84606
 	if memonly {
 		tr.reader.banned = map[string]struct{}{string(barNodePath): {}}
 	} else {
@@ -734,16 +636,10 @@
 		val = crypto.Keccak256(val)
 		trie.MustUpdate(key, val)
 	}
-<<<<<<< HEAD
-
-	_, nodes := trie.Commit(false)
-	_ = triedb.Update(NewWithNodeSet(nodes))
-=======
 	root, nodes, _ := trie.Commit(false)
 	triedb.Update(root, types.EmptyRootHash, 0, trienode.NewWithNodeSet(nodes), nil)
 	triedb.Commit(root, false)
 
->>>>>>> bed84606
 	// Return the generated trie
 	trie, _ = NewStateTrie(TrieID(root), triedb)
 	return triedb, trie, logDb
@@ -785,16 +681,6 @@
 		all[val.k] = val.v
 		trie.MustUpdate([]byte(val.k), []byte(val.v))
 	}
-<<<<<<< HEAD
-
-	_, nodes := trie.Commit(false)
-	_ = triedb.Update(NewWithNodeSet(nodes))
-	_ = triedb.Cap(0)
-
-	found := make(map[common.Hash][]byte)
-
-	it := trie.NodeIterator(nil)
-=======
 	root, nodes, _ := trie.Commit(false)
 	triedb.Update(root, types.EmptyRootHash, 0, trienode.NewWithNodeSet(nodes), nil)
 	triedb.Commit(root, false)
@@ -802,7 +688,6 @@
 	var found = make(map[common.Hash][]byte)
 	trie, _ = New(TrieID(root), triedb)
 	it := trie.MustNodeIterator(nil)
->>>>>>> bed84606
 	for it.Next(true) {
 		if it.Hash() == (common.Hash{}) {
 			continue
