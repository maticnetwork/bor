--- conflicted
+++ resolved
@@ -84,12 +84,7 @@
 	}
 
 	hex[0] = firstByte
-<<<<<<< HEAD
-
-	return binLen
-=======
 	return hex[:binLen]
->>>>>>> 916d6a44
 }
 
 func compactToHex(compact []byte) []byte {
