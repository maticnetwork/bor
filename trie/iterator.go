--- conflicted
+++ resolved
@@ -483,12 +483,7 @@
 		state     *nodeIteratorState
 		childPath []byte
 	)
-<<<<<<< HEAD
-
-	for ; index < len(n.Children); index++ {
-=======
 	for ; index < len(n.Children); index = nextChildIndex(index) {
->>>>>>> aadddf3a
 		if n.Children[index] != nil {
 			child = n.Children[index]
 			hash, _ := child.cache()
