--- conflicted
+++ resolved
@@ -203,21 +203,11 @@
 			{"000003", "XXXXXXXXXXXXXXXXXXXXXXXXXXXX", "962c0fffdeef7612a4f7bff1950d67e3e81c878e48b9ae45b3b374253b050bd8"},
 		},
 	}
-<<<<<<< HEAD
-	st := NewStackTrie(nil)
-
-=======
->>>>>>> 916d6a44
 	for i, test := range tests {
 		// The StackTrie does not allow Insert(), Hash(), Insert(), ...
 		// so we will create new trie for every sequence length of inserts.
 		for l := 1; l <= len(test); l++ {
-<<<<<<< HEAD
-			st.Reset()
-
-=======
 			st := NewStackTrie(nil)
->>>>>>> 916d6a44
 			for j := 0; j < l; j++ {
 				kv := &test[j]
 				if err := st.Update(common.FromHex(kv.K), []byte(kv.V)); err != nil {
@@ -409,25 +399,6 @@
 		options = NewStackTrieOptions()
 		nodes   = make(map[string]common.Hash)
 	)
-<<<<<<< HEAD
-
-	getValue := func(i int) []byte {
-		if i%2 == 0 { // large
-			return crypto.Keccak256(big.NewInt(int64(i)).Bytes())
-		} else { //small
-			return big.NewInt(int64(i)).Bytes()
-		}
-	}
-	for i := 0; i < 10; i++ {
-		vals = append(vals, getValue(i))
-		keys = append(keys, common.BigToHash(keyB).Bytes())
-		keyB = keyB.Add(keyB, keyDelta)
-		keyDelta.Add(keyDelta, common.Big1)
-	}
-
-	for i, k := range keys {
-		_ = nt.Update(k, common.CopyBytes(vals[i]))
-=======
 	var (
 		first int
 		last  = len(entries) - 1
@@ -459,7 +430,6 @@
 
 	for i := first; i <= last; i++ {
 		tr.MustUpdate(entries[i].k, entries[i].v)
->>>>>>> 916d6a44
 	}
 	tr.Commit()
 	return nodes
@@ -496,20 +466,6 @@
 		for i := 0; i < len(entries); i++ {
 			tr.MustUpdate(entries[i].k, entries[i].v)
 		}
-<<<<<<< HEAD
-
-		newSt, err := NewFromBinary(blob, nil)
-		if err != nil {
-			t.Fatal(err)
-		}
-
-		st = newSt
-		_ = st.Update(k, common.CopyBytes(vals[i]))
-	}
-
-	if have, want := st.Hash(), nt.Hash(); have != want {
-		t.Fatalf("have %#x want %#x", have, want)
-=======
 		tr.Commit()
 
 		for j := 0; j < 100; j++ {
@@ -533,7 +489,6 @@
 	}
 	if err := s.Update([]byte{0xa}, []byte{}); err == nil {
 		t.Fatal("expected error")
->>>>>>> 916d6a44
 	}
 	// Non-ascending keys (going backwards or repeating)
 	assert.Nil(t, s.Update([]byte{0xaa}, []byte{0xa}))
