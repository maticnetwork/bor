// Copyright 2022 The go-ethereum Authors
// This file is part of the go-ethereum library.
//
// The go-ethereum library is free software: you can redistribute it and/or modify
// it under the terms of the GNU Lesser General Public License as published by
// the Free Software Foundation, either version 3 of the License, or
// (at your option) any later version.
//
// The go-ethereum library is distributed in the hope that it will be useful,
// but WITHOUT ANY WARRANTY; without even the implied warranty of
// MERCHANTABILITY or FITNESS FOR A PARTICULAR PURPOSE. See the
// GNU Lesser General Public License for more details.
//
// You should have received a copy of the GNU Lesser General Public License
// along with the go-ethereum library. If not, see <http://www.gnu.org/licenses/>.

package trie

import (
	"bytes"
	"testing"

	"github.com/ethereum/go-ethereum/common"
	"github.com/ethereum/go-ethereum/core/rawdb"
	"github.com/ethereum/go-ethereum/core/types"
	"github.com/ethereum/go-ethereum/trie/trienode"
)

var (
	tiny = []struct{ k, v string }{
		{"k1", "v1"},
		{"k2", "v2"},
		{"k3", "v3"},
	}
	nonAligned = []struct{ k, v string }{
		{"do", "verb"},
		{"ether", "wookiedoo"},
		{"horse", "stallion"},
		{"shaman", "horse"},
		{"doge", "coin"},
		{"dog", "puppy"},
		{"somethingveryoddindeedthis is", "myothernodedata"},
	}
	standard = []struct{ k, v string }{
		{string(randBytes(32)), "verb"},
		{string(randBytes(32)), "wookiedoo"},
		{string(randBytes(32)), "stallion"},
		{string(randBytes(32)), "horse"},
		{string(randBytes(32)), "coin"},
		{string(randBytes(32)), "puppy"},
		{string(randBytes(32)), "myothernodedata"},
	}
)

func TestTrieTracer(t *testing.T) {
	t.Parallel()
	testTrieTracer(t, tiny)
	testTrieTracer(t, nonAligned)
	testTrieTracer(t, standard)
}

// Tests if the trie diffs are tracked correctly. Tracer should capture
// all non-leaf dirty nodes, no matter the node is embedded or not.
func testTrieTracer(t *testing.T, vals []struct{ k, v string }) {
	t.Helper()

	db := NewDatabase(rawdb.NewMemoryDatabase())
	trie := NewEmpty(db)

	// Determine all new nodes are tracked
	for _, val := range vals {
		trie.MustUpdate([]byte(val.k), []byte(val.v))
	}

	insertSet := copySet(trie.tracer.inserts) // copy before commit
	deleteSet := copySet(trie.tracer.deletes) // copy before commit
<<<<<<< HEAD
	root, nodes := trie.Commit(false)
	_ = db.Update(NewWithNodeSet(nodes))
=======
	root, nodes, _ := trie.Commit(false)
	db.Update(root, types.EmptyRootHash, 0, trienode.NewWithNodeSet(nodes), nil)
>>>>>>> bed84606

	seen := setKeys(iterNodes(db, root))
	if !compareSet(insertSet, seen) {
		t.Fatal("Unexpected insertion set")
	}

	if !compareSet(deleteSet, nil) {
		t.Fatal("Unexpected deletion set")
	}

	// Determine all deletions are tracked
	trie, _ = New(TrieID(root), db)
	for _, val := range vals {
		trie.MustDelete([]byte(val.k))
	}

	insertSet, deleteSet = copySet(trie.tracer.inserts), copySet(trie.tracer.deletes)

	if !compareSet(insertSet, nil) {
		t.Fatal("Unexpected insertion set")
	}

	if !compareSet(deleteSet, seen) {
		t.Fatal("Unexpected deletion set")
	}
}

// Test that after inserting a new batch of nodes and deleting them immediately,
// the trie tracer should be cleared normally as no operation happened.
func TestTrieTracerNoop(t *testing.T) {
	t.Parallel()
	testTrieTracerNoop(t, tiny)
	testTrieTracerNoop(t, nonAligned)
	testTrieTracerNoop(t, standard)
}

func testTrieTracerNoop(t *testing.T, vals []struct{ k, v string }) {
	t.Helper()

	trie := NewEmpty(NewDatabase(rawdb.NewMemoryDatabase()))
	for _, val := range vals {
		trie.MustUpdate([]byte(val.k), []byte(val.v))
	}

	for _, val := range vals {
		trie.MustDelete([]byte(val.k))
	}

	if len(trie.tracer.inserts) != 0 {
		t.Fatal("Unexpected insertion set")
	}

	if len(trie.tracer.deletes) != 0 {
		t.Fatal("Unexpected deletion set")
	}
}

// Tests if the accessList is correctly tracked.
func TestAccessList(t *testing.T) {
	t.Parallel()
	testAccessList(t, tiny)
	testAccessList(t, nonAligned)
	testAccessList(t, standard)
}

func testAccessList(t *testing.T, vals []struct{ k, v string }) {
	t.Helper()

	var (
		db   = NewDatabase(rawdb.NewMemoryDatabase())
		trie = NewEmpty(db)
		orig = trie.Copy()
	)
	// Create trie from scratch
	for _, val := range vals {
		trie.MustUpdate([]byte(val.k), []byte(val.v))
	}
<<<<<<< HEAD

	root, nodes := trie.Commit(false)
	_ = db.Update(NewWithNodeSet(nodes))
=======
	root, nodes, _ := trie.Commit(false)
	db.Update(root, types.EmptyRootHash, 0, trienode.NewWithNodeSet(nodes), nil)
>>>>>>> bed84606

	trie, _ = New(TrieID(root), db)
	if err := verifyAccessList(orig, trie, nodes); err != nil {
		t.Fatalf("Invalid accessList %v", err)
	}

	// Update trie
	parent := root
	trie, _ = New(TrieID(root), db)
	orig = trie.Copy()

	for _, val := range vals {
		trie.MustUpdate([]byte(val.k), randBytes(32))
	}
<<<<<<< HEAD

	root, nodes = trie.Commit(false)
	_ = db.Update(NewWithNodeSet(nodes))
=======
	root, nodes, _ = trie.Commit(false)
	db.Update(root, parent, 0, trienode.NewWithNodeSet(nodes), nil)
>>>>>>> bed84606

	trie, _ = New(TrieID(root), db)
	if err := verifyAccessList(orig, trie, nodes); err != nil {
		t.Fatalf("Invalid accessList %v", err)
	}

	// Add more new nodes
	parent = root
	trie, _ = New(TrieID(root), db)
	orig = trie.Copy()
	// nolint:prealloc
	var keys []string

	for i := 0; i < 30; i++ {
		key := randBytes(32)
		keys = append(keys, string(key))
		trie.MustUpdate(key, randBytes(32))
	}
<<<<<<< HEAD

	root, nodes = trie.Commit(false)
	_ = db.Update(NewWithNodeSet(nodes))
=======
	root, nodes, _ = trie.Commit(false)
	db.Update(root, parent, 0, trienode.NewWithNodeSet(nodes), nil)
>>>>>>> bed84606

	trie, _ = New(TrieID(root), db)
	if err := verifyAccessList(orig, trie, nodes); err != nil {
		t.Fatalf("Invalid accessList %v", err)
	}

	// Partial deletions
	parent = root
	trie, _ = New(TrieID(root), db)
	orig = trie.Copy()

	for _, key := range keys {
		trie.MustUpdate([]byte(key), nil)
	}
<<<<<<< HEAD

	root, nodes = trie.Commit(false)
	_ = db.Update(NewWithNodeSet(nodes))
=======
	root, nodes, _ = trie.Commit(false)
	db.Update(root, parent, 0, trienode.NewWithNodeSet(nodes), nil)
>>>>>>> bed84606

	trie, _ = New(TrieID(root), db)
	if err := verifyAccessList(orig, trie, nodes); err != nil {
		t.Fatalf("Invalid accessList %v", err)
	}

	// Delete all
	parent = root
	trie, _ = New(TrieID(root), db)
	orig = trie.Copy()

	for _, val := range vals {
		trie.MustUpdate([]byte(val.k), nil)
	}
<<<<<<< HEAD

	root, nodes = trie.Commit(false)
	_ = db.Update(NewWithNodeSet(nodes))
=======
	root, nodes, _ = trie.Commit(false)
	db.Update(root, parent, 0, trienode.NewWithNodeSet(nodes), nil)
>>>>>>> bed84606

	trie, _ = New(TrieID(root), db)
	if err := verifyAccessList(orig, trie, nodes); err != nil {
		t.Fatalf("Invalid accessList %v", err)
	}
}

// Tests origin values won't be tracked in Iterator or Prover
func TestAccessListLeak(t *testing.T) {
	t.Parallel()

	var (
		db   = NewDatabase(rawdb.NewMemoryDatabase())
		trie = NewEmpty(db)
	)
	// Create trie from scratch
	for _, val := range standard {
		trie.MustUpdate([]byte(val.k), []byte(val.v))
	}
<<<<<<< HEAD

	root, nodes := trie.Commit(false)
	_ = db.Update(NewWithNodeSet(nodes))
=======
	root, nodes, _ := trie.Commit(false)
	db.Update(root, types.EmptyRootHash, 0, trienode.NewWithNodeSet(nodes), nil)
>>>>>>> bed84606

	var cases = []struct {
		op func(tr *Trie)
	}{
		{
			func(tr *Trie) {
				it := tr.MustNodeIterator(nil)
				for it.Next(true) {
				}
			},
		},
		{
			func(tr *Trie) {
				it := NewIterator(tr.MustNodeIterator(nil))
				for it.Next() {
				}
			},
		},
		{
			func(tr *Trie) {
				for _, val := range standard {
<<<<<<< HEAD
					_ = tr.Prove([]byte(val.k), 0, rawdb.NewMemoryDatabase())
=======
					tr.Prove([]byte(val.k), rawdb.NewMemoryDatabase())
>>>>>>> bed84606
				}
			},
		},
	}

	for _, c := range cases {
		trie, _ = New(TrieID(root), db)
		n1 := len(trie.tracer.accessList)
		c.op(trie)
		n2 := len(trie.tracer.accessList)

		if n1 != n2 {
			t.Fatalf("AccessList is leaked, prev %d after %d", n1, n2)
		}
	}
}

// Tests whether the original tree node is correctly deleted after being embedded
// in its parent due to the smaller size of the original tree node.
func TestTinyTree(t *testing.T) {
	t.Parallel()

	var (
		db   = NewDatabase(rawdb.NewMemoryDatabase())
		trie = NewEmpty(db)
	)

	for _, val := range tiny {
		trie.MustUpdate([]byte(val.k), randBytes(32))
	}
<<<<<<< HEAD

	root, set := trie.Commit(false)
	_ = db.Update(NewWithNodeSet(set))
=======
	root, set, _ := trie.Commit(false)
	db.Update(root, types.EmptyRootHash, 0, trienode.NewWithNodeSet(set), nil)
>>>>>>> bed84606

	parent := root
	trie, _ = New(TrieID(root), db)
	orig := trie.Copy()

	for _, val := range tiny {
		trie.MustUpdate([]byte(val.k), []byte(val.v))
	}
<<<<<<< HEAD

	root, set = trie.Commit(false)
	_ = db.Update(NewWithNodeSet(set))
=======
	root, set, _ = trie.Commit(false)
	db.Update(root, parent, 0, trienode.NewWithNodeSet(set), nil)
>>>>>>> bed84606

	trie, _ = New(TrieID(root), db)
	if err := verifyAccessList(orig, trie, set); err != nil {
		t.Fatalf("Invalid accessList %v", err)
	}
}

func compareSet(setA, setB map[string]struct{}) bool {
	if len(setA) != len(setB) {
		return false
	}

	for key := range setA {
		if _, ok := setB[key]; !ok {
			return false
		}
	}

	return true
}

func forNodes(tr *Trie) map[string][]byte {
	var (
		it    = tr.MustNodeIterator(nil)
		nodes = make(map[string][]byte)
	)

	for it.Next(true) {
		if it.Leaf() {
			continue
		}

		nodes[string(it.Path())] = common.CopyBytes(it.NodeBlob())
	}

	return nodes
}

func iterNodes(db *Database, root common.Hash) map[string][]byte {
	tr, _ := New(TrieID(root), db)
	return forNodes(tr)
}

func forHashedNodes(tr *Trie) map[string][]byte {
	var (
		it    = tr.MustNodeIterator(nil)
		nodes = make(map[string][]byte)
	)

	for it.Next(true) {
		if it.Hash() == (common.Hash{}) {
			continue
		}

		nodes[string(it.Path())] = common.CopyBytes(it.NodeBlob())
	}

	return nodes
}

func diffTries(trieA, trieB *Trie) (map[string][]byte, map[string][]byte, map[string][]byte) {
	var (
		nodesA = forHashedNodes(trieA)
		nodesB = forHashedNodes(trieB)
		inA    = make(map[string][]byte) // hashed nodes in trie a but not b
		inB    = make(map[string][]byte) // hashed nodes in trie b but not a
		both   = make(map[string][]byte) // hashed nodes in both tries but different value
	)

	for path, blobA := range nodesA {
		if blobB, ok := nodesB[path]; ok {
			if bytes.Equal(blobA, blobB) {
				continue
			}

			both[path] = blobA

			continue
		}

		inA[path] = blobA
	}

	for path, blobB := range nodesB {
		if _, ok := nodesA[path]; ok {
			continue
		}

		inB[path] = blobB
	}

	return inA, inB, both
}

func setKeys(set map[string][]byte) map[string]struct{} {
	keys := make(map[string]struct{})
	for k := range set {
		keys[k] = struct{}{}
	}

	return keys
}

func copySet(set map[string]struct{}) map[string]struct{} {
	copied := make(map[string]struct{})
	for k := range set {
		copied[k] = struct{}{}
	}

	return copied
}<|MERGE_RESOLUTION|>--- conflicted
+++ resolved
@@ -74,13 +74,8 @@
 
 	insertSet := copySet(trie.tracer.inserts) // copy before commit
 	deleteSet := copySet(trie.tracer.deletes) // copy before commit
-<<<<<<< HEAD
-	root, nodes := trie.Commit(false)
-	_ = db.Update(NewWithNodeSet(nodes))
-=======
 	root, nodes, _ := trie.Commit(false)
 	db.Update(root, types.EmptyRootHash, 0, trienode.NewWithNodeSet(nodes), nil)
->>>>>>> bed84606
 
 	seen := setKeys(iterNodes(db, root))
 	if !compareSet(insertSet, seen) {
@@ -158,14 +153,8 @@
 	for _, val := range vals {
 		trie.MustUpdate([]byte(val.k), []byte(val.v))
 	}
-<<<<<<< HEAD
-
-	root, nodes := trie.Commit(false)
-	_ = db.Update(NewWithNodeSet(nodes))
-=======
 	root, nodes, _ := trie.Commit(false)
 	db.Update(root, types.EmptyRootHash, 0, trienode.NewWithNodeSet(nodes), nil)
->>>>>>> bed84606
 
 	trie, _ = New(TrieID(root), db)
 	if err := verifyAccessList(orig, trie, nodes); err != nil {
@@ -180,14 +169,8 @@
 	for _, val := range vals {
 		trie.MustUpdate([]byte(val.k), randBytes(32))
 	}
-<<<<<<< HEAD
-
-	root, nodes = trie.Commit(false)
-	_ = db.Update(NewWithNodeSet(nodes))
-=======
 	root, nodes, _ = trie.Commit(false)
 	db.Update(root, parent, 0, trienode.NewWithNodeSet(nodes), nil)
->>>>>>> bed84606
 
 	trie, _ = New(TrieID(root), db)
 	if err := verifyAccessList(orig, trie, nodes); err != nil {
@@ -206,14 +189,8 @@
 		keys = append(keys, string(key))
 		trie.MustUpdate(key, randBytes(32))
 	}
-<<<<<<< HEAD
-
-	root, nodes = trie.Commit(false)
-	_ = db.Update(NewWithNodeSet(nodes))
-=======
 	root, nodes, _ = trie.Commit(false)
 	db.Update(root, parent, 0, trienode.NewWithNodeSet(nodes), nil)
->>>>>>> bed84606
 
 	trie, _ = New(TrieID(root), db)
 	if err := verifyAccessList(orig, trie, nodes); err != nil {
@@ -228,14 +205,8 @@
 	for _, key := range keys {
 		trie.MustUpdate([]byte(key), nil)
 	}
-<<<<<<< HEAD
-
-	root, nodes = trie.Commit(false)
-	_ = db.Update(NewWithNodeSet(nodes))
-=======
 	root, nodes, _ = trie.Commit(false)
 	db.Update(root, parent, 0, trienode.NewWithNodeSet(nodes), nil)
->>>>>>> bed84606
 
 	trie, _ = New(TrieID(root), db)
 	if err := verifyAccessList(orig, trie, nodes); err != nil {
@@ -250,14 +221,8 @@
 	for _, val := range vals {
 		trie.MustUpdate([]byte(val.k), nil)
 	}
-<<<<<<< HEAD
-
-	root, nodes = trie.Commit(false)
-	_ = db.Update(NewWithNodeSet(nodes))
-=======
 	root, nodes, _ = trie.Commit(false)
 	db.Update(root, parent, 0, trienode.NewWithNodeSet(nodes), nil)
->>>>>>> bed84606
 
 	trie, _ = New(TrieID(root), db)
 	if err := verifyAccessList(orig, trie, nodes); err != nil {
@@ -277,14 +242,8 @@
 	for _, val := range standard {
 		trie.MustUpdate([]byte(val.k), []byte(val.v))
 	}
-<<<<<<< HEAD
-
-	root, nodes := trie.Commit(false)
-	_ = db.Update(NewWithNodeSet(nodes))
-=======
 	root, nodes, _ := trie.Commit(false)
 	db.Update(root, types.EmptyRootHash, 0, trienode.NewWithNodeSet(nodes), nil)
->>>>>>> bed84606
 
 	var cases = []struct {
 		op func(tr *Trie)
@@ -306,11 +265,7 @@
 		{
 			func(tr *Trie) {
 				for _, val := range standard {
-<<<<<<< HEAD
-					_ = tr.Prove([]byte(val.k), 0, rawdb.NewMemoryDatabase())
-=======
 					tr.Prove([]byte(val.k), rawdb.NewMemoryDatabase())
->>>>>>> bed84606
 				}
 			},
 		},
@@ -341,14 +296,8 @@
 	for _, val := range tiny {
 		trie.MustUpdate([]byte(val.k), randBytes(32))
 	}
-<<<<<<< HEAD
-
-	root, set := trie.Commit(false)
-	_ = db.Update(NewWithNodeSet(set))
-=======
 	root, set, _ := trie.Commit(false)
 	db.Update(root, types.EmptyRootHash, 0, trienode.NewWithNodeSet(set), nil)
->>>>>>> bed84606
 
 	parent := root
 	trie, _ = New(TrieID(root), db)
@@ -357,14 +306,8 @@
 	for _, val := range tiny {
 		trie.MustUpdate([]byte(val.k), []byte(val.v))
 	}
-<<<<<<< HEAD
-
-	root, set = trie.Commit(false)
-	_ = db.Update(NewWithNodeSet(set))
-=======
 	root, set, _ = trie.Commit(false)
 	db.Update(root, parent, 0, trienode.NewWithNodeSet(set), nil)
->>>>>>> bed84606
 
 	trie, _ = New(TrieID(root), db)
 	if err := verifyAccessList(orig, trie, set); err != nil {
