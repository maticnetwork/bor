--- conflicted
+++ resolved
@@ -98,12 +98,65 @@
 	}
 }
 
+func TestBadProof(t *testing.T) {
+	trie, vals := randomTrie(800)
+	root := trie.Hash()
+	for i, prover := range makeProvers(trie) {
+		for _, kv := range vals {
+			proof := prover(kv.k)
+			if proof == nil {
+				t.Fatalf("prover %d: nil proof", i)
+			}
+			it := proof.NewIterator(nil, nil)
+			for i, d := 0, mrand.Intn(proof.Len()); i <= d; i++ {
+				it.Next()
+			}
+			key := it.Key()
+			val, _ := proof.Get(key)
+			proof.Delete(key)
+			it.Release()
+
+			mutateByte(val)
+			proof.Put(crypto.Keccak256(val), val)
+
+			if _, err := VerifyProof(root, kv.k, proof); err == nil {
+				t.Fatalf("prover %d: expected proof to fail for key %x", i, kv.k)
+			}
+		}
+	}
+}
+
+// Tests that missing keys can also be proven. The test explicitly uses a single
+// entry trie and checks for missing keys both before and after the single entry.
+func TestMissingKeyProof(t *testing.T) {
+	trie := new(Trie)
+	updateString(trie, "k", "v")
+
+	for i, key := range []string{"a", "j", "l", "z"} {
+		proof := memorydb.New()
+		trie.Prove([]byte(key), 0, proof)
+
+		if proof.Len() != 1 {
+			t.Errorf("test %d: proof should have one element", i)
+		}
+		val, err := VerifyProof(trie.Hash(), []byte(key), proof)
+		if err != nil {
+			t.Fatalf("test %d: failed to verify proof: %v\nraw proof: %x", i, err, proof)
+		}
+		if val != nil {
+			t.Fatalf("test %d: verified value mismatch: have %x, want nil", i, val)
+		}
+	}
+}
+
 type entrySlice []*kv
 
 func (p entrySlice) Len() int           { return len(p) }
 func (p entrySlice) Less(i, j int) bool { return bytes.Compare(p[i].k, p[j].k) < 0 }
 func (p entrySlice) Swap(i, j int)      { p[i], p[j] = p[j], p[i] }
 
+// TestRangeProof tests normal range proof with both edge proofs
+// as the existent proof. The test cases are generated randomly.
 func TestRangeProof(t *testing.T) {
 	trie, vals := randomTrie(4096)
 	var entries entrySlice
@@ -130,13 +183,222 @@
 			keys = append(keys, entries[i].k)
 			vals = append(vals, entries[i].v)
 		}
-		err := VerifyRangeProof(trie.Hash(), keys, vals, firstProof, lastProof)
+		err, _ := VerifyRangeProof(trie.Hash(), keys[0], keys, vals, firstProof, lastProof)
 		if err != nil {
 			t.Fatalf("Case %d(%d->%d) expect no error, got %v", i, start, end-1, err)
 		}
 	}
 }
 
+// TestRangeProof tests normal range proof with the first edge proof
+// as the non-existent proof. The test cases are generated randomly.
+func TestRangeProofWithNonExistentProof(t *testing.T) {
+	trie, vals := randomTrie(4096)
+	var entries entrySlice
+	for _, kv := range vals {
+		entries = append(entries, kv)
+	}
+	sort.Sort(entries)
+	for i := 0; i < 500; i++ {
+		start := mrand.Intn(len(entries))
+		end := mrand.Intn(len(entries)-start) + start
+		if start == end {
+			continue
+		}
+		firstProof, lastProof := memorydb.New(), memorydb.New()
+
+		first := decreseKey(common.CopyBytes(entries[start].k))
+		if start != 0 && bytes.Equal(first, entries[start-1].k) {
+			continue
+		}
+		if err := trie.Prove(first, 0, firstProof); err != nil {
+			t.Fatalf("Failed to prove the first node %v", err)
+		}
+		if err := trie.Prove(entries[end-1].k, 0, lastProof); err != nil {
+			t.Fatalf("Failed to prove the last node %v", err)
+		}
+		var keys [][]byte
+		var vals [][]byte
+		for i := start; i < end; i++ {
+			keys = append(keys, entries[i].k)
+			vals = append(vals, entries[i].v)
+		}
+		err, _ := VerifyRangeProof(trie.Hash(), first, keys, vals, firstProof, lastProof)
+		if err != nil {
+			t.Fatalf("Case %d(%d->%d) expect no error, got %v", i, start, end-1, err)
+		}
+	}
+}
+
+// TestRangeProofWithInvalidNonExistentProof tests such scenarios:
+// - The last edge proof is an non-existent proof
+// - There exists a gap between the first element and the left edge proof
+func TestRangeProofWithInvalidNonExistentProof(t *testing.T) {
+	trie, vals := randomTrie(4096)
+	var entries entrySlice
+	for _, kv := range vals {
+		entries = append(entries, kv)
+	}
+	sort.Sort(entries)
+
+	// Case 1
+	start, end := 100, 200
+	first, last := decreseKey(common.CopyBytes(entries[start].k)), increseKey(common.CopyBytes(entries[end].k))
+	firstProof, lastProof := memorydb.New(), memorydb.New()
+	if err := trie.Prove(first, 0, firstProof); err != nil {
+		t.Fatalf("Failed to prove the first node %v", err)
+	}
+	if err := trie.Prove(last, 0, lastProof); err != nil {
+		t.Fatalf("Failed to prove the last node %v", err)
+	}
+	var k [][]byte
+	var v [][]byte
+	for i := start; i < end; i++ {
+		k = append(k, entries[i].k)
+		v = append(v, entries[i].v)
+	}
+	err, _ := VerifyRangeProof(trie.Hash(), first, k, v, firstProof, lastProof)
+	if err == nil {
+		t.Fatalf("Expected to detect the error, got nil")
+	}
+
+	// Case 2
+	start, end = 100, 200
+	first = decreseKey(common.CopyBytes(entries[start].k))
+
+	firstProof, lastProof = memorydb.New(), memorydb.New()
+	if err := trie.Prove(first, 0, firstProof); err != nil {
+		t.Fatalf("Failed to prove the first node %v", err)
+	}
+	if err := trie.Prove(entries[end-1].k, 0, lastProof); err != nil {
+		t.Fatalf("Failed to prove the last node %v", err)
+	}
+	start = 105 // Gap created
+	k = make([][]byte, 0)
+	v = make([][]byte, 0)
+	for i := start; i < end; i++ {
+		k = append(k, entries[i].k)
+		v = append(v, entries[i].v)
+	}
+	err, _ = VerifyRangeProof(trie.Hash(), first, k, v, firstProof, lastProof)
+	if err == nil {
+		t.Fatalf("Expected to detect the error, got nil")
+	}
+}
+
+// TestOneElementRangeProof tests the proof with only one
+// element. The first edge proof can be existent one or
+// non-existent one.
+func TestOneElementRangeProof(t *testing.T) {
+	trie, vals := randomTrie(4096)
+	var entries entrySlice
+	for _, kv := range vals {
+		entries = append(entries, kv)
+	}
+	sort.Sort(entries)
+
+	// One element with existent edge proof
+	start := 1000
+	firstProof, lastProof := memorydb.New(), memorydb.New()
+	if err := trie.Prove(entries[start].k, 0, firstProof); err != nil {
+		t.Fatalf("Failed to prove the first node %v", err)
+	}
+	if err := trie.Prove(entries[start].k, 0, lastProof); err != nil {
+		t.Fatalf("Failed to prove the last node %v", err)
+	}
+	err, _ := VerifyRangeProof(trie.Hash(), entries[start].k, [][]byte{entries[start].k}, [][]byte{entries[start].v}, firstProof, lastProof)
+	if err != nil {
+		t.Fatalf("Expected no error, got %v", err)
+	}
+
+	// One element with non-existent edge proof
+	start = 1000
+	first := decreseKey(common.CopyBytes(entries[start].k))
+	firstProof, lastProof = memorydb.New(), memorydb.New()
+	if err := trie.Prove(first, 0, firstProof); err != nil {
+		t.Fatalf("Failed to prove the first node %v", err)
+	}
+	if err := trie.Prove(entries[start].k, 0, lastProof); err != nil {
+		t.Fatalf("Failed to prove the last node %v", err)
+	}
+	err, _ = VerifyRangeProof(trie.Hash(), first, [][]byte{entries[start].k}, [][]byte{entries[start].v}, firstProof, lastProof)
+	if err != nil {
+		t.Fatalf("Expected no error, got %v", err)
+	}
+}
+
+// TestAllElementsProof tests the range proof with all elements.
+// The edge proofs can be nil.
+func TestAllElementsProof(t *testing.T) {
+	trie, vals := randomTrie(4096)
+	var entries entrySlice
+	for _, kv := range vals {
+		entries = append(entries, kv)
+	}
+	sort.Sort(entries)
+
+	var k [][]byte
+	var v [][]byte
+	for i := 0; i < len(entries); i++ {
+		k = append(k, entries[i].k)
+		v = append(v, entries[i].v)
+	}
+	err, _ := VerifyRangeProof(trie.Hash(), k[0], k, v, nil, nil)
+	if err != nil {
+		t.Fatalf("Expected no error, got %v", err)
+	}
+
+	// Even with edge proofs, it should still work.
+	firstProof, lastProof := memorydb.New(), memorydb.New()
+	if err := trie.Prove(entries[0].k, 0, firstProof); err != nil {
+		t.Fatalf("Failed to prove the first node %v", err)
+	}
+	if err := trie.Prove(entries[len(entries)-1].k, 0, lastProof); err != nil {
+		t.Fatalf("Failed to prove the last node %v", err)
+	}
+	err, _ = VerifyRangeProof(trie.Hash(), k[0], k, v, firstProof, lastProof)
+	if err != nil {
+		t.Fatalf("Expected no error, got %v", err)
+	}
+}
+
+// TestSingleSideRangeProof tests the range starts from zero.
+func TestSingleSideRangeProof(t *testing.T) {
+	for i := 0; i < 64; i++ {
+		trie := new(Trie)
+		var entries entrySlice
+		for i := 0; i < 4096; i++ {
+			value := &kv{randBytes(32), randBytes(20), false}
+			trie.Update(value.k, value.v)
+			entries = append(entries, value)
+		}
+		sort.Sort(entries)
+
+		var cases = []int{0, 1, 50, 100, 1000, 2000, len(entries) - 1}
+		for _, pos := range cases {
+			firstProof, lastProof := memorydb.New(), memorydb.New()
+			if err := trie.Prove(common.Hash{}.Bytes(), 0, firstProof); err != nil {
+				t.Fatalf("Failed to prove the first node %v", err)
+			}
+			if err := trie.Prove(entries[pos].k, 0, lastProof); err != nil {
+				t.Fatalf("Failed to prove the first node %v", err)
+			}
+			k := make([][]byte, 0)
+			v := make([][]byte, 0)
+			for i := 0; i <= pos; i++ {
+				k = append(k, entries[i].k)
+				v = append(v, entries[i].v)
+			}
+			err, _ := VerifyRangeProof(trie.Hash(), common.Hash{}.Bytes(), k, v, firstProof, lastProof)
+			if err != nil {
+				t.Fatalf("Expected no error, got %v", err)
+			}
+		}
+	}
+}
+
+// TestBadRangeProof tests a few cases which the proof is wrong.
+// The prover is expected to detect the error.
 func TestBadRangeProof(t *testing.T) {
 	trie, vals := randomTrie(4096)
 	var entries entrySlice
@@ -208,418 +470,6 @@
 			index = mrand.Intn(end - start)
 			vals[index] = nil
 		}
-		err := VerifyRangeProof(trie.Hash(), keys, vals, firstProof, lastProof)
-		if err == nil {
-			t.Fatalf("%d Case %d index %d range: (%d->%d) expect error, got nil", i, testcase, index, start, end-1)
-		}
-	}
-}
-
-// TestGappedRangeProof focuses on the small trie with embedded nodes.
-// If the gapped node is embedded in the trie, it should be detected too.
-func TestGappedRangeProof(t *testing.T) {
-	trie := new(Trie)
-	var entries []*kv // Sorted entries
-	for i := byte(0); i < 10; i++ {
-		value := &kv{common.LeftPadBytes([]byte{i}, 32), []byte{i}, false}
-		trie.Update(value.k, value.v)
-		entries = append(entries, value)
-	}
-	first, last := 2, 8
-	firstProof, lastProof := memorydb.New(), memorydb.New()
-	if err := trie.Prove(entries[first].k, 0, firstProof); err != nil {
-		t.Fatalf("Failed to prove the first node %v", err)
-	}
-	if err := trie.Prove(entries[last-1].k, 0, lastProof); err != nil {
-		t.Fatalf("Failed to prove the last node %v", err)
-	}
-	var keys [][]byte
-	var vals [][]byte
-	for i := first; i < last; i++ {
-		if i == (first+last)/2 {
-			continue
-		}
-		keys = append(keys, entries[i].k)
-		vals = append(vals, entries[i].v)
-	}
-	err := VerifyRangeProof(trie.Hash(), keys, vals, firstProof, lastProof)
-	if err == nil {
-		t.Fatal("expect error, got nil")
-	}
-}
-
-func TestBadProof(t *testing.T) {
-	trie, vals := randomTrie(800)
-	root := trie.Hash()
-	for i, prover := range makeProvers(trie) {
-		for _, kv := range vals {
-			proof := prover(kv.k)
-			if proof == nil {
-				t.Fatalf("prover %d: nil proof", i)
-			}
-			it := proof.NewIterator(nil, nil)
-			for i, d := 0, mrand.Intn(proof.Len()); i <= d; i++ {
-				it.Next()
-			}
-			key := it.Key()
-			val, _ := proof.Get(key)
-			proof.Delete(key)
-			it.Release()
-
-			mutateByte(val)
-			proof.Put(crypto.Keccak256(val), val)
-
-			if _, err := VerifyProof(root, kv.k, proof); err == nil {
-				t.Fatalf("prover %d: expected proof to fail for key %x", i, kv.k)
-			}
-		}
-	}
-}
-
-// Tests that missing keys can also be proven. The test explicitly uses a single
-// entry trie and checks for missing keys both before and after the single entry.
-func TestMissingKeyProof(t *testing.T) {
-	trie := new(Trie)
-	updateString(trie, "k", "v")
-
-	for i, key := range []string{"a", "j", "l", "z"} {
-		proof := memorydb.New()
-		trie.Prove([]byte(key), 0, proof)
-
-		if proof.Len() != 1 {
-			t.Errorf("test %d: proof should have one element", i)
-		}
-		val, err := VerifyProof(trie.Hash(), []byte(key), proof)
-		if err != nil {
-			t.Fatalf("test %d: failed to verify proof: %v\nraw proof: %x", i, err, proof)
-		}
-		if val != nil {
-			t.Fatalf("test %d: verified value mismatch: have %x, want nil", i, val)
-		}
-	}
-}
-
-type entrySlice []*kv
-
-func (p entrySlice) Len() int           { return len(p) }
-func (p entrySlice) Less(i, j int) bool { return bytes.Compare(p[i].k, p[j].k) < 0 }
-func (p entrySlice) Swap(i, j int)      { p[i], p[j] = p[j], p[i] }
-
-// TestRangeProof tests normal range proof with both edge proofs
-// as the existent proof. The test cases are generated randomly.
-func TestRangeProof(t *testing.T) {
-	trie, vals := randomTrie(4096)
-	var entries entrySlice
-	for _, kv := range vals {
-		entries = append(entries, kv)
-	}
-	sort.Sort(entries)
-	for i := 0; i < 500; i++ {
-		start := mrand.Intn(len(entries))
-		end := mrand.Intn(len(entries)-start) + start
-		if start == end {
-			continue
-		}
-		firstProof, lastProof := memorydb.New(), memorydb.New()
-		if err := trie.Prove(entries[start].k, 0, firstProof); err != nil {
-			t.Fatalf("Failed to prove the first node %v", err)
-		}
-		if err := trie.Prove(entries[end-1].k, 0, lastProof); err != nil {
-			t.Fatalf("Failed to prove the last node %v", err)
-		}
-		var keys [][]byte
-		var vals [][]byte
-		for i := start; i < end; i++ {
-			keys = append(keys, entries[i].k)
-			vals = append(vals, entries[i].v)
-		}
-		err, _ := VerifyRangeProof(trie.Hash(), keys[0], keys, vals, firstProof, lastProof)
-		if err != nil {
-			t.Fatalf("Case %d(%d->%d) expect no error, got %v", i, start, end-1, err)
-		}
-	}
-}
-
-// TestRangeProof tests normal range proof with the first edge proof
-// as the non-existent proof. The test cases are generated randomly.
-func TestRangeProofWithNonExistentProof(t *testing.T) {
-	trie, vals := randomTrie(4096)
-	var entries entrySlice
-	for _, kv := range vals {
-		entries = append(entries, kv)
-	}
-	sort.Sort(entries)
-	for i := 0; i < 500; i++ {
-		start := mrand.Intn(len(entries))
-		end := mrand.Intn(len(entries)-start) + start
-		if start == end {
-			continue
-		}
-		firstProof, lastProof := memorydb.New(), memorydb.New()
-
-		first := decreseKey(common.CopyBytes(entries[start].k))
-		if start != 0 && bytes.Equal(first, entries[start-1].k) {
-			continue
-		}
-		if err := trie.Prove(first, 0, firstProof); err != nil {
-			t.Fatalf("Failed to prove the first node %v", err)
-		}
-		if err := trie.Prove(entries[end-1].k, 0, lastProof); err != nil {
-			t.Fatalf("Failed to prove the last node %v", err)
-		}
-		var keys [][]byte
-		var vals [][]byte
-		for i := start; i < end; i++ {
-			keys = append(keys, entries[i].k)
-			vals = append(vals, entries[i].v)
-		}
-		err, _ := VerifyRangeProof(trie.Hash(), first, keys, vals, firstProof, lastProof)
-		if err != nil {
-			t.Fatalf("Case %d(%d->%d) expect no error, got %v", i, start, end-1, err)
-		}
-	}
-}
-
-// TestRangeProofWithInvalidNonExistentProof tests such scenarios:
-// - The last edge proof is an non-existent proof
-// - There exists a gap between the first element and the left edge proof
-func TestRangeProofWithInvalidNonExistentProof(t *testing.T) {
-	trie, vals := randomTrie(4096)
-	var entries entrySlice
-	for _, kv := range vals {
-		entries = append(entries, kv)
-	}
-	sort.Sort(entries)
-
-	// Case 1
-	start, end := 100, 200
-	first, last := decreseKey(common.CopyBytes(entries[start].k)), increseKey(common.CopyBytes(entries[end].k))
-	firstProof, lastProof := memorydb.New(), memorydb.New()
-	if err := trie.Prove(first, 0, firstProof); err != nil {
-		t.Fatalf("Failed to prove the first node %v", err)
-	}
-	if err := trie.Prove(last, 0, lastProof); err != nil {
-		t.Fatalf("Failed to prove the last node %v", err)
-	}
-	var k [][]byte
-	var v [][]byte
-	for i := start; i < end; i++ {
-		k = append(k, entries[i].k)
-		v = append(v, entries[i].v)
-	}
-	err, _ := VerifyRangeProof(trie.Hash(), first, k, v, firstProof, lastProof)
-	if err == nil {
-		t.Fatalf("Expected to detect the error, got nil")
-	}
-
-	// Case 2
-	start, end = 100, 200
-	first = decreseKey(common.CopyBytes(entries[start].k))
-
-	firstProof, lastProof = memorydb.New(), memorydb.New()
-	if err := trie.Prove(first, 0, firstProof); err != nil {
-		t.Fatalf("Failed to prove the first node %v", err)
-	}
-	if err := trie.Prove(entries[end-1].k, 0, lastProof); err != nil {
-		t.Fatalf("Failed to prove the last node %v", err)
-	}
-	start = 105 // Gap created
-	k = make([][]byte, 0)
-	v = make([][]byte, 0)
-	for i := start; i < end; i++ {
-		k = append(k, entries[i].k)
-		v = append(v, entries[i].v)
-	}
-	err, _ = VerifyRangeProof(trie.Hash(), first, k, v, firstProof, lastProof)
-	if err == nil {
-		t.Fatalf("Expected to detect the error, got nil")
-	}
-}
-
-// TestOneElementRangeProof tests the proof with only one
-// element. The first edge proof can be existent one or
-// non-existent one.
-func TestOneElementRangeProof(t *testing.T) {
-	trie, vals := randomTrie(4096)
-	var entries entrySlice
-	for _, kv := range vals {
-		entries = append(entries, kv)
-	}
-	sort.Sort(entries)
-
-	// One element with existent edge proof
-	start := 1000
-	firstProof, lastProof := memorydb.New(), memorydb.New()
-	if err := trie.Prove(entries[start].k, 0, firstProof); err != nil {
-		t.Fatalf("Failed to prove the first node %v", err)
-	}
-	if err := trie.Prove(entries[start].k, 0, lastProof); err != nil {
-		t.Fatalf("Failed to prove the last node %v", err)
-	}
-	err, _ := VerifyRangeProof(trie.Hash(), entries[start].k, [][]byte{entries[start].k}, [][]byte{entries[start].v}, firstProof, lastProof)
-	if err != nil {
-		t.Fatalf("Expected no error, got %v", err)
-	}
-
-	// One element with non-existent edge proof
-	start = 1000
-	first := decreseKey(common.CopyBytes(entries[start].k))
-	firstProof, lastProof = memorydb.New(), memorydb.New()
-	if err := trie.Prove(first, 0, firstProof); err != nil {
-		t.Fatalf("Failed to prove the first node %v", err)
-	}
-	if err := trie.Prove(entries[start].k, 0, lastProof); err != nil {
-		t.Fatalf("Failed to prove the last node %v", err)
-	}
-	err, _ = VerifyRangeProof(trie.Hash(), first, [][]byte{entries[start].k}, [][]byte{entries[start].v}, firstProof, lastProof)
-	if err != nil {
-		t.Fatalf("Expected no error, got %v", err)
-	}
-}
-
-// TestAllElementsProof tests the range proof with all elements.
-// The edge proofs can be nil.
-func TestAllElementsProof(t *testing.T) {
-	trie, vals := randomTrie(4096)
-	var entries entrySlice
-	for _, kv := range vals {
-		entries = append(entries, kv)
-	}
-	sort.Sort(entries)
-
-	var k [][]byte
-	var v [][]byte
-	for i := 0; i < len(entries); i++ {
-		k = append(k, entries[i].k)
-		v = append(v, entries[i].v)
-	}
-	err, _ := VerifyRangeProof(trie.Hash(), k[0], k, v, nil, nil)
-	if err != nil {
-		t.Fatalf("Expected no error, got %v", err)
-	}
-
-	// Even with edge proofs, it should still work.
-	firstProof, lastProof := memorydb.New(), memorydb.New()
-	if err := trie.Prove(entries[0].k, 0, firstProof); err != nil {
-		t.Fatalf("Failed to prove the first node %v", err)
-	}
-	if err := trie.Prove(entries[len(entries)-1].k, 0, lastProof); err != nil {
-		t.Fatalf("Failed to prove the last node %v", err)
-	}
-	err, _ = VerifyRangeProof(trie.Hash(), k[0], k, v, firstProof, lastProof)
-	if err != nil {
-		t.Fatalf("Expected no error, got %v", err)
-	}
-}
-
-// TestSingleSideRangeProof tests the range starts from zero.
-func TestSingleSideRangeProof(t *testing.T) {
-	for i := 0; i < 64; i++ {
-		trie := new(Trie)
-		var entries entrySlice
-		for i := 0; i < 4096; i++ {
-			value := &kv{randBytes(32), randBytes(20), false}
-			trie.Update(value.k, value.v)
-			entries = append(entries, value)
-		}
-		sort.Sort(entries)
-
-		var cases = []int{0, 1, 50, 100, 1000, 2000, len(entries) - 1}
-		for _, pos := range cases {
-			firstProof, lastProof := memorydb.New(), memorydb.New()
-			if err := trie.Prove(common.Hash{}.Bytes(), 0, firstProof); err != nil {
-				t.Fatalf("Failed to prove the first node %v", err)
-			}
-			if err := trie.Prove(entries[pos].k, 0, lastProof); err != nil {
-				t.Fatalf("Failed to prove the first node %v", err)
-			}
-			k := make([][]byte, 0)
-			v := make([][]byte, 0)
-			for i := 0; i <= pos; i++ {
-				k = append(k, entries[i].k)
-				v = append(v, entries[i].v)
-			}
-			err, _ := VerifyRangeProof(trie.Hash(), common.Hash{}.Bytes(), k, v, firstProof, lastProof)
-			if err != nil {
-				t.Fatalf("Expected no error, got %v", err)
-			}
-		}
-	}
-}
-
-// TestBadRangeProof tests a few cases which the proof is wrong.
-// The prover is expected to detect the error.
-func TestBadRangeProof(t *testing.T) {
-	trie, vals := randomTrie(4096)
-	var entries entrySlice
-	for _, kv := range vals {
-		entries = append(entries, kv)
-	}
-	sort.Sort(entries)
-
-	for i := 0; i < 500; i++ {
-		start := mrand.Intn(len(entries))
-		end := mrand.Intn(len(entries)-start) + start
-		if start == end {
-			continue
-		}
-		firstProof, lastProof := memorydb.New(), memorydb.New()
-		if err := trie.Prove(entries[start].k, 0, firstProof); err != nil {
-			t.Fatalf("Failed to prove the first node %v", err)
-		}
-		if err := trie.Prove(entries[end-1].k, 0, lastProof); err != nil {
-			t.Fatalf("Failed to prove the last node %v", err)
-		}
-		var keys [][]byte
-		var vals [][]byte
-		for i := start; i < end; i++ {
-			keys = append(keys, entries[i].k)
-			vals = append(vals, entries[i].v)
-		}
-		testcase := mrand.Intn(6)
-		var index int
-		switch testcase {
-		case 0:
-			// Modified key
-			index = mrand.Intn(end - start)
-			keys[index] = randBytes(32) // In theory it can't be same
-		case 1:
-			// Modified val
-			index = mrand.Intn(end - start)
-			vals[index] = randBytes(20) // In theory it can't be same
-		case 2:
-			// Gapped entry slice
-
-			// There are only two elements, skip it. Dropped any element
-			// will lead to single edge proof which is always correct.
-			if end-start <= 2 {
-				continue
-			}
-			// If the dropped element is the first or last one and it's a
-			// batch of small size elements. In this special case, it can
-			// happen that the proof for the edge element is exactly same
-			// with the first/last second element(since small values are
-			// embedded in the parent). Avoid this case.
-			index = mrand.Intn(end - start)
-			if (index == end-start-1 || index == 0) && end <= 100 {
-				continue
-			}
-			keys = append(keys[:index], keys[index+1:]...)
-			vals = append(vals[:index], vals[index+1:]...)
-		case 3:
-			// Switched entry slice, same effect with gapped
-			index = mrand.Intn(end - start)
-			keys[index] = entries[len(entries)-1].k
-			vals[index] = entries[len(entries)-1].v
-		case 4:
-			// Set random key to nil
-			index = mrand.Intn(end - start)
-			keys[index] = nil
-		case 5:
-			// Set random value to nil
-			index = mrand.Intn(end - start)
-			vals[index] = nil
-		}
 		err, _ := VerifyRangeProof(trie.Hash(), keys[0], keys, vals, firstProof, lastProof)
 		if err == nil {
 			t.Fatalf("%d Case %d index %d range: (%d->%d) expect error, got nil", i, testcase, index, start, end-1)
@@ -821,11 +671,7 @@
 
 	b.ResetTimer()
 	for i := 0; i < b.N; i++ {
-<<<<<<< HEAD
-		err := VerifyRangeProof(trie.Hash(), keys, values, firstProof, lastProof)
-=======
 		err, _ := VerifyRangeProof(trie.Hash(), keys[0], keys, values, firstProof, lastProof)
->>>>>>> ea3b00ad
 		if err != nil {
 			b.Fatalf("Case %d(%d->%d) expect no error, got %v", i, start, end-1, err)
 		}
