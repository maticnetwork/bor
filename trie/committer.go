// Copyright 2020 The go-ethereum Authors
// This file is part of the go-ethereum library.
//
// The go-ethereum library is free software: you can redistribute it and/or modify
// it under the terms of the GNU Lesser General Public License as published by
// the Free Software Foundation, either version 3 of the License, or
// (at your option) any later version.
//
// The go-ethereum library is distributed in the hope that it will be useful,
// but WITHOUT ANY WARRANTY; without even the implied warranty of
// MERCHANTABILITY or FITNESS FOR A PARTICULAR PURPOSE. See the
// GNU Lesser General Public License for more details.
//
// You should have received a copy of the GNU Lesser General Public License
// along with the go-ethereum library. If not, see <http://www.gnu.org/licenses/>.

package trie

import (
	"fmt"
	"sync"

	"github.com/ethereum/go-ethereum/common"
	"github.com/ethereum/go-ethereum/trie/trienode"
)

// committer is the tool used for the trie Commit operation. The committer will
// capture all dirty nodes during the commit process and keep them cached in
// insertion order.
type committer struct {
	nodes       *trienode.NodeSet
	tracer      *tracer
	collectLeaf bool
}

// newCommitter creates a new committer or picks one from the pool.
func newCommitter(nodeset *trienode.NodeSet, tracer *tracer, collectLeaf bool) *committer {
	return &committer{
		nodes:       nodeset,
		tracer:      tracer,
		collectLeaf: collectLeaf,
	}
}

// Commit collapses a node down into a hash node.
func (c *committer) Commit(n node, parallel bool) hashNode {
	return c.commit(nil, n, parallel).(hashNode)
}

// commit collapses a node down into a hash node and returns it.
func (c *committer) commit(path []byte, n node, parallel bool) node {
	// if this path is clean, use available cached data
	hash, dirty := n.cache()
	if hash != nil && !dirty {
		return hash
	}
	// Commit children, then parent, and remove the dirty flag.
	switch cn := n.(type) {
	case *shortNode:
		// Commit child
		collapsed := cn.copy()

		// If the child is fullNode, recursively commit,
		// otherwise it can only be hashNode or valueNode.
		if _, ok := cn.Val.(*fullNode); ok {
			collapsed.Val = c.commit(append(path, cn.Key...), cn.Val, false)
		}
		// The key needs to be copied, since we're adding it to the
		// modified nodeset.
		collapsed.Key = hexToCompact(cn.Key)

		hashedNode := c.store(path, collapsed)
		if hn, ok := hashedNode.(hashNode); ok {
			return hn
		}

		return collapsed
	case *fullNode:
		hashedKids := c.commitChildren(path, cn, parallel)
		collapsed := cn.copy()
		collapsed.Children = hashedKids

		hashedNode := c.store(path, collapsed)
		if hn, ok := hashedNode.(hashNode); ok {
			return hn
		}

		return collapsed
	case hashNode:
		return cn
	default:
		// nil, valuenode shouldn't be committed
		panic(fmt.Sprintf("%T: invalid node: %v", n, n))
	}
}

// commitChildren commits the children of the given fullnode
<<<<<<< HEAD
func (c *committer) commitChildren(path []byte, n *fullNode) [17]node {
	var children [17]node

=======
func (c *committer) commitChildren(path []byte, n *fullNode, parallel bool) [17]node {
	var (
		wg       sync.WaitGroup
		nodesMu  sync.Mutex
		children [17]node
	)
>>>>>>> eb00f169
	for i := 0; i < 16; i++ {
		child := n.Children[i]
		if child == nil {
			continue
		}
		// If it's the hashed child, save the hash value directly.
		// Note: it's impossible that the child in range [0, 15]
		// is a valueNode.
		if hn, ok := child.(hashNode); ok {
			children[i] = hn
			continue
		}
		// Commit the child recursively and store the "hashed" value.
		// Note the returned node can be some embedded nodes, so it's
		// possible the type is not hashNode.
		if !parallel {
			children[i] = c.commit(append(path, byte(i)), child, false)
		} else {
			wg.Add(1)
			go func(index int) {
				p := append(path, byte(index))
				childSet := trienode.NewNodeSet(c.nodes.Owner)
				childCommitter := newCommitter(childSet, c.tracer, c.collectLeaf)
				children[index] = childCommitter.commit(p, child, false)
				nodesMu.Lock()
				c.nodes.MergeSet(childSet)
				nodesMu.Unlock()
				wg.Done()
			}(i)
		}
	}
	if parallel {
		wg.Wait()
	}
	// For the 17th child, it's possible the type is valuenode.
	if n.Children[16] != nil {
		children[16] = n.Children[16]
	}

	return children
}

// store hashes the node n and adds it to the modified nodeset. If leaf collection
// is enabled, leaf nodes will be tracked in the modified nodeset as well.
func (c *committer) store(path []byte, n node) node {
	// Larger nodes are replaced by their hash and stored in the database.
	var hash, _ = n.cache()

	// This was not generated - must be a small node stored in the parent.
	// In theory, we should check if the node is leaf here (embedded node
	// usually is leaf node). But small value (less than 32bytes) is not
	// our target (leaves in account trie only).
	if hash == nil {
		// The node is embedded in its parent, in other words, this node
		// will not be stored in the database independently, mark it as
		// deleted only if the node was existent in database before.
		_, ok := c.tracer.accessList[string(path)]
		if ok {
			c.nodes.AddNode(path, trienode.NewDeleted())
		}

		return n
	}
	// Collect the dirty node to nodeset for return.
	nhash := common.BytesToHash(hash)
	c.nodes.AddNode(path, trienode.New(nhash, nodeToBytes(n)))

	// Collect the corresponding leaf node if it's required. We don't check
	// full node since it's impossible to store value in fullNode. The key
	// length of leaves should be exactly same.
	if c.collectLeaf {
		if sn, ok := n.(*shortNode); ok {
			if val, ok := sn.Val.(valueNode); ok {
				c.nodes.AddLeaf(nhash, val)
			}
		}
	}

	return hash
}

// ForGatherChildren decodes the provided node and traverses the children inside.
func ForGatherChildren(node []byte, onChild func(common.Hash)) {
	forGatherChildren(mustDecodeNodeUnsafe(nil, node), onChild)
}

// forGatherChildren traverses the node hierarchy and invokes the callback
// for all the hashnode children.
func forGatherChildren(n node, onChild func(hash common.Hash)) {
	switch n := n.(type) {
	case *shortNode:
		forGatherChildren(n.Val, onChild)
	case *fullNode:
		for i := 0; i < 16; i++ {
			forGatherChildren(n.Children[i], onChild)
		}
	case hashNode:
		onChild(common.BytesToHash(n))
	case valueNode, nil:
	default:
		panic(fmt.Sprintf("unknown node type: %T", n))
	}
}<|MERGE_RESOLUTION|>--- conflicted
+++ resolved
@@ -95,18 +95,12 @@
 }
 
 // commitChildren commits the children of the given fullnode
-<<<<<<< HEAD
-func (c *committer) commitChildren(path []byte, n *fullNode) [17]node {
-	var children [17]node
-
-=======
 func (c *committer) commitChildren(path []byte, n *fullNode, parallel bool) [17]node {
 	var (
 		wg       sync.WaitGroup
 		nodesMu  sync.Mutex
 		children [17]node
 	)
->>>>>>> eb00f169
 	for i := 0; i < 16; i++ {
 		child := n.Children[i]
 		if child == nil {
