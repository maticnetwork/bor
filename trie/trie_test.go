--- conflicted
+++ resolved
@@ -972,12 +972,7 @@
 		db.Update(root, types.EmptyRootHash, trienode.NewWithNodeSet(nodes))
 
 		// Flush memdb -> disk (sponge)
-<<<<<<< HEAD
-
-		_ = db.Commit(root)
-=======
 		db.Commit(root)
->>>>>>> 827d3fcc
 
 		if got, exp := s.sponge.Sum(nil), tc.expWriteSeqHash; !bytes.Equal(got, exp) {
 			t.Errorf("test %d, disk write sequence wrong:\ngot %x exp %x\n", i, got, exp)
@@ -1060,10 +1055,6 @@
 			key := make([]byte, 32)
 			binary.BigEndian.PutUint64(key, uint64(i))
 
-<<<<<<< HEAD
-			var val []byte
-=======
->>>>>>> 827d3fcc
 			// 50% short elements, 50% large elements
 			var val []byte
 			if prng.Intn(2) == 0 {
@@ -1073,14 +1064,8 @@
 			}
 
 			prng.Read(val)
-<<<<<<< HEAD
 			_ = trie.Update(key, val)
 			_ = stTrie.Update(key, val)
-=======
-
-			trie.Update(key, val)
-			stTrie.Update(key, val)
->>>>>>> 827d3fcc
 		}
 		// Flush trie -> database
 		root, nodes := trie.Commit(false)
@@ -1424,8 +1409,6 @@
 		fmt.Fprintf(out, "[leaf]: %v\n", n)
 	}
 	return out.String()
-<<<<<<< HEAD
-=======
 }
 
 func TestTrieCopy(t *testing.T) {
@@ -1594,5 +1577,4 @@
 	if trCpy.Hash() != hash {
 		t.Errorf("Hash mismatch: old %v, new %v", hash, tr.Hash())
 	}
->>>>>>> 827d3fcc
 }