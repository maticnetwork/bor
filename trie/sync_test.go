--- conflicted
+++ resolved
@@ -108,15 +108,9 @@
 	emptyB, _ := New(TrieID(types.EmptyRootHash), dbB)
 
 	for i, trie := range []*Trie{emptyA, emptyB} {
-<<<<<<< HEAD
-		sync := NewSync(trie.Hash(), memorydb.New(), nil)
-		if nodes, paths, codes := sync.Missing(1); len(nodes) != 0 || len(paths) != 0 || len(codes) != 0 {
-			t.Errorf("test %d: content requested for empty trie: %v, %v, %v", i, nodes, paths, codes)
-=======
 		sync := NewSync(trie.Hash(), memorydb.New(), nil, []*Database{dbA, dbB}[i].Scheme())
 		if paths, nodes, codes := sync.Missing(1); len(paths) != 0 || len(nodes) != 0 || len(codes) != 0 {
 			t.Errorf("test %d: content requested for empty trie: %v, %v, %v", i, paths, nodes, codes)
->>>>>>> ea9e62ca
 		}
 	}
 }
@@ -135,20 +129,6 @@
 	// Create a destination trie and sync with the scheduler
 	diskdb := rawdb.NewMemoryDatabase()
 	triedb := NewDatabase(diskdb)
-<<<<<<< HEAD
-	sched := NewSync(srcTrie.Hash(), diskdb, nil)
-
-	nodes, paths, codes := sched.Missing(count)
-	var (
-		hashQueue []common.Hash
-		pathQueue []SyncPath
-	)
-	if !bypath {
-		hashQueue = append(append(hashQueue[:0], nodes...), codes...)
-	} else {
-		hashQueue = append(hashQueue[:0], codes...)
-		pathQueue = append(pathQueue[:0], paths...)
-=======
 	sched := NewSync(srcTrie.Hash(), diskdb, nil, srcDb.Scheme())
 
 	// The code requests are ignored here since there is no code
@@ -161,7 +141,6 @@
 			hash:     nodes[i],
 			syncPath: NewSyncPath([]byte(paths[i])),
 		})
->>>>>>> ea9e62ca
 	}
 	for len(elements) > 0 {
 		results := make([]NodeSyncResult, len(elements))
@@ -216,14 +195,6 @@
 	// Create a destination trie and sync with the scheduler
 	diskdb := rawdb.NewMemoryDatabase()
 	triedb := NewDatabase(diskdb)
-<<<<<<< HEAD
-	sched := NewSync(srcTrie.Hash(), diskdb, nil)
-
-	nodes, _, codes := sched.Missing(10000)
-	queue := append(append([]common.Hash{}, nodes...), codes...)
-
-	for len(queue) > 0 {
-=======
 	sched := NewSync(srcTrie.Hash(), diskdb, nil, srcDb.Scheme())
 
 	// The code requests are ignored here since there is no code
@@ -238,7 +209,6 @@
 		})
 	}
 	for len(elements) > 0 {
->>>>>>> ea9e62ca
 		// Sync only half of the scheduled nodes
 		results := make([]NodeSyncResult, len(elements)/2+1)
 		for i, element := range elements[:len(results)] {
@@ -286,14 +256,6 @@
 	// Create a destination trie and sync with the scheduler
 	diskdb := rawdb.NewMemoryDatabase()
 	triedb := NewDatabase(diskdb)
-<<<<<<< HEAD
-	sched := NewSync(srcTrie.Hash(), diskdb, nil)
-
-	queue := make(map[common.Hash]struct{})
-	nodes, _, codes := sched.Missing(count)
-	for _, hash := range append(nodes, codes...) {
-		queue[hash] = struct{}{}
-=======
 	sched := NewSync(srcTrie.Hash(), diskdb, nil, srcDb.Scheme())
 
 	// The code requests are ignored here since there is no code
@@ -306,7 +268,6 @@
 			hash:     nodes[i],
 			syncPath: NewSyncPath([]byte(paths[i])),
 		}
->>>>>>> ea9e62ca
 	}
 	for len(queue) > 0 {
 		// Fetch all the queued nodes in a random order
@@ -353,14 +314,6 @@
 	// Create a destination trie and sync with the scheduler
 	diskdb := rawdb.NewMemoryDatabase()
 	triedb := NewDatabase(diskdb)
-<<<<<<< HEAD
-	sched := NewSync(srcTrie.Hash(), diskdb, nil)
-
-	queue := make(map[common.Hash]struct{})
-	nodes, _, codes := sched.Missing(10000)
-	for _, hash := range append(nodes, codes...) {
-		queue[hash] = struct{}{}
-=======
 	sched := NewSync(srcTrie.Hash(), diskdb, nil, srcDb.Scheme())
 
 	// The code requests are ignored here since there is no code
@@ -373,7 +326,6 @@
 			hash:     nodes[i],
 			syncPath: NewSyncPath([]byte(path)),
 		}
->>>>>>> ea9e62ca
 	}
 	for len(queue) > 0 {
 		// Sync only half of the scheduled nodes, even those in random order
@@ -425,12 +377,6 @@
 	// Create a destination trie and sync with the scheduler
 	diskdb := rawdb.NewMemoryDatabase()
 	triedb := NewDatabase(diskdb)
-<<<<<<< HEAD
-	sched := NewSync(srcTrie.Hash(), diskdb, nil)
-
-	nodes, _, codes := sched.Missing(0)
-	queue := append(append([]common.Hash{}, nodes...), codes...)
-=======
 	sched := NewSync(srcTrie.Hash(), diskdb, nil, srcDb.Scheme())
 
 	// The code requests are ignored here since there is no code
@@ -444,7 +390,6 @@
 			syncPath: NewSyncPath([]byte(paths[i])),
 		})
 	}
->>>>>>> ea9e62ca
 	requested := make(map[common.Hash]struct{})
 
 	for len(elements) > 0 {
@@ -496,13 +441,7 @@
 	// Create a destination trie and sync with the scheduler
 	diskdb := rawdb.NewMemoryDatabase()
 	triedb := NewDatabase(diskdb)
-<<<<<<< HEAD
-	sched := NewSync(srcTrie.Hash(), diskdb, nil)
-
-	var added []common.Hash
-=======
-	sched := NewSync(srcTrie.Hash(), diskdb, nil, srcDb.Scheme())
->>>>>>> ea9e62ca
+	sched := NewSync(srcTrie.Hash(), diskdb, nil, srcDb.Scheme())
 
 	// The code requests are ignored here since there is no code
 	// at the testing trie.
@@ -582,11 +521,7 @@
 	// Create a destination trie and sync with the scheduler, tracking the requests
 	diskdb := rawdb.NewMemoryDatabase()
 	triedb := NewDatabase(diskdb)
-<<<<<<< HEAD
-	sched := NewSync(srcTrie.Hash(), diskdb, nil)
-=======
-	sched := NewSync(srcTrie.Hash(), diskdb, nil, srcDb.Scheme())
->>>>>>> ea9e62ca
+	sched := NewSync(srcTrie.Hash(), diskdb, nil, srcDb.Scheme())
 
 	// The code requests are ignored here since there is no code
 	// at the testing trie.
