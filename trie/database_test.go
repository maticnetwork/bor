// Copyright 2019 The go-ethereum Authors
// This file is part of the go-ethereum library.
//
// The go-ethereum library is free software: you can redistribute it and/or modify
// it under the terms of the GNU Lesser General Public License as published by
// the Free Software Foundation, either version 3 of the License, or
// (at your option) any later version.
//
// The go-ethereum library is distributed in the hope that it will be useful,
// but WITHOUT ANY WARRANTY; without even the implied warranty of
// MERCHANTABILITY or FITNESS FOR A PARTICULAR PURPOSE. See the
// GNU Lesser General Public License for more details.
//
// You should have received a copy of the GNU Lesser General Public License
// along with the go-ethereum library. If not, see <http://www.gnu.org/licenses/>.

package trie

import (
	"github.com/ethereum/go-ethereum/core/rawdb"
	"github.com/ethereum/go-ethereum/ethdb"
	"github.com/ethereum/go-ethereum/trie/triedb/hashdb"
	"github.com/ethereum/go-ethereum/trie/triedb/pathdb"
)

// newTestDatabase initializes the trie database with specified scheme.
func newTestDatabase(diskdb ethdb.Database, scheme string) *Database {
	db := prepare(diskdb, nil)
	if scheme == rawdb.HashScheme {
<<<<<<< HEAD
		db.backend = hashdb.New(diskdb, &hashdb.Config{}, mptResolver{})
=======
		db.backend = hashdb.New(diskdb, 0, mptResolver{})
>>>>>>> 1065e21c
	} else {
		db.backend = pathdb.New(diskdb, &pathdb.Config{}) // disable clean/dirty cache
	}
	return db
}<|MERGE_RESOLUTION|>--- conflicted
+++ resolved
@@ -27,11 +27,7 @@
 func newTestDatabase(diskdb ethdb.Database, scheme string) *Database {
 	db := prepare(diskdb, nil)
 	if scheme == rawdb.HashScheme {
-<<<<<<< HEAD
-		db.backend = hashdb.New(diskdb, &hashdb.Config{}, mptResolver{})
-=======
 		db.backend = hashdb.New(diskdb, 0, mptResolver{})
->>>>>>> 1065e21c
 	} else {
 		db.backend = pathdb.New(diskdb, &pathdb.Config{}) // disable clean/dirty cache
 	}
