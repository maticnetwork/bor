// Copyright 2015 The go-ethereum Authors
// This file is part of the go-ethereum library.
//
// The go-ethereum library is free software: you can redistribute it and/or modify
// it under the terms of the GNU Lesser General Public License as published by
// the Free Software Foundation, either version 3 of the License, or
// (at your option) any later version.
//
// The go-ethereum library is distributed in the hope that it will be useful,
// but WITHOUT ANY WARRANTY; without even the implied warranty of
// MERCHANTABILITY or FITNESS FOR A PARTICULAR PURPOSE. See the
// GNU Lesser General Public License for more details.
//
// You should have received a copy of the GNU Lesser General Public License
// along with the go-ethereum library. If not, see <http://www.gnu.org/licenses/>.

package trie

import (
	"bytes"
	"fmt"
	"runtime"
	"sync"
	"testing"

	"github.com/ethereum/go-ethereum/common"
	"github.com/ethereum/go-ethereum/core/rawdb"
	"github.com/ethereum/go-ethereum/core/types"
	"github.com/ethereum/go-ethereum/crypto"
	"github.com/ethereum/go-ethereum/trie/trienode"
)

func newEmptySecure() *StateTrie {
<<<<<<< HEAD
	trie, _ := NewStateTrie(TrieID(types.EmptyRootHash), NewDatabase(rawdb.NewMemoryDatabase(), nil))
=======
	trie, _ := NewStateTrie(TrieID(types.EmptyRootHash), NewDatabase(rawdb.NewMemoryDatabase()))
>>>>>>> 1065e21c
	return trie
}

// makeTestStateTrie creates a large enough secure trie for testing.
func makeTestStateTrie() (*Database, *StateTrie, map[string][]byte) {
	// Create an empty trie
<<<<<<< HEAD
	triedb := NewDatabase(rawdb.NewMemoryDatabase(), nil)
=======
	triedb := NewDatabase(rawdb.NewMemoryDatabase())
>>>>>>> 1065e21c
	trie, _ := NewStateTrie(TrieID(types.EmptyRootHash), triedb)

	// Fill it with some arbitrary data
	content := make(map[string][]byte)

	for i := byte(0); i < 255; i++ {
		// Map the same data under multiple keys
		key, val := common.LeftPadBytes([]byte{1, i}, 32), []byte{i}
		content[string(key)] = val
		trie.MustUpdate(key, val)

		key, val = common.LeftPadBytes([]byte{2, i}, 32), []byte{i}
		content[string(key)] = val
		trie.MustUpdate(key, val)

		// Add some other data to inflate the trie
		for j := byte(3); j < 13; j++ {
			key, val = common.LeftPadBytes([]byte{j, i}, 32), []byte{j, i}
			content[string(key)] = val
			trie.MustUpdate(key, val)
		}
	}
	root, nodes, _ := trie.Commit(false)
	if err := triedb.Update(root, types.EmptyRootHash, 0, trienode.NewWithNodeSet(nodes), nil); err != nil {
		panic(fmt.Errorf("failed to commit db %v", err))
	}
	// Re-create the trie based on the new state
	trie, _ = NewStateTrie(TrieID(root), triedb)

	return triedb, trie, content
}

func TestSecureDelete(t *testing.T) {
	trie := newEmptySecure()

	vals := []struct{ k, v string }{
		{"do", "verb"},
		{"ether", "wookiedoo"},
		{"horse", "stallion"},
		{"shaman", "horse"},
		{"doge", "coin"},
		{"ether", ""},
		{"dog", "puppy"},
		{"shaman", ""},
	}
	for _, val := range vals {
		if val.v != "" {
			trie.MustUpdate([]byte(val.k), []byte(val.v))
		} else {
			trie.MustDelete([]byte(val.k))
		}
	}

	hash := trie.Hash()
	exp := common.HexToHash("29b235a58c3c25ab83010c327d5932bcf05324b7d6b1185e650798034783ca9d")

	if hash != exp {
		t.Errorf("expected %x got %x", exp, hash)
	}
}

func TestSecureGetKey(t *testing.T) {
	trie := newEmptySecure()
	trie.MustUpdate([]byte("foo"), []byte("bar"))

	key := []byte("foo")
	value := []byte("bar")
	seckey := crypto.Keccak256(key)

	if !bytes.Equal(trie.MustGet(key), value) {
		t.Errorf("Get did not return bar")
	}

	if k := trie.GetKey(seckey); !bytes.Equal(k, key) {
		t.Errorf("GetKey returned %q, want %q", k, key)
	}
}

func TestStateTrieConcurrency(t *testing.T) {
	t.Parallel()

	// Create an initial trie and copy if for concurrent access
	_, trie, _ := makeTestStateTrie()

	threads := runtime.NumCPU()
	tries := make([]*StateTrie, threads)

	for i := 0; i < threads; i++ {
		tries[i] = trie.Copy()
	}
	// Start a batch of goroutines interacting with the trie
	pend := new(sync.WaitGroup)
	pend.Add(threads)

	for i := 0; i < threads; i++ {
		go func(index int) {
			defer pend.Done()

			for j := byte(0); j < 255; j++ {
				// Map the same data under multiple keys
				key, val := common.LeftPadBytes([]byte{byte(index), 1, j}, 32), []byte{j}
				tries[index].MustUpdate(key, val)

				key, val = common.LeftPadBytes([]byte{byte(index), 2, j}, 32), []byte{j}
				tries[index].MustUpdate(key, val)

				// Add some other data to inflate the trie
				for k := byte(3); k < 13; k++ {
					key, val = common.LeftPadBytes([]byte{byte(index), k, j}, 32), []byte{k, j}
					tries[index].MustUpdate(key, val)
				}
			}
			tries[index].Commit(false)
		}(i)
	}
	// Wait for all threads to finish
	pend.Wait()
}<|MERGE_RESOLUTION|>--- conflicted
+++ resolved
@@ -31,22 +31,14 @@
 )
 
 func newEmptySecure() *StateTrie {
-<<<<<<< HEAD
-	trie, _ := NewStateTrie(TrieID(types.EmptyRootHash), NewDatabase(rawdb.NewMemoryDatabase(), nil))
-=======
 	trie, _ := NewStateTrie(TrieID(types.EmptyRootHash), NewDatabase(rawdb.NewMemoryDatabase()))
->>>>>>> 1065e21c
 	return trie
 }
 
 // makeTestStateTrie creates a large enough secure trie for testing.
 func makeTestStateTrie() (*Database, *StateTrie, map[string][]byte) {
 	// Create an empty trie
-<<<<<<< HEAD
-	triedb := NewDatabase(rawdb.NewMemoryDatabase(), nil)
-=======
 	triedb := NewDatabase(rawdb.NewMemoryDatabase())
->>>>>>> 1065e21c
 	trie, _ := NewStateTrie(TrieID(types.EmptyRootHash), triedb)
 
 	// Fill it with some arbitrary data
