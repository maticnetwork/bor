--- conflicted
+++ resolved
@@ -65,33 +65,6 @@
 	return &trieReader{}
 }
 
-<<<<<<< HEAD
-// node retrieves the trie node with the provided trie node information.
-// An MissingNodeError will be returned in case the node is not found or
-// any error is encountered.
-func (r *trieReader) node(path []byte, hash common.Hash) (node, error) {
-	// Perform the logics in tests for preventing trie node access.
-	if r.banned != nil {
-		if _, ok := r.banned[string(path)]; ok {
-			return nil, &MissingNodeError{Owner: r.owner, NodeHash: hash, Path: path}
-		}
-	}
-
-	if r.reader == nil {
-		return nil, &MissingNodeError{Owner: r.owner, NodeHash: hash, Path: path}
-	}
-
-	node, err := r.reader.Node(r.owner, path, hash)
-
-	if err != nil || node == nil {
-		return nil, &MissingNodeError{Owner: r.owner, NodeHash: hash, Path: path, err: err}
-	}
-
-	return node, nil
-}
-
-=======
->>>>>>> bed84606
 // node retrieves the rlp-encoded trie node with the provided trie node
 // information. An MissingNodeError will be returned in case the node is
 // not found or any error is encountered.
@@ -106,13 +79,7 @@
 	if r.reader == nil {
 		return nil, &MissingNodeError{Owner: r.owner, NodeHash: hash, Path: path}
 	}
-<<<<<<< HEAD
-
-	blob, err := r.reader.NodeBlob(r.owner, path, hash)
-
-=======
 	blob, err := r.reader.Node(r.owner, path, hash)
->>>>>>> bed84606
 	if err != nil || len(blob) == 0 {
 		return nil, &MissingNodeError{Owner: r.owner, NodeHash: hash, Path: path, err: err}
 	}
