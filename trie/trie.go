// Copyright 2014 The go-ethereum Authors
// This file is part of the go-ethereum library.
//
// The go-ethereum library is free software: you can redistribute it and/or modify
// it under the terms of the GNU Lesser General Public License as published by
// the Free Software Foundation, either version 3 of the License, or
// (at your option) any later version.
//
// The go-ethereum library is distributed in the hope that it will be useful,
// but WITHOUT ANY WARRANTY; without even the implied warranty of
// MERCHANTABILITY or FITNESS FOR A PARTICULAR PURPOSE. See the
// GNU Lesser General Public License for more details.
//
// You should have received a copy of the GNU Lesser General Public License
// along with the go-ethereum library. If not, see <http://www.gnu.org/licenses/>.

// Package trie implements Merkle Patricia Tries.
package trie

import (
	"bytes"
	"errors"
	"fmt"

	"github.com/ethereum/go-ethereum/common"
	"github.com/ethereum/go-ethereum/core/types"
	"github.com/ethereum/go-ethereum/log"
	"github.com/ethereum/go-ethereum/trie/trienode"
)

// Trie is a Merkle Patricia Trie. Use New to create a trie that sits on
// top of a database. Whenever trie performs a commit operation, the generated
// nodes will be gathered and returned in a set. Once the trie is committed,
// it's not usable anymore. Callers have to re-create the trie with new root
// based on the updated trie database.
//
// Trie is not safe for concurrent use.
type Trie struct {
	root  node
	owner common.Hash

	// Flag whether the commit operation is already performed. If so the
	// trie is not usable(latest states is invisible).
	committed bool

	// Keep track of the number leaves which have been inserted since the last
	// hashing operation. This number will not directly map to the number of
	// actually unhashed nodes.
	unhashed int

	// reader is the handler trie can retrieve nodes from.
	reader *trieReader

	// tracer is the tool to track the trie changes.
	// It will be reset after each commit operation.
	tracer *tracer
}

// newFlag returns the cache flag value for a newly created node.
func (t *Trie) newFlag() nodeFlag {
	return nodeFlag{dirty: true}
}

// Copy returns a copy of Trie.
func (t *Trie) Copy() *Trie {
	return &Trie{
		root:      t.root,
		owner:     t.owner,
		committed: t.committed,
		unhashed:  t.unhashed,
		reader:    t.reader,
		tracer:    t.tracer.copy(),
	}
}

// New creates the trie instance with provided trie id and the read-only
// database. The state specified by trie id must be available, otherwise
// an error will be returned. The trie root specified by trie id can be
// zero hash or the sha3 hash of an empty string, then trie is initially
// empty, otherwise, the root node must be present in database or returns
// a MissingNodeError if not.
func New(id *ID, db *Database) (*Trie, error) {
	reader, err := newTrieReader(id.StateRoot, id.Owner, db)
	if err != nil {
		return nil, err
	}

	trie := &Trie{
		owner:  id.Owner,
		reader: reader,
		tracer: newTracer(),
	}

	if id.Root != (common.Hash{}) && id.Root != types.EmptyRootHash {
		rootnode, err := trie.resolveAndTrack(id.Root[:], nil)
		if err != nil {
			return nil, err
		}

		trie.root = rootnode
	}

	return trie, nil
}

// NewEmpty is a shortcut to create empty tree. It's mostly used in tests.
func NewEmpty(db *Database) *Trie {
	tr, _ := New(TrieID(types.EmptyRootHash), db)
	return tr
}

// MustNodeIterator is a wrapper of NodeIterator and will omit any encountered
// error but just print out an error message.
func (t *Trie) MustNodeIterator(start []byte) NodeIterator {
	it, err := t.NodeIterator(start)
	if err != nil {
		log.Error("Unhandled trie error in Trie.NodeIterator", "err", err)
	}
	return it
}

// NodeIterator returns an iterator that returns nodes of the trie. Iteration starts at
// the key after the given start key.
func (t *Trie) NodeIterator(start []byte) (NodeIterator, error) {
	// Short circuit if the trie is already committed and not usable.
	if t.committed {
		return nil, ErrCommitted
	}
	return newNodeIterator(t, start), nil
}

// MustGet is a wrapper of Get and will omit any encountered error but just
// print out an error message.
func (t *Trie) MustGet(key []byte) []byte {
	res, err := t.Get(key)
	if err != nil {
		log.Error("Unhandled trie error in Trie.Get", "err", err)
	}

	return res
}

// Get returns the value for key stored in the trie.
// The value bytes must not be modified by the caller.
//
// If the requested node is not present in trie, no error will be returned.
// If the trie is corrupted, a MissingNodeError is returned.
func (t *Trie) Get(key []byte) ([]byte, error) {
	// Short circuit if the trie is already committed and not usable.
	if t.committed {
		return nil, ErrCommitted
	}
	value, newroot, didResolve, err := t.get(t.root, keybytesToHex(key), 0)
	if err == nil && didResolve {
		t.root = newroot
	}

	return value, err
}

func (t *Trie) get(origNode node, key []byte, pos int) (value []byte, newnode node, didResolve bool, err error) {
	switch n := (origNode).(type) {
	case nil:
		return nil, nil, false, nil
	case valueNode:
		return n, n, false, nil
	case *shortNode:
		if len(key)-pos < len(n.Key) || !bytes.Equal(n.Key, key[pos:pos+len(n.Key)]) {
			// key not found in trie
			return nil, n, false, nil
		}

		value, newnode, didResolve, err = t.get(n.Val, key, pos+len(n.Key))
		if err == nil && didResolve {
			n = n.copy()
			n.Val = newnode
		}

		return value, n, didResolve, err
	case *fullNode:
		value, newnode, didResolve, err = t.get(n.Children[key[pos]], key, pos+1)
		if err == nil && didResolve {
			n = n.copy()
			n.Children[key[pos]] = newnode
		}

		return value, n, didResolve, err
	case hashNode:
		child, err := t.resolveAndTrack(n, key[:pos])
		if err != nil {
			return nil, n, true, err
		}

		value, newnode, _, err := t.get(child, key, pos)

		return value, newnode, true, err
	default:
		panic(fmt.Sprintf("%T: invalid node: %v", origNode, origNode))
	}
}

// MustGetNode is a wrapper of GetNode and will omit any encountered error but
// just print out an error message.
func (t *Trie) MustGetNode(path []byte) ([]byte, int) {
	item, resolved, err := t.GetNode(path)
	if err != nil {
		log.Error("Unhandled trie error in Trie.GetNode", "err", err)
	}

	return item, resolved
}

// GetNode retrieves a trie node by compact-encoded path. It is not possible
// to use keybyte-encoding as the path might contain odd nibbles.
//
// If the requested node is not present in trie, no error will be returned.
// If the trie is corrupted, a MissingNodeError is returned.
func (t *Trie) GetNode(path []byte) ([]byte, int, error) {
	// Short circuit if the trie is already committed and not usable.
	if t.committed {
		return nil, 0, ErrCommitted
	}
	item, newroot, resolved, err := t.getNode(t.root, compactToHex(path), 0)
	if err != nil {
		return nil, resolved, err
	}

	if resolved > 0 {
		t.root = newroot
	}

	if item == nil {
		return nil, resolved, nil
	}

	return item, resolved, nil
}

func (t *Trie) getNode(origNode node, path []byte, pos int) (item []byte, newnode node, resolved int, err error) {
	// If non-existent path requested, abort
	if origNode == nil {
		return nil, nil, 0, nil
	}
	// If we reached the requested path, return the current node
	if pos >= len(path) {
		// Although we most probably have the original node expanded, encoding
		// that into consensus form can be nasty (needs to cascade down) and
		// time consuming. Instead, just pull the hash up from disk directly.
		var hash hashNode
		if node, ok := origNode.(hashNode); ok {
			hash = node
		} else {
			hash, _ = origNode.cache()
		}

		if hash == nil {
			return nil, origNode, 0, errors.New("non-consensus node")
		}
<<<<<<< HEAD

		blob, err := t.reader.nodeBlob(path, common.BytesToHash(hash))

=======
		blob, err := t.reader.node(path, common.BytesToHash(hash))
>>>>>>> bed84606
		return blob, origNode, 1, err
	}
	// Path still needs to be traversed, descend into children
	switch n := (origNode).(type) {
	case valueNode:
		// Path prematurely ended, abort
		return nil, nil, 0, nil

	case *shortNode:
		if len(path)-pos < len(n.Key) || !bytes.Equal(n.Key, path[pos:pos+len(n.Key)]) {
			// Path branches off from short node
			return nil, n, 0, nil
		}

		item, newnode, resolved, err = t.getNode(n.Val, path, pos+len(n.Key))
		if err == nil && resolved > 0 {
			n = n.copy()
			n.Val = newnode
		}

		return item, n, resolved, err

	case *fullNode:
		item, newnode, resolved, err = t.getNode(n.Children[path[pos]], path, pos+1)
		if err == nil && resolved > 0 {
			n = n.copy()
			n.Children[path[pos]] = newnode
		}

		return item, n, resolved, err

	case hashNode:
		child, err := t.resolveAndTrack(n, path[:pos])
		if err != nil {
			return nil, n, 1, err
		}

		item, newnode, resolved, err := t.getNode(child, path, pos)

		return item, newnode, resolved + 1, err

	default:
		panic(fmt.Sprintf("%T: invalid node: %v", origNode, origNode))
	}
}

// MustUpdate is a wrapper of Update and will omit any encountered error but
// just print out an error message.
func (t *Trie) MustUpdate(key, value []byte) {
	if err := t.Update(key, value); err != nil {
		log.Error("Unhandled trie error in Trie.Update", "err", err)
	}
}

// Update associates key with value in the trie. Subsequent calls to
// Get will return value. If value has length zero, any existing value
// is deleted from the trie and calls to Get will return nil.
//
// The value bytes must not be modified by the caller while they are
// stored in the trie.
//
// If the requested node is not present in trie, no error will be returned.
// If the trie is corrupted, a MissingNodeError is returned.
func (t *Trie) Update(key, value []byte) error {
	// Short circuit if the trie is already committed and not usable.
	if t.committed {
		return ErrCommitted
	}
	return t.update(key, value)
}

func (t *Trie) update(key, value []byte) error {
	t.unhashed++

	k := keybytesToHex(key)
	if len(value) != 0 {
		_, n, err := t.insert(t.root, nil, k, valueNode(value))
		if err != nil {
			return err
		}

		t.root = n
	} else {
		_, n, err := t.delete(t.root, nil, k)
		if err != nil {
			return err
		}

		t.root = n
	}

	return nil
}

func (t *Trie) insert(n node, prefix, key []byte, value node) (bool, node, error) {
	if len(key) == 0 {
		if v, ok := n.(valueNode); ok {
			return !bytes.Equal(v, value.(valueNode)), value, nil
		}

		return true, value, nil
	}

	switch n := n.(type) {
	case *shortNode:
		matchlen := prefixLen(key, n.Key)
		// If the whole key matches, keep this short node as is
		// and only update the value.
		if matchlen == len(n.Key) {
			dirty, nn, err := t.insert(n.Val, append(prefix, key[:matchlen]...), key[matchlen:], value)
			if !dirty || err != nil {
				return false, n, err
			}

			return true, &shortNode{n.Key, nn, t.newFlag()}, nil
		}
		// Otherwise branch out at the index where they differ.
		branch := &fullNode{flags: t.newFlag()}

		var err error

		_, branch.Children[n.Key[matchlen]], err = t.insert(nil, append(prefix, n.Key[:matchlen+1]...), n.Key[matchlen+1:], n.Val)
		if err != nil {
			return false, nil, err
		}

		_, branch.Children[key[matchlen]], err = t.insert(nil, append(prefix, key[:matchlen+1]...), key[matchlen+1:], value)
		if err != nil {
			return false, nil, err
		}
		// Replace this shortNode with the branch if it occurs at index 0.
		if matchlen == 0 {
			return true, branch, nil
		}
		// New branch node is created as a child of the original short node.
		// Track the newly inserted node in the tracer. The node identifier
		// passed is the path from the root node.
		t.tracer.onInsert(append(prefix, key[:matchlen]...))

		// Replace it with a short node leading up to the branch.
		return true, &shortNode{key[:matchlen], branch, t.newFlag()}, nil

	case *fullNode:
		dirty, nn, err := t.insert(n.Children[key[0]], append(prefix, key[0]), key[1:], value)
		if !dirty || err != nil {
			return false, n, err
		}

		n = n.copy()
		n.flags = t.newFlag()
		n.Children[key[0]] = nn

		return true, n, nil

	case nil:
		// New short node is created and track it in the tracer. The node identifier
		// passed is the path from the root node. Note the valueNode won't be tracked
		// since it's always embedded in its parent.
		t.tracer.onInsert(prefix)

		return true, &shortNode{key, value, t.newFlag()}, nil

	case hashNode:
		// We've hit a part of the trie that isn't loaded yet. Load
		// the node and insert into it. This leaves all child nodes on
		// the path to the value in the trie.
		rn, err := t.resolveAndTrack(n, prefix)
		if err != nil {
			return false, nil, err
		}

		dirty, nn, err := t.insert(rn, prefix, key, value)
		if !dirty || err != nil {
			return false, rn, err
		}

		return true, nn, nil

	default:
		panic(fmt.Sprintf("%T: invalid node: %v", n, n))
	}
}

// MustDelete is a wrapper of Delete and will omit any encountered error but
// just print out an error message.
func (t *Trie) MustDelete(key []byte) {
	if err := t.Delete(key); err != nil {
		log.Error("Unhandled trie error in Trie.Delete", "err", err)
	}
}

// Delete removes any existing value for key from the trie.
//
// If the requested node is not present in trie, no error will be returned.
// If the trie is corrupted, a MissingNodeError is returned.
func (t *Trie) Delete(key []byte) error {
	// Short circuit if the trie is already committed and not usable.
	if t.committed {
		return ErrCommitted
	}
	t.unhashed++
	k := keybytesToHex(key)

	_, n, err := t.delete(t.root, nil, k)
	if err != nil {
		return err
	}

	t.root = n

	return nil
}

// delete returns the new root of the trie with key deleted.
// It reduces the trie to minimal form by simplifying
// nodes on the way up after deleting recursively.
func (t *Trie) delete(n node, prefix, key []byte) (bool, node, error) {
	switch n := n.(type) {
	case *shortNode:
		matchlen := prefixLen(key, n.Key)
		if matchlen < len(n.Key) {
			return false, n, nil // don't replace n on mismatch
		}

		if matchlen == len(key) {
			// The matched short node is deleted entirely and track
			// it in the deletion set. The same the valueNode doesn't
			// need to be tracked at all since it's always embedded.
			t.tracer.onDelete(prefix)

			return true, nil, nil // remove n entirely for whole matches
		}
		// The key is longer than n.Key. Remove the remaining suffix
		// from the subtrie. Child can never be nil here since the
		// subtrie must contain at least two other values with keys
		// longer than n.Key.
		dirty, child, err := t.delete(n.Val, append(prefix, key[:len(n.Key)]...), key[len(n.Key):])
		if !dirty || err != nil {
			return false, n, err
		}

		switch child := child.(type) {
		case *shortNode:
			// The child shortNode is merged into its parent, track
			// is deleted as well.
			t.tracer.onDelete(append(prefix, n.Key...))

			// Deleting from the subtrie reduced it to another
			// short node. Merge the nodes to avoid creating a
			// shortNode{..., shortNode{...}}. Use concat (which
			// always creates a new slice) instead of append to
			// avoid modifying n.Key since it might be shared with
			// other nodes.
			return true, &shortNode{concat(n.Key, child.Key...), child.Val, t.newFlag()}, nil
		default:
			return true, &shortNode{n.Key, child, t.newFlag()}, nil
		}

	case *fullNode:
		dirty, nn, err := t.delete(n.Children[key[0]], append(prefix, key[0]), key[1:])
		if !dirty || err != nil {
			return false, n, err
		}

		n = n.copy()
		n.flags = t.newFlag()
		n.Children[key[0]] = nn

		// Because n is a full node, it must've contained at least two children
		// before the delete operation. If the new child value is non-nil, n still
		// has at least two children after the deletion, and cannot be reduced to
		// a short node.
		if nn != nil {
			return true, n, nil
		}
		// Reduction:
		// Check how many non-nil entries are left after deleting and
		// reduce the full node to a short node if only one entry is
		// left. Since n must've contained at least two children
		// before deletion (otherwise it would not be a full node) n
		// can never be reduced to nil.
		//
		// When the loop is done, pos contains the index of the single
		// value that is left in n or -2 if n contains at least two
		// values.
		pos := -1

		for i, cld := range &n.Children {
			if cld != nil {
				if pos == -1 {
					pos = i
				} else {
					pos = -2
					break
				}
			}
		}

		if pos >= 0 {
			if pos != 16 {
				// If the remaining entry is a short node, it replaces
				// n and its key gets the missing nibble tacked to the
				// front. This avoids creating an invalid
				// shortNode{..., shortNode{...}}.  Since the entry
				// might not be loaded yet, resolve it just for this
				// check.
				cnode, err := t.resolve(n.Children[pos], append(prefix, byte(pos)))
				if err != nil {
					return false, nil, err
				}

				if cnode, ok := cnode.(*shortNode); ok {
					// Replace the entire full node with the short node.
					// Mark the original short node as deleted since the
					// value is embedded into the parent now.
					t.tracer.onDelete(append(prefix, byte(pos)))

					k := append([]byte{byte(pos)}, cnode.Key...)

					return true, &shortNode{k, cnode.Val, t.newFlag()}, nil
				}
			}
			// Otherwise, n is replaced by a one-nibble short node
			// containing the child.
			return true, &shortNode{[]byte{byte(pos)}, n.Children[pos], t.newFlag()}, nil
		}
		// n still contains at least two values and cannot be reduced.
		return true, n, nil

	case valueNode:
		return true, nil, nil

	case nil:
		return false, nil, nil

	case hashNode:
		// We've hit a part of the trie that isn't loaded yet. Load
		// the node and delete from it. This leaves all child nodes on
		// the path to the value in the trie.
		rn, err := t.resolveAndTrack(n, prefix)
		if err != nil {
			return false, nil, err
		}

		dirty, nn, err := t.delete(rn, prefix, key)
		if !dirty || err != nil {
			return false, rn, err
		}

		return true, nn, nil

	default:
		panic(fmt.Sprintf("%T: invalid node: %v (%v)", n, n, key))
	}
}

func concat(s1 []byte, s2 ...byte) []byte {
	r := make([]byte, len(s1)+len(s2))
	copy(r, s1)
	copy(r[len(s1):], s2)

	return r
}

func (t *Trie) resolve(n node, prefix []byte) (node, error) {
	if n, ok := n.(hashNode); ok {
		return t.resolveAndTrack(n, prefix)
	}

	return n, nil
}

// resolveAndTrack loads node from the underlying store with the given node hash
// and path prefix and also tracks the loaded node blob in tracer treated as the
// node's original value. The rlp-encoded blob is preferred to be loaded from
// database because it's easy to decode node while complex to encode node to blob.
func (t *Trie) resolveAndTrack(n hashNode, prefix []byte) (node, error) {
	blob, err := t.reader.node(prefix, common.BytesToHash(n))
	if err != nil {
		return nil, err
	}

	t.tracer.onRead(prefix, blob)

	return mustDecodeNode(n, blob), nil
}

// Hash returns the root hash of the trie. It does not write to the
// database and can be used even if the trie doesn't have one.
func (t *Trie) Hash() common.Hash {
	hash, cached := t.hashRoot()
	t.root = cached

	return common.BytesToHash(hash.(hashNode))
}

// Commit collects all dirty nodes in the trie and replaces them with the
// corresponding node hash. All collected nodes (including dirty leaves if
// collectLeaf is true) will be encapsulated into a nodeset for return.
// The returned nodeset can be nil if the trie is clean (nothing to commit).
// Once the trie is committed, it's not usable anymore. A new trie must
// be created with new root and updated trie database for following usage
func (t *Trie) Commit(collectLeaf bool) (common.Hash, *trienode.NodeSet, error) {
	defer t.tracer.reset()
	defer func() {
		t.committed = true
	}()
	// Trie is empty and can be classified into two types of situations:
	// (a) The trie was empty and no update happens => return nil
	// (b) The trie was non-empty and all nodes are dropped => return
	//     the node set includes all deleted nodes
	if t.root == nil {
		paths := t.tracer.deletedNodes()
		if len(paths) == 0 {
			return types.EmptyRootHash, nil, nil // case (a)
		}
		nodes := trienode.NewNodeSet(t.owner)
		for _, path := range paths {
			nodes.AddNode([]byte(path), trienode.NewDeleted())
		}
		return types.EmptyRootHash, nodes, nil // case (b)
	}
	// Derive the hash for all dirty nodes first. We hold the assumption
	// in the following procedure that all nodes are hashed.
	rootHash := t.Hash()

	// Do a quick check if we really need to commit. This can happen e.g.
	// if we load a trie for reading storage values, but don't write to it.
	if hashedNode, dirty := t.root.cache(); !dirty {
		// Replace the root node with the origin hash in order to
		// ensure all resolved nodes are dropped after the commit.
		t.root = hashedNode
		return rootHash, nil, nil
	}
	nodes := trienode.NewNodeSet(t.owner)
	for _, path := range t.tracer.deletedNodes() {
		nodes.AddNode([]byte(path), trienode.NewDeleted())
	}
<<<<<<< HEAD

	t.root = newCommitter(nodes, collectLeaf).Commit(t.root)

	return rootHash, nodes
=======
	t.root = newCommitter(nodes, t.tracer, collectLeaf).Commit(t.root)
	return rootHash, nodes, nil
>>>>>>> bed84606
}

// hashRoot calculates the root hash of the given trie
func (t *Trie) hashRoot() (node, node) {
	if t.root == nil {
		return hashNode(types.EmptyRootHash.Bytes()), nil
	}
	// If the number of changes is below 100, we let one thread handle it
	h := newHasher(t.unhashed >= 100)
	defer func() {
		returnHasherToPool(h)

		t.unhashed = 0
	}()

	hashed, cached := h.hash(t.root, true)

	return hashed, cached
}

// Reset drops the referenced root node and cleans all internal state.
func (t *Trie) Reset() {
	t.root = nil
	t.owner = common.Hash{}
	t.unhashed = 0
	t.tracer.reset()
	t.committed = false
}<|MERGE_RESOLUTION|>--- conflicted
+++ resolved
@@ -256,13 +256,7 @@
 		if hash == nil {
 			return nil, origNode, 0, errors.New("non-consensus node")
 		}
-<<<<<<< HEAD
-
-		blob, err := t.reader.nodeBlob(path, common.BytesToHash(hash))
-
-=======
 		blob, err := t.reader.node(path, common.BytesToHash(hash))
->>>>>>> bed84606
 		return blob, origNode, 1, err
 	}
 	// Path still needs to be traversed, descend into children
@@ -701,15 +695,8 @@
 	for _, path := range t.tracer.deletedNodes() {
 		nodes.AddNode([]byte(path), trienode.NewDeleted())
 	}
-<<<<<<< HEAD
-
-	t.root = newCommitter(nodes, collectLeaf).Commit(t.root)
-
-	return rootHash, nodes
-=======
 	t.root = newCommitter(nodes, t.tracer, collectLeaf).Commit(t.root)
 	return rootHash, nodes, nil
->>>>>>> bed84606
 }
 
 // hashRoot calculates the root hash of the given trie
