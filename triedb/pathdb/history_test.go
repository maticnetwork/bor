// Copyright 2023 The go-ethereum Authors
// This file is part of the go-ethereum library.
//
// The go-ethereum library is free software: you can redistribute it and/or modify
// it under the terms of the GNU Lesser General Public License as published by
// the Free Software Foundation, either version 3 of the License, or
// (at your option) any later version.
//
// The go-ethereum library is distributed in the hope that it will be useful,
// but WITHOUT ANY WARRANTY; without even the implied warranty of
// MERCHANTABILITY or FITNESS FOR A PARTICULAR PURPOSE. See the
// GNU Lesser General Public License for more details.
//
// You should have received a copy of the GNU Lesser General Public License
// along with the go-ethereum library. If not, see <http://www.gnu.org/licenses/>.

package pathdb

import (
	"bytes"
	"fmt"
	"reflect"
	"testing"

	"github.com/ethereum/go-ethereum/common"
	"github.com/ethereum/go-ethereum/core/rawdb"
	"github.com/ethereum/go-ethereum/core/types"
	"github.com/ethereum/go-ethereum/ethdb"
	"github.com/ethereum/go-ethereum/internal/testrand"
	"github.com/ethereum/go-ethereum/rlp"
)

// randomStateSet generates a random state change set.
func randomStateSet(n int) (map[common.Address][]byte, map[common.Address]map[common.Hash][]byte) {
	var (
		accounts = make(map[common.Address][]byte)
		storages = make(map[common.Address]map[common.Hash][]byte)
	)
	for i := 0; i < n; i++ {
		addr := testrand.Address()
		storages[addr] = make(map[common.Hash][]byte)
		for j := 0; j < 3; j++ {
			v, _ := rlp.EncodeToBytes(common.TrimLeftZeroes(testrand.Bytes(32)))
			storages[addr][testrand.Hash()] = v
		}
		account := generateAccount(types.EmptyRootHash)
		accounts[addr] = types.SlimAccountRLP(account)
	}
	return accounts, storages
}

<<<<<<< HEAD
func makeHistory() *history {
	accounts, storages := randomStateSet(3)
	return newHistory(testrand.Hash(), types.EmptyRootHash, 0, accounts, storages)
=======
func makeHistory(rawStorageKey bool) *history {
	accounts, storages := randomStateSet(3)
	return newHistory(testrand.Hash(), types.EmptyRootHash, 0, accounts, storages, rawStorageKey)
>>>>>>> 827d3fcc
}

func makeHistories(n int) []*history {
	var (
		parent = types.EmptyRootHash
		result []*history
	)
	for i := 0; i < n; i++ {
		root := testrand.Hash()
		accounts, storages := randomStateSet(3)
<<<<<<< HEAD
		h := newHistory(root, parent, uint64(i), accounts, storages)
=======
		h := newHistory(root, parent, uint64(i), accounts, storages, false)
>>>>>>> 827d3fcc
		parent = root
		result = append(result, h)
	}
	return result
}

func TestEncodeDecodeHistory(t *testing.T) {
	testEncodeDecodeHistory(t, false)
	testEncodeDecodeHistory(t, true)
}

func testEncodeDecodeHistory(t *testing.T, rawStorageKey bool) {
	var (
		m   meta
		dec history
		obj = makeHistory(rawStorageKey)
	)
	// check if meta data can be correctly encode/decode
	blob := obj.meta.encode()
	if err := m.decode(blob); err != nil {
		t.Fatalf("Failed to decode %v", err)
	}
	if !reflect.DeepEqual(&m, obj.meta) {
		t.Fatal("meta is mismatched")
	}

	// check if account/storage data can be correctly encode/decode
	accountData, storageData, accountIndexes, storageIndexes := obj.encode()
	if err := dec.decode(accountData, storageData, accountIndexes, storageIndexes); err != nil {
		t.Fatalf("Failed to decode, err: %v", err)
	}
	if !compareSet(dec.accounts, obj.accounts) {
		t.Fatal("account data is mismatched")
	}
	if !compareStorages(dec.storages, obj.storages) {
		t.Fatal("storage data is mismatched")
	}
	if !compareList(dec.accountList, obj.accountList) {
		t.Fatal("account list is mismatched")
	}
	if !compareStorageList(dec.storageList, obj.storageList) {
		t.Fatal("storage list is mismatched")
	}
}

func checkHistory(t *testing.T, db ethdb.KeyValueReader, freezer ethdb.AncientReader, id uint64, root common.Hash, exist bool) {
	blob := rawdb.ReadStateHistoryMeta(freezer, id)
	if exist && len(blob) == 0 {
		t.Fatalf("Failed to load trie history, %d", id)
	}
	if !exist && len(blob) != 0 {
		t.Fatalf("Unexpected trie history, %d", id)
	}
	if exist && rawdb.ReadStateID(db, root) == nil {
		t.Fatalf("Root->ID mapping is not found, %d", id)
	}
	if !exist && rawdb.ReadStateID(db, root) != nil {
		t.Fatalf("Unexpected root->ID mapping, %d", id)
	}
}

func checkHistoriesInRange(t *testing.T, db ethdb.KeyValueReader, freezer ethdb.AncientReader, from, to uint64, roots []common.Hash, exist bool) {
	for i, j := from, 0; i <= to; i, j = i+1, j+1 {
		checkHistory(t, db, freezer, i, roots[j], exist)
	}
}

func TestTruncateHeadHistory(t *testing.T) {
	var (
		roots      []common.Hash
		hs         = makeHistories(10)
		db         = rawdb.NewMemoryDatabase()
		freezer, _ = rawdb.NewStateFreezer(t.TempDir(), false, false)
	)
	defer freezer.Close()

	for i := 0; i < len(hs); i++ {
		accountData, storageData, accountIndex, storageIndex := hs[i].encode()
		rawdb.WriteStateHistory(freezer, uint64(i+1), hs[i].meta.encode(), accountIndex, storageIndex, accountData, storageData)
		rawdb.WriteStateID(db, hs[i].meta.root, uint64(i+1))
		roots = append(roots, hs[i].meta.root)
	}
	for size := len(hs); size > 0; size-- {
		pruned, err := truncateFromHead(db, freezer, uint64(size-1))
		if err != nil {
			t.Fatalf("Failed to truncate from head %v", err)
		}
		if pruned != 1 {
			t.Error("Unexpected pruned items", "want", 1, "got", pruned)
		}
		checkHistoriesInRange(t, db, freezer, uint64(size), uint64(10), roots[size-1:], false)
		checkHistoriesInRange(t, db, freezer, uint64(1), uint64(size-1), roots[:size-1], true)
	}
}

func TestTruncateTailHistory(t *testing.T) {
	var (
		roots      []common.Hash
		hs         = makeHistories(10)
		db         = rawdb.NewMemoryDatabase()
		freezer, _ = rawdb.NewStateFreezer(t.TempDir(), false, false)
	)
	defer freezer.Close()

	for i := 0; i < len(hs); i++ {
		accountData, storageData, accountIndex, storageIndex := hs[i].encode()
		rawdb.WriteStateHistory(freezer, uint64(i+1), hs[i].meta.encode(), accountIndex, storageIndex, accountData, storageData)
		rawdb.WriteStateID(db, hs[i].meta.root, uint64(i+1))
		roots = append(roots, hs[i].meta.root)
	}
	for newTail := 1; newTail < len(hs); newTail++ {
		pruned, _ := truncateFromTail(db, freezer, uint64(newTail))
		if pruned != 1 {
			t.Error("Unexpected pruned items", "want", 1, "got", pruned)
		}
		checkHistoriesInRange(t, db, freezer, uint64(1), uint64(newTail), roots[:newTail], false)
		checkHistoriesInRange(t, db, freezer, uint64(newTail+1), uint64(10), roots[newTail:], true)
	}
}

func TestTruncateTailHistories(t *testing.T) {
	var cases = []struct {
		limit       uint64
		expPruned   int
		maxPruned   uint64
		minUnpruned uint64
		empty       bool
	}{
		{
			1, 9, 9, 10, false,
		},
		{
			0, 10, 10, 0 /* no meaning */, true,
		},
		{
			10, 0, 0, 1, false,
		},
	}
	for i, c := range cases {
		var (
			roots      []common.Hash
			hs         = makeHistories(10)
			db         = rawdb.NewMemoryDatabase()
			freezer, _ = rawdb.NewStateFreezer(t.TempDir()+fmt.Sprintf("%d", i), false, false)
		)
		defer freezer.Close()

		for i := 0; i < len(hs); i++ {
			accountData, storageData, accountIndex, storageIndex := hs[i].encode()
			rawdb.WriteStateHistory(freezer, uint64(i+1), hs[i].meta.encode(), accountIndex, storageIndex, accountData, storageData)
			rawdb.WriteStateID(db, hs[i].meta.root, uint64(i+1))
			roots = append(roots, hs[i].meta.root)
		}
		pruned, _ := truncateFromTail(db, freezer, uint64(10)-c.limit)
		if pruned != c.expPruned {
			t.Error("Unexpected pruned items", "want", c.expPruned, "got", pruned)
		}
		if c.empty {
			checkHistoriesInRange(t, db, freezer, uint64(1), uint64(10), roots, false)
		} else {
			tail := 10 - int(c.limit)
			checkHistoriesInRange(t, db, freezer, uint64(1), c.maxPruned, roots[:tail], false)
			checkHistoriesInRange(t, db, freezer, c.minUnpruned, uint64(10), roots[tail:], true)
		}
	}
}

func TestTruncateOutOfRange(t *testing.T) {
	var (
		hs         = makeHistories(10)
		db         = rawdb.NewMemoryDatabase()
		freezer, _ = rawdb.NewStateFreezer(t.TempDir(), false, false)
	)
	defer freezer.Close()

	for i := 0; i < len(hs); i++ {
		accountData, storageData, accountIndex, storageIndex := hs[i].encode()
		rawdb.WriteStateHistory(freezer, uint64(i+1), hs[i].meta.encode(), accountIndex, storageIndex, accountData, storageData)
		rawdb.WriteStateID(db, hs[i].meta.root, uint64(i+1))
	}
	truncateFromTail(db, freezer, uint64(len(hs)/2))

	// Ensure of-out-range truncations are rejected correctly.
	head, _ := freezer.Ancients()
	tail, _ := freezer.Tail()

	cases := []struct {
		mode   int
		target uint64
		expErr error
	}{
		{0, head, nil}, // nothing to delete
		{0, head + 1, fmt.Errorf("out of range, tail: %d, head: %d, target: %d", tail, head, head+1)},
		{0, tail - 1, fmt.Errorf("out of range, tail: %d, head: %d, target: %d", tail, head, tail-1)},
		{1, tail, nil}, // nothing to delete
		{1, head + 1, fmt.Errorf("out of range, tail: %d, head: %d, target: %d", tail, head, head+1)},
		{1, tail - 1, fmt.Errorf("out of range, tail: %d, head: %d, target: %d", tail, head, tail-1)},
	}
	for _, c := range cases {
		var gotErr error
		if c.mode == 0 {
			_, gotErr = truncateFromHead(db, freezer, c.target)
		} else {
			_, gotErr = truncateFromTail(db, freezer, c.target)
		}
		if !reflect.DeepEqual(gotErr, c.expErr) {
			t.Errorf("Unexpected error, want: %v, got: %v", c.expErr, gotErr)
		}
	}
}

func compareSet[k comparable](a, b map[k][]byte) bool {
	if len(a) != len(b) {
		return false
	}
	for key, valA := range a {
		valB, ok := b[key]
		if !ok {
			return false
		}
		if !bytes.Equal(valA, valB) {
			return false
		}
	}
	return true
}

func compareList[k comparable](a, b []k) bool {
	if len(a) != len(b) {
		return false
	}
	for i := 0; i < len(a); i++ {
		if a[i] != b[i] {
			return false
		}
	}
	return true
}

func compareStorages(a, b map[common.Address]map[common.Hash][]byte) bool {
	if len(a) != len(b) {
		return false
	}
	for h, subA := range a {
		subB, ok := b[h]
		if !ok {
			return false
		}
		if !compareSet(subA, subB) {
			return false
		}
	}
	return true
}

func compareStorageList(a, b map[common.Address][]common.Hash) bool {
	if len(a) != len(b) {
		return false
	}
	for h, la := range a {
		lb, ok := b[h]
		if !ok {
			return false
		}
		if !compareList(la, lb) {
			return false
		}
	}
	return true
}<|MERGE_RESOLUTION|>--- conflicted
+++ resolved
@@ -49,15 +49,9 @@
 	return accounts, storages
 }
 
-<<<<<<< HEAD
-func makeHistory() *history {
-	accounts, storages := randomStateSet(3)
-	return newHistory(testrand.Hash(), types.EmptyRootHash, 0, accounts, storages)
-=======
 func makeHistory(rawStorageKey bool) *history {
 	accounts, storages := randomStateSet(3)
 	return newHistory(testrand.Hash(), types.EmptyRootHash, 0, accounts, storages, rawStorageKey)
->>>>>>> 827d3fcc
 }
 
 func makeHistories(n int) []*history {
@@ -68,11 +62,7 @@
 	for i := 0; i < n; i++ {
 		root := testrand.Hash()
 		accounts, storages := randomStateSet(3)
-<<<<<<< HEAD
-		h := newHistory(root, parent, uint64(i), accounts, storages)
-=======
 		h := newHistory(root, parent, uint64(i), accounts, storages, false)
->>>>>>> 827d3fcc
 		parent = root
 		result = append(result, h)
 	}
