--- conflicted
+++ resolved
@@ -30,10 +30,6 @@
 	"github.com/ethereum/go-ethereum/crypto"
 	"github.com/ethereum/go-ethereum/ethdb"
 	"github.com/ethereum/go-ethereum/log"
-<<<<<<< HEAD
-	"golang.org/x/exp/maps"
-=======
->>>>>>> 827d3fcc
 )
 
 // State history records the state changes involved in executing a block. The
@@ -252,19 +248,6 @@
 }
 
 // newHistory constructs the state history object with provided state change set.
-<<<<<<< HEAD
-func newHistory(root common.Hash, parent common.Hash, block uint64, accounts map[common.Address][]byte, storages map[common.Address]map[common.Hash][]byte) *history {
-	var (
-		accountList = maps.Keys(accounts)
-		storageList = make(map[common.Address][]common.Hash)
-	)
-	slices.SortFunc(accountList, common.Address.Cmp)
-
-	for addr, slots := range storages {
-		slist := maps.Keys(slots)
-		slices.SortFunc(slist, common.Hash.Cmp)
-		storageList[addr] = slist
-=======
 func newHistory(root common.Hash, parent common.Hash, block uint64, accounts map[common.Address][]byte, storages map[common.Address]map[common.Hash][]byte, rawStorageKey bool) *history {
 	var (
 		accountList = slices.SortedFunc(maps.Keys(accounts), common.Address.Cmp)
@@ -276,7 +259,6 @@
 	version := historyVersion
 	if !rawStorageKey {
 		version = stateHistoryV0
->>>>>>> 827d3fcc
 	}
 	return &history{
 		meta: &meta{
@@ -553,11 +535,7 @@
 	}
 	var (
 		start   = time.Now()
-<<<<<<< HEAD
-		history = newHistory(dl.rootHash(), dl.parentLayer().rootHash(), dl.block, dl.states.accountOrigin, dl.states.storageOrigin)
-=======
 		history = newHistory(dl.rootHash(), dl.parentLayer().rootHash(), dl.block, dl.states.accountOrigin, dl.states.storageOrigin, dl.states.rawStorageKey)
->>>>>>> 827d3fcc
 	)
 	accountData, storageData, accountIndex, storageIndex := history.encode()
 	dataSize := common.StorageSize(len(accountData) + len(storageData))
