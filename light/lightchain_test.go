--- conflicted
+++ resolved
@@ -56,11 +56,7 @@
 func newCanonical(n int) (ethdb.Database, *LightChain, error) {
 	db := rawdb.NewMemoryDatabase()
 	gspec := core.Genesis{Config: params.TestChainConfig}
-<<<<<<< HEAD
-	genesis := gspec.MustCommit(db, trie.NewDatabase(db, trie.HashDefaults))
-=======
 	genesis := gspec.MustCommit(db)
->>>>>>> 1065e21c
 	blockchain, _ := NewLightChain(&dummyOdr{db: db, indexerConfig: TestClientIndexerConfig}, gspec.Config, ethash.NewFaker(), nil)
 
 	// Create and inject the requested chain
@@ -80,11 +76,7 @@
 		Difficulty: big.NewInt(1),
 		Config:     params.TestChainConfig,
 	}
-<<<<<<< HEAD
-	gspec.MustCommit(db, trie.NewDatabase(db, trie.HashDefaults))
-=======
 	gspec.MustCommit(db)
->>>>>>> 1065e21c
 	lc, err := NewLightChain(&dummyOdr{db: db}, gspec.Config, ethash.NewFullFaker(), nil)
 	if err != nil {
 		panic(err)
