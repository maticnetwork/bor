--- conflicted
+++ resolved
@@ -176,15 +176,10 @@
 		genesis := rawdb.ReadCanonicalHash(odr.Database(), 0)
 		config := rawdb.ReadChainConfig(odr.Database(), genesis)
 
-<<<<<<< HEAD
-		if err := receipts.DeriveFields(config, block.Hash(), block.NumberU64(), block.Time(), block.BaseFee(), block.Transactions()); err != nil {
-			return nil, err
-=======
 		var blobGasPrice *big.Int
 		excessBlobGas := block.ExcessBlobGas()
 		if excessBlobGas != nil {
 			blobGasPrice = eip4844.CalcBlobFee(*excessBlobGas)
->>>>>>> 1065e21c
 		}
 
 		if err := receipts.DeriveFields(config, block.Hash(), block.NumberU64(), block.Time(), block.BaseFee(), blobGasPrice, block.Transactions()); err != nil {
@@ -206,10 +201,6 @@
 	for i, receipt := range receipts {
 		logs[i] = receipt.Logs
 	}
-<<<<<<< HEAD
-
-=======
->>>>>>> 1065e21c
 	return logs, nil
 }
 
