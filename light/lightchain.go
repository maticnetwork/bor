// Copyright 2016 The go-ethereum Authors
// This file is part of the go-ethereum library.
//
// The go-ethereum library is free software: you can redistribute it and/or modify
// it under the terms of the GNU Lesser General Public License as published by
// the Free Software Foundation, either version 3 of the License, or
// (at your option) any later version.
//
// The go-ethereum library is distributed in the hope that it will be useful,
// but WITHOUT ANY WARRANTY; without even the implied warranty of
// MERCHANTABILITY or FITNESS FOR A PARTICULAR PURPOSE. See the
// GNU Lesser General Public License for more details.
//
// You should have received a copy of the GNU Lesser General Public License
// along with the go-ethereum library. If not, see <http://www.gnu.org/licenses/>.

// Package light implements on-demand retrieval capable state and chain objects
// for the Ethereum Light Client.
package light

import (
	"context"
	"errors"
	"math/big"
	"sync"
	"sync/atomic"
	"time"

	lru "github.com/hashicorp/golang-lru"

	"github.com/ethereum/go-ethereum"
	"github.com/ethereum/go-ethereum/common"
	"github.com/ethereum/go-ethereum/common/lru"
	"github.com/ethereum/go-ethereum/consensus"
	"github.com/ethereum/go-ethereum/core"
	"github.com/ethereum/go-ethereum/core/rawdb"
	"github.com/ethereum/go-ethereum/core/state"
	"github.com/ethereum/go-ethereum/core/types"
	"github.com/ethereum/go-ethereum/ethdb"
	"github.com/ethereum/go-ethereum/event"
	"github.com/ethereum/go-ethereum/log"
	"github.com/ethereum/go-ethereum/params"
	"github.com/ethereum/go-ethereum/rlp"
)

var (
	bodyCacheLimit  = 256
	blockCacheLimit = 256
)

// LightChain represents a canonical chain that by default only handles block
// headers, downloading block bodies and receipts on demand through an ODR
// interface. It only does header validation during chain insertion.
type LightChain struct {
	hc            *core.HeaderChain
	indexerConfig *IndexerConfig
	chainDb       ethdb.Database
	engine        consensus.Engine
	odr           OdrBackend
	chainFeed     event.Feed
	chainSideFeed event.Feed
	chainHeadFeed event.Feed
	scope         event.SubscriptionScope
	genesisBlock  *types.Block
	forker        *core.ForkChoice

	bodyCache    *lru.Cache[common.Hash, *types.Body]
	bodyRLPCache *lru.Cache[common.Hash, rlp.RawValue]
	blockCache   *lru.Cache[common.Hash, *types.Block]

	chainmu sync.RWMutex // protects header inserts
	quit    chan struct{}
	wg      sync.WaitGroup

	// Atomic boolean switches:
	running          int32 // whether LightChain is running or stopped
	procInterrupt    int32 // interrupts chain insert
	disableCheckFreq int32 // disables header verification

	// Bor
	chain2HeadFeed event.Feed
}

// NewLightChain returns a fully initialised light chain using information
// available in the database. It initialises the default Ethereum header
// validator.
<<<<<<< HEAD
func NewLightChain(odr OdrBackend, config *params.ChainConfig, engine consensus.Engine, checkpoint *params.TrustedCheckpoint, checker ethereum.ChainValidator) (*LightChain, error) {
	bodyCache, _ := lru.New(bodyCacheLimit)
	bodyRLPCache, _ := lru.New(bodyCacheLimit)
	blockCache, _ := lru.New(blockCacheLimit)

=======
func NewLightChain(odr OdrBackend, config *params.ChainConfig, engine consensus.Engine, checkpoint *params.TrustedCheckpoint) (*LightChain, error) {
>>>>>>> ea9e62ca
	bc := &LightChain{
		chainDb:       odr.Database(),
		indexerConfig: odr.IndexerConfig(),
		odr:           odr,
		quit:          make(chan struct{}),
		bodyCache:     lru.NewCache[common.Hash, *types.Body](bodyCacheLimit),
		bodyRLPCache:  lru.NewCache[common.Hash, rlp.RawValue](bodyCacheLimit),
		blockCache:    lru.NewCache[common.Hash, *types.Block](blockCacheLimit),
		engine:        engine,
	}
<<<<<<< HEAD
	bc.forker = core.NewForkChoice(bc, nil, checker)
=======
	bc.forker = core.NewForkChoice(bc, nil)
>>>>>>> ea9e62ca
	var err error
	bc.hc, err = core.NewHeaderChain(odr.Database(), config, bc.engine, bc.getProcInterrupt)
	if err != nil {
		return nil, err
	}
	bc.genesisBlock, _ = bc.GetBlockByNumber(NoOdr, 0)
	if bc.genesisBlock == nil {
		return nil, core.ErrNoGenesis
	}
	if checkpoint != nil {
		bc.AddTrustedCheckpoint(checkpoint)
	}
	if err := bc.loadLastState(); err != nil {
		return nil, err
	}
	// Check the current state of the block hashes and make sure that we do not have any of the bad blocks in our chain
	for hash := range core.BadHashes {
		if header := bc.GetHeaderByHash(hash); header != nil {
			log.Error("Found bad hash, rewinding chain", "number", header.Number, "hash", header.ParentHash)
			bc.SetHead(header.Number.Uint64() - 1)
			log.Info("Chain rewind was successful, resuming normal operation")
		}
	}
	return bc, nil
}

// AddTrustedCheckpoint adds a trusted checkpoint to the blockchain
func (lc *LightChain) AddTrustedCheckpoint(cp *params.TrustedCheckpoint) {
	if lc.odr.ChtIndexer() != nil {
		StoreChtRoot(lc.chainDb, cp.SectionIndex, cp.SectionHead, cp.CHTRoot)
		lc.odr.ChtIndexer().AddCheckpoint(cp.SectionIndex, cp.SectionHead)
	}
	if lc.odr.BloomTrieIndexer() != nil {
		StoreBloomTrieRoot(lc.chainDb, cp.SectionIndex, cp.SectionHead, cp.BloomRoot)
		lc.odr.BloomTrieIndexer().AddCheckpoint(cp.SectionIndex, cp.SectionHead)
	}
	if lc.odr.BloomIndexer() != nil {
		lc.odr.BloomIndexer().AddCheckpoint(cp.SectionIndex, cp.SectionHead)
	}
	log.Info("Added trusted checkpoint", "block", (cp.SectionIndex+1)*lc.indexerConfig.ChtSize-1, "hash", cp.SectionHead)
}

func (lc *LightChain) getProcInterrupt() bool {
	return atomic.LoadInt32(&lc.procInterrupt) == 1
}

// Odr returns the ODR backend of the chain
func (lc *LightChain) Odr() OdrBackend {
	return lc.odr
}

// HeaderChain returns the underlying header chain.
func (lc *LightChain) HeaderChain() *core.HeaderChain {
	return lc.hc
}

// loadLastState loads the last known chain state from the database. This method
// assumes that the chain manager mutex is held.
func (lc *LightChain) loadLastState() error {
	if head := rawdb.ReadHeadHeaderHash(lc.chainDb); head == (common.Hash{}) {
		// Corrupt or empty database, init from scratch
		lc.Reset()
	} else {
		header := lc.GetHeaderByHash(head)
		if header == nil {
			// Corrupt or empty database, init from scratch
			lc.Reset()
		} else {
			lc.hc.SetCurrentHeader(header)
		}
	}
	// Issue a status log and return
	header := lc.hc.CurrentHeader()
	headerTd := lc.GetTd(header.Hash(), header.Number.Uint64())
	log.Info("Loaded most recent local header", "number", header.Number, "hash", header.Hash(), "td", headerTd, "age", common.PrettyAge(time.Unix(int64(header.Time), 0)))
	return nil
}

// SetHead rewinds the local chain to a new head. Everything above the new
// head will be deleted and the new one set.
func (lc *LightChain) SetHead(head uint64) error {
	lc.chainmu.Lock()
	defer lc.chainmu.Unlock()

	lc.hc.SetHead(head, nil, nil)
	return lc.loadLastState()
}

// SetHeadWithTimestamp rewinds the local chain to a new head that has at max
// the given timestamp. Everything above the new head will be deleted and the
// new one set.
func (lc *LightChain) SetHeadWithTimestamp(timestamp uint64) error {
	lc.chainmu.Lock()
	defer lc.chainmu.Unlock()

	lc.hc.SetHeadWithTimestamp(timestamp, nil, nil)
	return lc.loadLastState()
}

// GasLimit returns the gas limit of the current HEAD block.
func (lc *LightChain) GasLimit() uint64 {
	return lc.hc.CurrentHeader().GasLimit
}

// Reset purges the entire blockchain, restoring it to its genesis state.
func (lc *LightChain) Reset() {
	lc.ResetWithGenesisBlock(lc.genesisBlock)
}

// ResetWithGenesisBlock purges the entire blockchain, restoring it to the
// specified genesis state.
func (lc *LightChain) ResetWithGenesisBlock(genesis *types.Block) {
	// Dump the entire block chain and purge the caches
	lc.SetHead(0)

	lc.chainmu.Lock()
	defer lc.chainmu.Unlock()

	// Prepare the genesis block and reinitialise the chain
	batch := lc.chainDb.NewBatch()
	rawdb.WriteTd(batch, genesis.Hash(), genesis.NumberU64(), genesis.Difficulty())
	rawdb.WriteBlock(batch, genesis)
	rawdb.WriteHeadHeaderHash(batch, genesis.Hash())
	if err := batch.Write(); err != nil {
		log.Crit("Failed to reset genesis block", "err", err)
	}
	lc.genesisBlock = genesis
	lc.hc.SetGenesis(lc.genesisBlock.Header())
	lc.hc.SetCurrentHeader(lc.genesisBlock.Header())
}

// Accessors

// Engine retrieves the light chain's consensus engine.
func (lc *LightChain) Engine() consensus.Engine { return lc.engine }

// Genesis returns the genesis block
func (lc *LightChain) Genesis() *types.Block {
	return lc.genesisBlock
}

func (lc *LightChain) StateCache() state.Database {
	panic("not implemented")
}

// GetBody retrieves a block body (transactions and uncles) from the database
// or ODR service by hash, caching it if found.
func (lc *LightChain) GetBody(ctx context.Context, hash common.Hash) (*types.Body, error) {
	// Short circuit if the body's already in the cache, retrieve otherwise
	if cached, ok := lc.bodyCache.Get(hash); ok {
		return cached, nil
	}
	number := lc.hc.GetBlockNumber(hash)
	if number == nil {
		return nil, errors.New("unknown block")
	}
	body, err := GetBody(ctx, lc.odr, hash, *number)
	if err != nil {
		return nil, err
	}
	// Cache the found body for next time and return
	lc.bodyCache.Add(hash, body)
	return body, nil
}

// GetBodyRLP retrieves a block body in RLP encoding from the database or
// ODR service by hash, caching it if found.
func (lc *LightChain) GetBodyRLP(ctx context.Context, hash common.Hash) (rlp.RawValue, error) {
	// Short circuit if the body's already in the cache, retrieve otherwise
	if cached, ok := lc.bodyRLPCache.Get(hash); ok {
		return cached, nil
	}
	number := lc.hc.GetBlockNumber(hash)
	if number == nil {
		return nil, errors.New("unknown block")
	}
	body, err := GetBodyRLP(ctx, lc.odr, hash, *number)
	if err != nil {
		return nil, err
	}
	// Cache the found body for next time and return
	lc.bodyRLPCache.Add(hash, body)
	return body, nil
}

// HasBlock checks if a block is fully present in the database or not, caching
// it if present.
func (lc *LightChain) HasBlock(hash common.Hash, number uint64) bool {
	blk, _ := lc.GetBlock(NoOdr, hash, number)
	return blk != nil
}

// GetBlock retrieves a block from the database or ODR service by hash and number,
// caching it if found.
func (lc *LightChain) GetBlock(ctx context.Context, hash common.Hash, number uint64) (*types.Block, error) {
	// Short circuit if the block's already in the cache, retrieve otherwise
	if block, ok := lc.blockCache.Get(hash); ok {
		return block, nil
	}
	block, err := GetBlock(ctx, lc.odr, hash, number)
	if err != nil {
		return nil, err
	}
	// Cache the found block for next time and return
	lc.blockCache.Add(block.Hash(), block)
	return block, nil
}

// GetBlockByHash retrieves a block from the database or ODR service by hash,
// caching it if found.
func (lc *LightChain) GetBlockByHash(ctx context.Context, hash common.Hash) (*types.Block, error) {
	number := lc.hc.GetBlockNumber(hash)
	if number == nil {
		return nil, errors.New("unknown block")
	}
	return lc.GetBlock(ctx, hash, *number)
}

// GetBlockByNumber retrieves a block from the database or ODR service by
// number, caching it (associated with its hash) if found.
func (lc *LightChain) GetBlockByNumber(ctx context.Context, number uint64) (*types.Block, error) {
	hash, err := GetCanonicalHash(ctx, lc.odr, number)
	if hash == (common.Hash{}) || err != nil {
		return nil, err
	}
	return lc.GetBlock(ctx, hash, number)
}

// Stop stops the blockchain service. If any imports are currently in progress
// it will abort them using the procInterrupt.
func (lc *LightChain) Stop() {
	if !atomic.CompareAndSwapInt32(&lc.running, 0, 1) {
		return
	}
	close(lc.quit)
	lc.StopInsert()
	lc.wg.Wait()
	log.Info("Blockchain stopped")
}

// StopInsert interrupts all insertion methods, causing them to return
// errInsertionInterrupted as soon as possible. Insertion is permanently disabled after
// calling this method.
func (lc *LightChain) StopInsert() {
	atomic.StoreInt32(&lc.procInterrupt, 1)
}

// Rollback is designed to remove a chain of links from the database that aren't
// certain enough to be valid.
func (lc *LightChain) Rollback(chain []common.Hash) {
	lc.chainmu.Lock()
	defer lc.chainmu.Unlock()

	batch := lc.chainDb.NewBatch()
	for i := len(chain) - 1; i >= 0; i-- {
		hash := chain[i]

		// Degrade the chain markers if they are explicitly reverted.
		// In theory we should update all in-memory markers in the
		// last step, however the direction of rollback is from high
		// to low, so it's safe the update in-memory markers directly.
		if head := lc.hc.CurrentHeader(); head.Hash() == hash {
			rawdb.WriteHeadHeaderHash(batch, head.ParentHash)
			lc.hc.SetCurrentHeader(lc.GetHeader(head.ParentHash, head.Number.Uint64()-1))
		}
	}
	if err := batch.Write(); err != nil {
		log.Crit("Failed to rollback light chain", "error", err)
	}
}

func (lc *LightChain) InsertHeader(header *types.Header) error {
	// Verify the header first before obtaining the lock
	headers := []*types.Header{header}
	if _, err := lc.hc.ValidateHeaderChain(headers, 100); err != nil {
		return err
	}
	// Make sure only one thread manipulates the chain at once
	lc.chainmu.Lock()
	defer lc.chainmu.Unlock()

	lc.wg.Add(1)
	defer lc.wg.Done()

	_, err := lc.hc.WriteHeaders(headers)
	log.Info("Inserted header", "number", header.Number, "hash", header.Hash())
	return err
}

func (lc *LightChain) SetCanonical(header *types.Header) error {
	lc.chainmu.Lock()
	defer lc.chainmu.Unlock()

	lc.wg.Add(1)
	defer lc.wg.Done()

	if err := lc.hc.Reorg([]*types.Header{header}); err != nil {
		return err
	}
	// Emit events
	block := types.NewBlockWithHeader(header)
	lc.chainFeed.Send(core.ChainEvent{Block: block, Hash: block.Hash()})
	lc.chainHeadFeed.Send(core.ChainHeadEvent{Block: block})
	log.Info("Set the chain head", "number", block.Number(), "hash", block.Hash())
	return nil
}

func (lc *LightChain) InsertHeader(header *types.Header) error {
	// Verify the header first before obtaining the lock
	headers := []*types.Header{header}
	if _, err := lc.hc.ValidateHeaderChain(headers, 100); err != nil {
		return err
	}
	// Make sure only one thread manipulates the chain at once
	lc.chainmu.Lock()
	defer lc.chainmu.Unlock()

	lc.wg.Add(1)
	defer lc.wg.Done()

	_, err := lc.hc.WriteHeaders(headers)
	log.Info("Inserted header", "number", header.Number, "hash", header.Hash())
	return err
}

func (lc *LightChain) SetChainHead(header *types.Header) error {
	lc.chainmu.Lock()
	defer lc.chainmu.Unlock()

	lc.wg.Add(1)
	defer lc.wg.Done()

	if err := lc.hc.Reorg([]*types.Header{header}); err != nil {
		return err
	}
	// Emit events
	block := types.NewBlockWithHeader(header)
	lc.chainFeed.Send(core.ChainEvent{Block: block, Hash: block.Hash()})
	lc.chainHeadFeed.Send(core.ChainHeadEvent{Block: block})
	log.Info("Set the chain head", "number", block.Number(), "hash", block.Hash())
	return nil
}

// InsertHeaderChain attempts to insert the given header chain in to the local
// chain, possibly creating a reorg. If an error is returned, it will return the
// index number of the failing header as well an error describing what went wrong.
//
// The verify parameter can be used to fine tune whether nonce verification
// should be done or not. The reason behind the optional check is because some
// of the header retrieval mechanisms already need to verify nonces, as well as
// because nonces can be verified sparsely, not needing to check each.
//
// In the case of a light chain, InsertHeaderChain also creates and posts light
// chain events when necessary.
func (lc *LightChain) InsertHeaderChain(chain []*types.Header, checkFreq int) (int, error) {
	if len(chain) == 0 {
		return 0, nil
	}
	if atomic.LoadInt32(&lc.disableCheckFreq) == 1 {
		checkFreq = 0
	}
	start := time.Now()
	if i, err := lc.hc.ValidateHeaderChain(chain, checkFreq); err != nil {
		return i, err
	}

	// Make sure only one thread manipulates the chain at once
	lc.chainmu.Lock()
	defer lc.chainmu.Unlock()

	lc.wg.Add(1)
	defer lc.wg.Done()

	status, err := lc.hc.InsertHeaderChain(chain, start, lc.forker)
	if err != nil || len(chain) == 0 {
		return 0, err
	}

	// Create chain event for the new head block of this insertion.
	var (
		lastHeader = chain[len(chain)-1]
		block      = types.NewBlockWithHeader(lastHeader)
	)
	switch status {
	case core.CanonStatTy:
		lc.chainFeed.Send(core.ChainEvent{Block: block, Hash: block.Hash()})
		lc.chainHeadFeed.Send(core.ChainHeadEvent{Block: block})
	case core.SideStatTy:
		lc.chainSideFeed.Send(core.ChainSideEvent{Block: block})
	}
	return 0, err
}

// CurrentHeader retrieves the current head header of the canonical chain. The
// header is retrieved from the HeaderChain's internal cache.
func (lc *LightChain) CurrentHeader() *types.Header {
	return lc.hc.CurrentHeader()
}

// GetTd retrieves a block's total difficulty in the canonical chain from the
// database by hash and number, caching it if found.
func (lc *LightChain) GetTd(hash common.Hash, number uint64) *big.Int {
	return lc.hc.GetTd(hash, number)
}

// GetTdOdr retrieves the total difficult from the database or
// network by hash and number, caching it (associated with its hash) if found.
func (lc *LightChain) GetTdOdr(ctx context.Context, hash common.Hash, number uint64) *big.Int {
	td := lc.GetTd(hash, number)
	if td != nil {
		return td
	}
	td, _ = GetTd(ctx, lc.odr, hash, number)
	return td
}

// GetHeader retrieves a block header from the database by hash and number,
// caching it if found.
func (lc *LightChain) GetHeader(hash common.Hash, number uint64) *types.Header {
	return lc.hc.GetHeader(hash, number)
}

// GetHeaderByHash retrieves a block header from the database by hash, caching it if
// found.
func (lc *LightChain) GetHeaderByHash(hash common.Hash) *types.Header {
	return lc.hc.GetHeaderByHash(hash)
}

// HasHeader checks if a block header is present in the database or not, caching
// it if present.
func (lc *LightChain) HasHeader(hash common.Hash, number uint64) bool {
	return lc.hc.HasHeader(hash, number)
}

// GetCanonicalHash returns the canonical hash for a given block number
func (bc *LightChain) GetCanonicalHash(number uint64) common.Hash {
	return bc.hc.GetCanonicalHash(number)
}

// GetAncestor retrieves the Nth ancestor of a given block. It assumes that either the given block or
// a close ancestor of it is canonical. maxNonCanonical points to a downwards counter limiting the
// number of blocks to be individually checked before we reach the canonical chain.
//
// Note: ancestor == 0 returns the same block, 1 returns its parent and so on.
func (lc *LightChain) GetAncestor(hash common.Hash, number, ancestor uint64, maxNonCanonical *uint64) (common.Hash, uint64) {
	return lc.hc.GetAncestor(hash, number, ancestor, maxNonCanonical)
}

// GetHeaderByNumber retrieves a block header from the database by number,
// caching it (associated with its hash) if found.
func (lc *LightChain) GetHeaderByNumber(number uint64) *types.Header {
	return lc.hc.GetHeaderByNumber(number)
}

// GetHeaderByNumberOdr retrieves a block header from the database or network
// by number, caching it (associated with its hash) if found.
func (lc *LightChain) GetHeaderByNumberOdr(ctx context.Context, number uint64) (*types.Header, error) {
	if header := lc.hc.GetHeaderByNumber(number); header != nil {
		return header, nil
	}
	return GetHeaderByNumber(ctx, lc.odr, number)
}

// Config retrieves the header chain's chain configuration.
func (lc *LightChain) Config() *params.ChainConfig { return lc.hc.Config() }

// SyncCheckpoint fetches the checkpoint point block header according to
// the checkpoint provided by the remote peer.
//
// Note if we are running the clique, fetches the last epoch snapshot header
// which covered by checkpoint.
func (lc *LightChain) SyncCheckpoint(ctx context.Context, checkpoint *params.TrustedCheckpoint) bool {
	// Ensure the remote checkpoint head is ahead of us
	head := lc.CurrentHeader().Number.Uint64()

	latest := (checkpoint.SectionIndex+1)*lc.indexerConfig.ChtSize - 1
	if clique := lc.hc.Config().Clique; clique != nil {
		latest -= latest % clique.Epoch // epoch snapshot for clique
	}
	if head >= latest {
		return true
	}
	// Retrieve the latest useful header and update to it
	if header, err := GetHeaderByNumber(ctx, lc.odr, latest); header != nil && err == nil {
		lc.chainmu.Lock()
		defer lc.chainmu.Unlock()

		// Ensure the chain didn't move past the latest block while retrieving it
		if lc.hc.CurrentHeader().Number.Uint64() < header.Number.Uint64() {
			log.Info("Updated latest header based on CHT", "number", header.Number, "hash", header.Hash(), "age", common.PrettyAge(time.Unix(int64(header.Time), 0)))
			rawdb.WriteHeadHeaderHash(lc.chainDb, header.Hash())
			lc.hc.SetCurrentHeader(header)
		}
		return true
	}
	return false
}

// LockChain locks the chain mutex for reading so that multiple canonical hashes can be
// retrieved while it is guaranteed that they belong to the same version of the chain
func (lc *LightChain) LockChain() {
	lc.chainmu.RLock()
}

// UnlockChain unlocks the chain mutex
func (lc *LightChain) UnlockChain() {
	lc.chainmu.RUnlock()
}

// SubscribeChainEvent registers a subscription of ChainEvent.
func (lc *LightChain) SubscribeChainEvent(ch chan<- core.ChainEvent) event.Subscription {
	return lc.scope.Track(lc.chainFeed.Subscribe(ch))
}

// SubscribeChainHeadEvent registers a subscription of ChainHeadEvent.
func (lc *LightChain) SubscribeChainHeadEvent(ch chan<- core.ChainHeadEvent) event.Subscription {
	return lc.scope.Track(lc.chainHeadFeed.Subscribe(ch))
}

// SubscribeChainSideEvent registers a subscription of ChainSideEvent.
func (lc *LightChain) SubscribeChainSideEvent(ch chan<- core.ChainSideEvent) event.Subscription {
	return lc.scope.Track(lc.chainSideFeed.Subscribe(ch))
}

// SubscribeLogsEvent implements the interface of filters.Backend
// LightChain does not send logs events, so return an empty subscription.
func (lc *LightChain) SubscribeLogsEvent(ch chan<- []*types.Log) event.Subscription {
	return lc.scope.Track(new(event.Feed).Subscribe(ch))
}

// SubscribeRemovedLogsEvent implements the interface of filters.Backend
// LightChain does not send core.RemovedLogsEvent, so return an empty subscription.
func (lc *LightChain) SubscribeRemovedLogsEvent(ch chan<- core.RemovedLogsEvent) event.Subscription {
	return lc.scope.Track(new(event.Feed).Subscribe(ch))
}

// SubscribeChain2HeadEvent registers a subscription of Reorg/head/fork events.
func (lc *LightChain) SubscribeChain2HeadEvent(ch chan<- core.Chain2HeadEvent) event.Subscription {
	return lc.scope.Track(lc.chain2HeadFeed.Subscribe(ch))
}

// DisableCheckFreq disables header validation. This is used for ultralight mode.
func (lc *LightChain) DisableCheckFreq() {
	atomic.StoreInt32(&lc.disableCheckFreq, 1)
}

// EnableCheckFreq enables header validation.
func (lc *LightChain) EnableCheckFreq() {
	atomic.StoreInt32(&lc.disableCheckFreq, 0)
}

// SubscribeStateSyncEvent implements the interface of filters.Backend
// LightChain does not send core.NewStateChangeSyncEvent, so return an empty subscription.
func (lc *LightChain) SubscribeStateSyncEvent(ch chan<- core.StateSyncEvent) event.Subscription {
	return lc.scope.Track(new(event.Feed).Subscribe(ch))
}<|MERGE_RESOLUTION|>--- conflicted
+++ resolved
@@ -26,8 +26,6 @@
 	"sync/atomic"
 	"time"
 
-	lru "github.com/hashicorp/golang-lru"
-
 	"github.com/ethereum/go-ethereum"
 	"github.com/ethereum/go-ethereum/common"
 	"github.com/ethereum/go-ethereum/common/lru"
@@ -84,15 +82,7 @@
 // NewLightChain returns a fully initialised light chain using information
 // available in the database. It initialises the default Ethereum header
 // validator.
-<<<<<<< HEAD
 func NewLightChain(odr OdrBackend, config *params.ChainConfig, engine consensus.Engine, checkpoint *params.TrustedCheckpoint, checker ethereum.ChainValidator) (*LightChain, error) {
-	bodyCache, _ := lru.New(bodyCacheLimit)
-	bodyRLPCache, _ := lru.New(bodyCacheLimit)
-	blockCache, _ := lru.New(blockCacheLimit)
-
-=======
-func NewLightChain(odr OdrBackend, config *params.ChainConfig, engine consensus.Engine, checkpoint *params.TrustedCheckpoint) (*LightChain, error) {
->>>>>>> ea9e62ca
 	bc := &LightChain{
 		chainDb:       odr.Database(),
 		indexerConfig: odr.IndexerConfig(),
@@ -103,11 +93,7 @@
 		blockCache:    lru.NewCache[common.Hash, *types.Block](blockCacheLimit),
 		engine:        engine,
 	}
-<<<<<<< HEAD
-	bc.forker = core.NewForkChoice(bc, nil, checker)
-=======
 	bc.forker = core.NewForkChoice(bc, nil)
->>>>>>> ea9e62ca
 	var err error
 	bc.hc, err = core.NewHeaderChain(odr.Database(), config, bc.engine, bc.getProcInterrupt)
 	if err != nil {
