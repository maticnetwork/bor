// Copyright 2010 The Go Authors. All rights reserved.
// Copyright 2011 ThePiachu. All rights reserved.
// Copyright 2015 Jeffrey Wilcke, Felix Lange, Gustav Simonsson. All rights reserved.
//
// Redistribution and use in source and binary forms, with or without
// modification, are permitted provided that the following conditions are
// met:
//
// * Redistributions of source code must retain the above copyright
//   notice, this list of conditions and the following disclaimer.
// * Redistributions in binary form must reproduce the above
//   copyright notice, this list of conditions and the following disclaimer
//   in the documentation and/or other materials provided with the
//   distribution.
// * Neither the name of Google Inc. nor the names of its
//   contributors may be used to endorse or promote products derived from
//   this software without specific prior written permission.
// * The name of ThePiachu may not be used to endorse or promote products
//   derived from this software without specific prior written permission.
//
// THIS SOFTWARE IS PROVIDED BY THE COPYRIGHT HOLDERS AND CONTRIBUTORS
// "AS IS" AND ANY EXPRESS OR IMPLIED WARRANTIES, INCLUDING, BUT NOT
// LIMITED TO, THE IMPLIED WARRANTIES OF MERCHANTABILITY AND FITNESS FOR
// A PARTICULAR PURPOSE ARE DISCLAIMED. IN NO EVENT SHALL THE COPYRIGHT
// OWNER OR CONTRIBUTORS BE LIABLE FOR ANY DIRECT, INDIRECT, INCIDENTAL,
// SPECIAL, EXEMPLARY, OR CONSEQUENTIAL DAMAGES (INCLUDING, BUT NOT
// LIMITED TO, PROCUREMENT OF SUBSTITUTE GOODS OR SERVICES; LOSS OF USE,
// DATA, OR PROFITS; OR BUSINESS INTERRUPTION) HOWEVER CAUSED AND ON ANY
// THEORY OF LIABILITY, WHETHER IN CONTRACT, STRICT LIABILITY, OR TORT
// (INCLUDING NEGLIGENCE OR OTHERWISE) ARISING IN ANY WAY OUT OF THE USE
// OF THIS SOFTWARE, EVEN IF ADVISED OF THE POSSIBILITY OF SUCH DAMAGE.

package secp256k1

import (
	"crypto/elliptic"
	"math/big"
)

const (
	// number of bits in a big.Word
	wordBits = 32 << (uint64(^big.Word(0)) >> 63)
	// number of bytes in a big.Word
	wordBytes = wordBits / 8
)

// readBits encodes the absolute value of bigint as big-endian bytes. Callers
// must ensure that buf has enough space. If buf is too short the result will
// be incomplete.
func readBits(bigint *big.Int, buf []byte) {
	i := len(buf)
	for _, d := range bigint.Bits() {
		for j := 0; j < wordBytes && i > 0; j++ {
			i--
			buf[i] = byte(d)
			d >>= 8
		}
	}
}

// This code is from https://github.com/ThePiachu/GoBit and implements
// several Koblitz elliptic curves over prime fields.
//
// The curve methods, internally, on Jacobian coordinates. For a given
// (x, y) position on the curve, the Jacobian coordinates are (x1, y1,
// z1) where x = x1/z1² and y = y1/z1³. The greatest speedups come
// when the whole calculation can be performed within the transform
// (as in ScalarMult and ScalarBaseMult). But even for Add and Double,
// it's faster to apply and reverse the transform than to operate in
// affine coordinates.

// A BitCurve represents a Koblitz Curve with a=0.
// See http://www.hyperelliptic.org/EFD/g1p/auto-shortw.html
type BitCurve struct {
	P       *big.Int // the order of the underlying field
	N       *big.Int // the order of the base point
	B       *big.Int // the constant of the BitCurve equation
	Gx, Gy  *big.Int // (x,y) of the base point
	BitSize int      // the size of the underlying field
}

func (bitCurve *BitCurve) Params() *elliptic.CurveParams {
	return &elliptic.CurveParams{
		P:       bitCurve.P,
		N:       bitCurve.N,
		B:       bitCurve.B,
		Gx:      bitCurve.Gx,
		Gy:      bitCurve.Gy,
		BitSize: bitCurve.BitSize,
	}
}

// IsOnCurve returns true if the given (x,y) lies on the BitCurve.
func (bitCurve *BitCurve) IsOnCurve(x, y *big.Int) bool {
	// y² = x³ + b
	y2 := new(big.Int).Mul(y, y) //y²
	y2.Mod(y2, bitCurve.P)       //y²%P

	x3 := new(big.Int).Mul(x, x) //x²
	x3.Mul(x3, x)                //x³

	x3.Add(x3, bitCurve.B) //x³+B
	x3.Mod(x3, bitCurve.P) //(x³+B)%P

	return x3.Cmp(y2) == 0
}

// affineFromJacobian reverses the Jacobian transform. See the comment at the
// top of the file.
func (bitCurve *BitCurve) affineFromJacobian(x, y, z *big.Int) (xOut, yOut *big.Int) {
	if z.Sign() == 0 {
		return new(big.Int), new(big.Int)
	}

	zinv := new(big.Int).ModInverse(z, bitCurve.P)
	zinvsq := new(big.Int).Mul(zinv, zinv)

	xOut = new(big.Int).Mul(x, zinvsq)
	xOut.Mod(xOut, bitCurve.P)
	zinvsq.Mul(zinvsq, zinv)
	yOut = new(big.Int).Mul(y, zinvsq)
<<<<<<< HEAD
	yOut.Mod(yOut, BitCurve.P)

=======
	yOut.Mod(yOut, bitCurve.P)
>>>>>>> aadddf3a
	return
}

// Add returns the sum of (x1,y1) and (x2,y2)
func (bitCurve *BitCurve) Add(x1, y1, x2, y2 *big.Int) (*big.Int, *big.Int) {
	// If one point is at infinity, return the other point.
	// Adding the point at infinity to any point will preserve the other point.
	if x1.Sign() == 0 && y1.Sign() == 0 {
		return x2, y2
	}

	if x2.Sign() == 0 && y2.Sign() == 0 {
		return x1, y1
	}

	z := new(big.Int).SetInt64(1)
	if x1.Cmp(x2) == 0 && y1.Cmp(y2) == 0 {
		return bitCurve.affineFromJacobian(bitCurve.doubleJacobian(x1, y1, z))
	}
<<<<<<< HEAD

	return BitCurve.affineFromJacobian(BitCurve.addJacobian(x1, y1, z, x2, y2, z))
=======
	return bitCurve.affineFromJacobian(bitCurve.addJacobian(x1, y1, z, x2, y2, z))
>>>>>>> aadddf3a
}

// addJacobian takes two points in Jacobian coordinates, (x1, y1, z1) and
// (x2, y2, z2) and returns their sum, also in Jacobian form.
func (bitCurve *BitCurve) addJacobian(x1, y1, z1, x2, y2, z2 *big.Int) (*big.Int, *big.Int, *big.Int) {
	// See http://hyperelliptic.org/EFD/g1p/auto-shortw-jacobian-0.html#addition-add-2007-bl
	z1z1 := new(big.Int).Mul(z1, z1)
<<<<<<< HEAD
	z1z1.Mod(z1z1, BitCurve.P)

=======
	z1z1.Mod(z1z1, bitCurve.P)
>>>>>>> aadddf3a
	z2z2 := new(big.Int).Mul(z2, z2)
	z2z2.Mod(z2z2, bitCurve.P)

	u1 := new(big.Int).Mul(x1, z2z2)
<<<<<<< HEAD
	u1.Mod(u1, BitCurve.P)

	u2 := new(big.Int).Mul(x2, z1z1)
	u2.Mod(u2, BitCurve.P)

=======
	u1.Mod(u1, bitCurve.P)
	u2 := new(big.Int).Mul(x2, z1z1)
	u2.Mod(u2, bitCurve.P)
>>>>>>> aadddf3a
	h := new(big.Int).Sub(u2, u1)
	if h.Sign() == -1 {
		h.Add(h, bitCurve.P)
	}

	i := new(big.Int).Lsh(h, 1)
	i.Mul(i, i)
	j := new(big.Int).Mul(h, i)

	s1 := new(big.Int).Mul(y1, z2)
	s1.Mul(s1, z2z2)
<<<<<<< HEAD
	s1.Mod(s1, BitCurve.P)

	s2 := new(big.Int).Mul(y2, z1)
	s2.Mul(s2, z1z1)
	s2.Mod(s2, BitCurve.P)

=======
	s1.Mod(s1, bitCurve.P)
	s2 := new(big.Int).Mul(y2, z1)
	s2.Mul(s2, z1z1)
	s2.Mod(s2, bitCurve.P)
>>>>>>> aadddf3a
	r := new(big.Int).Sub(s2, s1)
	if r.Sign() == -1 {
		r.Add(r, bitCurve.P)
	}

	r.Lsh(r, 1)

	v := new(big.Int).Mul(u1, i)

	x3 := new(big.Int).Set(r)
	x3.Mul(x3, x3)
	x3.Sub(x3, j)
	x3.Sub(x3, v)
	x3.Sub(x3, v)
	x3.Mod(x3, bitCurve.P)

	y3 := new(big.Int).Set(r)

	v.Sub(v, x3)
	y3.Mul(y3, v)
	s1.Mul(s1, j)
	s1.Lsh(s1, 1)
	y3.Sub(y3, s1)
	y3.Mod(y3, bitCurve.P)

	z3 := new(big.Int).Add(z1, z2)
	z3.Mul(z3, z3)
	z3.Sub(z3, z1z1)

	if z3.Sign() == -1 {
		z3.Add(z3, bitCurve.P)
	}

	z3.Sub(z3, z2z2)

	if z3.Sign() == -1 {
		z3.Add(z3, bitCurve.P)
	}

	z3.Mul(z3, h)
	z3.Mod(z3, bitCurve.P)

	return x3, y3, z3
}

// Double returns 2*(x,y)
func (bitCurve *BitCurve) Double(x1, y1 *big.Int) (*big.Int, *big.Int) {
	z1 := new(big.Int).SetInt64(1)
	return bitCurve.affineFromJacobian(bitCurve.doubleJacobian(x1, y1, z1))
}

// doubleJacobian takes a point in Jacobian coordinates, (x, y, z), and
// returns its double, also in Jacobian form.
func (bitCurve *BitCurve) doubleJacobian(x, y, z *big.Int) (*big.Int, *big.Int, *big.Int) {
	// See http://hyperelliptic.org/EFD/g1p/auto-shortw-jacobian-0.html#doubling-dbl-2009-l
	a := new(big.Int).Mul(x, x) //X1²
	b := new(big.Int).Mul(y, y) //Y1²
	c := new(big.Int).Mul(b, b) //B²

	d := new(big.Int).Add(x, b) //X1+B
	d.Mul(d, d)                 //(X1+B)²
	d.Sub(d, a)                 //(X1+B)²-A
	d.Sub(d, c)                 //(X1+B)²-A-C
	d.Mul(d, big.NewInt(2))     //2*((X1+B)²-A-C)

	e := new(big.Int).Mul(big.NewInt(3), a) //3*A
	f := new(big.Int).Mul(e, e)             //E²

	x3 := new(big.Int).Mul(big.NewInt(2), d) //2*D
	x3.Sub(f, x3)                            //F-2*D
	x3.Mod(x3, bitCurve.P)

	y3 := new(big.Int).Sub(d, x3)                  //D-X3
	y3.Mul(e, y3)                                  //E*(D-X3)
	y3.Sub(y3, new(big.Int).Mul(big.NewInt(8), c)) //E*(D-X3)-8*C
	y3.Mod(y3, bitCurve.P)

	z3 := new(big.Int).Mul(y, z) //Y1*Z1
	z3.Mul(big.NewInt(2), z3)    //3*Y1*Z1
	z3.Mod(z3, bitCurve.P)

	return x3, y3, z3
}

// ScalarBaseMult returns k*G, where G is the base point of the group and k is
// an integer in big-endian form.
func (bitCurve *BitCurve) ScalarBaseMult(k []byte) (*big.Int, *big.Int) {
	return bitCurve.ScalarMult(bitCurve.Gx, bitCurve.Gy, k)
}

// Marshal converts a point into the form specified in section 4.3.6 of ANSI
// X9.62.
func (bitCurve *BitCurve) Marshal(x, y *big.Int) []byte {
	byteLen := (bitCurve.BitSize + 7) >> 3
	ret := make([]byte, 1+2*byteLen)
	ret[0] = 4 // uncompressed point flag
	readBits(x, ret[1:1+byteLen])
	readBits(y, ret[1+byteLen:])

	return ret
}

// Unmarshal converts a point, serialised by Marshal, into an x, y pair. On
// error, x = nil.
func (bitCurve *BitCurve) Unmarshal(data []byte) (x, y *big.Int) {
	byteLen := (bitCurve.BitSize + 7) >> 3
	if len(data) != 1+2*byteLen {
		return
	}

	if data[0] != 4 { // uncompressed form
		return
	}

	x = new(big.Int).SetBytes(data[1 : 1+byteLen])
	y = new(big.Int).SetBytes(data[1+byteLen:])

	return
}

var theCurve = new(BitCurve)

func init() {
	// See SEC 2 section 2.7.1
	// curve parameters taken from:
	// http://www.secg.org/sec2-v2.pdf
	theCurve.P, _ = new(big.Int).SetString("0xFFFFFFFFFFFFFFFFFFFFFFFFFFFFFFFFFFFFFFFFFFFFFFFFFFFFFFFEFFFFFC2F", 0)
	theCurve.N, _ = new(big.Int).SetString("0xFFFFFFFFFFFFFFFFFFFFFFFFFFFFFFFEBAAEDCE6AF48A03BBFD25E8CD0364141", 0)
	theCurve.B, _ = new(big.Int).SetString("0x0000000000000000000000000000000000000000000000000000000000000007", 0)
	theCurve.Gx, _ = new(big.Int).SetString("0x79BE667EF9DCBBAC55A06295CE870B07029BFCDB2DCE28D959F2815B16F81798", 0)
	theCurve.Gy, _ = new(big.Int).SetString("0x483ADA7726A3C4655DA4FBFC0E1108A8FD17B448A68554199C47D08FFB10D4B8", 0)
	theCurve.BitSize = 256
}

// S256 returns a BitCurve which implements secp256k1.
func S256() *BitCurve {
	return theCurve
}<|MERGE_RESOLUTION|>--- conflicted
+++ resolved
@@ -119,12 +119,7 @@
 	xOut.Mod(xOut, bitCurve.P)
 	zinvsq.Mul(zinvsq, zinv)
 	yOut = new(big.Int).Mul(y, zinvsq)
-<<<<<<< HEAD
-	yOut.Mod(yOut, BitCurve.P)
-
-=======
 	yOut.Mod(yOut, bitCurve.P)
->>>>>>> aadddf3a
 	return
 }
 
@@ -144,12 +139,7 @@
 	if x1.Cmp(x2) == 0 && y1.Cmp(y2) == 0 {
 		return bitCurve.affineFromJacobian(bitCurve.doubleJacobian(x1, y1, z))
 	}
-<<<<<<< HEAD
-
-	return BitCurve.affineFromJacobian(BitCurve.addJacobian(x1, y1, z, x2, y2, z))
-=======
 	return bitCurve.affineFromJacobian(bitCurve.addJacobian(x1, y1, z, x2, y2, z))
->>>>>>> aadddf3a
 }
 
 // addJacobian takes two points in Jacobian coordinates, (x1, y1, z1) and
@@ -157,27 +147,14 @@
 func (bitCurve *BitCurve) addJacobian(x1, y1, z1, x2, y2, z2 *big.Int) (*big.Int, *big.Int, *big.Int) {
 	// See http://hyperelliptic.org/EFD/g1p/auto-shortw-jacobian-0.html#addition-add-2007-bl
 	z1z1 := new(big.Int).Mul(z1, z1)
-<<<<<<< HEAD
-	z1z1.Mod(z1z1, BitCurve.P)
-
-=======
 	z1z1.Mod(z1z1, bitCurve.P)
->>>>>>> aadddf3a
 	z2z2 := new(big.Int).Mul(z2, z2)
 	z2z2.Mod(z2z2, bitCurve.P)
 
 	u1 := new(big.Int).Mul(x1, z2z2)
-<<<<<<< HEAD
-	u1.Mod(u1, BitCurve.P)
-
-	u2 := new(big.Int).Mul(x2, z1z1)
-	u2.Mod(u2, BitCurve.P)
-
-=======
 	u1.Mod(u1, bitCurve.P)
 	u2 := new(big.Int).Mul(x2, z1z1)
 	u2.Mod(u2, bitCurve.P)
->>>>>>> aadddf3a
 	h := new(big.Int).Sub(u2, u1)
 	if h.Sign() == -1 {
 		h.Add(h, bitCurve.P)
@@ -189,19 +166,10 @@
 
 	s1 := new(big.Int).Mul(y1, z2)
 	s1.Mul(s1, z2z2)
-<<<<<<< HEAD
-	s1.Mod(s1, BitCurve.P)
-
-	s2 := new(big.Int).Mul(y2, z1)
-	s2.Mul(s2, z1z1)
-	s2.Mod(s2, BitCurve.P)
-
-=======
 	s1.Mod(s1, bitCurve.P)
 	s2 := new(big.Int).Mul(y2, z1)
 	s2.Mul(s2, z1z1)
 	s2.Mod(s2, bitCurve.P)
->>>>>>> aadddf3a
 	r := new(big.Int).Sub(s2, s1)
 	if r.Sign() == -1 {
 		r.Add(r, bitCurve.P)
