// Copyright 2017 The go-ethereum Authors
// This file is part of the go-ethereum library.
//
// The go-ethereum library is free software: you can redistribute it and/or modify
// it under the terms of the GNU Lesser General Public License as published by
// the Free Software Foundation, either version 3 of the License, or
// (at your option) any later version.
//
// The go-ethereum library is distributed in the hope that it will be useful,
// but WITHOUT ANY WARRANTY; without even the implied warranty of
// MERCHANTABILITY or FITNESS FOR A PARTICULAR PURPOSE. See the
// GNU Lesser General Public License for more details.
//
// You should have received a copy of the GNU Lesser General Public License
// along with the go-ethereum library. If not, see <http://www.gnu.org/licenses/>.

package abi

import (
	"bytes"
	"encoding/hex"
	"fmt"
	"math"
	"math/big"
	"reflect"
	"strconv"
	"strings"
	"testing"

	"github.com/ethereum/go-ethereum/common"
	"github.com/stretchr/testify/require"
)

// TestUnpack tests the general pack/unpack tests in packing_test.go
func TestUnpack(t *testing.T) {
	t.Parallel()
	for i, test := range packUnpackTests {
		t.Run(strconv.Itoa(i)+" "+test.def, func(t *testing.T) {
			//Unpack
			def := fmt.Sprintf(`[{ "name" : "method", "type": "function", "outputs": %s}]`, test.def)
			abi, err := JSON(strings.NewReader(def))

			if err != nil {
				t.Fatalf("invalid ABI definition %s: %v", def, err)
			}

			encb, err := hex.DecodeString(test.packed)
			if err != nil {
				t.Fatalf("invalid hex %s: %v", test.packed, err)
			}

			out, err := abi.Unpack("method", encb)
			if err != nil {
				t.Errorf("test %d (%v) failed: %v", i, test.def, err)
				return
			}

			if !reflect.DeepEqual(test.unpacked, ConvertType(out[0], test.unpacked)) {
				t.Errorf("test %d (%v) failed: expected %v, got %v", i, test.def, test.unpacked, out[0])
			}
		})
	}
}

type unpackTest struct {
	def  string      // ABI definition JSON
	enc  string      // evm return data
	want interface{} // the expected output
	err  string      // empty or error if expected
}

func (test unpackTest) checkError(err error) error {
	if err != nil {
		if len(test.err) == 0 {
			return fmt.Errorf("expected no err but got: %v", err)
		} else if err.Error() != test.err {
			return fmt.Errorf("expected err: '%v' got err: %q", test.err, err)
		}
	} else if len(test.err) > 0 {
		return fmt.Errorf("expected err: %v but got none", test.err)
	}

	return nil
}

var unpackTests = []unpackTest{
	// Bools
	{
		def:  `[{ "type": "bool" }]`,
		enc:  "0000000000000000000000000000000000000000000000000001000000000001",
		want: false,
		err:  "abi: improperly encoded boolean value",
	},
	{
		def:  `[{ "type": "bool" }]`,
		enc:  "0000000000000000000000000000000000000000000000000000000000000003",
		want: false,
		err:  "abi: improperly encoded boolean value",
	},
	// Integers
	{
		def:  `[{"type": "uint32"}]`,
		enc:  "0000000000000000000000000000000000000000000000000000000000000001",
		want: uint16(0),
		err:  "abi: cannot unmarshal uint32 in to uint16",
	},
	{
		def:  `[{"type": "uint17"}]`,
		enc:  "0000000000000000000000000000000000000000000000000000000000000001",
		want: uint16(0),
		err:  "abi: cannot unmarshal *big.Int in to uint16",
	},
	{
		def:  `[{"type": "int32"}]`,
		enc:  "0000000000000000000000000000000000000000000000000000000000000001",
		want: int16(0),
		err:  "abi: cannot unmarshal int32 in to int16",
	},
	{
		def:  `[{"type": "int17"}]`,
		enc:  "0000000000000000000000000000000000000000000000000000000000000001",
		want: int16(0),
		err:  "abi: cannot unmarshal *big.Int in to int16",
	},
	{
		def:  `[{"type": "bytes"}]`,
		enc:  "000000000000000000000000000000000000000000000000000000000000002000000000000000000000000000000000000000000000000000000000000000200100000000000000000000000000000000000000000000000000000000000000",
		want: [32]byte{1},
	},
	{
		def:  `[{"type": "bytes32"}]`,
		enc:  "000000000000000000000000000000000000000000000000000000000000002000000000000000000000000000000000000000000000000000000000000000200100000000000000000000000000000000000000000000000000000000000000",
		want: []byte(nil),
		err:  "abi: cannot unmarshal [32]uint8 in to []uint8",
	},
	{
		def: `[{"name":"___","type":"int256"}]`,
		enc: "00000000000000000000000000000000000000000000000000000000000000010000000000000000000000000000000000000000000000000000000000000002",
		want: struct {
			IntOne *big.Int
			Intone *big.Int
		}{IntOne: big.NewInt(1)},
	},
	{
		def: `[{"name":"int_one","type":"int256"},{"name":"IntOne","type":"int256"}]`,
		enc: "00000000000000000000000000000000000000000000000000000000000000010000000000000000000000000000000000000000000000000000000000000002",
		want: struct {
			Int1 *big.Int
			Int2 *big.Int
		}{},
		err: "abi: multiple outputs mapping to the same struct field 'IntOne'",
	},
	{
		def: `[{"name":"int","type":"int256"},{"name":"Int","type":"int256"}]`,
		enc: "00000000000000000000000000000000000000000000000000000000000000010000000000000000000000000000000000000000000000000000000000000002",
		want: struct {
			Int1 *big.Int
			Int2 *big.Int
		}{},
		err: "abi: multiple outputs mapping to the same struct field 'Int'",
	},
	{
		def: `[{"name":"int","type":"int256"},{"name":"_int","type":"int256"}]`,
		enc: "00000000000000000000000000000000000000000000000000000000000000010000000000000000000000000000000000000000000000000000000000000002",
		want: struct {
			Int1 *big.Int
			Int2 *big.Int
		}{},
		err: "abi: multiple outputs mapping to the same struct field 'Int'",
	},
	{
		def: `[{"name":"Int","type":"int256"},{"name":"_int","type":"int256"}]`,
		enc: "00000000000000000000000000000000000000000000000000000000000000010000000000000000000000000000000000000000000000000000000000000002",
		want: struct {
			Int1 *big.Int
			Int2 *big.Int
		}{},
		err: "abi: multiple outputs mapping to the same struct field 'Int'",
	},
	{
		def: `[{"name":"Int","type":"int256"},{"name":"_","type":"int256"}]`,
		enc: "00000000000000000000000000000000000000000000000000000000000000010000000000000000000000000000000000000000000000000000000000000002",
		want: struct {
			Int1 *big.Int
			Int2 *big.Int
		}{},
		err: "abi: purely underscored output cannot unpack to struct",
	},
	// Make sure only the first argument is consumed
	{
		def: `[{"name":"int_one","type":"int256"}]`,
		enc: "00000000000000000000000000000000000000000000000000000000000000010000000000000000000000000000000000000000000000000000000000000002",
		want: struct {
			IntOne *big.Int
		}{big.NewInt(1)},
	},
	{
		def: `[{"name":"int__one","type":"int256"}]`,
		enc: "00000000000000000000000000000000000000000000000000000000000000010000000000000000000000000000000000000000000000000000000000000002",
		want: struct {
			IntOne *big.Int
		}{big.NewInt(1)},
	},
	{
		def: `[{"name":"int_one_","type":"int256"}]`,
		enc: "00000000000000000000000000000000000000000000000000000000000000010000000000000000000000000000000000000000000000000000000000000002",
		want: struct {
			IntOne *big.Int
		}{big.NewInt(1)},
	},
	{
		def:  `[{"type":"bool"}]`,
		enc:  "",
		want: false,
		err:  "abi: attempting to unmarshal an empty string while arguments are expected",
	},
	{
		def:  `[{"type":"bytes32","indexed":true},{"type":"uint256","indexed":false}]`,
		enc:  "",
		want: false,
		err:  "abi: attempting to unmarshal an empty string while arguments are expected",
	},
	{
		def:  `[{"type":"bool","indexed":true},{"type":"uint64","indexed":true}]`,
		enc:  "",
		want: false,
	},
}

// TestLocalUnpackTests runs test specially designed only for unpacking.
// All test cases that can be used to test packing and unpacking should move to packing_test.go
func TestLocalUnpackTests(t *testing.T) {
	t.Parallel()
	for i, test := range unpackTests {
		t.Run(strconv.Itoa(i), func(t *testing.T) {
			//Unpack
			def := fmt.Sprintf(`[{ "name" : "method", "type": "function", "outputs": %s}]`, test.def)
			abi, err := JSON(strings.NewReader(def))

			if err != nil {
				t.Fatalf("invalid ABI definition %s: %v", def, err)
			}

			encb, err := hex.DecodeString(test.enc)
			if err != nil {
				t.Fatalf("invalid hex %s: %v", test.enc, err)
			}

			outptr := reflect.New(reflect.TypeOf(test.want))

			err = abi.UnpackIntoInterface(outptr.Interface(), "method", encb)
			if err := test.checkError(err); err != nil {
				t.Errorf("test %d (%v) failed: %v", i, test.def, err)
				return
			}

			out := outptr.Elem().Interface()
			if !reflect.DeepEqual(test.want, out) {
				t.Errorf("test %d (%v) failed: expected %v, got %v", i, test.def, test.want, out)
			}
		})
	}
}

func TestUnpackIntoInterfaceSetDynamicArrayOutput(t *testing.T) {
	t.Parallel()
	abi, err := JSON(strings.NewReader(`[{"constant":true,"inputs":[],"name":"testDynamicFixedBytes15","outputs":[{"name":"","type":"bytes15[]"}],"payable":false,"stateMutability":"view","type":"function"},{"constant":true,"inputs":[],"name":"testDynamicFixedBytes32","outputs":[{"name":"","type":"bytes32[]"}],"payable":false,"stateMutability":"view","type":"function"}]`))
	if err != nil {
		t.Fatal(err)
	}

	var (
		marshalledReturn32 = common.Hex2Bytes("0000000000000000000000000000000000000000000000000000000000000020000000000000000000000000000000000000000000000000000000000000000230783132333435363738393000000000000000000000000000000000000000003078303938373635343332310000000000000000000000000000000000000000")
		marshalledReturn15 = common.Hex2Bytes("0000000000000000000000000000000000000000000000000000000000000020000000000000000000000000000000000000000000000000000000000000000230783031323334350000000000000000000000000000000000000000000000003078393837363534000000000000000000000000000000000000000000000000")

		out32 [][32]byte
		out15 [][15]byte
	)

	// test 32
	err = abi.UnpackIntoInterface(&out32, "testDynamicFixedBytes32", marshalledReturn32)
	if err != nil {
		t.Fatal(err)
	}

	if len(out32) != 2 {
		t.Fatalf("expected array with 2 values, got %d", len(out32))
	}

	expected := common.Hex2Bytes("3078313233343536373839300000000000000000000000000000000000000000")
	if !bytes.Equal(out32[0][:], expected) {
		t.Errorf("expected %x, got %x\n", expected, out32[0])
	}

	expected = common.Hex2Bytes("3078303938373635343332310000000000000000000000000000000000000000")
	if !bytes.Equal(out32[1][:], expected) {
		t.Errorf("expected %x, got %x\n", expected, out32[1])
	}

	// test 15
	err = abi.UnpackIntoInterface(&out15, "testDynamicFixedBytes32", marshalledReturn15)
	if err != nil {
		t.Fatal(err)
	}

	if len(out15) != 2 {
		t.Fatalf("expected array with 2 values, got %d", len(out15))
	}

	expected = common.Hex2Bytes("307830313233343500000000000000")
	if !bytes.Equal(out15[0][:], expected) {
		t.Errorf("expected %x, got %x\n", expected, out15[0])
	}

	expected = common.Hex2Bytes("307839383736353400000000000000")
	if !bytes.Equal(out15[1][:], expected) {
		t.Errorf("expected %x, got %x\n", expected, out15[1])
	}
}

type methodMultiOutput struct {
	Int    *big.Int
	String string
}

func methodMultiReturn(require *require.Assertions) (ABI, []byte, methodMultiOutput) {
	const definition = `[
	{ "name" : "multi", "type": "function", "outputs": [ { "name": "Int", "type": "uint256" }, { "name": "String", "type": "string" } ] }]`

	var expected = methodMultiOutput{big.NewInt(1), "hello"}

	abi, err := JSON(strings.NewReader(definition))
	require.NoError(err)
	// using buff to make the code readable
	buff := new(bytes.Buffer)
	buff.Write(common.Hex2Bytes("0000000000000000000000000000000000000000000000000000000000000001"))
	buff.Write(common.Hex2Bytes("0000000000000000000000000000000000000000000000000000000000000040"))
	buff.Write(common.Hex2Bytes("0000000000000000000000000000000000000000000000000000000000000005"))
	buff.Write(common.RightPadBytes([]byte(expected.String), 32))

	return abi, buff.Bytes(), expected
}

func TestMethodMultiReturn(t *testing.T) {
	t.Parallel()
	type reversed struct {
		String string
		Int    *big.Int
	}

	newInterfaceSlice := func(len int) interface{} {
		slice := make([]interface{}, len)
		return &slice
	}

	abi, data, expected := methodMultiReturn(require.New(t))
	bigint := new(big.Int)

	var testCases = []struct {
		dest     interface{}
		expected interface{}
		error    string
		name     string
	}{{
		&methodMultiOutput{},
		&expected,
		"",
		"Can unpack into structure",
	}, {
		&reversed{},
		&reversed{expected.String, expected.Int},
		"",
		"Can unpack into reversed structure",
	}, {
		&[]interface{}{&bigint, new(string)},
		&[]interface{}{&expected.Int, &expected.String},
		"",
		"Can unpack into a slice",
	}, {
		&[]interface{}{&bigint, ""},
		&[]interface{}{&expected.Int, expected.String},
		"",
		"Can unpack into a slice without indirection",
	}, {
		&[2]interface{}{&bigint, new(string)},
		&[2]interface{}{&expected.Int, &expected.String},
		"",
		"Can unpack into an array",
	}, {
		&[2]interface{}{},
		&[2]interface{}{expected.Int, expected.String},
		"",
		"Can unpack into interface array",
	}, {
		newInterfaceSlice(2),
		&[]interface{}{expected.Int, expected.String},
		"",
		"Can unpack into interface slice",
	}, {
		&[]interface{}{new(int), new(int)},
		&[]interface{}{&expected.Int, &expected.String},
		"abi: cannot unmarshal *big.Int in to int",
		"Can not unpack into a slice with wrong types",
	}, {
		&[]interface{}{new(int)},
		&[]interface{}{},
		"abi: insufficient number of arguments for unpack, want 2, got 1",
		"Can not unpack into a slice with wrong types",
	}}

	for _, tc := range testCases {
		tc := tc
		t.Run(tc.name, func(t *testing.T) {
			require := require.New(t)
			err := abi.UnpackIntoInterface(tc.dest, "multi", data)

			if tc.error == "" {
				require.Nil(err, "Should be able to unpack method outputs.")
				require.Equal(tc.expected, tc.dest)
			} else {
				require.EqualError(err, tc.error)
			}
		})
	}
}

func TestMultiReturnWithArray(t *testing.T) {
	t.Parallel()
	const definition = `[{"name" : "multi", "type": "function", "outputs": [{"type": "uint64[3]"}, {"type": "uint64"}]}]`

	abi, err := JSON(strings.NewReader(definition))
	if err != nil {
		t.Fatal(err)
	}

	buff := new(bytes.Buffer)
	buff.Write(common.Hex2Bytes("000000000000000000000000000000000000000000000000000000000000000900000000000000000000000000000000000000000000000000000000000000090000000000000000000000000000000000000000000000000000000000000009"))
	buff.Write(common.Hex2Bytes("0000000000000000000000000000000000000000000000000000000000000008"))

	ret1, ret1Exp := new([3]uint64), [3]uint64{9, 9, 9}
	ret2, ret2Exp := new(uint64), uint64(8)

	if err := abi.UnpackIntoInterface(&[]interface{}{ret1, ret2}, "multi", buff.Bytes()); err != nil {
		t.Fatal(err)
	}

	if !reflect.DeepEqual(*ret1, ret1Exp) {
		t.Error("array result", *ret1, "!= Expected", ret1Exp)
	}

	if *ret2 != ret2Exp {
		t.Error("int result", *ret2, "!= Expected", ret2Exp)
	}
}

func TestMultiReturnWithStringArray(t *testing.T) {
	t.Parallel()
	const definition = `[{"name" : "multi", "type": "function", "outputs": [{"name": "","type": "uint256[3]"},{"name": "","type": "address"},{"name": "","type": "string[2]"},{"name": "","type": "bool"}]}]`

	abi, err := JSON(strings.NewReader(definition))
	if err != nil {
		t.Fatal(err)
	}

	buff := new(bytes.Buffer)
	buff.Write(common.Hex2Bytes("000000000000000000000000000000000000000000000000000000005c1b78ea0000000000000000000000000000000000000000000000000000000000000006000000000000000000000000000000000000000000000001a055690d9db80000000000000000000000000000ab1257528b3782fb40d7ed5f72e624b744dffb2f00000000000000000000000000000000000000000000000000000000000000c00000000000000000000000000000000000000000000000000000000000000000000000000000000000000000000000000000000000000000000000000000004000000000000000000000000000000000000000000000000000000000000000800000000000000000000000000000000000000000000000000000000000000008457468657265756d000000000000000000000000000000000000000000000000000000000000000000000000000000000000000000000000000000000000001048656c6c6f2c20457468657265756d2100000000000000000000000000000000"))

	temp, _ := new(big.Int).SetString("30000000000000000000", 10)
	ret1, ret1Exp := new([3]*big.Int), [3]*big.Int{big.NewInt(1545304298), big.NewInt(6), temp}
	ret2, ret2Exp := new(common.Address), common.HexToAddress("ab1257528b3782fb40d7ed5f72e624b744dffb2f")
	ret3, ret3Exp := new([2]string), [2]string{"Ethereum", "Hello, Ethereum!"}
	ret4, ret4Exp := new(bool), false

	if err := abi.UnpackIntoInterface(&[]interface{}{ret1, ret2, ret3, ret4}, "multi", buff.Bytes()); err != nil {
		t.Fatal(err)
	}

	if !reflect.DeepEqual(*ret1, ret1Exp) {
		t.Error("big.Int array result", *ret1, "!= Expected", ret1Exp)
	}

	if !reflect.DeepEqual(*ret2, ret2Exp) {
		t.Error("address result", *ret2, "!= Expected", ret2Exp)
	}

	if !reflect.DeepEqual(*ret3, ret3Exp) {
		t.Error("string array result", *ret3, "!= Expected", ret3Exp)
	}

	if !reflect.DeepEqual(*ret4, ret4Exp) {
		t.Error("bool result", *ret4, "!= Expected", ret4Exp)
	}
}

func TestMultiReturnWithStringSlice(t *testing.T) {
	t.Parallel()
	const definition = `[{"name" : "multi", "type": "function", "outputs": [{"name": "","type": "string[]"},{"name": "","type": "uint256[]"}]}]`

	abi, err := JSON(strings.NewReader(definition))
	if err != nil {
		t.Fatal(err)
	}

	buff := new(bytes.Buffer)
	buff.Write(common.Hex2Bytes("0000000000000000000000000000000000000000000000000000000000000040")) // output[0] offset
	buff.Write(common.Hex2Bytes("0000000000000000000000000000000000000000000000000000000000000120")) // output[1] offset
	buff.Write(common.Hex2Bytes("0000000000000000000000000000000000000000000000000000000000000002")) // output[0] length
	buff.Write(common.Hex2Bytes("0000000000000000000000000000000000000000000000000000000000000040")) // output[0][0] offset
	buff.Write(common.Hex2Bytes("0000000000000000000000000000000000000000000000000000000000000080")) // output[0][1] offset
	buff.Write(common.Hex2Bytes("0000000000000000000000000000000000000000000000000000000000000008")) // output[0][0] length
	buff.Write(common.Hex2Bytes("657468657265756d000000000000000000000000000000000000000000000000")) // output[0][0] value
	buff.Write(common.Hex2Bytes("000000000000000000000000000000000000000000000000000000000000000b")) // output[0][1] length
	buff.Write(common.Hex2Bytes("676f2d657468657265756d000000000000000000000000000000000000000000")) // output[0][1] value
	buff.Write(common.Hex2Bytes("0000000000000000000000000000000000000000000000000000000000000002")) // output[1] length
	buff.Write(common.Hex2Bytes("0000000000000000000000000000000000000000000000000000000000000064")) // output[1][0] value
	buff.Write(common.Hex2Bytes("0000000000000000000000000000000000000000000000000000000000000065")) // output[1][1] value

	ret1, ret1Exp := new([]string), []string{"ethereum", "go-ethereum"}
	ret2, ret2Exp := new([]*big.Int), []*big.Int{big.NewInt(100), big.NewInt(101)}

	if err := abi.UnpackIntoInterface(&[]interface{}{ret1, ret2}, "multi", buff.Bytes()); err != nil {
		t.Fatal(err)
	}

	if !reflect.DeepEqual(*ret1, ret1Exp) {
		t.Error("string slice result", *ret1, "!= Expected", ret1Exp)
	}

	if !reflect.DeepEqual(*ret2, ret2Exp) {
		t.Error("uint256 slice result", *ret2, "!= Expected", ret2Exp)
	}
}

func TestMultiReturnWithDeeplyNestedArray(t *testing.T) {
	t.Parallel()
	// Similar to TestMultiReturnWithArray, but with a special case in mind:
	//  values of nested static arrays count towards the size as well, and any element following
	//  after such nested array argument should be read with the correct offset,
	//  so that it does not read content from the previous array argument.
	const definition = `[{"name" : "multi", "type": "function", "outputs": [{"type": "uint64[3][2][4]"}, {"type": "uint64"}]}]`

	abi, err := JSON(strings.NewReader(definition))
	if err != nil {
		t.Fatal(err)
	}

	buff := new(bytes.Buffer)
	// construct the test array, each 3 char element is joined with 61 '0' chars,
	// to from the ((3 + 61) * 0.5) = 32 byte elements in the array.
	buff.Write(common.Hex2Bytes(strings.Join([]string{
		"", //empty, to apply the 61-char separator to the first element as well.
		"111", "112", "113", "121", "122", "123",
		"211", "212", "213", "221", "222", "223",
		"311", "312", "313", "321", "322", "323",
		"411", "412", "413", "421", "422", "423",
	}, "0000000000000000000000000000000000000000000000000000000000000")))
	buff.Write(common.Hex2Bytes("0000000000000000000000000000000000000000000000000000000000009876"))

	ret1, ret1Exp := new([4][2][3]uint64), [4][2][3]uint64{
		{{0x111, 0x112, 0x113}, {0x121, 0x122, 0x123}},
		{{0x211, 0x212, 0x213}, {0x221, 0x222, 0x223}},
		{{0x311, 0x312, 0x313}, {0x321, 0x322, 0x323}},
		{{0x411, 0x412, 0x413}, {0x421, 0x422, 0x423}},
	}
	ret2, ret2Exp := new(uint64), uint64(0x9876)

	if err := abi.UnpackIntoInterface(&[]interface{}{ret1, ret2}, "multi", buff.Bytes()); err != nil {
		t.Fatal(err)
	}

	if !reflect.DeepEqual(*ret1, ret1Exp) {
		t.Error("array result", *ret1, "!= Expected", ret1Exp)
	}

	if *ret2 != ret2Exp {
		t.Error("int result", *ret2, "!= Expected", ret2Exp)
	}
}

func TestUnmarshal(t *testing.T) {
	t.Parallel()
	const definition = `[
	{ "name" : "int", "type": "function", "outputs": [ { "type": "uint256" } ] },
	{ "name" : "bool", "type": "function", "outputs": [ { "type": "bool" } ] },
	{ "name" : "bytes", "type": "function", "outputs": [ { "type": "bytes" } ] },
	{ "name" : "fixed", "type": "function", "outputs": [ { "type": "bytes32" } ] },
	{ "name" : "multi", "type": "function", "outputs": [ { "type": "bytes" }, { "type": "bytes" } ] },
	{ "name" : "intArraySingle", "type": "function", "outputs": [ { "type": "uint256[3]" } ] },
	{ "name" : "addressSliceSingle", "type": "function", "outputs": [ { "type": "address[]" } ] },
	{ "name" : "addressSliceDouble", "type": "function", "outputs": [ { "name": "a", "type": "address[]" }, { "name": "b", "type": "address[]" } ] },
	{ "name" : "mixedBytes", "type": "function", "stateMutability" : "view", "outputs": [ { "name": "a", "type": "bytes" }, { "name": "b", "type": "bytes32" } ] }]`

	abi, err := JSON(strings.NewReader(definition))
	if err != nil {
		t.Fatal(err)
	}

	buff := new(bytes.Buffer)

	// marshall mixed bytes (mixedBytes)
	p0, p0Exp := []byte{}, common.Hex2Bytes("01020000000000000000")
	p1, p1Exp := [32]byte{}, common.Hex2Bytes("0000000000000000000000000000000000000000000000000000000000ddeeff")
	mixedBytes := []interface{}{&p0, &p1}

	buff.Write(common.Hex2Bytes("0000000000000000000000000000000000000000000000000000000000000040"))
	buff.Write(common.Hex2Bytes("0000000000000000000000000000000000000000000000000000000000ddeeff"))
	buff.Write(common.Hex2Bytes("000000000000000000000000000000000000000000000000000000000000000a"))
	buff.Write(common.Hex2Bytes("0102000000000000000000000000000000000000000000000000000000000000"))

	err = abi.UnpackIntoInterface(&mixedBytes, "mixedBytes", buff.Bytes())
	if err != nil {
		t.Error(err)
	} else {
		if !bytes.Equal(p0, p0Exp) {
			t.Errorf("unexpected value unpacked: want %x, got %x", p0Exp, p0)
		}

		if !bytes.Equal(p1[:], p1Exp) {
			t.Errorf("unexpected value unpacked: want %x, got %x", p1Exp, p1)
		}
	}

	// marshal int
	var Int *big.Int

	err = abi.UnpackIntoInterface(&Int, "int", common.Hex2Bytes("0000000000000000000000000000000000000000000000000000000000000001"))
	if err != nil {
		t.Error(err)
	}

	if Int == nil || Int.Cmp(big.NewInt(1)) != 0 {
		t.Error("expected Int to be 1 got", Int)
	}

	// marshal bool
	var Bool bool

	err = abi.UnpackIntoInterface(&Bool, "bool", common.Hex2Bytes("0000000000000000000000000000000000000000000000000000000000000001"))
	if err != nil {
		t.Error(err)
	}

	if !Bool {
		t.Error("expected Bool to be true")
	}

	// marshal dynamic bytes max length 32
	buff.Reset()
	buff.Write(common.Hex2Bytes("0000000000000000000000000000000000000000000000000000000000000020"))
	buff.Write(common.Hex2Bytes("0000000000000000000000000000000000000000000000000000000000000020"))
	bytesOut := common.RightPadBytes([]byte("hello"), 32)
	buff.Write(bytesOut)

	var Bytes []byte

	err = abi.UnpackIntoInterface(&Bytes, "bytes", buff.Bytes())
	if err != nil {
		t.Error(err)
	}

	if !bytes.Equal(Bytes, bytesOut) {
		t.Errorf("expected %x got %x", bytesOut, Bytes)
	}

	// marshall dynamic bytes max length 64
	buff.Reset()
	buff.Write(common.Hex2Bytes("0000000000000000000000000000000000000000000000000000000000000020"))
	buff.Write(common.Hex2Bytes("0000000000000000000000000000000000000000000000000000000000000040"))
	bytesOut = common.RightPadBytes([]byte("hello"), 64)
	buff.Write(bytesOut)

	err = abi.UnpackIntoInterface(&Bytes, "bytes", buff.Bytes())
	if err != nil {
		t.Error(err)
	}

	if !bytes.Equal(Bytes, bytesOut) {
		t.Errorf("expected %x got %x", bytesOut, Bytes)
	}

	// marshall dynamic bytes max length 64
	buff.Reset()
	buff.Write(common.Hex2Bytes("0000000000000000000000000000000000000000000000000000000000000020"))
	buff.Write(common.Hex2Bytes("000000000000000000000000000000000000000000000000000000000000003f"))
	bytesOut = common.RightPadBytes([]byte("hello"), 64)
	buff.Write(bytesOut)

	err = abi.UnpackIntoInterface(&Bytes, "bytes", buff.Bytes())
	if err != nil {
		t.Error(err)
	}

	if !bytes.Equal(Bytes, bytesOut[:len(bytesOut)-1]) {
		t.Errorf("expected %x got %x", bytesOut[:len(bytesOut)-1], Bytes)
	}

	// marshal dynamic bytes output empty
	err = abi.UnpackIntoInterface(&Bytes, "bytes", nil)
	if err == nil {
		t.Error("expected error")
	}

	// marshal dynamic bytes length 5
	buff.Reset()
	buff.Write(common.Hex2Bytes("0000000000000000000000000000000000000000000000000000000000000020"))
	buff.Write(common.Hex2Bytes("0000000000000000000000000000000000000000000000000000000000000005"))
	buff.Write(common.RightPadBytes([]byte("hello"), 32))

	err = abi.UnpackIntoInterface(&Bytes, "bytes", buff.Bytes())
	if err != nil {
		t.Error(err)
	}

	if !bytes.Equal(Bytes, []byte("hello")) {
		t.Errorf("expected %x got %x", bytesOut, Bytes)
	}

	// marshal dynamic bytes length 5
	buff.Reset()
	buff.Write(common.RightPadBytes([]byte("hello"), 32))

	var hash common.Hash

	err = abi.UnpackIntoInterface(&hash, "fixed", buff.Bytes())
	if err != nil {
		t.Error(err)
	}

	helloHash := common.BytesToHash(common.RightPadBytes([]byte("hello"), 32))
	if hash != helloHash {
		t.Errorf("Expected %x to equal %x", hash, helloHash)
	}

	// marshal error
	buff.Reset()
	buff.Write(common.Hex2Bytes("0000000000000000000000000000000000000000000000000000000000000020"))

	err = abi.UnpackIntoInterface(&Bytes, "bytes", buff.Bytes())
	if err == nil {
		t.Error("expected error")
	}

	err = abi.UnpackIntoInterface(&Bytes, "multi", make([]byte, 64))
	if err == nil {
		t.Error("expected error")
	}

	buff.Reset()
	buff.Write(common.Hex2Bytes("0000000000000000000000000000000000000000000000000000000000000001"))
	buff.Write(common.Hex2Bytes("0000000000000000000000000000000000000000000000000000000000000002"))
	buff.Write(common.Hex2Bytes("0000000000000000000000000000000000000000000000000000000000000003"))
	// marshal int array
	var intArray [3]*big.Int

	err = abi.UnpackIntoInterface(&intArray, "intArraySingle", buff.Bytes())
	if err != nil {
		t.Error(err)
	}

	var testAgainstIntArray [3]*big.Int
	testAgainstIntArray[0] = big.NewInt(1)
	testAgainstIntArray[1] = big.NewInt(2)
	testAgainstIntArray[2] = big.NewInt(3)

	for i, Int := range intArray {
		if Int.Cmp(testAgainstIntArray[i]) != 0 {
			t.Errorf("expected %v, got %v", testAgainstIntArray[i], Int)
		}
	}
	// marshal address slice
	buff.Reset()
	buff.Write(common.Hex2Bytes("0000000000000000000000000000000000000000000000000000000000000020")) // offset
	buff.Write(common.Hex2Bytes("0000000000000000000000000000000000000000000000000000000000000001")) // size
	buff.Write(common.Hex2Bytes("0000000000000000000000000100000000000000000000000000000000000000"))

	var outAddr []common.Address

	err = abi.UnpackIntoInterface(&outAddr, "addressSliceSingle", buff.Bytes())
	if err != nil {
		t.Fatal("didn't expect error:", err)
	}

	if len(outAddr) != 1 {
		t.Fatal("expected 1 item, got", len(outAddr))
	}

	if outAddr[0] != (common.Address{1}) {
		t.Errorf("expected %x, got %x", common.Address{1}, outAddr[0])
	}

	// marshal multiple address slice
	buff.Reset()
	buff.Write(common.Hex2Bytes("0000000000000000000000000000000000000000000000000000000000000040")) // offset
	buff.Write(common.Hex2Bytes("0000000000000000000000000000000000000000000000000000000000000080")) // offset
	buff.Write(common.Hex2Bytes("0000000000000000000000000000000000000000000000000000000000000001")) // size
	buff.Write(common.Hex2Bytes("0000000000000000000000000100000000000000000000000000000000000000"))
	buff.Write(common.Hex2Bytes("0000000000000000000000000000000000000000000000000000000000000002")) // size
	buff.Write(common.Hex2Bytes("0000000000000000000000000200000000000000000000000000000000000000"))
	buff.Write(common.Hex2Bytes("0000000000000000000000000300000000000000000000000000000000000000"))

	var outAddrStruct struct {
		A []common.Address
		B []common.Address
	}

	err = abi.UnpackIntoInterface(&outAddrStruct, "addressSliceDouble", buff.Bytes())
	if err != nil {
		t.Fatal("didn't expect error:", err)
	}

	if len(outAddrStruct.A) != 1 {
		t.Fatal("expected 1 item, got", len(outAddrStruct.A))
	}

	if outAddrStruct.A[0] != (common.Address{1}) {
		t.Errorf("expected %x, got %x", common.Address{1}, outAddrStruct.A[0])
	}

	if len(outAddrStruct.B) != 2 {
		t.Fatal("expected 1 item, got", len(outAddrStruct.B))
	}

	if outAddrStruct.B[0] != (common.Address{2}) {
		t.Errorf("expected %x, got %x", common.Address{2}, outAddrStruct.B[0])
	}

	if outAddrStruct.B[1] != (common.Address{3}) {
		t.Errorf("expected %x, got %x", common.Address{3}, outAddrStruct.B[1])
	}

	// marshal invalid address slice
	buff.Reset()
	buff.Write(common.Hex2Bytes("0000000000000000000000000000000000000000000000000000000000000100"))

	err = abi.UnpackIntoInterface(&outAddr, "addressSliceSingle", buff.Bytes())
	if err == nil {
		t.Fatal("expected error:", err)
	}
}

func TestUnpackTuple(t *testing.T) {
	t.Parallel()
	const simpleTuple = `[{"name":"tuple","type":"function","outputs":[{"type":"tuple","name":"ret","components":[{"type":"int256","name":"a"},{"type":"int256","name":"b"}]}]}]`

	abi, err := JSON(strings.NewReader(simpleTuple))
	if err != nil {
		t.Fatal(err)
	}

	buff := new(bytes.Buffer)

	buff.Write(common.Hex2Bytes("0000000000000000000000000000000000000000000000000000000000000001")) // ret[a] = 1
	buff.Write(common.Hex2Bytes("ffffffffffffffffffffffffffffffffffffffffffffffffffffffffffffffff")) // ret[b] = -1

	// If the result is single tuple, use struct as return value container directly.
	type v struct {
		A *big.Int
		B *big.Int
	}

	type r struct {
		Result v
	}

	var ret0 = new(r)
	err = abi.UnpackIntoInterface(ret0, "tuple", buff.Bytes())

	if err != nil {
		t.Error(err)
	} else {
		if ret0.Result.A.Cmp(big.NewInt(1)) != 0 {
			t.Errorf("unexpected value unpacked: want %x, got %x", 1, ret0.Result.A)
		}

		if ret0.Result.B.Cmp(big.NewInt(-1)) != 0 {
			t.Errorf("unexpected value unpacked: want %x, got %x", -1, ret0.Result.B)
		}
	}

	// Test nested tuple
	const nestedTuple = `[{"name":"tuple","type":"function","outputs":[
		{"type":"tuple","name":"s","components":[{"type":"uint256","name":"a"},{"type":"uint256[]","name":"b"},{"type":"tuple[]","name":"c","components":[{"name":"x", "type":"uint256"},{"name":"y","type":"uint256"}]}]},
		{"type":"tuple","name":"t","components":[{"name":"x", "type":"uint256"},{"name":"y","type":"uint256"}]},
		{"type":"uint256","name":"a"}
	]}]`

	abi, err = JSON(strings.NewReader(nestedTuple))
	if err != nil {
		t.Fatal(err)
	}

	buff.Reset()
	buff.Write(common.Hex2Bytes("0000000000000000000000000000000000000000000000000000000000000080")) // s offset
	buff.Write(common.Hex2Bytes("0000000000000000000000000000000000000000000000000000000000000000")) // t.X = 0
	buff.Write(common.Hex2Bytes("0000000000000000000000000000000000000000000000000000000000000001")) // t.Y = 1
	buff.Write(common.Hex2Bytes("0000000000000000000000000000000000000000000000000000000000000001")) // a = 1
	buff.Write(common.Hex2Bytes("0000000000000000000000000000000000000000000000000000000000000001")) // s.A = 1
	buff.Write(common.Hex2Bytes("0000000000000000000000000000000000000000000000000000000000000060")) // s.B offset
	buff.Write(common.Hex2Bytes("00000000000000000000000000000000000000000000000000000000000000c0")) // s.C offset
	buff.Write(common.Hex2Bytes("0000000000000000000000000000000000000000000000000000000000000002")) // s.B length
	buff.Write(common.Hex2Bytes("0000000000000000000000000000000000000000000000000000000000000001")) // s.B[0] = 1
	buff.Write(common.Hex2Bytes("0000000000000000000000000000000000000000000000000000000000000002")) // s.B[0] = 2
	buff.Write(common.Hex2Bytes("0000000000000000000000000000000000000000000000000000000000000002")) // s.C length
	buff.Write(common.Hex2Bytes("0000000000000000000000000000000000000000000000000000000000000001")) // s.C[0].X
	buff.Write(common.Hex2Bytes("0000000000000000000000000000000000000000000000000000000000000002")) // s.C[0].Y
	buff.Write(common.Hex2Bytes("0000000000000000000000000000000000000000000000000000000000000002")) // s.C[1].X
	buff.Write(common.Hex2Bytes("0000000000000000000000000000000000000000000000000000000000000001")) // s.C[1].Y

	type T struct {
		X *big.Int `abi:"x"`
		Z *big.Int `abi:"y"` // Test whether the abi tag works.
	}

	type S struct {
		A *big.Int
		B []*big.Int
		C []T
	}

	type Ret struct {
		FieldS S `abi:"s"`
		FieldT T `abi:"t"`
		A      *big.Int
	}

	var ret Ret

	var expected = Ret{
		FieldS: S{
			A: big.NewInt(1),
			B: []*big.Int{big.NewInt(1), big.NewInt(2)},
			C: []T{
				{big.NewInt(1), big.NewInt(2)},
				{big.NewInt(2), big.NewInt(1)},
			},
		},
		FieldT: T{
			big.NewInt(0), big.NewInt(1),
		},
		A: big.NewInt(1),
	}

	err = abi.UnpackIntoInterface(&ret, "tuple", buff.Bytes())
	if err != nil {
		t.Error(err)
	}

	if reflect.DeepEqual(ret, expected) {
		t.Error("unexpected unpack value")
	}
}

func TestOOMMaliciousInput(t *testing.T) {
	t.Parallel()
	oomTests := []unpackTest{
		{
			def: `[{"type": "uint8[]"}]`,
			enc: "0000000000000000000000000000000000000000000000000000000000000020" + // offset
				"0000000000000000000000000000000000000000000000000000000000000003" + // num elems
				"0000000000000000000000000000000000000000000000000000000000000001" + // elem 1
				"0000000000000000000000000000000000000000000000000000000000000002", // elem 2
		},
		{ // Length larger than 64 bits
			def: `[{"type": "uint8[]"}]`,
			enc: "0000000000000000000000000000000000000000000000000000000000000020" + // offset
				"00ffffffffffffffffffffffffffffffffffffffffffffff0000000000000002" + // num elems
				"0000000000000000000000000000000000000000000000000000000000000001" + // elem 1
				"0000000000000000000000000000000000000000000000000000000000000002", // elem 2
		},
		{ // Offset very large (over 64 bits)
			def: `[{"type": "uint8[]"}]`,
			enc: "00ffffffffffffffffffffffffffffffffffffffffffffff0000000000000020" + // offset
				"0000000000000000000000000000000000000000000000000000000000000002" + // num elems
				"0000000000000000000000000000000000000000000000000000000000000001" + // elem 1
				"0000000000000000000000000000000000000000000000000000000000000002", // elem 2
		},
		{ // Offset very large (below 64 bits)
			def: `[{"type": "uint8[]"}]`,
			enc: "0000000000000000000000000000000000000000000000007ffffffffff00020" + // offset
				"0000000000000000000000000000000000000000000000000000000000000002" + // num elems
				"0000000000000000000000000000000000000000000000000000000000000001" + // elem 1
				"0000000000000000000000000000000000000000000000000000000000000002", // elem 2
		},
		{ // Offset negative (as 64 bit)
			def: `[{"type": "uint8[]"}]`,
			enc: "000000000000000000000000000000000000000000000000f000000000000020" + // offset
				"0000000000000000000000000000000000000000000000000000000000000002" + // num elems
				"0000000000000000000000000000000000000000000000000000000000000001" + // elem 1
				"0000000000000000000000000000000000000000000000000000000000000002", // elem 2
		},

		{ // Negative length
			def: `[{"type": "uint8[]"}]`,
			enc: "0000000000000000000000000000000000000000000000000000000000000020" + // offset
				"000000000000000000000000000000000000000000000000f000000000000002" + // num elems
				"0000000000000000000000000000000000000000000000000000000000000001" + // elem 1
				"0000000000000000000000000000000000000000000000000000000000000002", // elem 2
		},
		{ // Very large length
			def: `[{"type": "uint8[]"}]`,
			enc: "0000000000000000000000000000000000000000000000000000000000000020" + // offset
				"0000000000000000000000000000000000000000000000007fffffffff000002" + // num elems
				"0000000000000000000000000000000000000000000000000000000000000001" + // elem 1
				"0000000000000000000000000000000000000000000000000000000000000002", // elem 2
		},
	}
	for i, test := range oomTests {
		def := fmt.Sprintf(`[{ "name" : "method", "type": "function", "outputs": %s}]`, test.def)
		abi, err := JSON(strings.NewReader(def))

		if err != nil {
			t.Fatalf("invalid ABI definition %s: %v", def, err)
		}

		encb, err := hex.DecodeString(test.enc)
		if err != nil {
			t.Fatalf("invalid hex: %s" + test.enc)
		}

		_, err = abi.Methods["method"].Outputs.UnpackValues(encb)
		if err == nil {
			t.Fatalf("Expected error on malicious input, test %d", i)
		}
	}
}

func TestPackAndUnpackIncompatibleNumber(t *testing.T) {
	t.Parallel()
<<<<<<< HEAD

=======
>>>>>>> da6cdaf6
	var encodeABI Arguments

	uint256Ty, err := NewType("uint256", "", nil)

	if err != nil {
		panic(err)
	}

	encodeABI = Arguments{
		{Type: uint256Ty},
	}

	maxU64, ok := new(big.Int).SetString(strconv.FormatUint(math.MaxUint64, 10), 10)
	if !ok {
		panic("bug")
	}

	maxU64Plus1 := new(big.Int).Add(maxU64, big.NewInt(1))
	cases := []struct {
		decodeType  string
		inputValue  *big.Int
		err         error
		expectValue interface{}
	}{
		{
			decodeType: "uint8",
			inputValue: big.NewInt(math.MaxUint8 + 1),
			err:        errBadUint8,
		},
		{
			decodeType:  "uint8",
			inputValue:  big.NewInt(math.MaxUint8),
			err:         nil,
			expectValue: uint8(math.MaxUint8),
		},
		{
			decodeType: "uint16",
			inputValue: big.NewInt(math.MaxUint16 + 1),
			err:        errBadUint16,
		},
		{
			decodeType:  "uint16",
			inputValue:  big.NewInt(math.MaxUint16),
			err:         nil,
			expectValue: uint16(math.MaxUint16),
		},
		{
			decodeType: "uint32",
			inputValue: big.NewInt(math.MaxUint32 + 1),
			err:        errBadUint32,
		},
		{
			decodeType:  "uint32",
			inputValue:  big.NewInt(math.MaxUint32),
			err:         nil,
			expectValue: uint32(math.MaxUint32),
		},
		{
			decodeType: "uint64",
			inputValue: maxU64Plus1,
			err:        errBadUint64,
		},
		{
			decodeType:  "uint64",
			inputValue:  maxU64,
			err:         nil,
			expectValue: uint64(math.MaxUint64),
		},
		{
			decodeType:  "uint256",
			inputValue:  maxU64Plus1,
			err:         nil,
			expectValue: maxU64Plus1,
		},
		{
			decodeType: "int8",
			inputValue: big.NewInt(math.MaxInt8 + 1),
			err:        errBadInt8,
		},
		{
			decodeType: "int8",
			inputValue: big.NewInt(math.MinInt8 - 1),
			err:        errBadInt8,
		},
		{
			decodeType:  "int8",
			inputValue:  big.NewInt(math.MaxInt8),
			err:         nil,
			expectValue: int8(math.MaxInt8),
		},
		{
			decodeType: "int16",
			inputValue: big.NewInt(math.MaxInt16 + 1),
			err:        errBadInt16,
		},
		{
			decodeType: "int16",
			inputValue: big.NewInt(math.MinInt16 - 1),
			err:        errBadInt16,
		},
		{
			decodeType:  "int16",
			inputValue:  big.NewInt(math.MaxInt16),
			err:         nil,
			expectValue: int16(math.MaxInt16),
		},
		{
			decodeType: "int32",
			inputValue: big.NewInt(math.MaxInt32 + 1),
			err:        errBadInt32,
		},
		{
			decodeType: "int32",
			inputValue: big.NewInt(math.MinInt32 - 1),
			err:        errBadInt32,
		},
		{
			decodeType:  "int32",
			inputValue:  big.NewInt(math.MaxInt32),
			err:         nil,
			expectValue: int32(math.MaxInt32),
		},
		{
			decodeType: "int64",
			inputValue: new(big.Int).Add(big.NewInt(math.MaxInt64), big.NewInt(1)),
			err:        errBadInt64,
		},
		{
			decodeType: "int64",
			inputValue: new(big.Int).Sub(big.NewInt(math.MinInt64), big.NewInt(1)),
			err:        errBadInt64,
		},
		{
			decodeType:  "int64",
			inputValue:  big.NewInt(math.MaxInt64),
			err:         nil,
			expectValue: int64(math.MaxInt64),
		},
	}

	for i, testCase := range cases {
		packed, err := encodeABI.Pack(testCase.inputValue)
		if err != nil {
			panic(err)
		}

		ty, err := NewType(testCase.decodeType, "", nil)

		if err != nil {
			panic(err)
		}

		decodeABI := Arguments{
			{Type: ty},
		}
		decoded, err := decodeABI.Unpack(packed)

		if err != testCase.err {
			t.Fatalf("Expected error %v, actual error %v. case %d", testCase.err, err, i)
		}

		if err != nil {
			continue
		}

		if !reflect.DeepEqual(decoded[0], testCase.expectValue) {
			t.Fatalf("Expected value %v, actual value %v", testCase.expectValue, decoded[0])
		}
	}
}<|MERGE_RESOLUTION|>--- conflicted
+++ resolved
@@ -1026,10 +1026,6 @@
 
 func TestPackAndUnpackIncompatibleNumber(t *testing.T) {
 	t.Parallel()
-<<<<<<< HEAD
-
-=======
->>>>>>> da6cdaf6
 	var encodeABI Arguments
 
 	uint256Ty, err := NewType("uint256", "", nil)
