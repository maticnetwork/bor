// Copyright 2015 The go-ethereum Authors
// This file is part of the go-ethereum library.
//
// The go-ethereum library is free software: you can redistribute it and/or modify
// it under the terms of the GNU Lesser General Public License as published by
// the Free Software Foundation, either version 3 of the License, or
// (at your option) any later version.
//
// The go-ethereum library is distributed in the hope that it will be useful,
// but WITHOUT ANY WARRANTY; without even the implied warranty of
// MERCHANTABILITY or FITNESS FOR A PARTICULAR PURPOSE. See the
// GNU Lesser General Public License for more details.
//
// You should have received a copy of the GNU Lesser General Public License
// along with the go-ethereum library. If not, see <http://www.gnu.org/licenses/>.

package backends

import (
	"context"
	"errors"
	"fmt"
	"math/big"
	"sync"
	"time"

	"github.com/ethereum/go-ethereum"
	"github.com/ethereum/go-ethereum/accounts/abi"
	"github.com/ethereum/go-ethereum/accounts/abi/bind"
	"github.com/ethereum/go-ethereum/common"
	"github.com/ethereum/go-ethereum/common/hexutil"
	"github.com/ethereum/go-ethereum/common/math"
	"github.com/ethereum/go-ethereum/consensus/ethash"
	"github.com/ethereum/go-ethereum/core"
	"github.com/ethereum/go-ethereum/core/bloombits"
	"github.com/ethereum/go-ethereum/core/rawdb"
	"github.com/ethereum/go-ethereum/core/state"
	"github.com/ethereum/go-ethereum/core/types"
	"github.com/ethereum/go-ethereum/core/vm"
	"github.com/ethereum/go-ethereum/eth/filters"
	"github.com/ethereum/go-ethereum/ethdb"
	"github.com/ethereum/go-ethereum/event"
	"github.com/ethereum/go-ethereum/log"
	"github.com/ethereum/go-ethereum/params"
	"github.com/ethereum/go-ethereum/rpc"
)

// This nil assignment ensures at compile time that SimulatedBackend implements bind.ContractBackend.
var _ bind.ContractBackend = (*SimulatedBackend)(nil)

var (
	errBlockNumberUnsupported  = errors.New("simulatedBackend cannot access blocks other than the latest block")
	errBlockDoesNotExist       = errors.New("block does not exist in blockchain")
	errTransactionDoesNotExist = errors.New("transaction does not exist")
)

// SimulatedBackend implements bind.ContractBackend, simulating a blockchain in
// the background. Its main purpose is to allow for easy testing of contract bindings.
// Simulated backend implements the following interfaces:
// ChainReader, ChainStateReader, ContractBackend, ContractCaller, ContractFilterer, ContractTransactor,
// DeployBackend, GasEstimator, GasPricer, LogFilterer, PendingContractCaller, TransactionReader, and TransactionSender
type SimulatedBackend struct {
	database   ethdb.Database   // In memory database to store our testing data
	blockchain *core.BlockChain // Ethereum blockchain to handle the consensus

	mu              sync.Mutex
	pendingBlock    *types.Block   // Currently pending block that will be imported on request
	pendingState    *state.StateDB // Currently pending state that will be the active on request
	pendingReceipts types.Receipts // Currently receipts for the pending block

	events       *filters.EventSystem  // for filtering log events live
	filterSystem *filters.FilterSystem // for filtering database logs

	config *params.ChainConfig
}

// NewSimulatedBackendWithDatabase creates a new binding backend based on the given database
// and uses a simulated blockchain for testing purposes.
// A simulated backend always uses chainID 1337.
func NewSimulatedBackendWithDatabase(database ethdb.Database, alloc core.GenesisAlloc, gasLimit uint64) *SimulatedBackend {
<<<<<<< HEAD
	genesis := core.Genesis{Config: params.AllEthashProtocolChanges, GasLimit: gasLimit, Alloc: alloc}
	genesis.MustCommit(database)
	blockchain, _ := core.NewBlockChain(database, nil, genesis.Config, ethash.NewFaker(), vm.Config{}, nil, nil, nil)
=======
	genesis := core.Genesis{
		Config:   params.AllEthashProtocolChanges,
		GasLimit: gasLimit,
		Alloc:    alloc,
	}
	blockchain, _ := core.NewBlockChain(database, nil, &genesis, nil, ethash.NewFaker(), vm.Config{}, nil, nil)
>>>>>>> ea9e62ca

	backend := &SimulatedBackend{
		database:   database,
		blockchain: blockchain,
		config:     genesis.Config,
	}

	filterBackend := &filterBackend{database, blockchain, backend}
	backend.filterSystem = filters.NewFilterSystem(filterBackend, filters.Config{})
	backend.events = filters.NewEventSystem(backend.filterSystem, false)

	header := backend.blockchain.CurrentBlock()
	block := backend.blockchain.GetBlock(header.Hash(), header.Number.Uint64())

	backend.rollback(block)
	return backend
}

// NewSimulatedBackend creates a new binding backend using a simulated blockchain
// for testing purposes.
// A simulated backend always uses chainID 1337.
func NewSimulatedBackend(alloc core.GenesisAlloc, gasLimit uint64) *SimulatedBackend {
	return NewSimulatedBackendWithDatabase(rawdb.NewMemoryDatabase(), alloc, gasLimit)
}

// Close terminates the underlying blockchain's update loop.
func (b *SimulatedBackend) Close() error {
	b.blockchain.Stop()
	return nil
}

// Commit imports all the pending transactions as a single block and starts a
// fresh new state.
func (b *SimulatedBackend) Commit() common.Hash {
	b.mu.Lock()
	defer b.mu.Unlock()

	if _, err := b.blockchain.InsertChain([]*types.Block{b.pendingBlock}); err != nil {
		panic(err) // This cannot happen unless the simulator is wrong, fail in that case
	}
	blockHash := b.pendingBlock.Hash()

	// Using the last inserted block here makes it possible to build on a side
	// chain after a fork.
	b.rollback(b.pendingBlock)

	return blockHash
}

// Rollback aborts all pending transactions, reverting to the last committed state.
func (b *SimulatedBackend) Rollback() {
	b.mu.Lock()
	defer b.mu.Unlock()

	header := b.blockchain.CurrentBlock()
	block := b.blockchain.GetBlock(header.Hash(), header.Number.Uint64())

	b.rollback(block)
}

func (b *SimulatedBackend) rollback(parent *types.Block) {
	blocks, _ := core.GenerateChain(b.config, parent, ethash.NewFaker(), b.database, 1, func(int, *core.BlockGen) {})

	b.pendingBlock = blocks[0]
	b.pendingState, _ = state.New(b.pendingBlock.Root(), b.blockchain.StateCache(), nil)
}

// Fork creates a side-chain that can be used to simulate reorgs.
//
// This function should be called with the ancestor block where the new side
// chain should be started. Transactions (old and new) can then be applied on
// top and Commit-ed.
//
// Note, the side-chain will only become canonical (and trigger the events) when
// it becomes longer. Until then CallContract will still operate on the current
// canonical chain.
//
// There is a % chance that the side chain becomes canonical at the same length
// to simulate live network behavior.
func (b *SimulatedBackend) Fork(ctx context.Context, parent common.Hash) error {
	b.mu.Lock()
	defer b.mu.Unlock()

	if len(b.pendingBlock.Transactions()) != 0 {
		return errors.New("pending block dirty")
	}
	block, err := b.blockByHash(ctx, parent)
	if err != nil {
		return err
	}
	b.rollback(block)
	return nil
}

// stateByBlockNumber retrieves a state by a given blocknumber.
func (b *SimulatedBackend) stateByBlockNumber(ctx context.Context, blockNumber *big.Int) (*state.StateDB, error) {
	if blockNumber == nil || blockNumber.Cmp(b.blockchain.CurrentBlock().Number) == 0 {
		return b.blockchain.State()
	}
	block, err := b.blockByNumber(ctx, blockNumber)
	if err != nil {
		return nil, err
	}
	return b.blockchain.StateAt(block.Root())
}

// CodeAt returns the code associated with a certain account in the blockchain.
func (b *SimulatedBackend) CodeAt(ctx context.Context, contract common.Address, blockNumber *big.Int) ([]byte, error) {
	b.mu.Lock()
	defer b.mu.Unlock()

	stateDB, err := b.stateByBlockNumber(ctx, blockNumber)
	if err != nil {
		return nil, err
	}

	return stateDB.GetCode(contract), nil
}

// BalanceAt returns the wei balance of a certain account in the blockchain.
func (b *SimulatedBackend) BalanceAt(ctx context.Context, contract common.Address, blockNumber *big.Int) (*big.Int, error) {
	b.mu.Lock()
	defer b.mu.Unlock()

	stateDB, err := b.stateByBlockNumber(ctx, blockNumber)
	if err != nil {
		return nil, err
	}

	return stateDB.GetBalance(contract), nil
}

// NonceAt returns the nonce of a certain account in the blockchain.
func (b *SimulatedBackend) NonceAt(ctx context.Context, contract common.Address, blockNumber *big.Int) (uint64, error) {
	b.mu.Lock()
	defer b.mu.Unlock()

	stateDB, err := b.stateByBlockNumber(ctx, blockNumber)
	if err != nil {
		return 0, err
	}

	return stateDB.GetNonce(contract), nil
}

// StorageAt returns the value of key in the storage of an account in the blockchain.
func (b *SimulatedBackend) StorageAt(ctx context.Context, contract common.Address, key common.Hash, blockNumber *big.Int) ([]byte, error) {
	b.mu.Lock()
	defer b.mu.Unlock()

	stateDB, err := b.stateByBlockNumber(ctx, blockNumber)
	if err != nil {
		return nil, err
	}

	val := stateDB.GetState(contract, key)
	return val[:], nil
}

// TransactionReceipt returns the receipt of a transaction.
func (b *SimulatedBackend) TransactionReceipt(ctx context.Context, txHash common.Hash) (*types.Receipt, error) {
	b.mu.Lock()
	defer b.mu.Unlock()

	receipt, _, _, _ := rawdb.ReadReceipt(b.database, txHash, b.config)
	if receipt == nil {
		return nil, ethereum.NotFound
	}
	return receipt, nil
}

// TransactionByHash checks the pool of pending transactions in addition to the
// blockchain. The isPending return value indicates whether the transaction has been
// mined yet. Note that the transaction may not be part of the canonical chain even if
// it's not pending.
func (b *SimulatedBackend) TransactionByHash(ctx context.Context, txHash common.Hash) (*types.Transaction, bool, error) {
	b.mu.Lock()
	defer b.mu.Unlock()

	tx := b.pendingBlock.Transaction(txHash)
	if tx != nil {
		return tx, true, nil
	}
	tx, _, _, _ = rawdb.ReadTransaction(b.database, txHash)
	if tx != nil {
		return tx, false, nil
	}
	return nil, false, ethereum.NotFound
}

// BlockByHash retrieves a block based on the block hash.
func (b *SimulatedBackend) BlockByHash(ctx context.Context, hash common.Hash) (*types.Block, error) {
	b.mu.Lock()
	defer b.mu.Unlock()

	return b.blockByHash(ctx, hash)
}

// blockByHash retrieves a block based on the block hash without Locking.
func (b *SimulatedBackend) blockByHash(ctx context.Context, hash common.Hash) (*types.Block, error) {
	if hash == b.pendingBlock.Hash() {
		return b.pendingBlock, nil
	}

	block := b.blockchain.GetBlockByHash(hash)
	if block != nil {
		return block, nil
	}

	return nil, errBlockDoesNotExist
}

// BlockByNumber retrieves a block from the database by number, caching it
// (associated with its hash) if found.
func (b *SimulatedBackend) BlockByNumber(ctx context.Context, number *big.Int) (*types.Block, error) {
	b.mu.Lock()
	defer b.mu.Unlock()

	return b.blockByNumber(ctx, number)
}

// blockByNumber retrieves a block from the database by number, caching it
// (associated with its hash) if found without Lock.
func (b *SimulatedBackend) blockByNumber(ctx context.Context, number *big.Int) (*types.Block, error) {
	if number == nil || number.Cmp(b.pendingBlock.Number()) == 0 {
		return b.blockByHash(ctx, b.blockchain.CurrentBlock().Hash())
	}

	block := b.blockchain.GetBlockByNumber(uint64(number.Int64()))
	if block == nil {
		return nil, errBlockDoesNotExist
	}

	return block, nil
}

// HeaderByHash returns a block header from the current canonical chain.
func (b *SimulatedBackend) HeaderByHash(ctx context.Context, hash common.Hash) (*types.Header, error) {
	b.mu.Lock()
	defer b.mu.Unlock()

	if hash == b.pendingBlock.Hash() {
		return b.pendingBlock.Header(), nil
	}

	header := b.blockchain.GetHeaderByHash(hash)
	if header == nil {
		return nil, errBlockDoesNotExist
	}

	return header, nil
}

// HeaderByNumber returns a block header from the current canonical chain. If number is
// nil, the latest known header is returned.
func (b *SimulatedBackend) HeaderByNumber(ctx context.Context, block *big.Int) (*types.Header, error) {
	b.mu.Lock()
	defer b.mu.Unlock()

	if block == nil || block.Cmp(b.pendingBlock.Number()) == 0 {
		return b.blockchain.CurrentHeader(), nil
	}

	return b.blockchain.GetHeaderByNumber(uint64(block.Int64())), nil
}

// TransactionCount returns the number of transactions in a given block.
func (b *SimulatedBackend) TransactionCount(ctx context.Context, blockHash common.Hash) (uint, error) {
	b.mu.Lock()
	defer b.mu.Unlock()

	if blockHash == b.pendingBlock.Hash() {
		return uint(b.pendingBlock.Transactions().Len()), nil
	}

	block := b.blockchain.GetBlockByHash(blockHash)
	if block == nil {
		return uint(0), errBlockDoesNotExist
	}

	return uint(block.Transactions().Len()), nil
}

// TransactionInBlock returns the transaction for a specific block at a specific index.
func (b *SimulatedBackend) TransactionInBlock(ctx context.Context, blockHash common.Hash, index uint) (*types.Transaction, error) {
	b.mu.Lock()
	defer b.mu.Unlock()

	if blockHash == b.pendingBlock.Hash() {
		transactions := b.pendingBlock.Transactions()
		if uint(len(transactions)) < index+1 {
			return nil, errTransactionDoesNotExist
		}

		return transactions[index], nil
	}

	block := b.blockchain.GetBlockByHash(blockHash)
	if block == nil {
		return nil, errBlockDoesNotExist
	}

	transactions := block.Transactions()
	if uint(len(transactions)) < index+1 {
		return nil, errTransactionDoesNotExist
	}

	return transactions[index], nil
}

// PendingCodeAt returns the code associated with an account in the pending state.
func (b *SimulatedBackend) PendingCodeAt(ctx context.Context, contract common.Address) ([]byte, error) {
	b.mu.Lock()
	defer b.mu.Unlock()

	return b.pendingState.GetCode(contract), nil
}

func newRevertError(result *core.ExecutionResult) *revertError {
	reason, errUnpack := abi.UnpackRevert(result.Revert())
	err := errors.New("execution reverted")
	if errUnpack == nil {
		err = fmt.Errorf("execution reverted: %v", reason)
	}
	return &revertError{
		error:  err,
		reason: hexutil.Encode(result.Revert()),
	}
}

// revertError is an API error that encompasses an EVM revert with JSON error
// code and a binary data blob.
type revertError struct {
	error
	reason string // revert reason hex encoded
}

// ErrorCode returns the JSON error code for a revert.
// See: https://github.com/ethereum/wiki/wiki/JSON-RPC-Error-Codes-Improvement-Proposal
func (e *revertError) ErrorCode() int {
	return 3
}

// ErrorData returns the hex encoded revert reason.
func (e *revertError) ErrorData() interface{} {
	return e.reason
}

// CallContract executes a contract call.
func (b *SimulatedBackend) CallContract(ctx context.Context, call ethereum.CallMsg, blockNumber *big.Int) ([]byte, error) {
	b.mu.Lock()
	defer b.mu.Unlock()

	if blockNumber != nil && blockNumber.Cmp(b.blockchain.CurrentBlock().Number) != 0 {
		return nil, errBlockNumberUnsupported
	}
	stateDB, err := b.blockchain.State()
	if err != nil {
		return nil, err
	}
	res, err := b.callContract(ctx, call, b.blockchain.CurrentBlock(), stateDB)
	if err != nil {
		return nil, err
	}
	// If the result contains a revert reason, try to unpack and return it.
	if len(res.Revert()) > 0 {
		return nil, newRevertError(res)
	}
	return res.Return(), res.Err
}

// PendingCallContract executes a contract call on the pending state.
func (b *SimulatedBackend) PendingCallContract(ctx context.Context, call ethereum.CallMsg) ([]byte, error) {
	b.mu.Lock()
	defer b.mu.Unlock()
	defer b.pendingState.RevertToSnapshot(b.pendingState.Snapshot())

	res, err := b.callContract(ctx, call, b.pendingBlock.Header(), b.pendingState)
	if err != nil {
		return nil, err
	}
	// If the result contains a revert reason, try to unpack and return it.
	if len(res.Revert()) > 0 {
		return nil, newRevertError(res)
	}
	return res.Return(), res.Err
}

// PendingNonceAt implements PendingStateReader.PendingNonceAt, retrieving
// the nonce currently pending for the account.
func (b *SimulatedBackend) PendingNonceAt(ctx context.Context, account common.Address) (uint64, error) {
	b.mu.Lock()
	defer b.mu.Unlock()

	return b.pendingState.GetOrNewStateObject(account).Nonce(), nil
}

// SuggestGasPrice implements ContractTransactor.SuggestGasPrice. Since the simulated
// chain doesn't have miners, we just return a gas price of 1 for any call.
func (b *SimulatedBackend) SuggestGasPrice(ctx context.Context) (*big.Int, error) {
	b.mu.Lock()
	defer b.mu.Unlock()

	if b.pendingBlock.Header().BaseFee != nil {
		return b.pendingBlock.Header().BaseFee, nil
	}
	return big.NewInt(1), nil
}

// SuggestGasTipCap implements ContractTransactor.SuggestGasTipCap. Since the simulated
// chain doesn't have miners, we just return a gas tip of 1 for any call.
func (b *SimulatedBackend) SuggestGasTipCap(ctx context.Context) (*big.Int, error) {
	return big.NewInt(1), nil
}

// EstimateGas executes the requested code against the currently pending block/state and
// returns the used amount of gas.
func (b *SimulatedBackend) EstimateGas(ctx context.Context, call ethereum.CallMsg) (uint64, error) {
	b.mu.Lock()
	defer b.mu.Unlock()

	// Determine the lowest and highest possible gas limits to binary search in between
	var (
		lo  uint64 = params.TxGas - 1
		hi  uint64
		cap uint64
	)
	if call.Gas >= params.TxGas {
		hi = call.Gas
	} else {
		hi = b.pendingBlock.GasLimit()
	}
	// Normalize the max fee per gas the call is willing to spend.
	var feeCap *big.Int
	if call.GasPrice != nil && (call.GasFeeCap != nil || call.GasTipCap != nil) {
		return 0, errors.New("both gasPrice and (maxFeePerGas or maxPriorityFeePerGas) specified")
	} else if call.GasPrice != nil {
		feeCap = call.GasPrice
	} else if call.GasFeeCap != nil {
		feeCap = call.GasFeeCap
	} else {
		feeCap = common.Big0
	}
	// Recap the highest gas allowance with account's balance.
	if feeCap.BitLen() != 0 {
		balance := b.pendingState.GetBalance(call.From) // from can't be nil
		available := new(big.Int).Set(balance)
		if call.Value != nil {
			if call.Value.Cmp(available) >= 0 {
				return 0, core.ErrInsufficientFundsForTransfer
			}
			available.Sub(available, call.Value)
		}
		allowance := new(big.Int).Div(available, feeCap)
		if allowance.IsUint64() && hi > allowance.Uint64() {
			transfer := call.Value
			if transfer == nil {
				transfer = new(big.Int)
			}
			log.Warn("Gas estimation capped by limited funds", "original", hi, "balance", balance,
				"sent", transfer, "feecap", feeCap, "fundable", allowance)
			hi = allowance.Uint64()
		}
	}
	cap = hi

	// Create a helper to check if a gas allowance results in an executable transaction
	executable := func(gas uint64) (bool, *core.ExecutionResult, error) {
		call.Gas = gas

		snapshot := b.pendingState.Snapshot()
		res, err := b.callContract(ctx, call, b.pendingBlock.Header(), b.pendingState)
		b.pendingState.RevertToSnapshot(snapshot)

		if err != nil {
			if errors.Is(err, core.ErrIntrinsicGas) {
				return true, nil, nil // Special case, raise gas limit
			}
			return true, nil, err // Bail out
		}
		return res.Failed(), res, nil
	}
	// Execute the binary search and hone in on an executable gas limit
	for lo+1 < hi {
		mid := (hi + lo) / 2
		failed, _, err := executable(mid)

		// If the error is not nil(consensus error), it means the provided message
		// call or transaction will never be accepted no matter how much gas it is
		// assigned. Return the error directly, don't struggle any more
		if err != nil {
			return 0, err
		}
		if failed {
			lo = mid
		} else {
			hi = mid
		}
	}
	// Reject the transaction as invalid if it still fails at the highest allowance
	if hi == cap {
		failed, result, err := executable(hi)
		if err != nil {
			return 0, err
		}
		if failed {
			if result != nil && result.Err != vm.ErrOutOfGas {
				if len(result.Revert()) > 0 {
					return 0, newRevertError(result)
				}
				return 0, result.Err
			}
			// Otherwise, the specified gas cap is too low
			return 0, fmt.Errorf("gas required exceeds allowance (%d)", cap)
		}
	}
	return hi, nil
}

// callContract implements common code between normal and pending contract calls.
// state is modified during execution, make sure to copy it if necessary.
func (b *SimulatedBackend) callContract(ctx context.Context, call ethereum.CallMsg, header *types.Header, stateDB *state.StateDB) (*core.ExecutionResult, error) {
	// Gas prices post 1559 need to be initialized
	if call.GasPrice != nil && (call.GasFeeCap != nil || call.GasTipCap != nil) {
		return nil, errors.New("both gasPrice and (maxFeePerGas or maxPriorityFeePerGas) specified")
	}
	head := b.blockchain.CurrentHeader()
	if !b.blockchain.Config().IsLondon(head.Number) {
		// If there's no basefee, then it must be a non-1559 execution
		if call.GasPrice == nil {
			call.GasPrice = new(big.Int)
		}
		call.GasFeeCap, call.GasTipCap = call.GasPrice, call.GasPrice
	} else {
		// A basefee is provided, necessitating 1559-type execution
		if call.GasPrice != nil {
			// User specified the legacy gas field, convert to 1559 gas typing
			call.GasFeeCap, call.GasTipCap = call.GasPrice, call.GasPrice
		} else {
			// User specified 1559 gas fields (or none), use those
			if call.GasFeeCap == nil {
				call.GasFeeCap = new(big.Int)
			}
			if call.GasTipCap == nil {
				call.GasTipCap = new(big.Int)
			}
			// Backfill the legacy gasPrice for EVM execution, unless we're all zeroes
			call.GasPrice = new(big.Int)
			if call.GasFeeCap.BitLen() > 0 || call.GasTipCap.BitLen() > 0 {
				call.GasPrice = math.BigMin(new(big.Int).Add(call.GasTipCap, head.BaseFee), call.GasFeeCap)
			}
		}
	}
	// Ensure message is initialized properly.
	if call.Gas == 0 {
		call.Gas = 50000000
	}
	if call.Value == nil {
		call.Value = new(big.Int)
	}

	// Set infinite balance to the fake caller account.
	from := stateDB.GetOrNewStateObject(call.From)
	from.SetBalance(math.MaxBig256)

	// Execute the call.
	msg := &core.Message{
		From:              call.From,
		To:                call.To,
		Value:             call.Value,
		GasLimit:          call.Gas,
		GasPrice:          call.GasPrice,
		GasFeeCap:         call.GasFeeCap,
		GasTipCap:         call.GasTipCap,
		Data:              call.Data,
		AccessList:        call.AccessList,
		SkipAccountChecks: true,
	}

	// Create a new environment which holds all relevant information
	// about the transaction and calling mechanisms.
	txContext := core.NewEVMTxContext(msg)
	evmContext := core.NewEVMBlockContext(header, b.blockchain, nil)
	vmEnv := vm.NewEVM(evmContext, txContext, stateDB, b.config, vm.Config{NoBaseFee: true})
	gasPool := new(core.GasPool).AddGas(math.MaxUint64)
<<<<<<< HEAD
	// nolint : contextcheck
	return core.NewStateTransition(vmEnv, msg, gasPool).TransitionDb(context.Background())
=======

	return core.ApplyMessage(vmEnv, msg, gasPool)
>>>>>>> ea9e62ca
}

// SendTransaction updates the pending block to include the given transaction.
func (b *SimulatedBackend) SendTransaction(ctx context.Context, tx *types.Transaction) error {
	b.mu.Lock()
	defer b.mu.Unlock()

	// Get the last block
	block, err := b.blockByHash(ctx, b.pendingBlock.ParentHash())
	if err != nil {
		return fmt.Errorf("could not fetch parent")
	}
	// Check transaction validity
	signer := types.MakeSigner(b.blockchain.Config(), block.Number())
	sender, err := types.Sender(signer, tx)
	if err != nil {
		return fmt.Errorf("invalid transaction: %v", err)
	}
	nonce := b.pendingState.GetNonce(sender)
	if tx.Nonce() != nonce {
		return fmt.Errorf("invalid transaction nonce: got %d, want %d", tx.Nonce(), nonce)
	}
	// Include tx in chain
	blocks, receipts := core.GenerateChain(b.config, block, ethash.NewFaker(), b.database, 1, func(number int, block *core.BlockGen) {
		for _, tx := range b.pendingBlock.Transactions() {
			block.AddTxWithChain(b.blockchain, tx)
		}
		block.AddTxWithChain(b.blockchain, tx)
	})
	stateDB, _ := b.blockchain.State()

	b.pendingBlock = blocks[0]
	b.pendingState, _ = state.New(b.pendingBlock.Root(), stateDB.Database(), nil)
	b.pendingReceipts = receipts[0]
	return nil
}

// FilterLogs executes a log filter operation, blocking during execution and
// returning all the results in one batch.
//
// TODO(karalabe): Deprecate when the subscription one can return past data too.
func (b *SimulatedBackend) FilterLogs(ctx context.Context, query ethereum.FilterQuery) ([]types.Log, error) {
	var filter *filters.Filter
	if query.BlockHash != nil {
		// Block filter requested, construct a single-shot filter
		filter = b.filterSystem.NewBlockFilter(*query.BlockHash, query.Addresses, query.Topics)
	} else {
		// Initialize unset filter boundaries to run from genesis to chain head
		from := int64(0)
		if query.FromBlock != nil {
			from = query.FromBlock.Int64()
		}
		to := int64(-1)
		if query.ToBlock != nil {
			to = query.ToBlock.Int64()
		}
		// Construct the range filter
		filter = b.filterSystem.NewRangeFilter(from, to, query.Addresses, query.Topics)
	}
	// Run the filter and return all the logs
	logs, err := filter.Logs(ctx)
	if err != nil {
		return nil, err
	}
	res := make([]types.Log, len(logs))
	for i, nLog := range logs {
		res[i] = *nLog
	}
	return res, nil
}

// SubscribeFilterLogs creates a background log filtering operation, returning a
// subscription immediately, which can be used to stream the found events.
func (b *SimulatedBackend) SubscribeFilterLogs(ctx context.Context, query ethereum.FilterQuery, ch chan<- types.Log) (ethereum.Subscription, error) {
	// Subscribe to contract events
	sink := make(chan []*types.Log)

	sub, err := b.events.SubscribeLogs(query, sink)
	if err != nil {
		return nil, err
	}
	// Since we're getting logs in batches, we need to flatten them into a plain stream
	return event.NewSubscription(func(quit <-chan struct{}) error {
		defer sub.Unsubscribe()
		for {
			select {
			case logs := <-sink:
				for _, nlog := range logs {
					select {
					case ch <- *nlog:
					case err := <-sub.Err():
						return err
					case <-quit:
						return nil
					}
				}
			case err := <-sub.Err():
				return err
			case <-quit:
				return nil
			}
		}
	}), nil
}

// SubscribeNewHead returns an event subscription for a new header.
func (b *SimulatedBackend) SubscribeNewHead(ctx context.Context, ch chan<- *types.Header) (ethereum.Subscription, error) {
	// subscribe to a new head
	sink := make(chan *types.Header)
	sub := b.events.SubscribeNewHeads(sink)

	return event.NewSubscription(func(quit <-chan struct{}) error {
		defer sub.Unsubscribe()
		for {
			select {
			case head := <-sink:
				select {
				case ch <- head:
				case err := <-sub.Err():
					return err
				case <-quit:
					return nil
				}
			case err := <-sub.Err():
				return err
			case <-quit:
				return nil
			}
		}
	}), nil
}

// AdjustTime adds a time shift to the simulated clock.
// It can only be called on empty blocks.
func (b *SimulatedBackend) AdjustTime(adjustment time.Duration) error {
	b.mu.Lock()
	defer b.mu.Unlock()

	if len(b.pendingBlock.Transactions()) != 0 {
		return errors.New("Could not adjust time on non-empty block")
	}
	// Get the last block
	block := b.blockchain.GetBlockByHash(b.pendingBlock.ParentHash())
	if block == nil {
		return fmt.Errorf("could not find parent")
	}

	blocks, _ := core.GenerateChain(b.config, block, ethash.NewFaker(), b.database, 1, func(number int, block *core.BlockGen) {
		block.OffsetTime(int64(adjustment.Seconds()))
	})
	stateDB, _ := b.blockchain.State()

	b.pendingBlock = blocks[0]
	b.pendingState, _ = state.New(b.pendingBlock.Root(), stateDB.Database(), nil)

	return nil
}

// Blockchain returns the underlying blockchain.
func (b *SimulatedBackend) Blockchain() *core.BlockChain {
	return b.blockchain
}

// filterBackend implements filters.Backend to support filtering for logs without
// taking bloom-bits acceleration structures into account.
type filterBackend struct {
	db      ethdb.Database
	bc      *core.BlockChain
	backend *SimulatedBackend
}

func (fb *filterBackend) ChainDb() ethdb.Database { return fb.db }

func (fb *filterBackend) EventMux() *event.TypeMux { panic("not supported") }

func (fb *filterBackend) HeaderByNumber(ctx context.Context, number rpc.BlockNumber) (*types.Header, error) {
	switch number {
	case rpc.PendingBlockNumber:
		if block := fb.backend.pendingBlock; block != nil {
			return block.Header(), nil
		}
		return nil, nil
	case rpc.LatestBlockNumber:
		return fb.bc.CurrentHeader(), nil
	case rpc.FinalizedBlockNumber:
		return fb.bc.CurrentFinalBlock(), nil
	case rpc.SafeBlockNumber:
		return fb.bc.CurrentSafeBlock(), nil
	default:
		return fb.bc.GetHeaderByNumber(uint64(number.Int64())), nil
	}
}

func (fb *filterBackend) HeaderByHash(ctx context.Context, hash common.Hash) (*types.Header, error) {
	return fb.bc.GetHeaderByHash(hash), nil
}

func (fb *filterBackend) GetBody(ctx context.Context, hash common.Hash, number rpc.BlockNumber) (*types.Body, error) {
	if body := fb.bc.GetBody(hash); body != nil {
		return body, nil
	}
	return nil, errors.New("block body not found")
}

func (fb *filterBackend) PendingBlockAndReceipts() (*types.Block, types.Receipts) {
	return fb.backend.pendingBlock, fb.backend.pendingReceipts
}

func (fb *filterBackend) GetReceipts(ctx context.Context, hash common.Hash) (types.Receipts, error) {
	number := rawdb.ReadHeaderNumber(fb.db, hash)
	if number == nil {
		return nil, nil
	}
	return rawdb.ReadReceipts(fb.db, hash, *number, fb.bc.Config()), nil
}

func (fb *filterBackend) GetLogs(ctx context.Context, hash common.Hash, number uint64) ([][]*types.Log, error) {
	logs := rawdb.ReadLogs(fb.db, hash, number, fb.bc.Config())
	return logs, nil
}

func (fb *filterBackend) SubscribeNewTxsEvent(ch chan<- core.NewTxsEvent) event.Subscription {
	return nullSubscription()
}

func (fb *filterBackend) SubscribeChainEvent(ch chan<- core.ChainEvent) event.Subscription {
	return fb.bc.SubscribeChainEvent(ch)
}

func (fb *filterBackend) SubscribeRemovedLogsEvent(ch chan<- core.RemovedLogsEvent) event.Subscription {
	return fb.bc.SubscribeRemovedLogsEvent(ch)
}

func (fb *filterBackend) SubscribeLogsEvent(ch chan<- []*types.Log) event.Subscription {
	return fb.bc.SubscribeLogsEvent(ch)
}

func (fb *filterBackend) SubscribePendingLogsEvent(ch chan<- []*types.Log) event.Subscription {
	return nullSubscription()
}

func (fb *filterBackend) BloomStatus() (uint64, uint64) { return 4096, 0 }

func (fb *filterBackend) ServiceFilter(ctx context.Context, ms *bloombits.MatcherSession) {
	panic("not supported")
}

func (fb *filterBackend) ChainConfig() *params.ChainConfig {
	panic("not supported")
}

func (fb *filterBackend) CurrentHeader() *types.Header {
	panic("not supported")
}

func nullSubscription() event.Subscription {
	return event.NewSubscription(func(quit <-chan struct{}) error {
		<-quit
		return nil
	})
}<|MERGE_RESOLUTION|>--- conflicted
+++ resolved
@@ -78,18 +78,13 @@
 // and uses a simulated blockchain for testing purposes.
 // A simulated backend always uses chainID 1337.
 func NewSimulatedBackendWithDatabase(database ethdb.Database, alloc core.GenesisAlloc, gasLimit uint64) *SimulatedBackend {
-<<<<<<< HEAD
-	genesis := core.Genesis{Config: params.AllEthashProtocolChanges, GasLimit: gasLimit, Alloc: alloc}
-	genesis.MustCommit(database)
-	blockchain, _ := core.NewBlockChain(database, nil, genesis.Config, ethash.NewFaker(), vm.Config{}, nil, nil, nil)
-=======
 	genesis := core.Genesis{
 		Config:   params.AllEthashProtocolChanges,
 		GasLimit: gasLimit,
 		Alloc:    alloc,
 	}
-	blockchain, _ := core.NewBlockChain(database, nil, &genesis, nil, ethash.NewFaker(), vm.Config{}, nil, nil)
->>>>>>> ea9e62ca
+	genesis.MustCommit(database)
+	blockchain, _ := core.NewBlockChain(database, nil, &genesis, ethash.NewFaker(), vm.Config{}, nil, nil, nil)
 
 	backend := &SimulatedBackend{
 		database:   database,
@@ -675,13 +670,7 @@
 	evmContext := core.NewEVMBlockContext(header, b.blockchain, nil)
 	vmEnv := vm.NewEVM(evmContext, txContext, stateDB, b.config, vm.Config{NoBaseFee: true})
 	gasPool := new(core.GasPool).AddGas(math.MaxUint64)
-<<<<<<< HEAD
-	// nolint : contextcheck
-	return core.NewStateTransition(vmEnv, msg, gasPool).TransitionDb(context.Background())
-=======
-
-	return core.ApplyMessage(vmEnv, msg, gasPool)
->>>>>>> ea9e62ca
+	return core.ApplyMessage(vmEnv, *msg, gasPool, context.Background())
 }
 
 // SendTransaction updates the pending block to include the given transaction.
