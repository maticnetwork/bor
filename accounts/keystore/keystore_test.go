// Copyright 2017 The go-ethereum Authors
// This file is part of the go-ethereum library.
//
// The go-ethereum library is free software: you can redistribute it and/or modify
// it under the terms of the GNU Lesser General Public License as published by
// the Free Software Foundation, either version 3 of the License, or
// (at your option) any later version.
//
// The go-ethereum library is distributed in the hope that it will be useful,
// but WITHOUT ANY WARRANTY; without even the implied warranty of
// MERCHANTABILITY or FITNESS FOR A PARTICULAR PURPOSE. See the
// GNU Lesser General Public License for more details.
//
// You should have received a copy of the GNU Lesser General Public License
// along with the go-ethereum library. If not, see <http://www.gnu.org/licenses/>.

package keystore

import (
	"math/rand"
	"os"
	"runtime"
	"slices"
	"strings"
	"sync"
	"sync/atomic"
	"testing"
	"time"

	"github.com/ethereum/go-ethereum/accounts"
	"github.com/ethereum/go-ethereum/common"
	"github.com/ethereum/go-ethereum/crypto"
	"github.com/ethereum/go-ethereum/event"
)

var testSigData = make([]byte, 32)

func TestKeyStore(t *testing.T) {
	t.Parallel()
	dir, ks := tmpKeyStore(t)

	a, err := ks.NewAccount("foo")
	if err != nil {
		t.Fatal(err)
	}

	if !strings.HasPrefix(a.URL.Path, dir) {
		t.Errorf("account file %s doesn't have dir prefix", a.URL)
	}

	stat, err := os.Stat(a.URL.Path)
	if err != nil {
		t.Fatalf("account file %s doesn't exist (%v)", a.URL, err)
	}

	if runtime.GOOS != "windows" && stat.Mode() != 0600 {
		t.Fatalf("account file has wrong mode: got %o, want %o", stat.Mode(), 0600)
	}

	if !ks.HasAddress(a.Address) {
		t.Errorf("HasAccount(%x) should've returned true", a.Address)
	}

	if err := ks.Update(a, "foo", "bar"); err != nil {
		t.Errorf("Update error: %v", err)
	}

	if err := ks.Delete(a, "bar"); err != nil {
		t.Errorf("Delete error: %v", err)
	}

	if common.FileExist(a.URL.Path) {
		t.Errorf("account file %s should be gone after Delete", a.URL)
	}

	if ks.HasAddress(a.Address) {
		t.Errorf("HasAccount(%x) should've returned true after Delete", a.Address)
	}
}

func TestSign(t *testing.T) {
	t.Parallel()
	_, ks := tmpKeyStore(t)

	pass := "" // not used but required by API

	a1, err := ks.NewAccount(pass)
	if err != nil {
		t.Fatal(err)
	}
	if err := ks.Unlock(a1, ""); err != nil {
		t.Fatal(err)
	}

	if _, err := ks.SignHash(accounts.Account{Address: a1.Address}, testSigData); err != nil {
		t.Fatal(err)
	}
}

func TestSignWithPassphrase(t *testing.T) {
	t.Parallel()
	_, ks := tmpKeyStore(t)

	pass := "passwd"

	acc, err := ks.NewAccount(pass)
	if err != nil {
		t.Fatal(err)
	}

	if _, unlocked := ks.unlocked[acc.Address]; unlocked {
		t.Fatal("expected account to be locked")
	}

	_, err = ks.SignHashWithPassphrase(acc, pass, testSigData)
	if err != nil {
		t.Fatal(err)
	}

	if _, unlocked := ks.unlocked[acc.Address]; unlocked {
		t.Fatal("expected account to be locked")
	}

	if _, err = ks.SignHashWithPassphrase(acc, "invalid passwd", testSigData); err == nil {
		t.Fatal("expected SignHashWithPassphrase to fail with invalid password")
	}
}

func TestTimedUnlock(t *testing.T) {
	t.Parallel()
	_, ks := tmpKeyStore(t)

	pass := "foo"

	a1, err := ks.NewAccount(pass)
	if err != nil {
		t.Fatal(err)
	}

	// Signing without passphrase fails because account is locked
	_, err = ks.SignHash(accounts.Account{Address: a1.Address}, testSigData)
	if err != ErrLocked {
		t.Fatal("Signing should've failed with ErrLocked before unlocking, got ", err)
	}

	// Signing with passphrase works
	if err = ks.TimedUnlock(a1, pass, 100*time.Millisecond); err != nil {
		t.Fatal(err)
	}

	// Signing without passphrase works because account is temp unlocked
	_, err = ks.SignHash(accounts.Account{Address: a1.Address}, testSigData)
	if err != nil {
		t.Fatal("Signing shouldn't return an error after unlocking, got ", err)
	}

	// Signing fails again after automatic locking
	time.Sleep(250 * time.Millisecond)

	_, err = ks.SignHash(accounts.Account{Address: a1.Address}, testSigData)
	if err != ErrLocked {
		t.Fatal("Signing should've failed with ErrLocked timeout expired, got ", err)
	}
}

func TestOverrideUnlock(t *testing.T) {
	t.Parallel()
	_, ks := tmpKeyStore(t)

	pass := "foo"

	a1, err := ks.NewAccount(pass)
	if err != nil {
		t.Fatal(err)
	}

	// Unlock indefinitely.
	if err = ks.TimedUnlock(a1, pass, 5*time.Minute); err != nil {
		t.Fatal(err)
	}

	// Signing without passphrase works because account is temp unlocked
	_, err = ks.SignHash(accounts.Account{Address: a1.Address}, testSigData)
	if err != nil {
		t.Fatal("Signing shouldn't return an error after unlocking, got ", err)
	}

	// reset unlock to a shorter period, invalidates the previous unlock
	if err = ks.TimedUnlock(a1, pass, 100*time.Millisecond); err != nil {
		t.Fatal(err)
	}

	// Signing without passphrase still works because account is temp unlocked
	_, err = ks.SignHash(accounts.Account{Address: a1.Address}, testSigData)
	if err != nil {
		t.Fatal("Signing shouldn't return an error after unlocking, got ", err)
	}

	// Signing fails again after automatic locking
	time.Sleep(250 * time.Millisecond)

	_, err = ks.SignHash(accounts.Account{Address: a1.Address}, testSigData)
	if err != ErrLocked {
		t.Fatal("Signing should've failed with ErrLocked timeout expired, got ", err)
	}
}

// This test should fail under -race if signing races the expiration goroutine.
func TestSignRace(t *testing.T) {
	t.Parallel()
	_, ks := tmpKeyStore(t)

	// Create a test account.
	a1, err := ks.NewAccount("")
	if err != nil {
		t.Fatal("could not create the test account", err)
	}

	if err := ks.TimedUnlock(a1, "", 15*time.Millisecond); err != nil {
		t.Fatal("could not unlock the test account", err)
	}

	end := time.Now().Add(500 * time.Millisecond)
	for time.Now().Before(end) {
		if _, err := ks.SignHash(accounts.Account{Address: a1.Address}, testSigData); err == ErrLocked {
			return
		} else if err != nil {
			t.Errorf("Sign error: %v", err)
			return
		}

		time.Sleep(1 * time.Millisecond)
	}
	t.Errorf("Account did not lock within the timeout")
}

// waitForKsUpdating waits until the updating-status of the ks reaches the
// desired wantStatus.
// It waits for a maximum time of maxTime, and returns false if it does not
// finish in time
func waitForKsUpdating(t *testing.T, ks *KeyStore, wantStatus bool, maxTime time.Duration) bool {
	t.Helper()
	// Wait max 250 ms, then return false
	for t0 := time.Now(); time.Since(t0) < maxTime; {
		if ks.isUpdating() == wantStatus {
			return true
		}

		time.Sleep(25 * time.Millisecond)
	}

	return false
}

// Tests that the wallet notifier loop starts and stops correctly based on the
// addition and removal of wallet event subscriptions.
func TestWalletNotifierLifecycle(t *testing.T) {
	t.Parallel()
	// Create a temporary keystore to test with
	_, ks := tmpKeyStore(t)

	// Ensure that the notification updater is not running yet
	time.Sleep(250 * time.Millisecond)

	if ks.isUpdating() {
		t.Errorf("wallet notifier running without subscribers")
	}
	// Subscribe to the wallet feed and ensure the updater boots up
	updates := make(chan accounts.WalletEvent)

	subs := make([]event.Subscription, 2)
	for i := 0; i < len(subs); i++ {
		// Create a new subscription
		subs[i] = ks.Subscribe(updates)

		if !waitForKsUpdating(t, ks, true, 250*time.Millisecond) {
			t.Errorf("sub %d: wallet notifier not running after subscription", i)
		}
	}
	// Close all but one sub
	for i := 0; i < len(subs)-1; i++ {
		// Close an existing subscription
		subs[i].Unsubscribe()
	}
	// Check that it is still running
	time.Sleep(250 * time.Millisecond)

	if !ks.isUpdating() {
		t.Fatal("event notifier stopped prematurely")
	}
	// Unsubscribe the last one and ensure the updater terminates eventually.
	subs[len(subs)-1].Unsubscribe()

	if !waitForKsUpdating(t, ks, false, 4*time.Second) {
		t.Errorf("wallet notifier didn't terminate after unsubscribe")
	}
}

type walletEvent struct {
	accounts.WalletEvent
	a accounts.Account
}

// Tests that wallet notifications and correctly fired when accounts are added
// or deleted from the keystore.
func TestWalletNotifications(t *testing.T) {
	t.Parallel()
	_, ks := tmpKeyStore(t)

	// Subscribe to the wallet feed and collect events.
	var (
		events  []walletEvent
		updates = make(chan accounts.WalletEvent)
		sub     = ks.Subscribe(updates)
	)

	defer sub.Unsubscribe()

	go func() {
		for {
			select {
			case ev := <-updates:
				events = append(events, walletEvent{ev, ev.Wallet.Accounts()[0]})
			case <-sub.Err():
				close(updates)
				return
			}
		}
	}()

	// Randomly add and remove accounts.
	var (
		live       = make(map[common.Address]accounts.Account)
		wantEvents []walletEvent
	)

	for i := 0; i < 1024; i++ {
		if create := len(live) == 0 || rand.Int()%4 > 0; create {
			// Add a new account and ensure wallet notifications arrives
			account, err := ks.NewAccount("")
			if err != nil {
				t.Fatalf("failed to create test account: %v", err)
			}

			live[account.Address] = account
			wantEvents = append(wantEvents, walletEvent{accounts.WalletEvent{Kind: accounts.WalletArrived}, account})
		} else {
			// Delete a random account.
			var account accounts.Account
			for _, a := range live {
				account = a
				break
			}

			if err := ks.Delete(account, ""); err != nil {
				t.Fatalf("failed to delete test account: %v", err)
			}

			delete(live, account.Address)
			wantEvents = append(wantEvents, walletEvent{accounts.WalletEvent{Kind: accounts.WalletDropped}, account})
		}
	}

	// Shut down the event collector and check events.
	sub.Unsubscribe()

	for ev := range updates {
		events = append(events, walletEvent{ev, ev.Wallet.Accounts()[0]})
	}

	checkAccounts(t, live, ks.Wallets())
	checkEvents(t, wantEvents, events)
}

// TestImportECDSA tests the import functionality of a keystore.
func TestImportECDSA(t *testing.T) {
	t.Parallel()
<<<<<<< HEAD
	_, ks := tmpKeyStore(t, true)

=======
	_, ks := tmpKeyStore(t)
>>>>>>> aadddf3a
	key, err := crypto.GenerateKey()
	if err != nil {
		t.Fatalf("failed to generate key: %v", key)
	}

	if _, err = ks.ImportECDSA(key, "old"); err != nil {
		t.Errorf("importing failed: %v", err)
	}

	if _, err = ks.ImportECDSA(key, "old"); err == nil {
		t.Errorf("importing same key twice succeeded")
	}

	if _, err = ks.ImportECDSA(key, "new"); err == nil {
		t.Errorf("importing same key twice succeeded")
	}
}

// TestImportExport tests the import and export functionality of a keystore.
func TestImportExport(t *testing.T) {
	t.Parallel()
<<<<<<< HEAD
	_, ks := tmpKeyStore(t, true)

=======
	_, ks := tmpKeyStore(t)
>>>>>>> aadddf3a
	acc, err := ks.NewAccount("old")
	if err != nil {
		t.Fatalf("failed to create account: %v", acc)
	}

	json, err := ks.Export(acc, "old", "new")
	if err != nil {
		t.Fatalf("failed to export account: %v", acc)
	}
<<<<<<< HEAD

	_, ks2 := tmpKeyStore(t, true)
=======
	_, ks2 := tmpKeyStore(t)
>>>>>>> aadddf3a
	if _, err = ks2.Import(json, "old", "old"); err == nil {
		t.Errorf("importing with invalid password succeeded")
	}

	acc2, err := ks2.Import(json, "new", "new")
	if err != nil {
		t.Errorf("importing failed: %v", err)
	}

	if acc.Address != acc2.Address {
		t.Error("imported account does not match exported account")
	}

	if _, err = ks2.Import(json, "new", "new"); err == nil {
		t.Errorf("importing a key twice succeeded")
	}
}

// TestImportRace tests the keystore on races.
// This test should fail under -race if importing races.
func TestImportRace(t *testing.T) {
	t.Parallel()
<<<<<<< HEAD
	_, ks := tmpKeyStore(t, true)

=======
	_, ks := tmpKeyStore(t)
>>>>>>> aadddf3a
	acc, err := ks.NewAccount("old")
	if err != nil {
		t.Fatalf("failed to create account: %v", acc)
	}

	json, err := ks.Export(acc, "old", "new")
	if err != nil {
		t.Fatalf("failed to export account: %v", acc)
	}
<<<<<<< HEAD

	_, ks2 := tmpKeyStore(t, true)
=======
	_, ks2 := tmpKeyStore(t)
>>>>>>> aadddf3a
	var atom atomic.Uint32
	var wg sync.WaitGroup

	wg.Add(2)

	for i := 0; i < 2; i++ {
		go func() {
			defer wg.Done()

			if _, err := ks2.Import(json, "new", "new"); err != nil {
				atom.Add(1)
			}
		}()
	}
	wg.Wait()
	if atom.Load() != 1 {
		t.Errorf("Import is racy")
	}
}

// checkAccounts checks that all known live accounts are present in the wallet list.
func checkAccounts(t *testing.T, live map[common.Address]accounts.Account, wallets []accounts.Wallet) {
	if len(live) != len(wallets) {
		t.Errorf("wallet list doesn't match required accounts: have %d, want %d", len(wallets), len(live))
		return
	}

	liveList := make([]accounts.Account, 0, len(live))
	for _, account := range live {
		liveList = append(liveList, account)
	}
	slices.SortFunc(liveList, byURL)
	for j, wallet := range wallets {
		if accs := wallet.Accounts(); len(accs) != 1 {
			t.Errorf("wallet %d: contains invalid number of accounts: have %d, want 1", j, len(accs))
		} else if accs[0] != liveList[j] {
			t.Errorf("wallet %d: account mismatch: have %v, want %v", j, accs[0], liveList[j])
		}
	}
}

// checkEvents checks that all events in 'want' are present in 'have'. Events may be present multiple times.
func checkEvents(t *testing.T, want []walletEvent, have []walletEvent) {
	for _, wantEv := range want {
		nmatch := 0

		for ; len(have) > 0; nmatch++ {
			if have[0].Kind != wantEv.Kind || have[0].a != wantEv.a {
				break
			}

			have = have[1:]
		}

		if nmatch == 0 {
			t.Fatalf("can't find event with Kind=%v for %x", wantEv.Kind, wantEv.a.Address)
		}
	}
}

func tmpKeyStore(t *testing.T) (string, *KeyStore) {
	d := t.TempDir()
<<<<<<< HEAD

	newKs := NewPlaintextKeyStore
	if encrypted {
		newKs = func(kd string) *KeyStore { return NewKeyStore(kd, veryLightScryptN, veryLightScryptP) }
	}

	return d, newKs(d)
=======
	return d, NewKeyStore(d, veryLightScryptN, veryLightScryptP)
>>>>>>> aadddf3a
}<|MERGE_RESOLUTION|>--- conflicted
+++ resolved
@@ -375,12 +375,7 @@
 // TestImportECDSA tests the import functionality of a keystore.
 func TestImportECDSA(t *testing.T) {
 	t.Parallel()
-<<<<<<< HEAD
-	_, ks := tmpKeyStore(t, true)
-
-=======
-	_, ks := tmpKeyStore(t)
->>>>>>> aadddf3a
+	_, ks := tmpKeyStore(t)
 	key, err := crypto.GenerateKey()
 	if err != nil {
 		t.Fatalf("failed to generate key: %v", key)
@@ -402,12 +397,7 @@
 // TestImportExport tests the import and export functionality of a keystore.
 func TestImportExport(t *testing.T) {
 	t.Parallel()
-<<<<<<< HEAD
-	_, ks := tmpKeyStore(t, true)
-
-=======
-	_, ks := tmpKeyStore(t)
->>>>>>> aadddf3a
+	_, ks := tmpKeyStore(t)
 	acc, err := ks.NewAccount("old")
 	if err != nil {
 		t.Fatalf("failed to create account: %v", acc)
@@ -417,12 +407,7 @@
 	if err != nil {
 		t.Fatalf("failed to export account: %v", acc)
 	}
-<<<<<<< HEAD
-
-	_, ks2 := tmpKeyStore(t, true)
-=======
 	_, ks2 := tmpKeyStore(t)
->>>>>>> aadddf3a
 	if _, err = ks2.Import(json, "old", "old"); err == nil {
 		t.Errorf("importing with invalid password succeeded")
 	}
@@ -445,12 +430,7 @@
 // This test should fail under -race if importing races.
 func TestImportRace(t *testing.T) {
 	t.Parallel()
-<<<<<<< HEAD
-	_, ks := tmpKeyStore(t, true)
-
-=======
-	_, ks := tmpKeyStore(t)
->>>>>>> aadddf3a
+	_, ks := tmpKeyStore(t)
 	acc, err := ks.NewAccount("old")
 	if err != nil {
 		t.Fatalf("failed to create account: %v", acc)
@@ -460,12 +440,7 @@
 	if err != nil {
 		t.Fatalf("failed to export account: %v", acc)
 	}
-<<<<<<< HEAD
-
-	_, ks2 := tmpKeyStore(t, true)
-=======
 	_, ks2 := tmpKeyStore(t)
->>>>>>> aadddf3a
 	var atom atomic.Uint32
 	var wg sync.WaitGroup
 
@@ -528,15 +503,5 @@
 
 func tmpKeyStore(t *testing.T) (string, *KeyStore) {
 	d := t.TempDir()
-<<<<<<< HEAD
-
-	newKs := NewPlaintextKeyStore
-	if encrypted {
-		newKs = func(kd string) *KeyStore { return NewKeyStore(kd, veryLightScryptN, veryLightScryptP) }
-	}
-
-	return d, newKs(d)
-=======
 	return d, NewKeyStore(d, veryLightScryptN, veryLightScryptP)
->>>>>>> aadddf3a
 }