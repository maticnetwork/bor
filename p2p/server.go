// Copyright 2014 The go-ethereum Authors
// This file is part of the go-ethereum library.
//
// The go-ethereum library is free software: you can redistribute it and/or modify
// it under the terms of the GNU Lesser General Public License as published by
// the Free Software Foundation, either version 3 of the License, or
// (at your option) any later version.
//
// The go-ethereum library is distributed in the hope that it will be useful,
// but WITHOUT ANY WARRANTY; without even the implied warranty of
// MERCHANTABILITY or FITNESS FOR A PARTICULAR PURPOSE. See the
// GNU Lesser General Public License for more details.
//
// You should have received a copy of the GNU Lesser General Public License
// along with the go-ethereum library. If not, see <http://www.gnu.org/licenses/>.

// Package p2p implements the Ethereum p2p network protocols.
package p2p

import (
	"bytes"
	"cmp"
	"crypto/ecdsa"
	"encoding/hex"
	"errors"
	"fmt"
	"net"
	"net/netip"
	"slices"
	"sync"
	"sync/atomic"
	"time"

	"github.com/ethereum/go-ethereum/common"
	"github.com/ethereum/go-ethereum/common/mclock"
	"github.com/ethereum/go-ethereum/crypto"
	"github.com/ethereum/go-ethereum/event"
	"github.com/ethereum/go-ethereum/log"
	"github.com/ethereum/go-ethereum/p2p/discover"
	"github.com/ethereum/go-ethereum/p2p/enode"
	"github.com/ethereum/go-ethereum/p2p/enr"
	"github.com/ethereum/go-ethereum/p2p/nat"
	"github.com/ethereum/go-ethereum/p2p/netutil"
)

const (
	defaultDialTimeout = 15 * time.Second

	// This is the fairness knob for the discovery mixer. When looking for peers, we'll
	// wait this long for a single source of candidates before moving on and trying other
	// sources.
	discmixTimeout = 5 * time.Second

	// Connectivity defaults.
	defaultMaxPendingPeers = 50
	defaultDialRatio       = 3

	// This time limits inbound connection attempts per source IP.
	inboundThrottleTime = 30 * time.Second

	// Maximum time allowed for reading a complete message.
	// This is effectively the amount of time a connection can be idle.
	frameReadTimeout = 30 * time.Second

	// Maximum amount of time allowed for writing a complete message.
	frameWriteTimeout = 20 * time.Second
)

var (
	errServerStopped       = errors.New("server stopped")
	errEncHandshakeError   = errors.New("rlpx enc error")
	errProtoHandshakeError = errors.New("rlpx proto error")
)

// Config holds Server options.
type Config struct {
	// This field must be set to a valid secp256k1 private key.
	PrivateKey *ecdsa.PrivateKey `toml:"-"`

	// MaxPeers is the maximum number of peers that can be
	// connected. It must be greater than zero.
	MaxPeers int

	// MaxPendingPeers is the maximum number of peers that can be pending in the
	// handshake phase, counted separately for inbound and outbound connections.
	// Zero defaults to preset values.
	MaxPendingPeers int `toml:",omitempty"`

	// DialRatio controls the ratio of inbound to dialed connections.
	// Example: a DialRatio of 2 allows 1/2 of connections to be dialed.
	// Setting DialRatio to zero defaults it to 3.
	DialRatio int `toml:",omitempty"`

	// NoDiscovery can be used to disable the peer discovery mechanism.
	// Disabling is useful for protocol debugging (manual topology).
	NoDiscovery bool

	// DiscoveryV4 specifies whether V4 discovery should be started.
	DiscoveryV4 bool `toml:",omitempty"`

	// DiscoveryV5 specifies whether the new topic-discovery based V5 discovery
	// protocol should be started or not.
	DiscoveryV5 bool `toml:",omitempty"`

	// Name sets the node name of this server.
	Name string `toml:"-"`

	// BootstrapNodes are used to establish connectivity
	// with the rest of the network.
	BootstrapNodes []*enode.Node

	// BootstrapNodesV5 are used to establish connectivity
	// with the rest of the network using the V5 discovery
	// protocol.
	BootstrapNodesV5 []*enode.Node `toml:",omitempty"`

	// Static nodes are used as pre-configured connections which are always
	// maintained and re-connected on disconnects.
	StaticNodes []*enode.Node

	// Trusted nodes are used as pre-configured connections which are always
	// allowed to connect, even above the peer limit.
	TrustedNodes []*enode.Node

	// Connectivity can be restricted to certain IP networks.
	// If this option is set to a non-nil value, only hosts which match one of the
	// IP networks contained in the list are considered.
	NetRestrict *netutil.Netlist `toml:",omitempty"`

	// NodeDatabase is the path to the database containing the previously seen
	// live nodes in the network.
	NodeDatabase string `toml:",omitempty"`

	// Protocols should contain the protocols supported
	// by the server. Matching protocols are launched for
	// each peer.
	Protocols []Protocol `toml:"-" json:"-"`

	// If ListenAddr is set to a non-nil address, the server
	// will listen for incoming connections.
	//
	// If the port is zero, the operating system will pick a port. The
	// ListenAddr field will be updated with the actual address when
	// the server is started.
	ListenAddr string

	// If DiscAddr is set to a non-nil value, the server will use ListenAddr
	// for TCP and DiscAddr for the UDP discovery protocol.
	DiscAddr string

	// If set to a non-nil value, the given NAT port mapper
	// is used to make the listening port available to the
	// Internet.
	NAT nat.Interface `toml:",omitempty"`

	// If Dialer is set to a non-nil value, the given Dialer
	// is used to dial outbound peer connections.
	Dialer NodeDialer `toml:"-"`

	// If NoDial is true, the server will not dial any peers.
	NoDial bool `toml:",omitempty"`

	// If EnableMsgEvents is set then the server will emit PeerEvents
	// whenever a message is sent to or received from a peer
	EnableMsgEvents bool

	// Logger is a custom logger to use with the p2p.Server.
	Logger log.Logger `toml:",omitempty"`

	clock mclock.Clock

	// TxArrivalWait is the duration (ms) that the node will wait after seeing
	// an announced transaction before explicitly requesting it
	TxArrivalWait time.Duration
}

// Server manages all peer connections.
type Server struct {
	// Config fields may not be modified while the server is running.
	Config

	// Hooks for testing. These are useful because we can inhibit
	// the whole protocol stack.
	newTransport func(net.Conn, *ecdsa.PublicKey) transport
	newPeerHook  func(*Peer)
	listenFunc   func(network, addr string) (net.Listener, error)

	lock    sync.Mutex // protects running
	running bool

	listener     net.Listener
	ourHandshake *protoHandshake
	loopWG       sync.WaitGroup // loop, listenLoop
	peerFeed     event.Feed
	log          log.Logger

	nodedb    *enode.DB
	localnode *enode.LocalNode
	discv4    *discover.UDPv4
	discv5    *discover.UDPv5
	discmix   *enode.FairMix
	dialsched *dialScheduler

	// This is read by the NAT port mapping loop.
	portMappingRegister chan *portMapping

	// Channels into the run loop.
	quit                    chan struct{}
	addtrusted              chan *enode.Node
	removetrusted           chan *enode.Node
	peerOp                  chan peerOpFunc
	peerOpDone              chan struct{}
	delpeer                 chan peerDrop
	checkpointPostHandshake chan *conn
	checkpointAddPeer       chan *conn

	// State of run loop and listenLoop.
	inboundHistory expHeap
}

type peerOpFunc func(map[enode.ID]*Peer)

type peerDrop struct {
	*Peer
	err       error
	requested bool // true if signaled by the peer
}

type connFlag int32

const (
	dynDialedConn connFlag = 1 << iota
	staticDialedConn
	inboundConn
	trustedConn
)

// conn wraps a network connection with information gathered
// during the two handshakes.
type conn struct {
	fd net.Conn
	transport
	node  *enode.Node
	flags connFlag
	cont  chan error // The run loop uses cont to signal errors to SetupConn.
	caps  []Cap      // valid after the protocol handshake
	name  string     // valid after the protocol handshake
}

type transport interface {
	// The two handshakes.
	doEncHandshake(prv *ecdsa.PrivateKey) (*ecdsa.PublicKey, error)
	doProtoHandshake(our *protoHandshake) (*protoHandshake, error)
	// The MsgReadWriter can only be used after the encryption
	// handshake has completed. The code uses conn.id to track this
	// by setting it to a non-nil value after the encryption handshake.
	MsgReadWriter
	// transports must provide Close because we use MsgPipe in some of
	// the tests. Closing the actual network connection doesn't do
	// anything in those tests because MsgPipe doesn't use it.
	close(err error)
}

func (c *conn) String() string {
	s := c.flags.String()
	if (c.node.ID() != enode.ID{}) {
		s += " " + c.node.ID().String()
	}

	s += " " + c.fd.RemoteAddr().String()

	return s
}

func (f connFlag) String() string {
	s := ""
	if f&trustedConn != 0 {
		s += "-trusted"
	}

	if f&dynDialedConn != 0 {
		s += "-dyndial"
	}

	if f&staticDialedConn != 0 {
		s += "-staticdial"
	}

	if f&inboundConn != 0 {
		s += "-inbound"
	}

	if s != "" {
		s = s[1:]
	}

	return s
}

func (c *conn) is(f connFlag) bool {
	flags := connFlag(atomic.LoadInt32((*int32)(&c.flags)))
	return flags&f != 0
}

func (c *conn) set(f connFlag, val bool) {
	for {
		oldFlags := connFlag(atomic.LoadInt32((*int32)(&c.flags)))

		flags := oldFlags
		if val {
			flags |= f
		} else {
			flags &= ^f
		}

		if atomic.CompareAndSwapInt32((*int32)(&c.flags), int32(oldFlags), int32(flags)) {
			return
		}
	}
}

// LocalNode returns the local node record.
func (srv *Server) LocalNode() *enode.LocalNode {
	return srv.localnode
}

// Peers returns all connected peers.
func (srv *Server) Peers() []*Peer {
	var ps []*Peer

	srv.doPeerOp(func(peers map[enode.ID]*Peer) {
		for _, p := range peers {
			ps = append(ps, p)
		}
	})

	return ps
}

// This function retrieves the peers that are not trusted-peers
func (srv *Server) getNonTrustedPeers() []*Peer {
	allPeers := srv.Peers()

	nontrustedPeers := []*Peer{}

	for _, peer := range allPeers {
		if !peer.Info().Network.Trusted {
			nontrustedPeers = append(nontrustedPeers, peer)
		}
	}

	return nontrustedPeers
}

// SetMaxPeers sets the maximum number of peers that can be connected
func (srv *Server) SetMaxPeers(maxPeers int) {
	currentPeers := srv.getNonTrustedPeers()
	if len(currentPeers) > maxPeers {
		peersToDrop := currentPeers[maxPeers:]
		for _, peer := range peersToDrop {
			log.Warn("CurrentPeers more than MaxPeers", "removing", peer.ID())
			srv.RemovePeer(peer.Node())
		}
	}

	srv.MaxPeers = maxPeers
}

// PeerCount returns the number of connected peers.
func (srv *Server) PeerCount() int {
	if !srv.running {
		return 0
	}

	var count int

	srv.doPeerOp(func(ps map[enode.ID]*Peer) {
		count = len(ps)
	})

	return count
}

// AddPeer adds the given node to the static node set. When there is room in the peer set,
// the server will connect to the node. If the connection fails for any reason, the server
// will attempt to reconnect the peer.
func (srv *Server) AddPeer(node *enode.Node) {
	srv.dialsched.addStatic(node)
}

// RemovePeer removes a node from the static node set. It also disconnects from the given
// node if it is currently connected as a peer.
//
// This method blocks until all protocols have exited and the peer is removed. Do not use
// RemovePeer in protocol implementations, call Disconnect on the Peer instead.
func (srv *Server) RemovePeer(node *enode.Node) {
	var (
		ch  chan *PeerEvent
		sub event.Subscription
	)
	// Disconnect the peer on the main loop.
	srv.doPeerOp(func(peers map[enode.ID]*Peer) {
		srv.dialsched.removeStatic(node)

		if peer := peers[node.ID()]; peer != nil {
			ch = make(chan *PeerEvent, 1)
			sub = srv.peerFeed.Subscribe(ch)

			peer.Disconnect(DiscRequested)
		}
	})
	// Wait for the peer connection to end.
	if ch != nil {
		defer sub.Unsubscribe()

		for ev := range ch {
			if ev.Peer == node.ID() && ev.Type == PeerEventTypeDrop {
				return
			}
		}
	}
}

// AddTrustedPeer adds the given node to a reserved trusted list which allows the
// node to always connect, even if the slot are full.
func (srv *Server) AddTrustedPeer(node *enode.Node) {
	select {
	case srv.addtrusted <- node:
	case <-srv.quit:
	}
}

// RemoveTrustedPeer removes the given node from the trusted peer set.
func (srv *Server) RemoveTrustedPeer(node *enode.Node) {
	select {
	case srv.removetrusted <- node:
	case <-srv.quit:
	}
	// Disconnect the peer if maxPeers is breached.
	srv.SetMaxPeers(srv.MaxPeers)
}

// SubscribeEvents subscribes the given channel to peer events
func (srv *Server) SubscribeEvents(ch chan *PeerEvent) event.Subscription {
	return srv.peerFeed.Subscribe(ch)
}

// Self returns the local node's endpoint information.
func (srv *Server) Self() *enode.Node {
	srv.lock.Lock()
	ln := srv.localnode
	srv.lock.Unlock()

	if ln == nil {
		return enode.NewV4(&srv.PrivateKey.PublicKey, net.ParseIP("0.0.0.0"), 0, 0)
	}

	return ln.Node()
}

// DiscoveryV4 returns the discovery v4 instance, if configured.
func (srv *Server) DiscoveryV4() *discover.UDPv4 {
	return srv.discv4
}

<<<<<<< HEAD
// DiscoveryV4 returns the discovery v5 instance, if configured.
=======
// DiscoveryV5 returns the discovery v5 instance, if configured.
>>>>>>> aadddf3a
func (srv *Server) DiscoveryV5() *discover.UDPv5 {
	return srv.discv5
}

// Stop terminates the server and all active peer connections.
// It blocks until all active connections have been closed.
func (srv *Server) Stop() {
	srv.lock.Lock()
	if !srv.running {
		srv.lock.Unlock()
		return
	}

	srv.running = false
	if srv.listener != nil {
		// this unblocks listener Accept
		srv.listener.Close()
	}

	close(srv.quit)
	srv.lock.Unlock()
	srv.loopWG.Wait()
}

// sharedUDPConn implements a shared connection. Write sends messages to the underlying connection while read returns
// messages that were found unprocessable and sent to the unhandled channel by the primary listener.
type sharedUDPConn struct {
	*net.UDPConn
	unhandled chan discover.ReadPacket
}

// ReadFromUDPAddrPort implements discover.UDPConn
func (s *sharedUDPConn) ReadFromUDPAddrPort(b []byte) (n int, addr netip.AddrPort, err error) {
	packet, ok := <-s.unhandled
	if !ok {
		return 0, netip.AddrPort{}, errors.New("connection was closed")
	}

	l := len(packet.Data)
	if l > len(b) {
		l = len(b)
	}

	copy(b[:l], packet.Data[:l])

	return l, packet.Addr, nil
}

// Close implements discover.UDPConn
func (s *sharedUDPConn) Close() error {
	return nil
}

// Start starts running the server.
// Servers can not be re-used after stopping.
func (srv *Server) Start() (err error) {
	srv.lock.Lock()
	defer srv.lock.Unlock()

	if srv.running {
		return errors.New("server already running")
	}

	srv.running = true
	srv.log = srv.Logger

	if srv.log == nil {
		srv.log = log.Root()
	}

	if srv.clock == nil {
		srv.clock = mclock.System{}
	}

	if srv.NoDial && srv.ListenAddr == "" {
		srv.log.Warn("P2P server will be useless, neither dialing nor listening")
	}

	// static fields
	if srv.PrivateKey == nil {
		return errors.New("Server.PrivateKey must be set to a non-nil key")
	}

	if srv.newTransport == nil {
		srv.newTransport = newRLPX
	}

	if srv.listenFunc == nil {
		srv.listenFunc = net.Listen
	}

	srv.quit = make(chan struct{})
	srv.delpeer = make(chan peerDrop)
	srv.checkpointPostHandshake = make(chan *conn)
	srv.checkpointAddPeer = make(chan *conn)
	srv.addtrusted = make(chan *enode.Node)
	srv.removetrusted = make(chan *enode.Node)
	srv.peerOp = make(chan peerOpFunc)
	srv.peerOpDone = make(chan struct{})

	if err := srv.setupLocalNode(); err != nil {
		return err
	}
	srv.setupPortMapping()

	if srv.ListenAddr != "" {
		if err := srv.setupListening(); err != nil {
			return err
		}
	}

	if err := srv.setupDiscovery(); err != nil {
		return err
	}

	srv.setupDialScheduler()

	srv.loopWG.Add(1)
	go srv.run()

	return nil
}

func (srv *Server) setupLocalNode() error {
	// Create the devp2p handshake.
	pubkey := crypto.FromECDSAPub(&srv.PrivateKey.PublicKey)

	srv.ourHandshake = &protoHandshake{Version: baseProtocolVersion, Name: srv.Name, ID: pubkey[1:]}
	for _, p := range srv.Protocols {
		srv.ourHandshake.Caps = append(srv.ourHandshake.Caps, p.cap())
	}
	slices.SortFunc(srv.ourHandshake.Caps, Cap.Cmp)

	// Create the local node.
	db, err := enode.OpenDB(srv.NodeDatabase)
	if err != nil {
		return err
	}

	srv.nodedb = db
	srv.localnode = enode.NewLocalNode(db, srv.PrivateKey)
	srv.localnode.SetFallbackIP(net.IP{127, 0, 0, 1})
	// TODO: check conflicts
	for _, p := range srv.Protocols {
		for _, e := range p.Attributes {
			srv.localnode.Set(e)
		}
	}
	return nil
}

func (srv *Server) setupDiscovery() error {
	srv.discmix = enode.NewFairMix(discmixTimeout)

	// Don't listen on UDP endpoint if DHT is disabled.
	if srv.NoDiscovery {
		return nil
	}
	conn, err := srv.setupUDPListening()
	if err != nil {
		return err
	}

	var (
		sconn     discover.UDPConn = conn
		unhandled chan discover.ReadPacket
	)
	// If both versions of discovery are running, setup a shared
	// connection, so v5 can read unhandled messages from v4.
	if srv.Config.DiscoveryV4 && srv.Config.DiscoveryV5 {
		unhandled = make(chan discover.ReadPacket, 100)
		sconn = &sharedUDPConn{conn, unhandled}
	}

	// Start discovery services.
	if srv.Config.DiscoveryV4 {
		cfg := discover.Config{
			PrivateKey:  srv.PrivateKey,
			NetRestrict: srv.NetRestrict,
			Bootnodes:   srv.BootstrapNodes,
			Unhandled:   unhandled,
			Log:         srv.log,
		}

		ntab, err := discover.ListenV4(conn, srv.localnode, cfg)
		if err != nil {
			return err
		}
		srv.discv4 = ntab
		srv.discmix.AddSource(ntab.RandomNodes())
	}
	if srv.Config.DiscoveryV5 {
		cfg := discover.Config{
			PrivateKey:  srv.PrivateKey,
			NetRestrict: srv.NetRestrict,
			Bootnodes:   srv.BootstrapNodesV5,
			Log:         srv.log,
		}
		srv.discv5, err = discover.ListenV5(sconn, srv.localnode, cfg)
		if err != nil {
			return err
		}
	}

	// Add protocol-specific discovery sources.
	added := make(map[string]bool)
	for _, proto := range srv.Protocols {
		if proto.DialCandidates != nil && !added[proto.Name] {
			srv.discmix.AddSource(proto.DialCandidates)
			added[proto.Name] = true
		}
	}
	return nil
}

func (srv *Server) setupDialScheduler() {
	config := dialConfig{
		self:           srv.localnode.ID(),
		maxDialPeers:   srv.maxDialedConns(),
		maxActiveDials: srv.MaxPendingPeers,
		log:            srv.Logger,
		netRestrict:    srv.NetRestrict,
		dialer:         srv.Dialer,
		clock:          srv.clock,
	}
	if srv.discv4 != nil {
		config.resolver = srv.discv4
	}

	if config.dialer == nil {
		config.dialer = tcpDialer{&net.Dialer{Timeout: defaultDialTimeout}}
	}

	srv.dialsched = newDialScheduler(config, srv.discmix, srv.SetupConn)
	for _, n := range srv.StaticNodes {
		srv.dialsched.addStatic(n)
	}
}

func (srv *Server) maxInboundConns() int {
	return srv.MaxPeers - srv.maxDialedConns()
}

func (srv *Server) maxDialedConns() (limit int) {
	if srv.NoDial || srv.MaxPeers == 0 {
		return 0
	}

	if srv.DialRatio == 0 {
		limit = srv.MaxPeers / defaultDialRatio
	} else {
		limit = srv.MaxPeers / srv.DialRatio
	}

	if limit == 0 {
		limit = 1
	}

	return limit
}

func (srv *Server) setupListening() error {
	// Launch the listener.
	listener, err := srv.listenFunc("tcp", srv.ListenAddr)
	if err != nil {
		return err
	}

	srv.listener = listener
	srv.ListenAddr = listener.Addr().String()

	// Update the local node record and map the TCP listening port if NAT is configured.
	tcp, isTCP := listener.Addr().(*net.TCPAddr)
	if isTCP {
		srv.localnode.Set(enr.TCP(tcp.Port))
		if !tcp.IP.IsLoopback() && !tcp.IP.IsPrivate() {
			srv.portMappingRegister <- &portMapping{
				protocol: "TCP",
				name:     "ethereum p2p",
				port:     tcp.Port,
			}
		}
	}

	srv.loopWG.Add(1)
	go srv.listenLoop()

	return nil
}

func (srv *Server) setupUDPListening() (*net.UDPConn, error) {
	listenAddr := srv.ListenAddr

	// Use an alternate listening address for UDP if
	// a custom discovery address is configured.
	if srv.DiscAddr != "" {
		listenAddr = srv.DiscAddr
	}
	addr, err := net.ResolveUDPAddr("udp", listenAddr)
	if err != nil {
		return nil, err
	}
	conn, err := net.ListenUDP("udp", addr)
	if err != nil {
		return nil, err
	}
	laddr := conn.LocalAddr().(*net.UDPAddr)
	srv.localnode.SetFallbackUDP(laddr.Port)
	srv.log.Debug("UDP listener up", "addr", laddr)
	if !laddr.IP.IsLoopback() && !laddr.IP.IsPrivate() {
		srv.portMappingRegister <- &portMapping{
			protocol: "UDP",
			name:     "ethereum peer discovery",
			port:     laddr.Port,
		}
	}

	return conn, nil
}

// doPeerOp runs fn on the main loop.
func (srv *Server) doPeerOp(fn peerOpFunc) {
	select {
	case srv.peerOp <- fn:
		<-srv.peerOpDone
	case <-srv.quit:
	}
}

// run is the main loop of the server.
func (srv *Server) run() {
	srv.log.Info("Started P2P networking", "self", srv.localnode.Node().URLv4())
	defer srv.loopWG.Done()
	defer srv.nodedb.Close()
	defer srv.discmix.Close()
	defer srv.dialsched.stop()

	var (
		peers        = make(map[enode.ID]*Peer)
		inboundCount = 0
		trusted      = make(map[enode.ID]bool, len(srv.TrustedNodes))
	)
	// Put trusted nodes into a map to speed up checks.
	// Trusted peers are loaded on startup or added via AddTrustedPeer RPC.
	for _, n := range srv.TrustedNodes {
		trusted[n.ID()] = true
	}

running:
	for {
		select {
		case <-srv.quit:
			// The server was stopped. Run the cleanup logic.
			break running

		case n := <-srv.addtrusted:
			// This channel is used by AddTrustedPeer to add a node
			// to the trusted node set.
			srv.log.Trace("Adding trusted node", "node", n)
			trusted[n.ID()] = true
			if p, ok := peers[n.ID()]; ok {
				p.rw.set(trustedConn, true)
			}

		case n := <-srv.removetrusted:
			// This channel is used by RemoveTrustedPeer to remove a node
			// from the trusted node set.
			srv.log.Trace("Removing trusted node", "node", n)
			delete(trusted, n.ID())
			if p, ok := peers[n.ID()]; ok {
				p.rw.set(trustedConn, false)
			}

		case op := <-srv.peerOp:
			// This channel is used by Peers and PeerCount.
			op(peers)
			srv.peerOpDone <- struct{}{}

		case c := <-srv.checkpointPostHandshake:
			// A connection has passed the encryption handshake so
			// the remote identity is known (but hasn't been verified yet).
			if trusted[c.node.ID()] {
				// Ensure that the trusted flag is set before checking against MaxPeers.
				c.flags |= trustedConn
			}
			// TODO: track in-progress inbound node IDs (pre-Peer) to avoid dialing them.
			c.cont <- srv.postHandshakeChecks(peers, inboundCount, c)

		case c := <-srv.checkpointAddPeer:
			// At this point the connection is past the protocol handshake.
			// Its capabilities are known and the remote identity is verified.
			err := srv.addPeerChecks(peers, inboundCount, c)
			if err == nil {
				// The handshakes are done and it passed all checks.
				p := srv.launchPeer(c)
				peers[c.node.ID()] = p
				srv.log.Debug("Adding p2p peer", "peercount", len(peers), "id", p.ID(), "conn", c.flags, "addr", p.RemoteAddr(), "name", p.Name())
				srv.dialsched.peerAdded(c)
				if p.Inbound() {
					inboundCount++
					serveSuccessMeter.Mark(1)
					activeInboundPeerGauge.Inc(1)
				} else {
					dialSuccessMeter.Mark(1)
					activeOutboundPeerGauge.Inc(1)
				}
				activePeerGauge.Inc(1)
			}
			c.cont <- err

		case pd := <-srv.delpeer:
			// A peer disconnected.
			d := common.PrettyDuration(mclock.Now() - pd.created)
			delete(peers, pd.ID())
			srv.log.Debug("Removing p2p peer", "peercount", len(peers), "id", pd.ID(), "duration", d, "req", pd.requested, "err", pd.err)
			srv.dialsched.peerRemoved(pd.rw)
			if pd.Inbound() {
				inboundCount--
				activeInboundPeerGauge.Dec(1)
			} else {
				activeOutboundPeerGauge.Dec(1)
			}
			activePeerGauge.Dec(1)
		}
	}

	srv.log.Trace("P2P networking is spinning down")

	// Terminate discovery. If there is a running lookup it will terminate soon.
	if srv.discv4 != nil {
		srv.discv4.Close()
	}
	if srv.discv5 != nil {
		srv.discv5.Close()
	}
	// Disconnect all peers.
	for _, p := range peers {
		p.Disconnect(DiscQuitting)
	}
	// Wait for peers to shut down. Pending connections and tasks are
	// not handled here and will terminate soon-ish because srv.quit
	// is closed.
	for len(peers) > 0 {
		p := <-srv.delpeer
		p.log.Trace("<-delpeer (spindown)")
		delete(peers, p.ID())
	}
}

func (srv *Server) postHandshakeChecks(peers map[enode.ID]*Peer, inboundCount int, c *conn) error {
	switch {
	case !c.is(trustedConn) && len(peers) >= srv.MaxPeers:
		return DiscTooManyPeers
	case !c.is(trustedConn) && c.is(inboundConn) && inboundCount >= srv.maxInboundConns():
		return DiscTooManyPeers
	case peers[c.node.ID()] != nil:
		return DiscAlreadyConnected
	case c.node.ID() == srv.localnode.ID():
		return DiscSelf
	default:
		return nil
	}
}

func (srv *Server) addPeerChecks(peers map[enode.ID]*Peer, inboundCount int, c *conn) error {
	// Drop connections with no matching protocols.
	if len(srv.Protocols) > 0 && countMatchingProtocols(srv.Protocols, c.caps) == 0 {
		return DiscUselessPeer
	}
	// Repeat the post-handshake checks because the
	// peer set might have changed since those checks were performed.
	return srv.postHandshakeChecks(peers, inboundCount, c)
}

// listenLoop runs in its own goroutine and accepts
// inbound connections.
func (srv *Server) listenLoop() {
	srv.log.Debug("TCP listener up", "addr", srv.listener.Addr())

	// The slots channel limits accepts of new connections.
	tokens := defaultMaxPendingPeers
	if srv.MaxPendingPeers > 0 {
		tokens = srv.MaxPendingPeers
	}

	slots := make(chan struct{}, tokens)
	for i := 0; i < tokens; i++ {
		slots <- struct{}{}
	}

	// Wait for slots to be returned on exit. This ensures all connection goroutines
	// are down before listenLoop returns.
	defer srv.loopWG.Done()
	defer func() {
		for i := 0; i < cap(slots); i++ {
			<-slots
		}
	}()

	for {
		// Wait for a free slot before accepting.
		<-slots

		var (
			fd      net.Conn
			err     error
			lastLog time.Time
		)

		for {
			fd, err = srv.listener.Accept()
			if netutil.IsTemporaryError(err) {
				if time.Since(lastLog) > 1*time.Second {
					srv.log.Debug("Temporary read error", "err", err)

					lastLog = time.Now()
				}

				time.Sleep(time.Millisecond * 200)

				continue
			} else if err != nil {
				srv.log.Debug("Read error", "err", err)
				slots <- struct{}{}

				return
			}

			break
		}

		remoteIP := netutil.AddrAddr(fd.RemoteAddr())
		if err := srv.checkInboundConn(remoteIP); err != nil {
			srv.log.Debug("Rejected inbound connection", "addr", fd.RemoteAddr(), "err", err)
			fd.Close()
			slots <- struct{}{}

			continue
		}
<<<<<<< HEAD

		if remoteIP != nil {
=======
		if remoteIP.IsValid() {
>>>>>>> aadddf3a
			fd = newMeteredConn(fd)
			serveMeter.Mark(1)
			srv.log.Trace("Accepted connection", "addr", fd.RemoteAddr())
		}

		go func() {
			srv.SetupConn(fd, inboundConn, nil)
			slots <- struct{}{}
		}()
	}
}

func (srv *Server) checkInboundConn(remoteIP netip.Addr) error {
	if !remoteIP.IsValid() {
		// This case happens for internal test connections without remote address.
		return nil
	}
	// Reject connections that do not match NetRestrict.
	if srv.NetRestrict != nil && !srv.NetRestrict.ContainsAddr(remoteIP) {
		return errors.New("not in netrestrict list")
	}
	// Reject Internet peers that try too often.
	now := srv.clock.Now()
	srv.inboundHistory.expire(now, nil)
<<<<<<< HEAD

	if !netutil.IsLAN(remoteIP) && srv.inboundHistory.contains(remoteIP.String()) {
=======
	if !netutil.AddrIsLAN(remoteIP) && srv.inboundHistory.contains(remoteIP.String()) {
>>>>>>> aadddf3a
		return errors.New("too many attempts")
	}

	srv.inboundHistory.add(remoteIP.String(), now.Add(inboundThrottleTime))

	return nil
}

// SetupConn runs the handshakes and attempts to add the connection
// as a peer. It returns when the connection has been added as a peer
// or the handshakes have failed.
func (srv *Server) SetupConn(fd net.Conn, flags connFlag, dialDest *enode.Node) error {
	c := &conn{fd: fd, flags: flags, cont: make(chan error)}
	if dialDest == nil {
		c.transport = srv.newTransport(fd, nil)
	} else {
		c.transport = srv.newTransport(fd, dialDest.Pubkey())
	}

	err := srv.setupConn(c, dialDest)
	if err != nil {
		if !c.is(inboundConn) {
			markDialError(err)
		}
		c.close(err)
	}

	return err
}

func (srv *Server) setupConn(c *conn, dialDest *enode.Node) error {
	// Prevent leftover pending conns from entering the handshake.
	srv.lock.Lock()
	running := srv.running
	srv.lock.Unlock()

	if !running {
		return errServerStopped
	}

	// If dialing, figure out the remote public key.
	if dialDest != nil {
		dialPubkey := new(ecdsa.PublicKey)
		if err := dialDest.Load((*enode.Secp256k1)(dialPubkey)); err != nil {
			err = fmt.Errorf("%w: dial destination doesn't have a secp256k1 public key", errEncHandshakeError)
			srv.log.Trace("Setting up connection failed", "addr", c.fd.RemoteAddr(), "conn", c.flags, "err", err)

			return err
		}
	}

	// Run the RLPx handshake.
	remotePubkey, err := c.doEncHandshake(srv.PrivateKey)
	if err != nil {
		srv.log.Trace("Failed RLPx handshake", "addr", c.fd.RemoteAddr(), "conn", c.flags, "err", err)
		return fmt.Errorf("%w: %v", errEncHandshakeError, err)
	}

	if dialDest != nil {
		c.node = dialDest
	} else {
		c.node = nodeFromConn(remotePubkey, c.fd)
	}

	clog := srv.log.New("id", c.node.ID(), "addr", c.fd.RemoteAddr(), "conn", c.flags)
	err = srv.checkpoint(c, srv.checkpointPostHandshake)

	if err != nil {
		clog.Trace("Rejected peer", "err", err)
		return err
	}

	// Run the capability negotiation handshake.
	phs, err := c.doProtoHandshake(srv.ourHandshake)
	if err != nil {
		clog.Trace("Failed p2p handshake", "err", err)
		return fmt.Errorf("%w: %v", errProtoHandshakeError, err)
	}

	if id := c.node.ID(); !bytes.Equal(crypto.Keccak256(phs.ID), id[:]) {
		clog.Trace("Wrong devp2p handshake identity", "phsid", hex.EncodeToString(phs.ID))
		return DiscUnexpectedIdentity
	}

	c.caps, c.name = phs.Caps, phs.Name

	err = srv.checkpoint(c, srv.checkpointAddPeer)
	if err != nil {
		clog.Trace("Rejected peer", "err", err)
		return err
	}

	return nil
}

func nodeFromConn(pubkey *ecdsa.PublicKey, conn net.Conn) *enode.Node {
	var ip net.IP

	var port int

	if tcp, ok := conn.RemoteAddr().(*net.TCPAddr); ok {
		ip = tcp.IP
		port = tcp.Port
	}

	return enode.NewV4(pubkey, ip, port, port)
}

// checkpoint sends the conn to run, which performs the
// post-handshake checks for the stage (posthandshake, addpeer).
func (srv *Server) checkpoint(c *conn, stage chan<- *conn) error {
	select {
	case stage <- c:
	case <-srv.quit:
		return errServerStopped
	}

	return <-c.cont
}

func (srv *Server) launchPeer(c *conn) *Peer {
	p := newPeer(srv.log, c, srv.Protocols)
	if srv.EnableMsgEvents {
		// If message events are enabled, pass the peerFeed
		// to the peer.
		p.events = &srv.peerFeed
	}

	go srv.runPeer(p)

	return p
}

// runPeer runs in its own goroutine for each peer.
func (srv *Server) runPeer(p *Peer) {
	if srv.newPeerHook != nil {
		srv.newPeerHook(p)
	}

	srv.peerFeed.Send(&PeerEvent{
		Type:          PeerEventTypeAdd,
		Peer:          p.ID(),
		RemoteAddress: p.RemoteAddr().String(),
		LocalAddress:  p.LocalAddr().String(),
	})

	// Run the per-peer main loop.
	remoteRequested, err := p.run()

	// Announce disconnect on the main loop to update the peer set.
	// The main loop waits for existing peers to be sent on srv.delpeer
	// before returning, so this send should not select on srv.quit.
	srv.delpeer <- peerDrop{p, err, remoteRequested}

	// Broadcast peer drop to external subscribers. This needs to be
	// after the send to delpeer so subscribers have a consistent view of
	// the peer set (i.e. Server.Peers() doesn't include the peer when the
	// event is received).
	srv.peerFeed.Send(&PeerEvent{
		Type:          PeerEventTypeDrop,
		Peer:          p.ID(),
		Error:         err.Error(),
		RemoteAddress: p.RemoteAddr().String(),
		LocalAddress:  p.LocalAddr().String(),
	})
}

// NodeInfo represents a short summary of the information known about the host.
type NodeInfo struct {
	ID    string `json:"id"`    // Unique node identifier (also the encryption key)
	Name  string `json:"name"`  // Name of the node, including client type, version, OS, custom data
	Enode string `json:"enode"` // Enode URL for adding this peer from remote peers
	ENR   string `json:"enr"`   // Ethereum Node Record
	IP    string `json:"ip"`    // IP address of the node
	Ports struct {
		Discovery int `json:"discovery"` // UDP listening port for discovery protocol
		Listener  int `json:"listener"`  // TCP listening port for RLPx
	} `json:"ports"`
	ListenAddr string                 `json:"listenAddr"`
	Protocols  map[string]interface{} `json:"protocols"`
}

// NodeInfo gathers and returns a collection of metadata known about the host.
func (srv *Server) NodeInfo() *NodeInfo {
	// Gather and assemble the generic node infos
	node := srv.Self()
	info := &NodeInfo{
		Name:       srv.Name,
		Enode:      node.URLv4(),
		ID:         node.ID().String(),
		IP:         node.IPAddr().String(),
		ListenAddr: srv.ListenAddr,
		Protocols:  make(map[string]interface{}),
	}
	info.Ports.Discovery = node.UDP()
	info.Ports.Listener = node.TCP()
	info.ENR = node.String()

	// Gather all the running protocol infos (only once per protocol type)
	for _, proto := range srv.Protocols {
		if _, ok := info.Protocols[proto.Name]; !ok {
			nodeInfo := interface{}("unknown")
			if query := proto.NodeInfo; query != nil {
				nodeInfo = proto.NodeInfo()
			}

			info.Protocols[proto.Name] = nodeInfo
		}
	}

	return info
}

// PeersInfo returns an array of metadata objects describing connected peers.
func (srv *Server) PeersInfo() []*PeerInfo {
	// Gather all the generic and sub-protocol specific infos
	infos := make([]*PeerInfo, 0, srv.PeerCount())

	for _, peer := range srv.Peers() {
		if peer != nil {
			infos = append(infos, peer.Info())
		}
	}
	// Sort the result array alphabetically by node identifier
<<<<<<< HEAD
	for i := 0; i < len(infos); i++ {
		for j := i + 1; j < len(infos); j++ {
			if infos[i].ID > infos[j].ID {
				infos[i], infos[j] = infos[j], infos[i]
			}
		}
	}
=======
	slices.SortFunc(infos, func(a, b *PeerInfo) int {
		return cmp.Compare(a.ID, b.ID)
	})
>>>>>>> aadddf3a

	return infos
}<|MERGE_RESOLUTION|>--- conflicted
+++ resolved
@@ -463,11 +463,7 @@
 	return srv.discv4
 }
 
-<<<<<<< HEAD
-// DiscoveryV4 returns the discovery v5 instance, if configured.
-=======
 // DiscoveryV5 returns the discovery v5 instance, if configured.
->>>>>>> aadddf3a
 func (srv *Server) DiscoveryV5() *discover.UDPv5 {
 	return srv.discv5
 }
@@ -1007,12 +1003,7 @@
 
 			continue
 		}
-<<<<<<< HEAD
-
-		if remoteIP != nil {
-=======
 		if remoteIP.IsValid() {
->>>>>>> aadddf3a
 			fd = newMeteredConn(fd)
 			serveMeter.Mark(1)
 			srv.log.Trace("Accepted connection", "addr", fd.RemoteAddr())
@@ -1037,12 +1028,7 @@
 	// Reject Internet peers that try too often.
 	now := srv.clock.Now()
 	srv.inboundHistory.expire(now, nil)
-<<<<<<< HEAD
-
-	if !netutil.IsLAN(remoteIP) && srv.inboundHistory.contains(remoteIP.String()) {
-=======
 	if !netutil.AddrIsLAN(remoteIP) && srv.inboundHistory.contains(remoteIP.String()) {
->>>>>>> aadddf3a
 		return errors.New("too many attempts")
 	}
 
@@ -1267,19 +1253,9 @@
 		}
 	}
 	// Sort the result array alphabetically by node identifier
-<<<<<<< HEAD
-	for i := 0; i < len(infos); i++ {
-		for j := i + 1; j < len(infos); j++ {
-			if infos[i].ID > infos[j].ID {
-				infos[i], infos[j] = infos[j], infos[i]
-			}
-		}
-	}
-=======
 	slices.SortFunc(infos, func(a, b *PeerInfo) int {
 		return cmp.Compare(a.ID, b.ID)
 	})
->>>>>>> aadddf3a
 
 	return infos
 }