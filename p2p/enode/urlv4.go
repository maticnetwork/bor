// Copyright 2018 The go-ethereum Authors
// This file is part of the go-ethereum library.
//
// The go-ethereum library is free software: you can redistribute it and/or modify
// it under the terms of the GNU Lesser General Public License as published by
// the Free Software Foundation, either version 3 of the License, or
// (at your option) any later version.
//
// The go-ethereum library is distributed in the hope that it will be useful,
// but WITHOUT ANY WARRANTY; without even the implied warranty of
// MERCHANTABILITY or FITNESS FOR A PARTICULAR PURPOSE. See the
// GNU Lesser General Public License for more details.
//
// You should have received a copy of the GNU Lesser General Public License
// along with the go-ethereum library. If not, see <http://www.gnu.org/licenses/>.

package enode

import (
	"crypto/ecdsa"
	"encoding/hex"
	"errors"
	"fmt"
	"net"
	"net/url"
	"regexp"
	"strconv"

	"github.com/ethereum/go-ethereum/common/math"
	"github.com/ethereum/go-ethereum/crypto"
	"github.com/ethereum/go-ethereum/p2p/enr"
)

var (
	incompleteNodeURL = regexp.MustCompile("(?i)^(?:enode://)?([0-9a-f]+)$")
)

// MustParseV4 parses a node URL. It panics if the URL is not valid.
func MustParseV4(rawurl string) *Node {
	n, err := ParseV4(rawurl)
	if err != nil {
		panic("invalid node URL: " + err.Error())
	}

	return n
}

// ParseV4 parses a node URL.
//
// There are two basic forms of node URLs:
//
//   - incomplete nodes, which only have the public key (node ID)
//   - complete nodes, which contain the public key and IP/Port information
//
// For incomplete nodes, the designator must look like one of these
//
//	enode://<hex node id>
//	<hex node id>
//
// For complete nodes, the node ID is encoded in the username portion
// of the URL, separated from the host by an @ sign. The hostname can
// only be given as an IP address or using DNS domain name.
// The port in the host name section is the TCP listening port. If the
// TCP and UDP (discovery) ports differ, the UDP port is specified as
// query parameter "discport".
//
// In the following example, the node URL describes
// a node with IP address 10.3.58.6, TCP listening port 30303
// and UDP discovery port 30301.
//
//	enode://<hex node id>@10.3.58.6:30303?discport=30301
func ParseV4(rawurl string) (*Node, error) {
	if m := incompleteNodeURL.FindStringSubmatch(rawurl); m != nil {
		id, err := parsePubkey(m[1])
		if err != nil {
			return nil, fmt.Errorf("invalid public key (%v)", err)
		}

		return NewV4(id, nil, 0, 0), nil
	}

	return parseComplete(rawurl)
}

// NewV4 creates a node from discovery v4 node information. The record
// contained in the node has a zero-length signature.
func NewV4(pubkey *ecdsa.PublicKey, ip net.IP, tcp, udp int) *Node {
	var r enr.Record
	if len(ip) > 0 {
		r.Set(enr.IP(ip))
	}

	if udp != 0 {
		r.Set(enr.UDP(udp))
	}

	if tcp != 0 {
		r.Set(enr.TCP(tcp))
	}

	signV4Compat(&r, pubkey)

	n, err := New(v4CompatID{}, &r)
	if err != nil {
		panic(err)
	}

	return n
}

// isNewV4 returns true for nodes created by NewV4.
func isNewV4(n *Node) bool {
	var k s256raw
	return n.r.IdentityScheme() == "" && n.r.Load(&k) == nil && len(n.r.Signature()) == 0
}

func parseComplete(rawurl string) (*Node, error) {
	var (
		id               *ecdsa.PublicKey
		tcpPort, udpPort uint64
	)

	u, err := url.Parse(rawurl)
	if err != nil {
		return nil, err
	}

	if u.Scheme != "enode" {
		return nil, errors.New("invalid URL scheme, want \"enode\"")
	}
	// Parse the Node ID from the user portion.
	if u.User == nil {
		return nil, errors.New("does not contain node ID")
	}

	if id, err = parsePubkey(u.User.String()); err != nil {
		return nil, fmt.Errorf("invalid public key (%v)", err)
	}

	// Parse the IP and ports.
	ip := net.ParseIP(u.Hostname())
<<<<<<< HEAD
	if ip == nil {
		ips, err := lookupIPFunc(u.Hostname())
		if err != nil {
			return nil, err
		}

		ip = ips[0]
	}
	// Ensure the IP is 4 bytes long for IPv4 addresses.
	if ipv4 := ip.To4(); ipv4 != nil {
		ip = ipv4
	}
	// Parse the port numbers.
=======
>>>>>>> 827d3fcc
	if tcpPort, err = strconv.ParseUint(u.Port(), 10, 16); err != nil {
		return nil, errors.New("invalid port")
	}

	udpPort = tcpPort
	qv := u.Query()

	if qv.Get("discport") != "" {
		udpPort, err = strconv.ParseUint(qv.Get("discport"), 10, 16)
		if err != nil {
			return nil, errors.New("invalid discport in query")
		}
	}

<<<<<<< HEAD
	return NewV4(id, ip, int(tcpPort), int(udpPort)), nil
=======
	// Create the node.
	node := NewV4(id, ip, int(tcpPort), int(udpPort))
	if ip == nil && u.Hostname() != "" {
		node = node.WithHostname(u.Hostname())
	}
	return node, nil
>>>>>>> 827d3fcc
}

// parsePubkey parses a hex-encoded secp256k1 public key.
func parsePubkey(in string) (*ecdsa.PublicKey, error) {
	b, err := hex.DecodeString(in)
	if err != nil {
		return nil, err
	} else if len(b) != 64 {
		return nil, fmt.Errorf("wrong length, want %d hex chars", 128)
	}

	b = append([]byte{0x4}, b...)

	return crypto.UnmarshalPubkey(b)
}

func (n *Node) URLv4() string {
	var (
		scheme enr.ID
		nodeid string
		key    ecdsa.PublicKey
	)

	n.Load(&scheme)
	n.Load((*Secp256k1)(&key))

	switch {
	case scheme == "v4" || key != ecdsa.PublicKey{}:
		nodeid = fmt.Sprintf("%x", crypto.FromECDSAPub(&key)[1:])
	default:
		nodeid = fmt.Sprintf("%s.%x", scheme, n.id[:])
	}

	u := url.URL{Scheme: "enode"}
	if n.Hostname() != "" {
		// For nodes with a DNS name: include DNS name, TCP port, and optional UDP port
		u.User = url.User(nodeid)
		u.Host = fmt.Sprintf("%s:%d", n.Hostname(), n.TCP())
		if n.UDP() != n.TCP() {
			u.RawQuery = "discport=" + strconv.Itoa(n.UDP())
		}
	} else if n.ip.IsValid() {
		// For IP-based nodes: include IP address, TCP port, and optional UDP port
		addr := net.TCPAddr{IP: n.IP(), Port: n.TCP()}
		u.User = url.User(nodeid)
		u.Host = addr.String()

		if n.UDP() != n.TCP() {
			u.RawQuery = "discport=" + strconv.Itoa(n.UDP())
		}
	} else {
		u.Host = nodeid
	}

	return u.String()
}

// PubkeyToIDV4 derives the v4 node address from the given public key.
func PubkeyToIDV4(key *ecdsa.PublicKey) ID {
	e := make([]byte, 64)
	math.ReadBits(key.X, e[:len(e)/2])
	math.ReadBits(key.Y, e[len(e)/2:])

	return ID(crypto.Keccak256Hash(e))
}<|MERGE_RESOLUTION|>--- conflicted
+++ resolved
@@ -139,22 +139,6 @@
 
 	// Parse the IP and ports.
 	ip := net.ParseIP(u.Hostname())
-<<<<<<< HEAD
-	if ip == nil {
-		ips, err := lookupIPFunc(u.Hostname())
-		if err != nil {
-			return nil, err
-		}
-
-		ip = ips[0]
-	}
-	// Ensure the IP is 4 bytes long for IPv4 addresses.
-	if ipv4 := ip.To4(); ipv4 != nil {
-		ip = ipv4
-	}
-	// Parse the port numbers.
-=======
->>>>>>> 827d3fcc
 	if tcpPort, err = strconv.ParseUint(u.Port(), 10, 16); err != nil {
 		return nil, errors.New("invalid port")
 	}
@@ -169,16 +153,12 @@
 		}
 	}
 
-<<<<<<< HEAD
-	return NewV4(id, ip, int(tcpPort), int(udpPort)), nil
-=======
 	// Create the node.
 	node := NewV4(id, ip, int(tcpPort), int(udpPort))
 	if ip == nil && u.Hostname() != "" {
 		node = node.WithHostname(u.Hostname())
 	}
 	return node, nil
->>>>>>> 827d3fcc
 }
 
 // parsePubkey parses a hex-encoded secp256k1 public key.
