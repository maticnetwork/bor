// Copyright 2015 The go-ethereum Authors
// This file is part of the go-ethereum library.
//
// The go-ethereum library is free software: you can redistribute it and/or modify
// it under the terms of the GNU Lesser General Public License as published by
// the Free Software Foundation, either version 3 of the License, or
// (at your option) any later version.
//
// The go-ethereum library is distributed in the hope that it will be useful,
// but WITHOUT ANY WARRANTY; without even the implied warranty of
// MERCHANTABILITY or FITNESS FOR A PARTICULAR PURPOSE. See the
// GNU Lesser General Public License for more details.
//
// You should have received a copy of the GNU Lesser General Public License
// along with the go-ethereum library. If not, see <http://www.gnu.org/licenses/>.

package discover

import (
	"crypto/ecdsa"
	"fmt"
	"math/rand"

	"net"
	"reflect"
	"testing"
	"testing/quick"
	"time"

	"github.com/ethereum/go-ethereum/crypto"
	"github.com/ethereum/go-ethereum/p2p/enode"
	"github.com/ethereum/go-ethereum/p2p/enr"
	"github.com/ethereum/go-ethereum/p2p/netutil"
)

func TestTable_pingReplace(t *testing.T) {
	run := func(newNodeResponding, lastInBucketResponding bool) {
		name := fmt.Sprintf("newNodeResponding=%t/lastInBucketResponding=%t", newNodeResponding, lastInBucketResponding)
		t.Run(name, func(t *testing.T) {
			t.Parallel()
			testPingReplace(t, newNodeResponding, lastInBucketResponding)
		})
	}

	run(true, true)
	run(false, true)
	run(true, false)
	run(false, false)
}

func testPingReplace(t *testing.T, newNodeIsResponding, lastInBucketIsResponding bool) {
	transport := newPingRecorder()

	tab, db := newTestTable(transport)
	defer db.Close()
	defer tab.close()

	<-tab.initDone

	// Fill up the sender's bucket.
	pingKey, _ := crypto.HexToECDSA("45a915e4d060149eb4365960e6a7a45f334393093061116b197e3240065ff2d8")
	pingSender := wrapNode(enode.NewV4(&pingKey.PublicKey, net.IP{127, 0, 0, 1}, 99, 99))
	last := fillBucket(tab, pingSender)

	// Add the sender as if it just pinged us. Revalidate should replace the last node in
	// its bucket if it is unresponsive. Revalidate again to ensure that
	transport.dead[last.ID()] = !lastInBucketIsResponding
	transport.dead[pingSender.ID()] = !newNodeIsResponding

	tab.addSeenNode(pingSender)
	tab.doRevalidate(make(chan struct{}, 1))
	tab.doRevalidate(make(chan struct{}, 1))

	if !transport.pinged[last.ID()] {
		// Oldest node in bucket is pinged to see whether it is still alive.
		t.Error("table did not ping last node in bucket")
	}

	tab.mutex.Lock()
	defer tab.mutex.Unlock()

	wantSize := bucketSize
	if !lastInBucketIsResponding && !newNodeIsResponding {
		wantSize--
	}

	if l := len(tab.bucket(pingSender.ID()).entries); l != wantSize {
		t.Errorf("wrong bucket size after bond: got %d, want %d", l, wantSize)
	}

	if found := contains(tab.bucket(pingSender.ID()).entries, last.ID()); found != lastInBucketIsResponding {
		t.Errorf("last entry found: %t, want: %t", found, lastInBucketIsResponding)
	}

	wantNewEntry := newNodeIsResponding && !lastInBucketIsResponding
	if found := contains(tab.bucket(pingSender.ID()).entries, pingSender.ID()); found != wantNewEntry {
		t.Errorf("new entry found: %t, want: %t", found, wantNewEntry)
	}
}

func TestBucket_bumpNoDuplicates(t *testing.T) {
	t.Parallel()

	cfg := &quick.Config{
		MaxCount: 1000,
		Rand:     rand.New(rand.NewSource(time.Now().Unix())),
		Values: func(args []reflect.Value, rand *rand.Rand) {
			// generate a random list of nodes. this will be the content of the bucket.
			n := rand.Intn(bucketSize-1) + 1
			nodes := make([]*node, n)
			for i := range nodes {
				nodes[i] = nodeAtDistance(enode.ID{}, 200, intIP(200))
			}
			args[0] = reflect.ValueOf(nodes)
			// generate random bump positions.
			bumps := make([]int, rand.Intn(100))
			for i := range bumps {
				bumps[i] = rand.Intn(len(nodes))
			}
			args[1] = reflect.ValueOf(bumps)
		},
	}

	prop := func(nodes []*node, bumps []int) (ok bool) {
		tab, db := newTestTable(newPingRecorder())
		defer db.Close()
		defer tab.close()

		b := &bucket{entries: make([]*node, len(nodes))}
		copy(b.entries, nodes)

		for i, pos := range bumps {
			tab.bumpInBucket(b, b.entries[pos])

			if hasDuplicates(b.entries) {
				t.Logf("bucket has duplicates after %d/%d bumps:", i+1, len(bumps))

				for _, n := range b.entries {
					t.Logf("  %p", n)
				}

				return false
			}
		}

		checkIPLimitInvariant(t, tab)

		return true
	}
	if err := quick.Check(prop, cfg); err != nil {
		t.Error(err)
	}
}

// This checks that the table-wide IP limit is applied correctly.
func TestTable_IPLimit(t *testing.T) {
	transport := newPingRecorder()

	tab, db := newTestTable(transport)
	defer db.Close()
	defer tab.close()

	for i := 0; i < tableIPLimit+1; i++ {
		n := nodeAtDistance(tab.self().ID(), i, net.IP{172, 0, 1, byte(i)})
		tab.addSeenNode(n)
	}

	if tab.len() > tableIPLimit {
		t.Errorf("too many nodes in table")
	}

	checkIPLimitInvariant(t, tab)
}

// This checks that the per-bucket IP limit is applied correctly.
func TestTable_BucketIPLimit(t *testing.T) {
	transport := newPingRecorder()

	tab, db := newTestTable(transport)
	defer db.Close()
	defer tab.close()

	d := 3
	for i := 0; i < bucketIPLimit+1; i++ {
		n := nodeAtDistance(tab.self().ID(), d, net.IP{172, 0, 1, byte(i)})
		tab.addSeenNode(n)
	}

	if tab.len() > bucketIPLimit {
		t.Errorf("too many nodes in table")
	}

	checkIPLimitInvariant(t, tab)
}

// checkIPLimitInvariant checks that ip limit sets contain an entry for every
// node in the table and no extra entries.
func checkIPLimitInvariant(t *testing.T, tab *Table) {
	t.Helper()

	tabset := netutil.DistinctNetSet{Subnet: tableSubnet, Limit: tableIPLimit}

	for _, b := range tab.buckets {
		for _, n := range b.entries {
			tabset.Add(n.IP())
		}
	}

	if tabset.String() != tab.ips.String() {
		t.Errorf("table IP set is incorrect:\nhave: %v\nwant: %v", tab.ips, tabset)
	}
}

func TestTable_findnodeByID(t *testing.T) {
	t.Parallel()

	test := func(test *closeTest) bool {
		// for any node table, Target and N
		transport := newPingRecorder()

		tab, db := newTestTable(transport)
		defer db.Close()
		defer tab.close()
		fillTable(tab, test.All)

		// check that closest(Target, N) returns nodes
		result := tab.findnodeByID(test.Target, test.N, false).entries
		if hasDuplicates(result) {
			t.Errorf("result contains duplicates")
			return false
		}

		if !sortedByDistanceTo(test.Target, result) {
			t.Errorf("result is not sorted by distance to target")
			return false
		}

		// check that the number of results is min(N, tablen)
		wantN := test.N
		if tlen := tab.len(); tlen < test.N {
			wantN = tlen
		}

		if len(result) != wantN {
			t.Errorf("wrong number of nodes: got %d, want %d", len(result), wantN)
			return false
		} else if len(result) == 0 {
			return true // no need to check distance
		}

		// check that the result nodes have minimum distance to target.
		for _, b := range tab.buckets {
			for _, n := range b.entries {
				if contains(result, n.ID()) {
					continue // don't run the check below for nodes in result
				}

				farthestResult := result[len(result)-1].ID()
				if enode.DistCmp(test.Target, n.ID(), farthestResult) < 0 {
					t.Errorf("table contains node that is closer to target but it's not in result")
					t.Logf("  Target:          %v", test.Target)
					t.Logf("  Farthest Result: %v", farthestResult)
					t.Logf("  ID:              %v", n.ID())

					return false
				}
			}
		}

		return true
	}
	if err := quick.Check(test, quickcfg()); err != nil {
		t.Error(err)
	}
}

<<<<<<< HEAD
func TestTable_ReadRandomNodesGetAll(t *testing.T) {
	cfg := &quick.Config{
		MaxCount: 200,
		Rand:     rand.New(rand.NewSource(time.Now().Unix())),
		Values: func(args []reflect.Value, rand *rand.Rand) {
			args[0] = reflect.ValueOf(make([]*enode.Node, rand.Intn(1000)))
		},
	}
	test := func(buf []*enode.Node) bool {
		transport := newPingRecorder()

		tab, db := newTestTable(transport)
		defer db.Close()
		defer tab.close()
		<-tab.initDone

		for i := 0; i < len(buf); i++ {
			ld := cfg.Rand.Intn(len(tab.buckets))
			fillTable(tab, []*node{nodeAtDistance(tab.self().ID(), ld, intIP(ld))})
		}

		gotN := tab.ReadRandomNodes(buf)
		if gotN != tab.len() {
			t.Errorf("wrong number of nodes, got %d, want %d", gotN, tab.len())
			return false
		}

		if hasDuplicates(wrapNodes(buf[:gotN])) {
			t.Errorf("result contains duplicates")
			return false
		}

		return true
	}

	if err := quick.Check(test, cfg); err != nil {
		t.Error(err)
	}
}

=======
>>>>>>> bed84606
type closeTest struct {
	Self   enode.ID
	Target enode.ID
	All    []*node
	N      int
}

func (*closeTest) Generate(rand *rand.Rand, size int) reflect.Value {
	t := &closeTest{
		Self:   gen(enode.ID{}, rand).(enode.ID),
		Target: gen(enode.ID{}, rand).(enode.ID),
		N:      rand.Intn(bucketSize),
	}

	for _, id := range gen([]enode.ID{}, rand).([]enode.ID) {
		r := new(enr.Record)
		r.Set(enr.IP(genIP(rand)))
		n := wrapNode(enode.SignNull(r, id))
		n.livenessChecks = 1
		t.All = append(t.All, n)
	}

	return reflect.ValueOf(t)
}

func TestTable_addVerifiedNode(t *testing.T) {
	tab, db := newTestTable(newPingRecorder())
	<-tab.initDone

	defer db.Close()
	defer tab.close()

	// Insert two nodes.
	n1 := nodeAtDistance(tab.self().ID(), 256, net.IP{88, 77, 66, 1})
	n2 := nodeAtDistance(tab.self().ID(), 256, net.IP{88, 77, 66, 2})
	tab.addSeenNode(n1)
	tab.addSeenNode(n2)

	// Verify bucket content:
	bcontent := []*node{n1, n2}
	if !reflect.DeepEqual(tab.bucket(n1.ID()).entries, bcontent) {
		t.Fatalf("wrong bucket content: %v", tab.bucket(n1.ID()).entries)
	}

	// Add a changed version of n2.
	newrec := n2.Record()
	newrec.Set(enr.IP{99, 99, 99, 99})
	newn2 := wrapNode(enode.SignNull(newrec, n2.ID()))
	tab.addVerifiedNode(newn2)

	// Check that bucket is updated correctly.
	newBcontent := []*node{newn2, n1}
	if !reflect.DeepEqual(tab.bucket(n1.ID()).entries, newBcontent) {
		t.Fatalf("wrong bucket content after update: %v", tab.bucket(n1.ID()).entries)
	}

	checkIPLimitInvariant(t, tab)
}

func TestTable_addSeenNode(t *testing.T) {
	tab, db := newTestTable(newPingRecorder())
	<-tab.initDone

	defer db.Close()
	defer tab.close()

	// Insert two nodes.
	n1 := nodeAtDistance(tab.self().ID(), 256, net.IP{88, 77, 66, 1})
	n2 := nodeAtDistance(tab.self().ID(), 256, net.IP{88, 77, 66, 2})
	tab.addSeenNode(n1)
	tab.addSeenNode(n2)

	// Verify bucket content:
	bcontent := []*node{n1, n2}
	if !reflect.DeepEqual(tab.bucket(n1.ID()).entries, bcontent) {
		t.Fatalf("wrong bucket content: %v", tab.bucket(n1.ID()).entries)
	}

	// Add a changed version of n2.
	newrec := n2.Record()
	newrec.Set(enr.IP{99, 99, 99, 99})
	newn2 := wrapNode(enode.SignNull(newrec, n2.ID()))
	tab.addSeenNode(newn2)

	// Check that bucket content is unchanged.
	if !reflect.DeepEqual(tab.bucket(n1.ID()).entries, bcontent) {
		t.Fatalf("wrong bucket content after update: %v", tab.bucket(n1.ID()).entries)
	}

	checkIPLimitInvariant(t, tab)
}

// This test checks that ENR updates happen during revalidation. If a node in the table
// announces a new sequence number, the new record should be pulled.
func TestTable_revalidateSyncRecord(t *testing.T) {
	transport := newPingRecorder()
	tab, db := newTestTable(transport)
	<-tab.initDone

	defer db.Close()
	defer tab.close()

	// Insert a node.
	var r enr.Record

	r.Set(enr.IP(net.IP{127, 0, 0, 1}))

	id := enode.ID{1}
	n1 := wrapNode(enode.SignNull(&r, id))
	tab.addSeenNode(n1)

	// Update the node record.
	r.Set(enr.WithEntry("foo", "bar"))
	n2 := enode.SignNull(&r, id)
	transport.updateRecord(n2)

	tab.doRevalidate(make(chan struct{}, 1))

	intable := tab.getNode(id)
	if !reflect.DeepEqual(intable, n2) {
		t.Fatalf("table contains old record with seq %d, want seq %d", intable.Seq(), n2.Seq())
	}
}

func TestNodesPush(t *testing.T) {
	t.Parallel()

	var target enode.ID
	n1 := nodeAtDistance(target, 255, intIP(1))
	n2 := nodeAtDistance(target, 254, intIP(2))
	n3 := nodeAtDistance(target, 253, intIP(3))
	perm := [][]*node{
		{n3, n2, n1},
		{n3, n1, n2},
		{n2, n3, n1},
		{n2, n1, n3},
		{n1, n3, n2},
		{n1, n2, n3},
	}

	// Insert all permutations into lists with size limit 3.
	for _, nodes := range perm {
		list := nodesByDistance{target: target}
		for _, n := range nodes {
			list.push(n, 3)
		}

		if !slicesEqual(list.entries, perm[0], nodeIDEqual) {
			t.Fatal("not equal")
		}
	}

	// Insert all permutations into lists with size limit 2.
	for _, nodes := range perm {
		list := nodesByDistance{target: target}
		for _, n := range nodes {
			list.push(n, 2)
		}

		if !slicesEqual(list.entries, perm[0][:2], nodeIDEqual) {
			t.Fatal("not equal")
		}
	}
}

func nodeIDEqual(n1, n2 *node) bool {
	return n1.ID() == n2.ID()
}

func slicesEqual[T any](s1, s2 []T, check func(e1, e2 T) bool) bool {
	if len(s1) != len(s2) {
		return false
	}

	for i := range s1 {
		if !check(s1[i], s2[i]) {
			return false
		}
	}

	return true
}

// gen wraps quick.Value so it's easier to use.
// it generates a random value of the given value's type.
func gen(typ interface{}, rand *rand.Rand) interface{} {
	v, ok := quick.Value(reflect.TypeOf(typ), rand)
	if !ok {
		panic(fmt.Sprintf("couldn't generate random value of type %T", typ))
	}

	return v.Interface()
}

func genIP(rand *rand.Rand) net.IP {
	ip := make(net.IP, 4)
	rand.Read(ip)

	return ip
}

func quickcfg() *quick.Config {
	return &quick.Config{
		MaxCount: 5000,
		Rand:     rand.New(rand.NewSource(time.Now().Unix())),
	}
}

func newkey() *ecdsa.PrivateKey {
	key, err := crypto.GenerateKey()
	if err != nil {
		panic("couldn't generate key: " + err.Error())
	}

	return key
}<|MERGE_RESOLUTION|>--- conflicted
+++ resolved
@@ -274,49 +274,6 @@
 	}
 }
 
-<<<<<<< HEAD
-func TestTable_ReadRandomNodesGetAll(t *testing.T) {
-	cfg := &quick.Config{
-		MaxCount: 200,
-		Rand:     rand.New(rand.NewSource(time.Now().Unix())),
-		Values: func(args []reflect.Value, rand *rand.Rand) {
-			args[0] = reflect.ValueOf(make([]*enode.Node, rand.Intn(1000)))
-		},
-	}
-	test := func(buf []*enode.Node) bool {
-		transport := newPingRecorder()
-
-		tab, db := newTestTable(transport)
-		defer db.Close()
-		defer tab.close()
-		<-tab.initDone
-
-		for i := 0; i < len(buf); i++ {
-			ld := cfg.Rand.Intn(len(tab.buckets))
-			fillTable(tab, []*node{nodeAtDistance(tab.self().ID(), ld, intIP(ld))})
-		}
-
-		gotN := tab.ReadRandomNodes(buf)
-		if gotN != tab.len() {
-			t.Errorf("wrong number of nodes, got %d, want %d", gotN, tab.len())
-			return false
-		}
-
-		if hasDuplicates(wrapNodes(buf[:gotN])) {
-			t.Errorf("result contains duplicates")
-			return false
-		}
-
-		return true
-	}
-
-	if err := quick.Check(test, cfg); err != nil {
-		t.Error(err)
-	}
-}
-
-=======
->>>>>>> bed84606
 type closeTest struct {
 	Self   enode.ID
 	Target enode.ID
