// Copyright 2015 The go-ethereum Authors
// This file is part of the go-ethereum library.
//
// The go-ethereum library is free software: you can redistribute it and/or modify
// it under the terms of the GNU Lesser General Public License as published by
// the Free Software Foundation, either version 3 of the License, or
// (at your option) any later version.
//
// The go-ethereum library is distributed in the hope that it will be useful,
// but WITHOUT ANY WARRANTY; without even the implied warranty of
// MERCHANTABILITY or FITNESS FOR A PARTICULAR PURPOSE. See the
// GNU Lesser General Public License for more details.
//
// You should have received a copy of the GNU Lesser General Public License
// along with the go-ethereum library. If not, see <http://www.gnu.org/licenses/>.

package p2p

import (
	"context"
	crand "crypto/rand"
	"encoding/binary"
	"errors"
	"fmt"
	mrand "math/rand"
	"net"
	"sync"
	"sync/atomic"
	"time"

	"github.com/ethereum/go-ethereum/common/mclock"
	"github.com/ethereum/go-ethereum/log"
	"github.com/ethereum/go-ethereum/p2p/enode"
	"github.com/ethereum/go-ethereum/p2p/netutil"
)

const (
	// This is the amount of time spent waiting in between redialing a certain node. The
	// limit is a bit higher than inboundThrottleTime to prevent failing dials in small
	// private networks.
	dialHistoryExpiration = inboundThrottleTime + 5*time.Second

	// Config for the "Looking for peers" message.
	dialStatsLogInterval = 10 * time.Second // printed at most this often
	dialStatsPeerLimit   = 3                // but not if more than this many dialed peers

	// Endpoint resolution is throttled with bounded backoff.
	initialResolveDelay = 60 * time.Second
	maxResolveDelay     = time.Hour
)

// NodeDialer is used to connect to nodes in the network, typically by using
// an underlying net.Dialer but also using net.Pipe in tests.
type NodeDialer interface {
	Dial(context.Context, *enode.Node) (net.Conn, error)
}

type nodeResolver interface {
	Resolve(*enode.Node) *enode.Node
}

// tcpDialer implements NodeDialer using real TCP connections.
type tcpDialer struct {
	d *net.Dialer
}

func (t tcpDialer) Dial(ctx context.Context, dest *enode.Node) (net.Conn, error) {
	addr, _ := dest.TCPEndpoint()
	return t.d.DialContext(ctx, "tcp", addr.String())
}

// checkDial errors:
var (
	errSelf             = errors.New("is self")
	errAlreadyDialing   = errors.New("already dialing")
	errAlreadyConnected = errors.New("already connected")
	errRecentlyDialed   = errors.New("recently dialed")
	errNetRestrict      = errors.New("not contained in netrestrict list")
	errNoPort           = errors.New("node does not provide TCP port")
)

// dialer creates outbound connections and submits them into Server.
// Two types of peer connections can be created:
//
//   - static dials are pre-configured connections. The dialer attempts
//     keep these nodes connected at all times.
//
//   - dynamic dials are created from node discovery results. The dialer
//     continuously reads candidate nodes from its input iterator and attempts
//     to create peer connections to nodes arriving through the iterator.
type dialScheduler struct {
	dialConfig
	setupFunc   dialSetupFunc
	wg          sync.WaitGroup
	cancel      context.CancelFunc
	ctx         context.Context
	nodesIn     chan *enode.Node
	doneCh      chan *dialTask
	addStaticCh chan *enode.Node
	remStaticCh chan *enode.Node
	addPeerCh   chan *conn
	remPeerCh   chan *conn

	// Everything below here belongs to loop and
	// should only be accessed by code on the loop goroutine.
	dialing   map[enode.ID]*dialTask // active tasks
	peers     map[enode.ID]struct{}  // all connected peers
	dialPeers int                    // current number of dialed peers

	// The static map tracks all static dial tasks. The subset of usable static dial tasks
	// (i.e. those passing checkDial) is kept in staticPool. The scheduler prefers
	// launching random static tasks from the pool over launching dynamic dials from the
	// iterator.
	static     map[enode.ID]*dialTask
	staticPool []*dialTask

	// The dial history keeps recently dialed nodes. Members of history are not dialed.
	history      expHeap
	historyTimer *mclock.Alarm

	// for logStats
	lastStatsLog     mclock.AbsTime
	doneSinceLastLog int
}

type dialSetupFunc func(net.Conn, connFlag, *enode.Node) error

type dialConfig struct {
	self           enode.ID         // our own ID
	maxDialPeers   int              // maximum number of dialed peers
	maxActiveDials int              // maximum number of active dials
	netRestrict    *netutil.Netlist // IP netrestrict list, disabled if nil
	resolver       nodeResolver
	dialer         NodeDialer
	log            log.Logger
	clock          mclock.Clock
	rand           *mrand.Rand
}

func (cfg dialConfig) withDefaults() dialConfig {
	if cfg.maxActiveDials == 0 {
		cfg.maxActiveDials = defaultMaxPendingPeers
	}

	if cfg.log == nil {
		cfg.log = log.Root()
	}

	if cfg.clock == nil {
		cfg.clock = mclock.System{}
	}

	if cfg.rand == nil {
		seedb := make([]byte, 8)
		crand.Read(seedb)
		seed := int64(binary.BigEndian.Uint64(seedb))
		cfg.rand = mrand.New(mrand.NewSource(seed))
	}

	return cfg
}

func newDialScheduler(config dialConfig, it enode.Iterator, setupFunc dialSetupFunc) *dialScheduler {
	cfg := config.withDefaults()
	d := &dialScheduler{
		dialConfig:   cfg,
		historyTimer: mclock.NewAlarm(cfg.clock),
		setupFunc:    setupFunc,
		dialing:      make(map[enode.ID]*dialTask),
		static:       make(map[enode.ID]*dialTask),
		peers:        make(map[enode.ID]struct{}),
		doneCh:       make(chan *dialTask),
		nodesIn:      make(chan *enode.Node),
		addStaticCh:  make(chan *enode.Node),
		remStaticCh:  make(chan *enode.Node),
		addPeerCh:    make(chan *conn),
		remPeerCh:    make(chan *conn),
	}
	d.lastStatsLog = d.clock.Now()
	d.ctx, d.cancel = context.WithCancel(context.Background())
	d.wg.Add(2)

	go d.readNodes(it)
	go d.loop(it)

	return d
}

// stop shuts down the dialer, canceling all current dial tasks.
func (d *dialScheduler) stop() {
	d.cancel()
	d.wg.Wait()
}

// addStatic adds a static dial candidate.
func (d *dialScheduler) addStatic(n *enode.Node) {
	select {
	case d.addStaticCh <- n:
	case <-d.ctx.Done():
	}
}

// removeStatic removes a static dial candidate.
func (d *dialScheduler) removeStatic(n *enode.Node) {
	select {
	case d.remStaticCh <- n:
	case <-d.ctx.Done():
	}
}

// peerAdded updates the peer set.
func (d *dialScheduler) peerAdded(c *conn) {
	select {
	case d.addPeerCh <- c:
	case <-d.ctx.Done():
	}
}

// peerRemoved updates the peer set.
func (d *dialScheduler) peerRemoved(c *conn) {
	select {
	case d.remPeerCh <- c:
	case <-d.ctx.Done():
	}
}

// loop is the main loop of the dialer.
func (d *dialScheduler) loop(it enode.Iterator) {
	var (
		nodesCh chan *enode.Node
	)

loop:
	for {
		// Launch new dials if slots are available.
		slots := d.freeDialSlots()
		slots -= d.startStaticDials(slots)
		if slots > 0 {
			nodesCh = d.nodesIn
		} else {
			nodesCh = nil
		}
		d.rearmHistoryTimer()
		d.logStats()

		select {
		case node := <-nodesCh:
			if err := d.checkDial(node); err != nil {
				d.log.Trace("Discarding dial candidate", "id", node.ID(), "ip", node.IPAddr(), "reason", err)
			} else {
				d.startDial(newDialTask(node, dynDialedConn))
			}

		case task := <-d.doneCh:
			id := task.dest().ID()
			delete(d.dialing, id)
			d.updateStaticPool(id)
			d.doneSinceLastLog++

		case c := <-d.addPeerCh:
			if c.is(dynDialedConn) || c.is(staticDialedConn) {
				d.dialPeers++
			}
			id := c.node.ID()
			d.peers[id] = struct{}{}
			// Remove from static pool because the node is now connected.
			task := d.static[id]
			if task != nil && task.staticPoolIndex >= 0 {
				d.removeFromStaticPool(task.staticPoolIndex)
			}
			// TODO: cancel dials to connected peers

		case c := <-d.remPeerCh:
			if c.is(dynDialedConn) || c.is(staticDialedConn) {
				d.dialPeers--
			}
			delete(d.peers, c.node.ID())
			d.updateStaticPool(c.node.ID())

		case node := <-d.addStaticCh:
			id := node.ID()
			_, exists := d.static[id]
			d.log.Trace("Adding static node", "id", id, "ip", node.IPAddr(), "added", !exists)
			if exists {
				continue loop
			}
			task := newDialTask(node, staticDialedConn)
			d.static[id] = task
			if d.checkDial(node) == nil {
				d.addToStaticPool(task)
			}

		case node := <-d.remStaticCh:
			id := node.ID()
			task := d.static[id]
			d.log.Trace("Removing static node", "id", id, "ok", task != nil)
			if task != nil {
				delete(d.static, id)
				if task.staticPoolIndex >= 0 {
					d.removeFromStaticPool(task.staticPoolIndex)
				}
			}

		case <-d.historyTimer.C():
			d.expireHistory()

		case <-d.ctx.Done():
			it.Close()
			break loop
		}
	}

	d.historyTimer.Stop()

	for range d.dialing {
		<-d.doneCh
	}

	d.wg.Done()
}

// readNodes runs in its own goroutine and delivers nodes from
// the input iterator to the nodesIn channel.
func (d *dialScheduler) readNodes(it enode.Iterator) {
	defer d.wg.Done()

	for it.Next() {
		select {
		case d.nodesIn <- it.Node():
		case <-d.ctx.Done():
		}
	}
}

// logStats prints dialer statistics to the log. The message is suppressed when enough
// peers are connected because users should only see it while their client is starting up
// or comes back online.
func (d *dialScheduler) logStats() {
	now := d.clock.Now()
	if d.lastStatsLog.Add(dialStatsLogInterval) > now {
		return
	}

	if d.dialPeers < dialStatsPeerLimit && d.dialPeers < d.maxDialPeers {
		d.log.Info("Looking for peers", "peercount", len(d.peers), "tried", d.doneSinceLastLog, "static", len(d.static))
	}

	d.doneSinceLastLog = 0
	d.lastStatsLog = now
}

// rearmHistoryTimer configures d.historyTimer to fire when the
// next item in d.history expires.
func (d *dialScheduler) rearmHistoryTimer() {
	if len(d.history) == 0 {
		return
	}

	d.historyTimer.Schedule(d.history.nextExpiry())
}

// expireHistory removes expired items from d.history.
func (d *dialScheduler) expireHistory() {
	d.history.expire(d.clock.Now(), func(hkey string) {
		var id enode.ID

		copy(id[:], hkey)
		d.updateStaticPool(id)
	})
}

// freeDialSlots returns the number of free dial slots. The result can be negative
// when peers are connected while their task is still running.
func (d *dialScheduler) freeDialSlots() int {
	slots := (d.maxDialPeers - d.dialPeers) * 2
	if slots > d.maxActiveDials {
		slots = d.maxActiveDials
	}

	free := slots - len(d.dialing)

	return free
}

// checkDial returns an error if node n should not be dialed.
func (d *dialScheduler) checkDial(n *enode.Node) error {
	if n.ID() == d.self {
		return errSelf
	}
<<<<<<< HEAD

	if n.IP() != nil && n.TCP() == 0 {
=======
	if n.IPAddr().IsValid() && n.TCP() == 0 {
>>>>>>> aadddf3a
		// This check can trigger if a non-TCP node is found
		// by discovery. If there is no IP, the node is a static
		// node and the actual endpoint will be resolved later in dialTask.
		return errNoPort
	}

	if _, ok := d.dialing[n.ID()]; ok {
		return errAlreadyDialing
	}

	if _, ok := d.peers[n.ID()]; ok {
		return errAlreadyConnected
	}
<<<<<<< HEAD

	if d.netRestrict != nil && !d.netRestrict.Contains(n.IP()) {
=======
	if d.netRestrict != nil && !d.netRestrict.ContainsAddr(n.IPAddr()) {
>>>>>>> aadddf3a
		return errNetRestrict
	}

	if d.history.contains(string(n.ID().Bytes())) {
		return errRecentlyDialed
	}

	return nil
}

// startStaticDials starts n static dial tasks.
func (d *dialScheduler) startStaticDials(n int) (started int) {
	for started = 0; started < n && len(d.staticPool) > 0; started++ {
		idx := d.rand.Intn(len(d.staticPool))
		task := d.staticPool[idx]
		d.startDial(task)
		d.removeFromStaticPool(idx)
	}

	return started
}

// updateStaticPool attempts to move the given static dial back into staticPool.
func (d *dialScheduler) updateStaticPool(id enode.ID) {
	task, ok := d.static[id]
	if ok && task.staticPoolIndex < 0 && d.checkDial(task.dest()) == nil {
		d.addToStaticPool(task)
	}
}

func (d *dialScheduler) addToStaticPool(task *dialTask) {
	if task.staticPoolIndex >= 0 {
		panic("attempt to add task to staticPool twice")
	}

	d.staticPool = append(d.staticPool, task)
	task.staticPoolIndex = len(d.staticPool) - 1
}

// removeFromStaticPool removes the task at idx from staticPool. It does that by moving the
// current last element of the pool to idx and then shortening the pool by one.
func (d *dialScheduler) removeFromStaticPool(idx int) {
	task := d.staticPool[idx]
	end := len(d.staticPool) - 1
	d.staticPool[idx] = d.staticPool[end]
	d.staticPool[idx].staticPoolIndex = idx
	d.staticPool[end] = nil
	d.staticPool = d.staticPool[:end]
	task.staticPoolIndex = -1
}

// startDial runs the given dial task in a separate goroutine.
func (d *dialScheduler) startDial(task *dialTask) {
	node := task.dest()
<<<<<<< HEAD
	d.log.Trace("Starting p2p dial", "id", node.ID(), "ip", node.IP(), "flag", task.flags)
=======
	d.log.Trace("Starting p2p dial", "id", node.ID(), "ip", node.IPAddr(), "flag", task.flags)
>>>>>>> aadddf3a
	hkey := string(node.ID().Bytes())
	d.history.add(hkey, d.clock.Now().Add(dialHistoryExpiration))
	d.dialing[node.ID()] = task
	go func() {
		task.run(d)
		d.doneCh <- task
	}()
}

// A dialTask generated for each node that is dialed.
type dialTask struct {
	staticPoolIndex int
	flags           connFlag

	// These fields are private to the task and should not be
	// accessed by dialScheduler while the task is running.
	destPtr      atomic.Pointer[enode.Node]
	lastResolved mclock.AbsTime
	resolveDelay time.Duration
}

func newDialTask(dest *enode.Node, flags connFlag) *dialTask {
	t := &dialTask{flags: flags, staticPoolIndex: -1}
	t.destPtr.Store(dest)
	return t
}

type dialError struct {
	error
}

func (t *dialTask) dest() *enode.Node {
	return t.destPtr.Load()
}

func (t *dialTask) run(d *dialScheduler) {
	if t.needResolve() && !t.resolve(d) {
		return
	}

	err := t.dial(d, t.dest())
	if err != nil {
		// For static nodes, resolve one more time if dialing fails.
		if _, ok := err.(*dialError); ok && t.flags&staticDialedConn != 0 {
			if t.resolve(d) {
				t.dial(d, t.dest())
			}
		}
	}
}

func (t *dialTask) needResolve() bool {
<<<<<<< HEAD
	return t.flags&staticDialedConn != 0 && t.dest().IP() == nil
=======
	return t.flags&staticDialedConn != 0 && !t.dest().IPAddr().IsValid()
>>>>>>> aadddf3a
}

// resolve attempts to find the current endpoint for the destination
// using discovery.
//
// Resolve operations are throttled with backoff to avoid flooding the
// discovery network with useless queries for nodes that don't exist.
// The backoff delay resets when the node is found.
func (t *dialTask) resolve(d *dialScheduler) bool {
	if d.resolver == nil {
		return false
	}

	if t.resolveDelay == 0 {
		t.resolveDelay = initialResolveDelay
	}

	if t.lastResolved > 0 && time.Duration(d.clock.Now()-t.lastResolved) < t.resolveDelay {
		return false
	}

	node := t.dest()
	resolved := d.resolver.Resolve(node)
	t.lastResolved = d.clock.Now()

	if resolved == nil {
		t.resolveDelay *= 2
		if t.resolveDelay > maxResolveDelay {
			t.resolveDelay = maxResolveDelay
		}
		d.log.Debug("Resolving node failed", "id", node.ID(), "newdelay", t.resolveDelay)
		return false
	}
	// The node was found.
	t.resolveDelay = initialResolveDelay
	t.destPtr.Store(resolved)
<<<<<<< HEAD
	d.log.Debug("Resolved node", "id", resolved.ID(), "addr", &net.TCPAddr{IP: resolved.IP(), Port: resolved.TCP()})
=======
	resAddr, _ := resolved.TCPEndpoint()
	d.log.Debug("Resolved node", "id", resolved.ID(), "addr", resAddr)
>>>>>>> aadddf3a
	return true
}

// dial performs the actual connection attempt.
func (t *dialTask) dial(d *dialScheduler, dest *enode.Node) error {
	dialMeter.Mark(1)
	fd, err := d.dialer.Dial(d.ctx, dest)
	if err != nil {
<<<<<<< HEAD
		d.log.Trace("Dial error", "id", dest.ID(), "addr", nodeAddr(dest), "conn", t.flags, "err", cleanupDialErr(err))
=======
		addr, _ := dest.TCPEndpoint()
		d.log.Trace("Dial error", "id", dest.ID(), "addr", addr, "conn", t.flags, "err", cleanupDialErr(err))
>>>>>>> aadddf3a
		dialConnectionError.Mark(1)
		return &dialError{err}
	}
	return d.setupFunc(newMeteredConn(fd), t.flags, dest)
}

func (t *dialTask) String() string {
	node := t.dest()
	id := node.ID()
<<<<<<< HEAD
	return fmt.Sprintf("%v %x %v:%d", t.flags, id[:8], node.IP(), node.TCP())
=======
	return fmt.Sprintf("%v %x %v:%d", t.flags, id[:8], node.IPAddr(), node.TCP())
>>>>>>> aadddf3a
}

func cleanupDialErr(err error) error {
	if netErr, ok := err.(*net.OpError); ok && netErr.Op == "dial" {
		return netErr.Err
	}

	return err
}<|MERGE_RESOLUTION|>--- conflicted
+++ resolved
@@ -387,12 +387,7 @@
 	if n.ID() == d.self {
 		return errSelf
 	}
-<<<<<<< HEAD
-
-	if n.IP() != nil && n.TCP() == 0 {
-=======
 	if n.IPAddr().IsValid() && n.TCP() == 0 {
->>>>>>> aadddf3a
 		// This check can trigger if a non-TCP node is found
 		// by discovery. If there is no IP, the node is a static
 		// node and the actual endpoint will be resolved later in dialTask.
@@ -406,12 +401,7 @@
 	if _, ok := d.peers[n.ID()]; ok {
 		return errAlreadyConnected
 	}
-<<<<<<< HEAD
-
-	if d.netRestrict != nil && !d.netRestrict.Contains(n.IP()) {
-=======
 	if d.netRestrict != nil && !d.netRestrict.ContainsAddr(n.IPAddr()) {
->>>>>>> aadddf3a
 		return errNetRestrict
 	}
 
@@ -466,11 +456,7 @@
 // startDial runs the given dial task in a separate goroutine.
 func (d *dialScheduler) startDial(task *dialTask) {
 	node := task.dest()
-<<<<<<< HEAD
-	d.log.Trace("Starting p2p dial", "id", node.ID(), "ip", node.IP(), "flag", task.flags)
-=======
 	d.log.Trace("Starting p2p dial", "id", node.ID(), "ip", node.IPAddr(), "flag", task.flags)
->>>>>>> aadddf3a
 	hkey := string(node.ID().Bytes())
 	d.history.add(hkey, d.clock.Now().Add(dialHistoryExpiration))
 	d.dialing[node.ID()] = task
@@ -523,11 +509,7 @@
 }
 
 func (t *dialTask) needResolve() bool {
-<<<<<<< HEAD
-	return t.flags&staticDialedConn != 0 && t.dest().IP() == nil
-=======
 	return t.flags&staticDialedConn != 0 && !t.dest().IPAddr().IsValid()
->>>>>>> aadddf3a
 }
 
 // resolve attempts to find the current endpoint for the destination
@@ -564,12 +546,8 @@
 	// The node was found.
 	t.resolveDelay = initialResolveDelay
 	t.destPtr.Store(resolved)
-<<<<<<< HEAD
-	d.log.Debug("Resolved node", "id", resolved.ID(), "addr", &net.TCPAddr{IP: resolved.IP(), Port: resolved.TCP()})
-=======
 	resAddr, _ := resolved.TCPEndpoint()
 	d.log.Debug("Resolved node", "id", resolved.ID(), "addr", resAddr)
->>>>>>> aadddf3a
 	return true
 }
 
@@ -578,12 +556,8 @@
 	dialMeter.Mark(1)
 	fd, err := d.dialer.Dial(d.ctx, dest)
 	if err != nil {
-<<<<<<< HEAD
-		d.log.Trace("Dial error", "id", dest.ID(), "addr", nodeAddr(dest), "conn", t.flags, "err", cleanupDialErr(err))
-=======
 		addr, _ := dest.TCPEndpoint()
 		d.log.Trace("Dial error", "id", dest.ID(), "addr", addr, "conn", t.flags, "err", cleanupDialErr(err))
->>>>>>> aadddf3a
 		dialConnectionError.Mark(1)
 		return &dialError{err}
 	}
@@ -593,11 +567,7 @@
 func (t *dialTask) String() string {
 	node := t.dest()
 	id := node.ID()
-<<<<<<< HEAD
-	return fmt.Sprintf("%v %x %v:%d", t.flags, id[:8], node.IP(), node.TCP())
-=======
 	return fmt.Sprintf("%v %x %v:%d", t.flags, id[:8], node.IPAddr(), node.TCP())
->>>>>>> aadddf3a
 }
 
 func cleanupDialErr(err error) error {
