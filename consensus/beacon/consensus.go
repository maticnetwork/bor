// Copyright 2021 The go-ethereum Authors
// This file is part of the go-ethereum library.
//
// The go-ethereum library is free software: you can redistribute it and/or modify
// it under the terms of the GNU Lesser General Public License as published by
// the Free Software Foundation, either version 3 of the License, or
// (at your option) any later version.
//
// The go-ethereum library is distributed in the hope that it will be useful,
// but WITHOUT ANY WARRANTY; without even the implied warranty of
// MERCHANTABILITY or FITNESS FOR A PARTICULAR PURPOSE. See the
// GNU Lesser General Public License for more details.
//
// You should have received a copy of the GNU Lesser General Public License
// along with the go-ethereum library. If not, see <http://www.gnu.org/licenses/>.

package beacon

import (
	"context"
	"errors"
	"fmt"
	"math/big"

	"github.com/ethereum/go-ethereum/common"
	"github.com/ethereum/go-ethereum/consensus"
	"github.com/ethereum/go-ethereum/consensus/misc/eip1559"
	"github.com/ethereum/go-ethereum/consensus/misc/eip4844"
	"github.com/ethereum/go-ethereum/core/state"
	"github.com/ethereum/go-ethereum/core/types"
	"github.com/ethereum/go-ethereum/params"
	"github.com/ethereum/go-ethereum/rpc"
	"github.com/ethereum/go-ethereum/trie"
)

// Proof-of-stake protocol constants.
var (
	beaconDifficulty = common.Big0          // The default block difficulty in the beacon consensus
	beaconNonce      = types.EncodeNonce(0) // The default block nonce in the beacon consensus
)

// Various error messages to mark blocks invalid. These should be private to
// prevent engine specific errors from being referenced in the remainder of the
// codebase, inherently breaking if the engine is swapped out. Please put common
// error types into the consensus package.
var (
	errTooManyUncles    = errors.New("too many uncles")
	errInvalidNonce     = errors.New("invalid nonce")
	errInvalidUncleHash = errors.New("invalid uncle hash")
	errInvalidTimestamp = errors.New("invalid timestamp")
)

// Beacon is a consensus engine that combines the eth1 consensus and proof-of-stake
// algorithm. There is a special flag inside to decide whether to use legacy consensus
// rules or new rules. The transition rule is described in the eth1/2 merge spec.
// https://github.com/ethereum/EIPs/blob/master/EIPS/eip-3675.md
//
// The beacon here is a half-functional consensus engine with partial functions which
// is only used for necessary consensus checks. The legacy consensus engine can be any
// engine implements the consensus interface (except the beacon itself).
type Beacon struct {
	ethone consensus.Engine // Original consensus engine used in eth1, e.g. ethash or clique
}

// New creates a consensus engine with the given embedded eth1 engine.
func New(ethone consensus.Engine) *Beacon {
	if _, ok := ethone.(*Beacon); ok {
		panic("nested consensus engine")
	}
	return &Beacon{ethone: ethone}
}

// Author implements consensus.Engine, returning the verified author of the block.
func (beacon *Beacon) Author(header *types.Header) (common.Address, error) {
	if !beacon.IsPoSHeader(header) {
		return beacon.ethone.Author(header)
	}
	return header.Coinbase, nil
}

// VerifyHeader checks whether a header conforms to the consensus rules of the
// stock Ethereum consensus engine.
func (beacon *Beacon) VerifyHeader(chain consensus.ChainHeaderReader, header *types.Header) error {
	reached, err := IsTTDReached(chain, header.ParentHash, header.Number.Uint64()-1)
	if err != nil {
		return err
	}
	if !reached {
		return beacon.ethone.VerifyHeader(chain, header)
	}
	// Short circuit if the parent is not known
	parent := chain.GetHeader(header.ParentHash, header.Number.Uint64()-1)
	if parent == nil {
		return consensus.ErrUnknownAncestor
	}
	// Sanity checks passed, do a proper verification
	return beacon.verifyHeader(chain, header, parent)
}

// errOut constructs an error channel with prefilled errors inside.
func errOut(n int, err error) chan error {
	errs := make(chan error, n)
	for i := 0; i < n; i++ {
		errs <- err
	}
	return errs
}

// splitHeaders splits the provided header batch into two parts according to
// the configured ttd. It requires the parent of header batch along with its
// td are stored correctly in chain. If ttd is not configured yet, all headers
// will be treated legacy PoW headers.
// Note, this function will not verify the header validity but just split them.
func (beacon *Beacon) splitHeaders(chain consensus.ChainHeaderReader, headers []*types.Header) ([]*types.Header, []*types.Header, error) {
	// TTD is not defined yet, all headers should be in legacy format.
	ttd := chain.Config().TerminalTotalDifficulty
	if ttd == nil {
		return headers, nil, nil
	}
	ptd := chain.GetTd(headers[0].ParentHash, headers[0].Number.Uint64()-1)
	if ptd == nil {
		return nil, nil, consensus.ErrUnknownAncestor
	}
	// The entire header batch already crosses the transition.
	if ptd.Cmp(ttd) >= 0 {
		return nil, headers, nil
	}
	var (
		preHeaders  = headers
		postHeaders []*types.Header
		td          = new(big.Int).Set(ptd)
		tdPassed    bool
	)
	for i, header := range headers {
		if tdPassed {
			preHeaders = headers[:i]
			postHeaders = headers[i:]
			break
		}
		td = td.Add(td, header.Difficulty)
		if td.Cmp(ttd) >= 0 {
			// This is the last PoW header, it still belongs to
			// the preHeaders, so we cannot split+break yet.
			tdPassed = true
		}
	}
	return preHeaders, postHeaders, nil
}

// VerifyHeaders is similar to VerifyHeader, but verifies a batch of headers
// concurrently. The method returns a quit channel to abort the operations and
// a results channel to retrieve the async verifications.
// VerifyHeaders expect the headers to be ordered and continuous.
func (beacon *Beacon) VerifyHeaders(chain consensus.ChainHeaderReader, headers []*types.Header) (chan<- struct{}, <-chan error) {
	preHeaders, postHeaders, err := beacon.splitHeaders(chain, headers)
	if err != nil {
		return make(chan struct{}), errOut(len(headers), err)
	}
	if len(postHeaders) == 0 {
		return beacon.ethone.VerifyHeaders(chain, headers)
	}
	if len(preHeaders) == 0 {
		return beacon.verifyHeaders(chain, headers, nil)
	}
	// The transition point exists in the middle, separate the headers
	// into two batches and apply different verification rules for them.
	var (
		abort   = make(chan struct{})
		results = make(chan error, len(headers))
	)
	go func() {
		var (
			old, new, out      = 0, len(preHeaders), 0
			errors             = make([]error, len(headers))
			done               = make([]bool, len(headers))
			oldDone, oldResult = beacon.ethone.VerifyHeaders(chain, preHeaders)
			newDone, newResult = beacon.verifyHeaders(chain, postHeaders, preHeaders[len(preHeaders)-1])
		)
		// Collect the results
		for {
			for ; done[out]; out++ {
				results <- errors[out]
				if out == len(headers)-1 {
					return
				}
			}
			select {
			case err := <-oldResult:
				if !done[old] { // skip TTD-verified failures
					errors[old], done[old] = err, true
				}
				old++
			case err := <-newResult:
				errors[new], done[new] = err, true
				new++
			case <-abort:
				close(oldDone)
				close(newDone)
				return
			}
		}
	}()
	return abort, results
}

// VerifyUncles verifies that the given block's uncles conform to the consensus
// rules of the Ethereum consensus engine.
func (beacon *Beacon) VerifyUncles(chain consensus.ChainReader, block *types.Block) error {
	if !beacon.IsPoSHeader(block.Header()) {
		return beacon.ethone.VerifyUncles(chain, block)
	}
	// Verify that there is no uncle block. It's explicitly disabled in the beacon
	if len(block.Uncles()) > 0 {
		return errTooManyUncles
	}
	return nil
}

// verifyHeader checks whether a header conforms to the consensus rules of the
// stock Ethereum consensus engine. The difference between the beacon and classic is
// (a) The following fields are expected to be constants:
//   - difficulty is expected to be 0
//   - nonce is expected to be 0
//   - unclehash is expected to be Hash(emptyHeader)
//     to be the desired constants
//
// (b) we don't verify if a block is in the future anymore
// (c) the extradata is limited to 32 bytes
func (beacon *Beacon) verifyHeader(chain consensus.ChainHeaderReader, header, parent *types.Header) error {
	// Ensure that the header's extra-data section is of a reasonable size
	if len(header.Extra) > 32 {
		return fmt.Errorf("extra-data longer than 32 bytes (%d)", len(header.Extra))
	}
	// Verify the seal parts. Ensure the nonce and uncle hash are the expected value.
	if header.Nonce != beaconNonce {
		return errInvalidNonce
	}
	if header.UncleHash != types.EmptyUncleHash {
		return errInvalidUncleHash
	}
	// Verify the timestamp
	if header.Time <= parent.Time {
		return errInvalidTimestamp
	}
	// Verify the block's difficulty to ensure it's the default constant
	if beaconDifficulty.Cmp(header.Difficulty) != 0 {
		return fmt.Errorf("invalid difficulty: have %v, want %v", header.Difficulty, beaconDifficulty)
	}
	// Verify that the gas limit is <= 2^63-1
	if header.GasLimit > params.MaxGasLimit {
		return fmt.Errorf("invalid gasLimit: have %v, max %v", header.GasLimit, params.MaxGasLimit)
	}
	// Verify that the gasUsed is <= gasLimit
	if header.GasUsed > header.GasLimit {
		return fmt.Errorf("invalid gasUsed: have %d, gasLimit %d", header.GasUsed, header.GasLimit)
	}
	// Verify that the block number is parent's +1
	if diff := new(big.Int).Sub(header.Number, parent.Number); diff.Cmp(common.Big1) != 0 {
		return consensus.ErrInvalidNumber
	}
	// Verify the header's EIP-1559 attributes.
<<<<<<< HEAD
	if err := misc.VerifyEIP1559Header(chain.Config(), parent, header); err != nil {
		return err
	}
	// Verify existence / non-existence of withdrawalsHash.
	shanghai := chain.Config().IsShanghai(header.Number, header.Time)
=======
	if err := eip1559.VerifyEIP1559Header(chain.Config(), parent, header); err != nil {
		return err
	}
	// Verify existence / non-existence of withdrawalsHash.
	shanghai := chain.Config().IsShanghai(header.Number)
>>>>>>> 1065e21c
	if shanghai && header.WithdrawalsHash == nil {
		return errors.New("missing withdrawalsHash")
	}
	if !shanghai && header.WithdrawalsHash != nil {
		return fmt.Errorf("invalid withdrawalsHash: have %x, expected nil", header.WithdrawalsHash)
	}
<<<<<<< HEAD
	// Verify the existence / non-existence of excessDataGas
	cancun := chain.Config().IsCancun(header.Number, header.Time)
	if !cancun && header.ExcessDataGas != nil {
		return fmt.Errorf("invalid excessDataGas: have %d, expected nil", header.ExcessDataGas)
	}
	if !cancun && header.DataGasUsed != nil {
		return fmt.Errorf("invalid dataGasUsed: have %d, expected nil", header.DataGasUsed)
	}
	if cancun {
		if err := misc.VerifyEIP4844Header(parent, header); err != nil {
			return err
		}
	}
=======
	// Verify the existence / non-existence of excessBlobGas
	cancun := chain.Config().IsCancun(header.Number)
	if !cancun && header.ExcessBlobGas != nil {
		return fmt.Errorf("invalid excessBlobGas: have %d, expected nil", header.ExcessBlobGas)
	}
	if !cancun && header.BlobGasUsed != nil {
		return fmt.Errorf("invalid blobGasUsed: have %d, expected nil", header.BlobGasUsed)
	}
	if cancun {
		if err := eip4844.VerifyEIP4844Header(parent, header); err != nil {
			return err
		}
	}
>>>>>>> 1065e21c
	return nil
}

// verifyHeaders is similar to verifyHeader, but verifies a batch of headers
// concurrently. The method returns a quit channel to abort the operations and
// a results channel to retrieve the async verifications. An additional parent
// header will be passed if the relevant header is not in the database yet.
func (beacon *Beacon) verifyHeaders(chain consensus.ChainHeaderReader, headers []*types.Header, ancestor *types.Header) (chan<- struct{}, <-chan error) {
	var (
		abort   = make(chan struct{})
		results = make(chan error, len(headers))
	)
	go func() {
		for i, header := range headers {
			var parent *types.Header
			if i == 0 {
				if ancestor != nil {
					parent = ancestor
				} else {
					parent = chain.GetHeader(headers[0].ParentHash, headers[0].Number.Uint64()-1)
				}
			} else if headers[i-1].Hash() == headers[i].ParentHash {
				parent = headers[i-1]
			}
			if parent == nil {
				select {
				case <-abort:
					return
				case results <- consensus.ErrUnknownAncestor:
				}
				continue
			}
			err := beacon.verifyHeader(chain, header, parent)
			select {
			case <-abort:
				return
			case results <- err:
			}
		}
	}()
	return abort, results
}

// Prepare implements consensus.Engine, initializing the difficulty field of a
// header to conform to the beacon protocol. The changes are done inline.
func (beacon *Beacon) Prepare(chain consensus.ChainHeaderReader, header *types.Header) error {
	// Transition isn't triggered yet, use the legacy rules for preparation.
	reached, err := IsTTDReached(chain, header.ParentHash, header.Number.Uint64()-1)
	if err != nil {
		return err
	}
	if !reached {
		return beacon.ethone.Prepare(chain, header)
	}
	header.Difficulty = beaconDifficulty
	return nil
}

// Finalize implements consensus.Engine and processes withdrawals on top.
func (beacon *Beacon) Finalize(chain consensus.ChainHeaderReader, header *types.Header, state *state.StateDB, txs []*types.Transaction, uncles []*types.Header, withdrawals []*types.Withdrawal) {
	if !beacon.IsPoSHeader(header) {
		beacon.ethone.Finalize(chain, header, state, txs, uncles, nil)
		return
	}
	// Withdrawals processing.
	for _, w := range withdrawals {
		// Convert amount from gwei to wei.
		amount := new(big.Int).SetUint64(w.Amount)
		amount = amount.Mul(amount, big.NewInt(params.GWei))
		state.AddBalance(w.Address, amount)
	}
	// No block reward which is issued by consensus layer instead.
}

// FinalizeAndAssemble implements consensus.Engine, setting the final state and
// assembling the block.
func (beacon *Beacon) FinalizeAndAssemble(ctx context.Context, chain consensus.ChainHeaderReader, header *types.Header, state *state.StateDB, txs []*types.Transaction, uncles []*types.Header, receipts []*types.Receipt, withdrawals []*types.Withdrawal) (*types.Block, error) {
	if !beacon.IsPoSHeader(header) {
		return beacon.ethone.FinalizeAndAssemble(ctx, chain, header, state, txs, uncles, receipts, nil)
	}
<<<<<<< HEAD
	shanghai := chain.Config().IsShanghai(header.Number, header.Time)
=======

	shanghai := chain.Config().IsShanghai(header.Number)
>>>>>>> 1065e21c
	if shanghai {
		// All blocks after Shanghai must include a withdrawals root.
		if withdrawals == nil {
			withdrawals = make([]*types.Withdrawal, 0)
		}
	} else {
		if len(withdrawals) > 0 {
			return nil, errors.New("withdrawals set before Shanghai activation")
		}
	}
	// Finalize and assemble the block.
	beacon.Finalize(chain, header, state, txs, uncles, withdrawals)

	// Assign the final state root to header.
	header.Root = state.IntermediateRoot(true)

	// Assemble and return the final block.
	return types.NewBlockWithWithdrawals(header, txs, uncles, receipts, withdrawals, trie.NewStackTrie(nil)), nil
}

// Seal generates a new sealing request for the given input block and pushes
// the result into the given channel.
//
// Note, the method returns immediately and will send the result async. More
// than one result may also be returned depending on the consensus algorithm.
func (beacon *Beacon) Seal(ctx context.Context, chain consensus.ChainHeaderReader, block *types.Block, results chan<- *types.Block, stop <-chan struct{}) error {
	if !beacon.IsPoSHeader(block.Header()) {
		return beacon.ethone.Seal(ctx, chain, block, results, stop)
	}
	// The seal verification is done by the external consensus engine,
	// return directly without pushing any block back. In another word
	// beacon won't return any result by `results` channel which may
	// blocks the receiver logic forever.
	return nil
}

// SealHash returns the hash of a block prior to it being sealed.
func (beacon *Beacon) SealHash(header *types.Header) common.Hash {
	return beacon.ethone.SealHash(header)
}

// CalcDifficulty is the difficulty adjustment algorithm. It returns
// the difficulty that a new block should have when created at time
// given the parent block's time and difficulty.
func (beacon *Beacon) CalcDifficulty(chain consensus.ChainHeaderReader, time uint64, parent *types.Header) *big.Int {
	// Transition isn't triggered yet, use the legacy rules for calculation
	if reached, _ := IsTTDReached(chain, parent.Hash(), parent.Number.Uint64()); !reached {
		return beacon.ethone.CalcDifficulty(chain, time, parent)
	}
	return beaconDifficulty
}

// APIs implements consensus.Engine, returning the user facing RPC APIs.
func (beacon *Beacon) APIs(chain consensus.ChainHeaderReader) []rpc.API {
	return beacon.ethone.APIs(chain)
}

// Close shutdowns the consensus engine
func (beacon *Beacon) Close() error {
	return beacon.ethone.Close()
}

// IsPoSHeader reports the header belongs to the PoS-stage with some special fields.
// This function is not suitable for a part of APIs like Prepare or CalcDifficulty
// because the header difficulty is not set yet.
func (beacon *Beacon) IsPoSHeader(header *types.Header) bool {
	if header.Difficulty == nil {
		panic("IsPoSHeader called with invalid difficulty")
	}
	return header.Difficulty.Cmp(beaconDifficulty) == 0
}

// InnerEngine returns the embedded eth1 consensus engine.
func (beacon *Beacon) InnerEngine() consensus.Engine {
	return beacon.ethone
}

// SetThreads updates the mining threads. Delegate the call
// to the eth1 engine if it's threaded.
func (beacon *Beacon) SetThreads(threads int) {
	type threaded interface {
		SetThreads(threads int)
	}
	if th, ok := beacon.ethone.(threaded); ok {
		th.SetThreads(threads)
	}
}

// IsTTDReached checks if the TotalTerminalDifficulty has been surpassed on the `parentHash` block.
// It depends on the parentHash already being stored in the database.
// If the parentHash is not stored in the database a UnknownAncestor error is returned.
func IsTTDReached(chain consensus.ChainHeaderReader, parentHash common.Hash, parentNumber uint64) (bool, error) {
	if chain.Config().TerminalTotalDifficulty == nil {
		return false, nil
	}
	td := chain.GetTd(parentHash, parentNumber)
	if td == nil {
		return false, consensus.ErrUnknownAncestor
	}
	return td.Cmp(chain.Config().TerminalTotalDifficulty) >= 0, nil
}<|MERGE_RESOLUTION|>--- conflicted
+++ resolved
@@ -259,40 +259,17 @@
 		return consensus.ErrInvalidNumber
 	}
 	// Verify the header's EIP-1559 attributes.
-<<<<<<< HEAD
-	if err := misc.VerifyEIP1559Header(chain.Config(), parent, header); err != nil {
-		return err
-	}
-	// Verify existence / non-existence of withdrawalsHash.
-	shanghai := chain.Config().IsShanghai(header.Number, header.Time)
-=======
 	if err := eip1559.VerifyEIP1559Header(chain.Config(), parent, header); err != nil {
 		return err
 	}
 	// Verify existence / non-existence of withdrawalsHash.
 	shanghai := chain.Config().IsShanghai(header.Number)
->>>>>>> 1065e21c
 	if shanghai && header.WithdrawalsHash == nil {
 		return errors.New("missing withdrawalsHash")
 	}
 	if !shanghai && header.WithdrawalsHash != nil {
 		return fmt.Errorf("invalid withdrawalsHash: have %x, expected nil", header.WithdrawalsHash)
 	}
-<<<<<<< HEAD
-	// Verify the existence / non-existence of excessDataGas
-	cancun := chain.Config().IsCancun(header.Number, header.Time)
-	if !cancun && header.ExcessDataGas != nil {
-		return fmt.Errorf("invalid excessDataGas: have %d, expected nil", header.ExcessDataGas)
-	}
-	if !cancun && header.DataGasUsed != nil {
-		return fmt.Errorf("invalid dataGasUsed: have %d, expected nil", header.DataGasUsed)
-	}
-	if cancun {
-		if err := misc.VerifyEIP4844Header(parent, header); err != nil {
-			return err
-		}
-	}
-=======
 	// Verify the existence / non-existence of excessBlobGas
 	cancun := chain.Config().IsCancun(header.Number)
 	if !cancun && header.ExcessBlobGas != nil {
@@ -306,7 +283,6 @@
 			return err
 		}
 	}
->>>>>>> 1065e21c
 	return nil
 }
 
@@ -387,12 +363,8 @@
 	if !beacon.IsPoSHeader(header) {
 		return beacon.ethone.FinalizeAndAssemble(ctx, chain, header, state, txs, uncles, receipts, nil)
 	}
-<<<<<<< HEAD
-	shanghai := chain.Config().IsShanghai(header.Number, header.Time)
-=======
 
 	shanghai := chain.Config().IsShanghai(header.Number)
->>>>>>> 1065e21c
 	if shanghai {
 		// All blocks after Shanghai must include a withdrawals root.
 		if withdrawals == nil {
