// Copyright 2017 The go-ethereum Authors
// This file is part of the go-ethereum library.
//
// The go-ethereum library is free software: you can redistribute it and/or modify
// it under the terms of the GNU Lesser General Public License as published by
// the Free Software Foundation, either version 3 of the License, or
// (at your option) any later version.
//
// The go-ethereum library is distributed in the hope that it will be useful,
// but WITHOUT ANY WARRANTY; without even the implied warranty of
// MERCHANTABILITY or FITNESS FOR A PARTICULAR PURPOSE. See the
// GNU Lesser General Public License for more details.
//
// You should have received a copy of the GNU Lesser General Public License
// along with the go-ethereum library. If not, see <http://www.gnu.org/licenses/>.

// Package clique implements the proof-of-authority consensus engine.
package clique

import (
	"bytes"
	"context"
	"errors"
	"fmt"
	"io"
	"math/big"
	"math/rand"
	"sync"
	"time"

	"github.com/ethereum/go-ethereum/accounts"
	"github.com/ethereum/go-ethereum/common"
	"github.com/ethereum/go-ethereum/common/hexutil"
	lru "github.com/ethereum/go-ethereum/common/lru"
	"github.com/ethereum/go-ethereum/consensus"
	"github.com/ethereum/go-ethereum/consensus/misc"
	"github.com/ethereum/go-ethereum/consensus/misc/eip1559"
	"github.com/ethereum/go-ethereum/core/state"
	"github.com/ethereum/go-ethereum/core/types"
	"github.com/ethereum/go-ethereum/crypto"
	"github.com/ethereum/go-ethereum/ethdb"
	"github.com/ethereum/go-ethereum/log"
	"github.com/ethereum/go-ethereum/params"
	"github.com/ethereum/go-ethereum/rlp"
	"github.com/ethereum/go-ethereum/rpc"
	"github.com/ethereum/go-ethereum/trie"
	"golang.org/x/crypto/sha3"
)

const (
	checkpointInterval = 1024 // Number of blocks after which to save the vote snapshot to the database
	inmemorySnapshots  = 128  // Number of recent vote snapshots to keep in memory
	inmemorySignatures = 4096 // Number of recent block signatures to keep in memory

	wiggleTime = 500 * time.Millisecond // Random delay (per signer) to allow concurrent signers
)

// Clique proof-of-authority protocol constants.
var (
	epochLength = uint64(30000) // Default number of blocks after which to checkpoint and reset the pending votes

	extraVanity = 32                     // Fixed number of extra-data prefix bytes reserved for signer vanity
	extraSeal   = crypto.SignatureLength // Fixed number of extra-data suffix bytes reserved for signer seal

	nonceAuthVote = hexutil.MustDecode("0xffffffffffffffff") // Magic nonce number to vote on adding a new signer
	nonceDropVote = hexutil.MustDecode("0x0000000000000000") // Magic nonce number to vote on removing a signer.

	uncleHash = types.CalcUncleHash(nil) // Always Keccak256(RLP([])) as uncles are meaningless outside of PoW.

	diffInTurn = big.NewInt(2) // Block difficulty for in-turn signatures
	diffNoTurn = big.NewInt(1) // Block difficulty for out-of-turn signatures
)

// Various error messages to mark blocks invalid. These should be private to
// prevent engine specific errors from being referenced in the remainder of the
// codebase, inherently breaking if the engine is swapped out. Please put common
// error types into the consensus package.
var (
	// errUnknownBlock is returned when the list of signers is requested for a block
	// that is not part of the local blockchain.
	errUnknownBlock = errors.New("unknown block")

	// errInvalidCheckpointBeneficiary is returned if a checkpoint/epoch transition
	// block has a beneficiary set to non-zeroes.
	errInvalidCheckpointBeneficiary = errors.New("beneficiary in checkpoint block non-zero")

	// errInvalidVote is returned if a nonce value is something else that the two
	// allowed constants of 0x00..0 or 0xff..f.
	errInvalidVote = errors.New("vote nonce not 0x00..0 or 0xff..f")

	// errInvalidCheckpointVote is returned if a checkpoint/epoch transition block
	// has a vote nonce set to non-zeroes.
	errInvalidCheckpointVote = errors.New("vote nonce in checkpoint block non-zero")

	// errMissingVanity is returned if a block's extra-data section is shorter than
	// 32 bytes, which is required to store the signer vanity.
	errMissingVanity = errors.New("extra-data 32 byte vanity prefix missing")

	// errMissingSignature is returned if a block's extra-data section doesn't seem
	// to contain a 65 byte secp256k1 signature.
	errMissingSignature = errors.New("extra-data 65 byte signature suffix missing")

	// errExtraSigners is returned if non-checkpoint block contain signer data in
	// their extra-data fields.
	errExtraSigners = errors.New("non-checkpoint block contains extra signer list")

	// errInvalidCheckpointSigners is returned if a checkpoint block contains an
	// invalid list of signers (i.e. non divisible by 20 bytes).
	errInvalidCheckpointSigners = errors.New("invalid signer list on checkpoint block")

	// errMismatchingCheckpointSigners is returned if a checkpoint block contains a
	// list of signers different than the one the local node calculated.
	errMismatchingCheckpointSigners = errors.New("mismatching signer list on checkpoint block")

	// errInvalidMixDigest is returned if a block's mix digest is non-zero.
	errInvalidMixDigest = errors.New("non-zero mix digest")

	// errInvalidUncleHash is returned if a block contains an non-empty uncle list.
	errInvalidUncleHash = errors.New("non empty uncle hash")

	// errInvalidDifficulty is returned if the difficulty of a block neither 1 or 2.
	errInvalidDifficulty = errors.New("invalid difficulty")

	// errWrongDifficulty is returned if the difficulty of a block doesn't match the
	// turn of the signer.
	errWrongDifficulty = errors.New("wrong difficulty")

	// errInvalidTimestamp is returned if the timestamp of a block is lower than
	// the previous block's timestamp + the minimum block period.
	errInvalidTimestamp = errors.New("invalid timestamp")

	// errInvalidVotingChain is returned if an authorization list is attempted to
	// be modified via out-of-range or non-contiguous headers.
	errInvalidVotingChain = errors.New("invalid voting chain")

	// errUnauthorizedSigner is returned if a header is signed by a non-authorized entity.
	errUnauthorizedSigner = errors.New("unauthorized signer")

	// errRecentlySigned is returned if a header is signed by an authorized entity
	// that already signed a header recently, thus is temporarily not allowed to.
	errRecentlySigned = errors.New("recently signed")
)

// SignerFn hashes and signs the data to be signed by a backing account.
type SignerFn func(signer accounts.Account, mimeType string, message []byte) ([]byte, error)

// ecrecover extracts the Ethereum account address from a signed header.
func ecrecover(header *types.Header, sigcache *sigLRU) (common.Address, error) {
	// If the signature's already cached, return that
	hash := header.Hash()
	if address, known := sigcache.Get(hash); known {
		return address, nil
	}
	// Retrieve the signature from the header extra-data
	if len(header.Extra) < extraSeal {
		return common.Address{}, errMissingSignature
	}

	signature := header.Extra[len(header.Extra)-extraSeal:]

	// Recover the public key and the Ethereum address
	pubkey, err := crypto.Ecrecover(SealHash(header).Bytes(), signature)
	if err != nil {
		return common.Address{}, err
	}

	var signer common.Address

	copy(signer[:], crypto.Keccak256(pubkey[1:])[12:])

	sigcache.Add(hash, signer)

	return signer, nil
}

// Clique is the proof-of-authority consensus engine proposed to support the
// Ethereum testnet following the Ropsten attacks.
type Clique struct {
	config *params.CliqueConfig // Consensus engine configuration parameters
	db     ethdb.Database       // Database to store and retrieve snapshot checkpoints

	recents    *lru.Cache[common.Hash, *Snapshot] // Snapshots for recent block to speed up reorgs
	signatures *sigLRU                            // Signatures of recent blocks to speed up mining

	proposals map[common.Address]bool // Current list of proposals we are pushing

	signer common.Address // Ethereum address of the signing key
	signFn SignerFn       // Signer function to authorize hashes with
	lock   sync.RWMutex   // Protects the signer and proposals fields

	// The fields below are for testing only
	fakeDiff bool // Skip difficulty verifications
}

// New creates a Clique proof-of-authority consensus engine with the initial
// signers set to the ones provided by the user.
func New(config *params.CliqueConfig, db ethdb.Database) *Clique {
	// Set any missing consensus parameters to their defaults
	conf := *config
	if conf.Epoch == 0 {
		conf.Epoch = epochLength
	}
	// Allocate the snapshot caches and create the engine
	recents := lru.NewCache[common.Hash, *Snapshot](inmemorySnapshots)
	signatures := lru.NewCache[common.Hash, common.Address](inmemorySignatures)

	return &Clique{
		config:     &conf,
		db:         db,
		recents:    recents,
		signatures: signatures,
		proposals:  make(map[common.Address]bool),
	}
}

// Author implements consensus.Engine, returning the Ethereum address recovered
// from the signature in the header's extra-data section.
func (c *Clique) Author(header *types.Header) (common.Address, error) {
	return ecrecover(header, c.signatures)
}

// VerifyHeader checks whether a header conforms to the consensus rules.
func (c *Clique) VerifyHeader(chain consensus.ChainHeaderReader, header *types.Header) error {
	return c.verifyHeader(chain, header, nil)
}

// VerifyHeaders is similar to VerifyHeader, but verifies a batch of headers. The
// method returns a quit channel to abort the operations and a results channel to
// retrieve the async verifications (the order is that of the input slice).
func (c *Clique) VerifyHeaders(chain consensus.ChainHeaderReader, headers []*types.Header) (chan<- struct{}, <-chan error) {
	abort := make(chan struct{})
	results := make(chan error, len(headers))

	go func() {
		for i, header := range headers {
			err := c.verifyHeader(chain, header, headers[:i])

			select {
			case <-abort:
				return
			case results <- err:
			}
		}
	}()

	return abort, results
}

// verifyHeader checks whether a header conforms to the consensus rules.The
// caller may optionally pass in a batch of parents (ascending order) to avoid
// looking those up from the database. This is useful for concurrently verifying
// a batch of new headers.
func (c *Clique) verifyHeader(chain consensus.ChainHeaderReader, header *types.Header, parents []*types.Header) error {
	if header.Number == nil {
		return errUnknownBlock
	}

	number := header.Number.Uint64()

	// Don't waste time checking blocks from the future
	if header.Time > uint64(time.Now().Unix()) {
		return consensus.ErrFutureBlock
	}
	// Checkpoint blocks need to enforce zero beneficiary
	checkpoint := (number % c.config.Epoch) == 0
	if checkpoint && header.Coinbase != (common.Address{}) {
		return errInvalidCheckpointBeneficiary
	}
	// Nonces must be 0x00..0 or 0xff..f, zeroes enforced on checkpoints
	if !bytes.Equal(header.Nonce[:], nonceAuthVote) && !bytes.Equal(header.Nonce[:], nonceDropVote) {
		return errInvalidVote
	}

	if checkpoint && !bytes.Equal(header.Nonce[:], nonceDropVote) {
		return errInvalidCheckpointVote
	}
	// Check that the extra-data contains both the vanity and signature
	if len(header.Extra) < extraVanity {
		return errMissingVanity
	}

	if len(header.Extra) < extraVanity+extraSeal {
		return errMissingSignature
	}
	// Ensure that the extra-data contains a signer list on checkpoint, but none otherwise
	signersBytes := len(header.Extra) - extraVanity - extraSeal
	if !checkpoint && signersBytes != 0 {
		return errExtraSigners
	}

	if checkpoint && signersBytes%common.AddressLength != 0 {
		return errInvalidCheckpointSigners
	}
	// Ensure that the mix digest is zero as we don't have fork protection currently
	if header.MixDigest != (common.Hash{}) {
		return errInvalidMixDigest
	}
	// Ensure that the block doesn't contain any uncles which are meaningless in PoA
	if header.UncleHash != uncleHash {
		return errInvalidUncleHash
	}
	// Ensure that the block's difficulty is meaningful (may not be correct at this point)
	if number > 0 {
		if header.Difficulty == nil || (header.Difficulty.Cmp(diffInTurn) != 0 && header.Difficulty.Cmp(diffNoTurn) != 0) {
			return errInvalidDifficulty
		}
	}
	// Verify that the gas limit is <= 2^63-1
	if header.GasLimit > params.MaxGasLimit {
		return fmt.Errorf("invalid gasLimit: have %v, max %v", header.GasLimit, params.MaxGasLimit)
	}
<<<<<<< HEAD
	if chain.Config().IsShanghai(header.Number, header.Time) {
		return errors.New("clique does not support shanghai fork")
	}
	if chain.Config().IsCancun(header.Number, header.Time) {
=======

	if chain.Config().IsShanghai(header.Number) {
		return errors.New("clique does not support shanghai fork")
	}

	if chain.Config().IsCancun(header.Number) {
>>>>>>> 1065e21c
		return errors.New("clique does not support cancun fork")
	}
	// All basic checks passed, verify cascading fields
	return c.verifyCascadingFields(chain, header, parents)
}

// verifyCascadingFields verifies all the header fields that are not standalone,
// rather depend on a batch of previous headers. The caller may optionally pass
// in a batch of parents (ascending order) to avoid looking those up from the
// database. This is useful for concurrently verifying a batch of new headers.
func (c *Clique) verifyCascadingFields(chain consensus.ChainHeaderReader, header *types.Header, parents []*types.Header) error {
	// The genesis block is the always valid dead-end
	number := header.Number.Uint64()
	if number == 0 {
		return nil
	}
	// Ensure that the block's timestamp isn't too close to its parent
	var parent *types.Header
	if len(parents) > 0 {
		parent = parents[len(parents)-1]
	} else {
		parent = chain.GetHeader(header.ParentHash, number-1)
	}

	if parent == nil || parent.Number.Uint64() != number-1 || parent.Hash() != header.ParentHash {
		return consensus.ErrUnknownAncestor
	}

	if parent.Time+c.config.Period > header.Time {
		return errInvalidTimestamp
	}
	// Verify that the gasUsed is <= gasLimit
	if header.GasUsed > header.GasLimit {
		return fmt.Errorf("invalid gasUsed: have %d, gasLimit %d", header.GasUsed, header.GasLimit)
	}

	if !chain.Config().IsLondon(header.Number) {
		// Verify BaseFee not present before EIP-1559 fork.
		if header.BaseFee != nil {
			return fmt.Errorf("invalid baseFee before fork: have %d, want <nil>", header.BaseFee)
		}

		if err := misc.VerifyGaslimit(parent.GasLimit, header.GasLimit); err != nil {
			return err
		}
<<<<<<< HEAD
	} else if err := misc.VerifyEIP1559Header(chain.Config(), parent, header); err != nil {
=======
	} else if err := eip1559.VerifyEIP1559Header(chain.Config(), parent, header); err != nil {
>>>>>>> 1065e21c
		// Verify the header's EIP-1559 attributes.
		return err
	}
	// Retrieve the snapshot needed to verify this header and cache it
	snap, err := c.snapshot(chain, number-1, header.ParentHash, parents)
	if err != nil {
		return err
	}
	// If the block is a checkpoint block, verify the signer list
	if number%c.config.Epoch == 0 {
		signers := make([]byte, len(snap.Signers)*common.AddressLength)
		for i, signer := range snap.signers() {
			copy(signers[i*common.AddressLength:], signer[:])
		}

		extraSuffix := len(header.Extra) - extraSeal
		if !bytes.Equal(header.Extra[extraVanity:extraSuffix], signers) {
			return errMismatchingCheckpointSigners
		}
	}
	// All basic checks passed, verify the seal and return
	return c.verifySeal(snap, header, parents)
}

// snapshot retrieves the authorization snapshot at a given point in time.
func (c *Clique) snapshot(chain consensus.ChainHeaderReader, number uint64, hash common.Hash, parents []*types.Header) (*Snapshot, error) {
	// Search for a snapshot in memory or on disk for checkpoints
	var (
		headers []*types.Header
		snap    *Snapshot
	)

	for snap == nil {
		// If an in-memory snapshot was found, use that
		if s, ok := c.recents.Get(hash); ok {
			snap = s
			break
		}
		// If an on-disk checkpoint snapshot can be found, use that
		if number%checkpointInterval == 0 {
			if s, err := loadSnapshot(c.config, c.signatures, c.db, hash); err == nil {
				log.Trace("Loaded voting snapshot from disk", "number", number, "hash", hash)

				snap = s

				break
			}
		}
		// If we're at the genesis, snapshot the initial state. Alternatively if we're
		// at a checkpoint block without a parent (light client CHT), or we have piled
		// up more headers than allowed to be reorged (chain reinit from a freezer),
		// consider the checkpoint trusted and snapshot it.
		if number == 0 || (number%c.config.Epoch == 0 && (len(headers) > params.FullImmutabilityThreshold || chain.GetHeaderByNumber(number-1) == nil)) {
			checkpoint := chain.GetHeaderByNumber(number)
			if checkpoint != nil {
				hash := checkpoint.Hash()

				signers := make([]common.Address, (len(checkpoint.Extra)-extraVanity-extraSeal)/common.AddressLength)
				for i := 0; i < len(signers); i++ {
					copy(signers[i][:], checkpoint.Extra[extraVanity+i*common.AddressLength:])
				}

				snap = newSnapshot(c.config, c.signatures, number, hash, signers)
				if err := snap.store(c.db); err != nil {
					return nil, err
				}

				log.Info("Stored checkpoint snapshot to disk", "number", number, "hash", hash)

				break
			}
		}
		// No snapshot for this header, gather the header and move backward
		var header *types.Header
		if len(parents) > 0 {
			// If we have explicit parents, pick from there (enforced)
			header = parents[len(parents)-1]
			if header.Hash() != hash || header.Number.Uint64() != number {
				return nil, consensus.ErrUnknownAncestor
			}

			parents = parents[:len(parents)-1]
		} else {
			// No explicit parents (or no more left), reach out to the database
			header = chain.GetHeader(hash, number)
			if header == nil {
				return nil, consensus.ErrUnknownAncestor
			}
		}

		headers = append(headers, header)
		number, hash = number-1, header.ParentHash
	}
	// Previous snapshot found, apply any pending headers on top of it
	for i := 0; i < len(headers)/2; i++ {
		headers[i], headers[len(headers)-1-i] = headers[len(headers)-1-i], headers[i]
	}

	snap, err := snap.apply(headers)
	if err != nil {
		return nil, err
	}

	c.recents.Add(snap.Hash, snap)

	// If we've generated a new checkpoint snapshot, save to disk
	if snap.Number%checkpointInterval == 0 && len(headers) > 0 {
		if err = snap.store(c.db); err != nil {
			return nil, err
		}

		log.Trace("Stored voting snapshot to disk", "number", snap.Number, "hash", snap.Hash)
	}

	return snap, err
}

// VerifyUncles implements consensus.Engine, always returning an error for any
// uncles as this consensus mechanism doesn't permit uncles.
func (c *Clique) VerifyUncles(chain consensus.ChainReader, block *types.Block) error {
	if len(block.Uncles()) > 0 {
		return errors.New("uncles not allowed")
	}

	return nil
}

// verifySeal checks whether the signature contained in the header satisfies the
// consensus protocol requirements. The method accepts an optional list of parent
// headers that aren't yet part of the local blockchain to generate the snapshots
// from.
func (c *Clique) verifySeal(snap *Snapshot, header *types.Header, parents []*types.Header) error {
	// Verifying the genesis block is not supported
	number := header.Number.Uint64()
	if number == 0 {
		return errUnknownBlock
	}
	// Resolve the authorization key and check against signers
	signer, err := ecrecover(header, c.signatures)
	if err != nil {
		return err
	}

	if _, ok := snap.Signers[signer]; !ok {
		return errUnauthorizedSigner
	}

	for seen, recent := range snap.Recents {
		if recent == signer {
			// Signer is among recents, only fail if the current block doesn't shift it out
			if limit := uint64(len(snap.Signers)/2 + 1); seen > number-limit {
				return errRecentlySigned
			}
		}
	}
	// Ensure that the difficulty corresponds to the turn-ness of the signer
	if !c.fakeDiff {
		inturn := snap.inturn(header.Number.Uint64(), signer)
		if inturn && header.Difficulty.Cmp(diffInTurn) != 0 {
			return errWrongDifficulty
		}

		if !inturn && header.Difficulty.Cmp(diffNoTurn) != 0 {
			return errWrongDifficulty
		}
	}

	return nil
}

// Prepare implements consensus.Engine, preparing all the consensus fields of the
// header for running the transactions on top.
func (c *Clique) Prepare(chain consensus.ChainHeaderReader, header *types.Header) error {
	// If the block isn't a checkpoint, cast a random vote (good enough for now)
	header.Coinbase = common.Address{}
	header.Nonce = types.BlockNonce{}

	number := header.Number.Uint64()
	// Assemble the voting snapshot to check which votes make sense
	snap, err := c.snapshot(chain, number-1, header.ParentHash, nil)
	if err != nil {
		return err
	}

	c.lock.RLock()
	// nolint:nestif
	if number%c.config.Epoch != 0 {
		// Gather all the proposals that make sense voting on
		addresses := make([]common.Address, 0, len(c.proposals))

		for address, authorize := range c.proposals {
			if snap.validVote(address, authorize) {
				addresses = append(addresses, address)
			}
		}
		// If there's pending proposals, cast a vote on them
		if len(addresses) > 0 {
			header.Coinbase = addresses[rand.Intn(len(addresses))]
			if c.proposals[header.Coinbase] {
				copy(header.Nonce[:], nonceAuthVote)
			} else {
				copy(header.Nonce[:], nonceDropVote)
			}
		}
	}

	// Copy signer protected by mutex to avoid race condition
	signer := c.signer
	c.lock.RUnlock()

	// Set the correct difficulty
	header.Difficulty = calcDifficulty(snap, signer)

	// Ensure the extra data has all its components
	if len(header.Extra) < extraVanity {
		header.Extra = append(header.Extra, bytes.Repeat([]byte{0x00}, extraVanity-len(header.Extra))...)
	}

	header.Extra = header.Extra[:extraVanity]

	if number%c.config.Epoch == 0 {
		for _, signer := range snap.signers() {
			header.Extra = append(header.Extra, signer[:]...)
		}
	}

	header.Extra = append(header.Extra, make([]byte, extraSeal)...)

	// Mix digest is reserved for now, set to empty
	header.MixDigest = common.Hash{}

	// Ensure the timestamp has the correct delay
	parent := chain.GetHeader(header.ParentHash, number-1)
	if parent == nil {
		return consensus.ErrUnknownAncestor
	}

	header.Time = parent.Time + c.config.Period
	if header.Time < uint64(time.Now().Unix()) {
		header.Time = uint64(time.Now().Unix())
	}

	return nil
}

// Finalize implements consensus.Engine. There is no post-transaction
// consensus rules in clique, do nothing here.
func (c *Clique) Finalize(chain consensus.ChainHeaderReader, header *types.Header, state *state.StateDB, txs []*types.Transaction, uncles []*types.Header, withdrawals []*types.Withdrawal) {
	// No block rewards in PoA, so the state remains as is
}

// FinalizeAndAssemble implements consensus.Engine, ensuring no uncles are set,
// nor block rewards given, and returns the final block.
func (c *Clique) FinalizeAndAssemble(ctx context.Context, chain consensus.ChainHeaderReader, header *types.Header, state *state.StateDB, txs []*types.Transaction, uncles []*types.Header, receipts []*types.Receipt, withdrawals []*types.Withdrawal) (*types.Block, error) {
	if len(withdrawals) > 0 {
		return nil, errors.New("clique does not support withdrawals")
	}
	// Finalize block
	c.Finalize(chain, header, state, txs, uncles, nil)

	// Assign the final state root to header.
	header.Root = state.IntermediateRoot(chain.Config().IsEIP158(header.Number))

	// Assemble and return the final block for sealing.
	return types.NewBlock(header, txs, nil, receipts, trie.NewStackTrie(nil)), nil
}

// Authorize injects a private key into the consensus engine to mint new blocks
// with.
func (c *Clique) Authorize(signer common.Address, signFn SignerFn) {
	c.lock.Lock()
	defer c.lock.Unlock()

	c.signer = signer
	c.signFn = signFn
}

// Seal implements consensus.Engine, attempting to create a sealed block using
// the local signing credentials.
func (c *Clique) Seal(ctx context.Context, chain consensus.ChainHeaderReader, block *types.Block, results chan<- *types.Block, stop <-chan struct{}) error {
	header := block.Header()

	// Sealing the genesis block is not supported
	number := header.Number.Uint64()
	if number == 0 {
		return errUnknownBlock
	}
	// For 0-period chains, refuse to seal empty blocks (no reward but would spin sealing)
	if c.config.Period == 0 && len(block.Transactions()) == 0 {
		return errors.New("sealing paused while waiting for transactions")
	}
	// Don't hold the signer fields for the entire sealing procedure
	c.lock.RLock()
	signer, signFn := c.signer, c.signFn
	c.lock.RUnlock()

	// Bail out if we're unauthorized to sign a block
	snap, err := c.snapshot(chain, number-1, header.ParentHash, nil)
	if err != nil {
		return err
	}

	if _, authorized := snap.Signers[signer]; !authorized {
		return errUnauthorizedSigner
	}
	// If we're amongst the recent signers, wait for the next block
	for seen, recent := range snap.Recents {
		if recent == signer {
			// Signer is among recents, only wait if the current block doesn't shift it out
			if limit := uint64(len(snap.Signers)/2 + 1); number < limit || seen > number-limit {
				return errors.New("signed recently, must wait for others")
			}
		}
	}
	// Sweet, the protocol permits us to sign the block, wait for our time
	delay := time.Unix(int64(header.Time), 0).Sub(time.Now()) // nolint: gosimple

	if header.Difficulty.Cmp(diffNoTurn) == 0 {
		// It's not our turn explicitly to sign, delay it a bit
		wiggle := time.Duration(len(snap.Signers)/2+1) * wiggleTime
		delay += time.Duration(rand.Int63n(int64(wiggle)))

		log.Trace("Out-of-turn signing requested", "wiggle", common.PrettyDuration(wiggle))
	}
	// Sign all the things!
	sighash, err := signFn(accounts.Account{Address: signer}, accounts.MimetypeClique, CliqueRLP(header))
	if err != nil {
		return err
	}

	copy(header.Extra[len(header.Extra)-extraSeal:], sighash)
	// Wait until sealing is terminated or delay timeout.
	log.Trace("Waiting for slot to sign and propagate", "delay", common.PrettyDuration(delay))

	go func() {
		select {
		case <-stop:
			return
		case <-time.After(delay):
		}

		select {
		case results <- block.WithSeal(header):
		default:
			log.Warn("Sealing result is not read by miner", "sealhash", SealHash(header))
		}
	}()

	return nil
}

// CalcDifficulty is the difficulty adjustment algorithm. It returns the difficulty
// that a new block should have:
// * DIFF_NOTURN(2) if BLOCK_NUMBER % SIGNER_COUNT != SIGNER_INDEX
// * DIFF_INTURN(1) if BLOCK_NUMBER % SIGNER_COUNT == SIGNER_INDEX
func (c *Clique) CalcDifficulty(chain consensus.ChainHeaderReader, time uint64, parent *types.Header) *big.Int {
	snap, err := c.snapshot(chain, parent.Number.Uint64(), parent.Hash(), nil)
	if err != nil {
		return nil
	}

	c.lock.RLock()
	signer := c.signer
	c.lock.RUnlock()

	return calcDifficulty(snap, signer)
}

func calcDifficulty(snap *Snapshot, signer common.Address) *big.Int {
	if snap.inturn(snap.Number+1, signer) {
		return new(big.Int).Set(diffInTurn)
	}

	return new(big.Int).Set(diffNoTurn)
}

// SealHash returns the hash of a block prior to it being sealed.
func (c *Clique) SealHash(header *types.Header) common.Hash {
	return SealHash(header)
}

// Close implements consensus.Engine. It's a noop for clique as there are no background threads.
func (c *Clique) Close() error {
	return nil
}

// APIs implements consensus.Engine, returning the user facing RPC API to allow
// controlling the signer voting.
func (c *Clique) APIs(chain consensus.ChainHeaderReader) []rpc.API {
	return []rpc.API{{
		Namespace: "clique",
		Service:   &API{chain: chain, clique: c},
	}}
}

// SealHash returns the hash of a block prior to it being sealed.
func SealHash(header *types.Header) (hash common.Hash) {
	hasher := sha3.NewLegacyKeccak256()
	encodeSigHeader(hasher, header)
	hasher.(crypto.KeccakState).Read(hash[:])

	return hash
}

// CliqueRLP returns the rlp bytes which needs to be signed for the proof-of-authority
// sealing. The RLP to sign consists of the entire header apart from the 65 byte signature
// contained at the end of the extra data.
//
// Note, the method requires the extra data to be at least 65 bytes, otherwise it
// panics. This is done to avoid accidentally using both forms (signature present
// or not), which could be abused to produce different hashes for the same header.
func CliqueRLP(header *types.Header) []byte {
	b := new(bytes.Buffer)
	encodeSigHeader(b, header)

	return b.Bytes()
}

func encodeSigHeader(w io.Writer, header *types.Header) {
	enc := []interface{}{
		header.ParentHash,
		header.UncleHash,
		header.Coinbase,
		header.Root,
		header.TxHash,
		header.ReceiptHash,
		header.Bloom,
		header.Difficulty,
		header.Number,
		header.GasLimit,
		header.GasUsed,
		header.Time,
		header.Extra[:len(header.Extra)-crypto.SignatureLength], // Yes, this will panic if extra is too short
		header.MixDigest,
		header.Nonce,
	}
	if header.BaseFee != nil {
		enc = append(enc, header.BaseFee)
	}

	if header.WithdrawalsHash != nil {
		panic("unexpected withdrawal hash value in clique")
	}

	if err := rlp.Encode(w, enc); err != nil {
		panic("can't encode: " + err.Error())
	}
}<|MERGE_RESOLUTION|>--- conflicted
+++ resolved
@@ -309,19 +309,12 @@
 	if header.GasLimit > params.MaxGasLimit {
 		return fmt.Errorf("invalid gasLimit: have %v, max %v", header.GasLimit, params.MaxGasLimit)
 	}
-<<<<<<< HEAD
-	if chain.Config().IsShanghai(header.Number, header.Time) {
-		return errors.New("clique does not support shanghai fork")
-	}
-	if chain.Config().IsCancun(header.Number, header.Time) {
-=======
 
 	if chain.Config().IsShanghai(header.Number) {
 		return errors.New("clique does not support shanghai fork")
 	}
 
 	if chain.Config().IsCancun(header.Number) {
->>>>>>> 1065e21c
 		return errors.New("clique does not support cancun fork")
 	}
 	// All basic checks passed, verify cascading fields
@@ -367,11 +360,7 @@
 		if err := misc.VerifyGaslimit(parent.GasLimit, header.GasLimit); err != nil {
 			return err
 		}
-<<<<<<< HEAD
-	} else if err := misc.VerifyEIP1559Header(chain.Config(), parent, header); err != nil {
-=======
 	} else if err := eip1559.VerifyEIP1559Header(chain.Config(), parent, header); err != nil {
->>>>>>> 1065e21c
 		// Verify the header's EIP-1559 attributes.
 		return err
 	}
