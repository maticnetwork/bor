--- conflicted
+++ resolved
@@ -327,11 +327,7 @@
 	for sig := range s.Signers {
 		sigs = append(sigs, sig)
 	}
-<<<<<<< HEAD
-	slices.SortFunc(sigs, common.Address.Less)
-=======
 	slices.SortFunc(sigs, common.Address.Cmp)
->>>>>>> 1065e21c
 	return sigs
 }
 
