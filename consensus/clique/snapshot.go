--- conflicted
+++ resolved
@@ -327,13 +327,7 @@
 	for sig := range s.Signers {
 		sigs = append(sigs, sig)
 	}
-<<<<<<< HEAD
-
-	sort.Sort(signersAscending(sigs))
-
-=======
 	slices.SortFunc(sigs, common.Address.Cmp)
->>>>>>> bed84606
 	return sigs
 }
 
