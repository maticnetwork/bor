// Copyright 2017 The go-ethereum Authors
// This file is part of the go-ethereum library.
//
// The go-ethereum library is free software: you can redistribute it and/or modify
// it under the terms of the GNU Lesser General Public License as published by
// the Free Software Foundation, either version 3 of the License, or
// (at your option) any later version.
//
// The go-ethereum library is distributed in the hope that it will be useful,
// but WITHOUT ANY WARRANTY; without even the implied warranty of
// MERCHANTABILITY or FITNESS FOR A PARTICULAR PURPOSE. See the
// GNU Lesser General Public License for more details.
//
// You should have received a copy of the GNU Lesser General Public License
// along with the go-ethereum library. If not, see <http://www.gnu.org/licenses/>.

package ethash

import (
	"context"
	"errors"
	"fmt"
	"math/big"
	"time"

	mapset "github.com/deckarep/golang-set/v2"
	"github.com/ethereum/go-ethereum/common"
	"github.com/ethereum/go-ethereum/common/math"
	"github.com/ethereum/go-ethereum/consensus"
	"github.com/ethereum/go-ethereum/consensus/misc"
	"github.com/ethereum/go-ethereum/consensus/misc/eip1559"
	"github.com/ethereum/go-ethereum/core/state"
	"github.com/ethereum/go-ethereum/core/tracing"
	"github.com/ethereum/go-ethereum/core/types"
	"github.com/ethereum/go-ethereum/params"
	"github.com/ethereum/go-ethereum/rlp"
	"github.com/ethereum/go-ethereum/trie"
	"github.com/holiman/uint256"
	"golang.org/x/crypto/sha3"
)

// Ethash proof-of-work protocol constants.
var (
	FrontierBlockReward           = uint256.NewInt(5e+18) // Block reward in wei for successfully mining a block
	ByzantiumBlockReward          = uint256.NewInt(3e+18) // Block reward in wei for successfully mining a block upward from Byzantium
	ConstantinopleBlockReward     = uint256.NewInt(2e+18) // Block reward in wei for successfully mining a block upward from Constantinople
	maxUncles                     = 2                     // Maximum number of uncles allowed in a single block
	allowedFutureBlockTimeSeconds = int64(15)             // Max seconds from current time allowed for blocks, before they're considered future blocks

	// calcDifficultyEip5133 is the difficulty adjustment algorithm as specified by EIP 5133.
	// It offsets the bomb a total of 11.4M blocks.
	// Specification EIP-5133: https://eips.ethereum.org/EIPS/eip-5133
	calcDifficultyEip5133 = makeDifficultyCalculator(big.NewInt(11_400_000))

	// calcDifficultyEip4345 is the difficulty adjustment algorithm as specified by EIP 4345.
	// It offsets the bomb a total of 10.7M blocks.
	// Specification EIP-4345: https://eips.ethereum.org/EIPS/eip-4345
	calcDifficultyEip4345 = makeDifficultyCalculator(big.NewInt(10_700_000))

	// calcDifficultyEip3554 is the difficulty adjustment algorithm as specified by EIP 3554.
	// It offsets the bomb a total of 9.7M blocks.
	// Specification EIP-3554: https://eips.ethereum.org/EIPS/eip-3554
	calcDifficultyEip3554 = makeDifficultyCalculator(big.NewInt(9700000))

	// calcDifficultyEip2384 is the difficulty adjustment algorithm as specified by EIP 2384.
	// It offsets the bomb 4M blocks from Constantinople, so in total 9M blocks.
	// Specification EIP-2384: https://eips.ethereum.org/EIPS/eip-2384
	calcDifficultyEip2384 = makeDifficultyCalculator(big.NewInt(9000000))

	// calcDifficultyConstantinople is the difficulty adjustment algorithm for Constantinople.
	// It returns the difficulty that a new block should have when created at time given the
	// parent block's time and difficulty. The calculation uses the Byzantium rules, but with
	// bomb offset 5M.
	// Specification EIP-1234: https://eips.ethereum.org/EIPS/eip-1234
	calcDifficultyConstantinople = makeDifficultyCalculator(big.NewInt(5000000))

	// calcDifficultyByzantium is the difficulty adjustment algorithm. It returns
	// the difficulty that a new block should have when created at time given the
	// parent block's time and difficulty. The calculation uses the Byzantium rules.
	// Specification EIP-649: https://eips.ethereum.org/EIPS/eip-649
	calcDifficultyByzantium = makeDifficultyCalculator(big.NewInt(3000000))
)

// Various error messages to mark blocks invalid. These should be private to
// prevent engine specific errors from being referenced in the remainder of the
// codebase, inherently breaking if the engine is swapped out. Please put common
// error types into the consensus package.
var (
	errOlderBlockTime  = errors.New("timestamp older than parent")
	errTooManyUncles   = errors.New("too many uncles")
	errDuplicateUncle  = errors.New("duplicate uncle")
	errUncleIsAncestor = errors.New("uncle is ancestor")
	errDanglingUncle   = errors.New("uncle's parent is not ancestor")
)

// Author implements consensus.Engine, returning the header's coinbase as the
// proof-of-work verified author of the block.
func (ethash *Ethash) Author(header *types.Header) (common.Address, error) {
	return header.Coinbase, nil
}

// VerifyHeader checks whether a header conforms to the consensus rules of the
// stock Ethereum ethash engine.
func (ethash *Ethash) VerifyHeader(chain consensus.ChainHeaderReader, header *types.Header) error {
	// Short circuit if the header is known, or its parent not
	number := header.Number.Uint64()
	if chain.GetHeader(header.Hash(), number) != nil {
		return nil
	}
	parent := chain.GetHeader(header.ParentHash, number-1)
	if parent == nil {
		return consensus.ErrUnknownAncestor
	}
	// Sanity checks passed, do a proper verification
	return ethash.verifyHeader(chain, header, parent, false, time.Now().Unix())
}

// VerifyHeaders is similar to VerifyHeader, but verifies a batch of headers
// concurrently. The method returns a quit channel to abort the operations and
// a results channel to retrieve the async verifications.
func (ethash *Ethash) VerifyHeaders(chain consensus.ChainHeaderReader, headers []*types.Header) (chan<- struct{}, <-chan error) {
	// If we're running a full engine faking, accept any input as valid
	if ethash.fakeFull || len(headers) == 0 {
		abort, results := make(chan struct{}), make(chan error, len(headers))
		for i := 0; i < len(headers); i++ {
			results <- nil
		}
		return abort, results
	}
	abort := make(chan struct{})
	results := make(chan error, len(headers))
	unixNow := time.Now().Unix()

	go func() {
		for i, header := range headers {
			var parent *types.Header
			if i == 0 {
				parent = chain.GetHeader(headers[0].ParentHash, headers[0].Number.Uint64()-1)
			} else if headers[i-1].Hash() == headers[i].ParentHash {
				parent = headers[i-1]
			}
			var err error
			if parent == nil {
				err = consensus.ErrUnknownAncestor
			} else {
				err = ethash.verifyHeader(chain, header, parent, false, unixNow)
			}
			select {
			case <-abort:
				return
			case results <- err:
			}
		}
	}()
	return abort, results
}

// VerifyUncles verifies that the given block's uncles conform to the consensus
// rules of the stock Ethereum ethash engine.
func (ethash *Ethash) VerifyUncles(chain consensus.ChainReader, block *types.Block) error {
	// If we're running a full engine faking, accept any input as valid
	if ethash.fakeFull {
		return nil
	}
	// Verify that there are at most 2 uncles included in this block
	if len(block.Uncles()) > maxUncles {
		return errTooManyUncles
	}
	if len(block.Uncles()) == 0 {
		return nil
	}
	// Gather the set of past uncles and ancestors
	uncles, ancestors := mapset.NewSet[common.Hash](), make(map[common.Hash]*types.Header)

	number, parent := block.NumberU64()-1, block.ParentHash()
	for i := 0; i < 7; i++ {
		ancestorHeader := chain.GetHeader(parent, number)
		if ancestorHeader == nil {
			break
		}
		ancestors[parent] = ancestorHeader
		// If the ancestor doesn't have any uncles, we don't have to iterate them
		if ancestorHeader.UncleHash != types.EmptyUncleHash {
			// Need to add those uncles to the banned list too
			ancestor := chain.GetBlock(parent, number)
			if ancestor == nil {
				break
			}
			for _, uncle := range ancestor.Uncles() {
				uncles.Add(uncle.Hash())
			}
		}
		parent, number = ancestorHeader.ParentHash, number-1
	}
	ancestors[block.Hash()] = block.Header()
	uncles.Add(block.Hash())

	// Verify each of the uncles that it's recent, but not an ancestor
	for _, uncle := range block.Uncles() {
		// Make sure every uncle is rewarded only once
		hash := uncle.Hash()
		if uncles.Contains(hash) {
			return errDuplicateUncle
		}
		uncles.Add(hash)

		// Make sure the uncle has a valid ancestry
		if ancestors[hash] != nil {
			return errUncleIsAncestor
		}
		if ancestors[uncle.ParentHash] == nil || uncle.ParentHash == block.ParentHash() {
			return errDanglingUncle
		}
		if err := ethash.verifyHeader(chain, uncle, ancestors[uncle.ParentHash], true, time.Now().Unix()); err != nil {
			return err
		}
	}
	return nil
}

// verifyHeader checks whether a header conforms to the consensus rules of the
// stock Ethereum ethash engine.
// See YP section 4.3.4. "Block Header Validity"
func (ethash *Ethash) verifyHeader(chain consensus.ChainHeaderReader, header, parent *types.Header, uncle bool, unixNow int64) error {
	// Ensure that the header's extra-data section is of a reasonable size
	if uint64(len(header.Extra)) > params.MaximumExtraDataSize {
		return fmt.Errorf("extra-data too long: %d > %d", len(header.Extra), params.MaximumExtraDataSize)
	}
	// Verify the header's timestamp
	if !uncle {
		if header.Time > uint64(unixNow+allowedFutureBlockTimeSeconds) {
			return consensus.ErrFutureBlock
		}
	}
	if header.Time <= parent.Time {
		return errOlderBlockTime
	}
	// Verify the block's difficulty based on its timestamp and parent's difficulty
	expected := ethash.CalcDifficulty(chain, header.Time, parent)

	if expected.Cmp(header.Difficulty) != 0 {
		return fmt.Errorf("invalid difficulty: have %v, want %v", header.Difficulty, expected)
	}
	// Verify that the gas limit is <= 2^63-1
	if header.GasLimit > params.MaxGasLimit {
		return fmt.Errorf("invalid gasLimit: have %v, max %v", header.GasLimit, params.MaxGasLimit)
	}
	// Verify that the gasUsed is <= gasLimit
	if header.GasUsed > header.GasLimit {
		return fmt.Errorf("invalid gasUsed: have %d, gasLimit %d", header.GasUsed, header.GasLimit)
	}
	// Verify the block's gas usage and (if applicable) verify the base fee.
	if !chain.Config().IsLondon(header.Number) {
		// Verify BaseFee not present before EIP-1559 fork.
		if header.BaseFee != nil {
			return fmt.Errorf("invalid baseFee before fork: have %d, expected 'nil'", header.BaseFee)
		}
		if err := misc.VerifyGaslimit(parent.GasLimit, header.GasLimit); err != nil {
			return err
		}
	} else if err := eip1559.VerifyEIP1559Header(chain.Config(), parent, header); err != nil {
		// Verify the header's EIP-1559 attributes.
		return err
	}
	// Verify that the block number is parent's +1
	if diff := new(big.Int).Sub(header.Number, parent.Number); diff.Cmp(big.NewInt(1)) != 0 {
		return consensus.ErrInvalidNumber
	}

	if chain.Config().IsShanghai(header.Number) {
		return errors.New("ethash does not support shanghai fork")
	}
	// Verify the non-existence of withdrawalsHash.
	if header.WithdrawalsHash != nil {
		return fmt.Errorf("invalid withdrawalsHash: have %x, expected nil", header.WithdrawalsHash)
	}
	if chain.Config().IsCancun(header.Number) {
		return errors.New("ethash does not support cancun fork")
	}
	// Verify the non-existence of cancun-specific header fields
	switch {
	case header.ExcessBlobGas != nil:
		return fmt.Errorf("invalid excessBlobGas: have %d, expected nil", header.ExcessBlobGas)
	case header.BlobGasUsed != nil:
		return fmt.Errorf("invalid blobGasUsed: have %d, expected nil", header.BlobGasUsed)
	case header.ParentBeaconRoot != nil:
		return fmt.Errorf("invalid parentBeaconRoot, have %#x, expected nil", header.ParentBeaconRoot)
	}
	// Add some fake checks for tests
	if ethash.fakeDelay != nil {
		time.Sleep(*ethash.fakeDelay)
	}
	if ethash.fakeFail != nil && *ethash.fakeFail == header.Number.Uint64() {
		return errors.New("invalid tester pow")
	}
	// If all checks passed, validate any special fields for hard forks
	if err := misc.VerifyDAOHeaderExtraData(chain.Config(), header); err != nil {
		return err
	}
	return nil
}

// CalcDifficulty is the difficulty adjustment algorithm. It returns
// the difficulty that a new block should have when created at time
// given the parent block's time and difficulty.
func (ethash *Ethash) CalcDifficulty(chain consensus.ChainHeaderReader, time uint64, parent *types.Header) *big.Int {
	return CalcDifficulty(chain.Config(), time, parent)
}

// CalcDifficulty is the difficulty adjustment algorithm. It returns
// the difficulty that a new block should have when created at time
// given the parent block's time and difficulty.
func CalcDifficulty(config *params.ChainConfig, time uint64, parent *types.Header) *big.Int {
	next := new(big.Int).Add(parent.Number, big1)
	switch {
	case config.IsGrayGlacier(next):
		return calcDifficultyEip5133(time, parent)
	case config.IsArrowGlacier(next):
		return calcDifficultyEip4345(time, parent)
	case config.IsLondon(next):
		return calcDifficultyEip3554(time, parent)
	case config.IsMuirGlacier(next):
		return calcDifficultyEip2384(time, parent)
	case config.IsConstantinople(next):
		return calcDifficultyConstantinople(time, parent)
	case config.IsByzantium(next):
		return calcDifficultyByzantium(time, parent)
	case config.IsHomestead(next):
		return calcDifficultyHomestead(time, parent)
	default:
		return calcDifficultyFrontier(time, parent)
	}
}

// Some weird constants to avoid constant memory allocs for them.
var (
	expDiffPeriod = big.NewInt(100000)
	big1          = big.NewInt(1)
	big2          = big.NewInt(2)
	big9          = big.NewInt(9)
	big10         = big.NewInt(10)
	bigMinus99    = big.NewInt(-99)
)

// makeDifficultyCalculator creates a difficultyCalculator with the given bomb-delay.
// the difficulty is calculated with Byzantium rules, which differs from Homestead in
// how uncles affect the calculation
func makeDifficultyCalculator(bombDelay *big.Int) func(time uint64, parent *types.Header) *big.Int {
	// Note, the calculations below looks at the parent number, which is 1 below
	// the block number. Thus we remove one from the delay given
	bombDelayFromParent := new(big.Int).Sub(bombDelay, big1)
	return func(time uint64, parent *types.Header) *big.Int {
		// https://github.com/ethereum/EIPs/issues/100.
		// algorithm:
		// diff = (parent_diff +
		//         (parent_diff / 2048 * max((2 if len(parent.uncles) else 1) - ((timestamp - parent.timestamp) // 9), -99))
		//        ) + 2^(periodCount - 2)

		bigTime := new(big.Int).SetUint64(time)
		bigParentTime := new(big.Int).SetUint64(parent.Time)

		// holds intermediate values to make the algo easier to read & audit
		x := new(big.Int)
		y := new(big.Int)

		// (2 if len(parent_uncles) else 1) - (block_timestamp - parent_timestamp) // 9
		x.Sub(bigTime, bigParentTime)
		x.Div(x, big9)
		if parent.UncleHash == types.EmptyUncleHash {
			x.Sub(big1, x)
		} else {
			x.Sub(big2, x)
		}
		// max((2 if len(parent_uncles) else 1) - (block_timestamp - parent_timestamp) // 9, -99)
		if x.Cmp(bigMinus99) < 0 {
			x.Set(bigMinus99)
		}
		// parent_diff + (parent_diff / 2048 * max((2 if len(parent.uncles) else 1) - ((timestamp - parent.timestamp) // 9), -99))
		y.Div(parent.Difficulty, params.DifficultyBoundDivisor)
		x.Mul(y, x)
		x.Add(parent.Difficulty, x)

		// minimum difficulty can ever be (before exponential factor)
		if x.Cmp(params.MinimumDifficulty) < 0 {
			x.Set(params.MinimumDifficulty)
		}
		// calculate a fake block number for the ice-age delay
		// Specification: https://eips.ethereum.org/EIPS/eip-1234
		fakeBlockNumber := new(big.Int)
		if parent.Number.Cmp(bombDelayFromParent) >= 0 {
			fakeBlockNumber = fakeBlockNumber.Sub(parent.Number, bombDelayFromParent)
		}
		// for the exponential factor
		periodCount := fakeBlockNumber
		periodCount.Div(periodCount, expDiffPeriod)

		// the exponential factor, commonly referred to as "the bomb"
		// diff = diff + 2^(periodCount - 2)
		if periodCount.Cmp(big1) > 0 {
			y.Sub(periodCount, big2)
			y.Exp(big2, y, nil)
			x.Add(x, y)
		}
		return x
	}
}

// calcDifficultyHomestead is the difficulty adjustment algorithm. It returns
// the difficulty that a new block should have when created at time given the
// parent block's time and difficulty. The calculation uses the Homestead rules.
func calcDifficultyHomestead(time uint64, parent *types.Header) *big.Int {
	// https://github.com/ethereum/EIPs/blob/master/EIPS/eip-2.md
	// algorithm:
	// diff = (parent_diff +
	//         (parent_diff / 2048 * max(1 - (block_timestamp - parent_timestamp) // 10, -99))
	//        ) + 2^(periodCount - 2)

	bigTime := new(big.Int).SetUint64(time)
	bigParentTime := new(big.Int).SetUint64(parent.Time)

	// holds intermediate values to make the algo easier to read & audit
	x := new(big.Int)
	y := new(big.Int)

	// 1 - (block_timestamp - parent_timestamp) // 10
	x.Sub(bigTime, bigParentTime)
	x.Div(x, big10)
	x.Sub(big1, x)

	// max(1 - (block_timestamp - parent_timestamp) // 10, -99)
	if x.Cmp(bigMinus99) < 0 {
		x.Set(bigMinus99)
	}
	// (parent_diff + parent_diff // 2048 * max(1 - (block_timestamp - parent_timestamp) // 10, -99))
	y.Div(parent.Difficulty, params.DifficultyBoundDivisor)
	x.Mul(y, x)
	x.Add(parent.Difficulty, x)

	// minimum difficulty can ever be (before exponential factor)
	if x.Cmp(params.MinimumDifficulty) < 0 {
		x.Set(params.MinimumDifficulty)
	}
	// for the exponential factor
	periodCount := new(big.Int).Add(parent.Number, big1)
	periodCount.Div(periodCount, expDiffPeriod)

	// the exponential factor, commonly referred to as "the bomb"
	// diff = diff + 2^(periodCount - 2)
	if periodCount.Cmp(big1) > 0 {
		y.Sub(periodCount, big2)
		y.Exp(big2, y, nil)
		x.Add(x, y)
	}
	return x
}

// calcDifficultyFrontier is the difficulty adjustment algorithm. It returns the
// difficulty that a new block should have when created at time given the parent
// block's time and difficulty. The calculation uses the Frontier rules.
func calcDifficultyFrontier(time uint64, parent *types.Header) *big.Int {
	diff := new(big.Int)
	adjust := new(big.Int).Div(parent.Difficulty, params.DifficultyBoundDivisor)
	bigTime := new(big.Int)
	bigParentTime := new(big.Int)

	bigTime.SetUint64(time)
	bigParentTime.SetUint64(parent.Time)

	if bigTime.Sub(bigTime, bigParentTime).Cmp(params.DurationLimit) < 0 {
		diff.Add(parent.Difficulty, adjust)
	} else {
		diff.Sub(parent.Difficulty, adjust)
	}
	if diff.Cmp(params.MinimumDifficulty) < 0 {
		diff.Set(params.MinimumDifficulty)
	}

	periodCount := new(big.Int).Add(parent.Number, big1)
	periodCount.Div(periodCount, expDiffPeriod)
	if periodCount.Cmp(big1) > 0 {
		// diff = diff + 2^(periodCount - 2)
		expDiff := periodCount.Sub(periodCount, big2)
		expDiff.Exp(big2, expDiff, nil)
		diff.Add(diff, expDiff)
		diff = math.BigMax(diff, params.MinimumDifficulty)
	}
	return diff
}

// Exported for fuzzing
var FrontierDifficultyCalculator = calcDifficultyFrontier
var HomesteadDifficultyCalculator = calcDifficultyHomestead
var DynamicDifficultyCalculator = makeDifficultyCalculator

// Prepare implements consensus.Engine, initializing the difficulty field of a
// header to conform to the ethash protocol. The changes are done inline.
func (ethash *Ethash) Prepare(chain consensus.ChainHeaderReader, header *types.Header) error {
	parent := chain.GetHeader(header.ParentHash, header.Number.Uint64()-1)
	if parent == nil {
		return consensus.ErrUnknownAncestor
	}
	header.Difficulty = ethash.CalcDifficulty(chain, header.Time, parent)
	return nil
}

// Finalize implements consensus.Engine, accumulating the block and uncle rewards.
func (ethash *Ethash) Finalize(chain consensus.ChainHeaderReader, header *types.Header, state *state.StateDB, body *types.Body) {
	// Accumulate any block and uncle rewards
	accumulateRewards(chain.Config(), state, header, body.Uncles)
}

// FinalizeAndAssemble implements consensus.Engine, accumulating the block and
// uncle rewards, setting the final state and assembling the block.
<<<<<<< HEAD
func (ethash *Ethash) FinalizeAndAssemble(ctx context.Context, chain consensus.ChainHeaderReader, header *types.Header, state *state.StateDB, txs []*types.Transaction, uncles []*types.Header, receipts []*types.Receipt, withdrawals []*types.Withdrawal) (*types.Block, error) {
	if len(withdrawals) > 0 {
=======
func (ethash *Ethash) FinalizeAndAssemble(chain consensus.ChainHeaderReader, header *types.Header, state *state.StateDB, body *types.Body, receipts []*types.Receipt) (*types.Block, error) {
	if len(body.Withdrawals) > 0 {
>>>>>>> aadddf3a
		return nil, errors.New("ethash does not support withdrawals")
	}
	// Finalize block
	ethash.Finalize(chain, header, state, body)

	// Assign the final state root to header.
	header.Root = state.IntermediateRoot(chain.Config().IsEIP158(header.Number))

	// Header seems complete, assemble into a block and return
	return types.NewBlock(header, &types.Body{Transactions: body.Transactions, Uncles: body.Uncles}, receipts, trie.NewStackTrie(nil)), nil
}

// SealHash returns the hash of a block prior to it being sealed.
func (ethash *Ethash) SealHash(header *types.Header) (hash common.Hash) {
	hasher := sha3.NewLegacyKeccak256()

	enc := []interface{}{
		header.ParentHash,
		header.UncleHash,
		header.Coinbase,
		header.Root,
		header.TxHash,
		header.ReceiptHash,
		header.Bloom,
		header.Difficulty,
		header.Number,
		header.GasLimit,
		header.GasUsed,
		header.Time,
		header.Extra,
	}
	if header.BaseFee != nil {
		enc = append(enc, header.BaseFee)
	}
	if header.WithdrawalsHash != nil {
		panic("withdrawal hash set on ethash")
	}
	if header.ExcessBlobGas != nil {
		panic("excess blob gas set on ethash")
	}
	if header.BlobGasUsed != nil {
		panic("blob gas used set on ethash")
	}
	if header.ParentBeaconRoot != nil {
		panic("parent beacon root set on ethash")
	}
	rlp.Encode(hasher, enc)
	hasher.Sum(hash[:0])
	return hash
}

// accumulateRewards credits the coinbase of the given block with the mining
// reward. The total reward consists of the static block reward and rewards for
// included uncles. The coinbase of each uncle block is also rewarded.
func accumulateRewards(config *params.ChainConfig, stateDB *state.StateDB, header *types.Header, uncles []*types.Header) {
	// Select the correct block reward based on chain progression
	blockReward := FrontierBlockReward
	if config.IsByzantium(header.Number) {
		blockReward = ByzantiumBlockReward
	}
	if config.IsConstantinople(header.Number) {
		blockReward = ConstantinopleBlockReward
	}
	// Accumulate the rewards for the miner and any included uncles
	reward := new(uint256.Int).Set(blockReward)
	r := new(uint256.Int)
	hNum, _ := uint256.FromBig(header.Number)
	for _, uncle := range uncles {
		uNum, _ := uint256.FromBig(uncle.Number)
		r.AddUint64(uNum, 8)
		r.Sub(r, hNum)
		r.Mul(r, blockReward)
		r.Rsh(r, 3)
		stateDB.AddBalance(uncle.Coinbase, r, tracing.BalanceIncreaseRewardMineUncle)

		r.Rsh(blockReward, 5)
		reward.Add(reward, r)
	}
	stateDB.AddBalance(header.Coinbase, reward, tracing.BalanceIncreaseRewardMineBlock)
}<|MERGE_RESOLUTION|>--- conflicted
+++ resolved
@@ -17,7 +17,6 @@
 package ethash
 
 import (
-	"context"
 	"errors"
 	"fmt"
 	"math/big"
@@ -511,13 +510,8 @@
 
 // FinalizeAndAssemble implements consensus.Engine, accumulating the block and
 // uncle rewards, setting the final state and assembling the block.
-<<<<<<< HEAD
-func (ethash *Ethash) FinalizeAndAssemble(ctx context.Context, chain consensus.ChainHeaderReader, header *types.Header, state *state.StateDB, txs []*types.Transaction, uncles []*types.Header, receipts []*types.Receipt, withdrawals []*types.Withdrawal) (*types.Block, error) {
-	if len(withdrawals) > 0 {
-=======
 func (ethash *Ethash) FinalizeAndAssemble(chain consensus.ChainHeaderReader, header *types.Header, state *state.StateDB, body *types.Body, receipts []*types.Receipt) (*types.Block, error) {
 	if len(body.Withdrawals) > 0 {
->>>>>>> aadddf3a
 		return nil, errors.New("ethash does not support withdrawals")
 	}
 	// Finalize block
