// Copyright 2023 The go-ethereum Authors
// This file is part of the go-ethereum library.
//
// The go-ethereum library is free software: you can redistribute it and/or modify
// it under the terms of the GNU Lesser General Public License as published by
// the Free Software Foundation, either version 3 of the License, or
// (at your option) any later version.
//
// The go-ethereum library is distributed in the hope that it will be useful,
// but WITHOUT ANY WARRANTY; without even the implied warranty of
// MERCHANTABILITY or FITNESS FOR A PARTICULAR PURPOSE. See the
// GNU Lesser General Public License for more details.
//
// You should have received a copy of the GNU Lesser General Public License
// along with the go-ethereum library. If not, see <http://www.gnu.org/licenses/>.

package eip4844

import (
	"fmt"
	"math/big"
	"testing"

	"github.com/ethereum/go-ethereum/core/types"
	"github.com/ethereum/go-ethereum/params"
)

func TestCalcExcessBlobGas(t *testing.T) {
	var (
		config        = params.MainnetChainConfig
		targetBlobs   = targetBlobsPerBlock(config, *config.CancunTime)
		targetBlobGas = uint64(targetBlobs) * params.BlobTxBlobGasPerBlob
	)
	var tests = []struct {
		excess uint64
		blobs  int
		want   uint64
	}{
		// The excess blob gas should not increase from zero if the used blob
		// slots are below - or equal - to the target.
		{0, 0, 0},
		{0, 1, 0},
		{0, targetBlobs, 0},

		// If the target blob gas is exceeded, the excessBlobGas should increase
		// by however much it was overshot
		{0, targetBlobs + 1, params.BlobTxBlobGasPerBlob},
		{1, targetBlobs + 1, params.BlobTxBlobGasPerBlob + 1},
		{1, targetBlobs + 2, 2*params.BlobTxBlobGasPerBlob + 1},

		// The excess blob gas should decrease by however much the target was
		// under-shot, capped at zero.
		{targetBlobGas, targetBlobs, targetBlobGas},
		{targetBlobGas, targetBlobs - 1, targetBlobGas - params.BlobTxBlobGasPerBlob},
		{targetBlobGas, targetBlobs - 2, targetBlobGas - (2 * params.BlobTxBlobGasPerBlob)},
		{params.BlobTxBlobGasPerBlob - 1, targetBlobs - 1, 0},
	}
	for i, tt := range tests {
		blobGasUsed := uint64(tt.blobs) * params.BlobTxBlobGasPerBlob
		header := &types.Header{
			ExcessBlobGas: &tt.excess,
			BlobGasUsed:   &blobGasUsed,
		}
		result := CalcExcessBlobGas(config, header, *config.CancunTime)
		if result != tt.want {
			t.Errorf("test %d: excess blob gas mismatch: have %v, want %v", i, result, tt.want)
		}
	}
}

func TestCalcBlobFee(t *testing.T) {
<<<<<<< HEAD
	t.Parallel()
=======
	zero := uint64(0)
>>>>>>> 827d3fcc

	tests := []struct {
		excessBlobGas uint64
		blobfee       int64
	}{
		{0, 1},
		{2314057, 1},
		{2314058, 2},
		{10 * 1024 * 1024, 23},
	}
	for i, tt := range tests {
		config := &params.ChainConfig{LondonBlock: big.NewInt(0), CancunTime: &zero, BlobScheduleConfig: params.DefaultBlobSchedule}
		header := &types.Header{ExcessBlobGas: &tt.excessBlobGas}
		have := CalcBlobFee(config, header)
		if have.Int64() != tt.blobfee {
			t.Errorf("test %d: blobfee mismatch: have %v want %v", i, have, tt.blobfee)
		}
	}
}

func TestFakeExponential(t *testing.T) {
	t.Parallel()

	tests := []struct {
		factor      int64
		numerator   int64
		denominator int64
		want        int64
	}{
		// When numerator == 0 the return value should always equal the value of factor
		{1, 0, 1, 1},
		{38493, 0, 1000, 38493},
		{0, 1234, 2345, 0}, // should be 0
		{1, 2, 1, 6},       // approximate 7.389
		{1, 4, 2, 6},
		{1, 3, 1, 16}, // approximate 20.09
		{1, 6, 2, 18},
		{1, 4, 1, 49}, // approximate 54.60
		{1, 8, 2, 50},
		{10, 8, 2, 542}, // approximate 540.598
		{11, 8, 2, 596}, // approximate 600.58
		{1, 5, 1, 136},  // approximate 148.4
		{1, 5, 2, 11},   // approximate 12.18
		{2, 5, 2, 23},   // approximate 24.36
		{1, 50000000, 2225652, 5709098764},
	}
	for i, tt := range tests {
		f, n, d := big.NewInt(tt.factor), big.NewInt(tt.numerator), big.NewInt(tt.denominator)
		original := fmt.Sprintf("%d %d %d", f, n, d)
		have := fakeExponential(f, n, d)

		if have.Int64() != tt.want {
			t.Errorf("test %d: fake exponential mismatch: have %v want %v", i, have, tt.want)
		}

		later := fmt.Sprintf("%d %d %d", f, n, d)

		if original != later {
			t.Errorf("test %d: fake exponential modified arguments: have\n%v\nwant\n%v", i, later, original)
		}
	}
}<|MERGE_RESOLUTION|>--- conflicted
+++ resolved
@@ -69,11 +69,9 @@
 }
 
 func TestCalcBlobFee(t *testing.T) {
-<<<<<<< HEAD
 	t.Parallel()
-=======
+
 	zero := uint64(0)
->>>>>>> 827d3fcc
 
 	tests := []struct {
 		excessBlobGas uint64
