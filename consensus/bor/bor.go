--- conflicted
+++ resolved
@@ -356,12 +356,6 @@
 	}
 
 	number := header.Number.Uint64()
-<<<<<<< HEAD
-
-	// Don't waste time checking blocks from the future
-	if header.Time-c.config.CalculatePeriod(number) > uint64(time.Now().Unix()) {
-		return consensus.ErrFutureBlock
-=======
 	now := uint64(time.Now().Unix())
 
 	// Allow early blocks if Bhilai HF is enabled
@@ -380,7 +374,6 @@
 			log.Error("Block announced too early", "number", number, "headerTime", header.Time, "now", now)
 			return consensus.ErrFutureBlock
 		}
->>>>>>> 860de378
 	}
 
 	if err := validateHeaderExtraField(header.Extra); err != nil {
@@ -868,14 +861,6 @@
 	if header.Time < uint64(time.Now().Unix()) {
 		header.Time = uint64(time.Now().Unix())
 	} else {
-<<<<<<< HEAD
-		if succession == 0 {
-			startTime := time.Unix(int64(header.Time-c.config.CalculatePeriod(number)), 0)
-
-			if time.Now().Before(startTime) {
-				time.Sleep(time.Until(startTime))
-			}
-=======
 		// For primary validators, wait until the current block production window
 		// starts. This prevents bor from starting to build next block before time
 		// as we'd like to wait for new transactions. Although this change doesn't
@@ -884,7 +869,6 @@
 		if c.config.IsBhilai(big.NewInt(int64(number))) && succession == 0 {
 			startTime := time.Unix(int64(header.Time-c.config.CalculatePeriod(number)), 0)
 			time.Sleep(time.Until(startTime))
->>>>>>> 860de378
 		}
 	}
 
@@ -1083,12 +1067,6 @@
 	var delay time.Duration
 
 	// Sweet, the protocol permits us to sign the block, wait for our time
-<<<<<<< HEAD
-	delay := time.Until(time.Unix(int64(header.Time-c.config.CalculatePeriod(number)), 0))
-
-	if successionNumber > 0 {
-		delay = time.Until(time.Unix(int64(header.Time), 0))
-=======
 	if c.config.IsBhilai(header.Number) {
 		delay = time.Until(time.Unix(int64(header.Time), 0)) // Wait until we reach header time for non-primary validators
 		if successionNumber == 0 {
@@ -1098,7 +1076,6 @@
 		}
 	} else {
 		delay = time.Until(time.Unix(int64(header.Time), 0)) // Wait until we reach header time
->>>>>>> 860de378
 	}
 
 	// wiggle was already accounted for in header.Time, this is just for logging
@@ -1391,20 +1368,15 @@
 		return true
 	}
 
-<<<<<<< HEAD
-	// if current block is first block of last sprint in current span
+	// If the current block is the first block of the last sprint in the current span.
+	// But here we should skip the check for the 0th span, as it will cause the span to be committed to be committed twice.
 	sprintLength := c.config.CalculateSprint(headerNumber)
 	if currentSpan.EndBlock > sprintLength && currentSpan.EndBlock-sprintLength+1 == headerNumber {
-=======
-	// If the current block is the first block of the last sprint in the current span.
-	// But here we should skip the check for the 0th span, as it will cause the span to be committed to be committed twice.
-	if currentSpan.EndBlock > c.config.CalculateSprint(headerNumber) && currentSpan.EndBlock-c.config.CalculateSprint(headerNumber)+1 == headerNumber {
-		if currentSpan.ID == 0 {
+		if currentSpan.Id == 0 {
 			// If the current span is the 0th span, we will skip committing the span.
-			log.Info("Skipping the last sprint commit for 0th span", "spanID", currentSpan.ID, "headerNumber", headerNumber)
+			log.Info("Skipping the last sprint commit for 0th span", "spanID", currentSpan.Id, "headerNumber", headerNumber)
 			return false
 		}
->>>>>>> 860de378
 		return true
 	}
 
