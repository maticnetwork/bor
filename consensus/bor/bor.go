--- conflicted
+++ resolved
@@ -535,11 +535,7 @@
 		number, hash = number-1, header.ParentHash
 	}
 
-<<<<<<< HEAD
-	log.Info("Snapshot has been found", "depth", len(headers))
-=======
 	log.Info("Snapshot has been found in", "headers depth", len(headers))
->>>>>>> 4ffdbfe6
 
 	// check if snapshot is nil
 	if snap == nil {
