--- conflicted
+++ resolved
@@ -912,15 +912,11 @@
 	// Bail out if we're unauthorized to sign a block
 	if !snap.ValidatorSet.HasAddress(currentSigner.signer) {
 		// Check the UnauthorizedSignerError.Error() msg to see why we pass number-1
-<<<<<<< HEAD
-		err := &UnauthorizedSignerError{number - 1, signer.Bytes()}
+		err := &UnauthorizedSignerError{number - 1, currentSigner.signer.Bytes()}
 		sealSpan.SetAttributes(attribute.String("error", err.Error()))
 		sealSpan.End()
 
 		return err
-=======
-		return &UnauthorizedSignerError{number - 1, currentSigner.signer.Bytes()}
->>>>>>> 72aa44ef
 	}
 
 	successionNumber, err := snap.GetSignerSuccessionNumber(currentSigner.signer)
