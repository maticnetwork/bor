--- conflicted
+++ resolved
@@ -1240,11 +1240,12 @@
 	return nil
 }
 
-<<<<<<< HEAD
+
 // SubscribeStateEvent registers a subscription of ChainSideEvent.
 func (c *Bor) SubscribeStateEvent(ch chan<- core.NewStateChangeEvent) event.Subscription {
 	return c.scope.Track(c.stateDataFeed.Subscribe(ch))
-=======
+}
+
 func (c *Bor) SetHeimdallClient(h IHeimdallClient) {
 	c.HeimdallClient = h
 }
@@ -1289,7 +1290,6 @@
 
 	return bytes.Compare(proposeStateSig, tx.Data()[:4]) == 0 &&
 		tx.To().String() == stateReceiverContract
->>>>>>> c6881be2
 }
 
 //
