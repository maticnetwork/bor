--- conflicted
+++ resolved
@@ -740,30 +740,19 @@
 
 	headerNumber := header.Number.Uint64()
 
-<<<<<<< HEAD
-	if IsSprintStart(headerNumber, c.config.Sprint) {
-		cx := statefull.ChainContext{Chain: chain, Bor: c}
-		// check and commit span
-		if err := c.checkAndCommitSpan(context.Background(), nil, state, header, cx); err != nil {
-=======
 	ctx := context.Background()
 
 	if IsSprintStart(headerNumber, c.config.Sprint) {
 		cx := statefull.ChainContext{Chain: chain, Bor: c}
 		// check and commit span
 		if err := c.checkAndCommitSpan(ctx, nil, state, header, cx); err != nil {
->>>>>>> 5d1189b9
 			log.Error("Error while committing span", "error", err)
 			return
 		}
 
 		if c.HeimdallClient != nil {
 			// commit statees
-<<<<<<< HEAD
-			stateSyncData, err = c.CommitStates(context.Background(), nil, state, header, cx)
-=======
 			stateSyncData, err = c.CommitStates(ctx, nil, state, header, cx)
->>>>>>> 5d1189b9
 			if err != nil {
 				log.Error("Error while committing states", "error", err)
 				return
@@ -777,11 +766,7 @@
 	}
 
 	// No block rewards in PoA, so the state remains as is and uncles are dropped
-<<<<<<< HEAD
-	header.Root = state.IntermediateRoot(context.Background(), chain.Config().IsEIP158(header.Number))
-=======
 	header.Root = state.IntermediateRoot(ctx, chain.Config().IsEIP158(header.Number))
->>>>>>> 5d1189b9
 	header.UncleHash = types.CalcUncleHash(nil)
 
 	// Set state sync data to blockchain
@@ -929,11 +914,7 @@
 	// Bail out if we're unauthorized to sign a block
 	if !snap.ValidatorSet.HasAddress(currentSigner.signer) {
 		// Check the UnauthorizedSignerError.Error() msg to see why we pass number-1
-<<<<<<< HEAD
 		err := &UnauthorizedSignerError{number - 1, currentSigner.signer.Bytes()}
-=======
-		err := &UnauthorizedSignerError{number - 1, signer.Bytes()}
->>>>>>> 5d1189b9
 		sealSpan.SetAttributes(attribute.String("error", err.Error()))
 		sealSpan.End()
 
