--- conflicted
+++ resolved
@@ -299,12 +299,8 @@
 		HeimdallClient:         heimdallClient,
 		HeimdallWSClient:       heimdallWSClient,
 		spanStore:              spanStore,
-<<<<<<< HEAD
-		devFakeAuthor:          devFakeAuthor,
+		DevFakeAuthor:          devFakeAuthor,
 		quit:                   make(chan struct{}),
-=======
-		DevFakeAuthor:          devFakeAuthor,
->>>>>>> 5b4e58d8
 	}
 
 	c.authorizedSigner.Store(&signer{
