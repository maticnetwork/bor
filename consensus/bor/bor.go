--- conflicted
+++ resolved
@@ -720,13 +720,9 @@
 
 	headerNumber := header.Number.Uint64()
 
-<<<<<<< HEAD
 	if IsSprintStart(headerNumber, c.config.Sprint) {
-=======
-	if headerNumber%c.config.Sprint == 0 {
 		ctx := context.Background()
 
->>>>>>> 3c42bfc6
 		cx := statefull.ChainContext{Chain: chain, Bor: c}
 		// check and commit span
 		if err := c.checkAndCommitSpan(ctx, state, header, cx); err != nil {
@@ -735,13 +731,8 @@
 		}
 
 		if c.HeimdallClient != nil {
-<<<<<<< HEAD
 			// commit states
-			stateSyncData, err = c.CommitStates(state, header, cx)
-=======
-			// commit statees
 			stateSyncData, err = c.CommitStates(ctx, state, header, cx)
->>>>>>> 3c42bfc6
 			if err != nil {
 				log.Error("Error while committing states", "error", err)
 				return
@@ -803,13 +794,9 @@
 
 	headerNumber := header.Number.Uint64()
 
-<<<<<<< HEAD
 	if IsSprintStart(headerNumber, c.config.Sprint) {
-=======
-	if headerNumber%c.config.Sprint == 0 {
 		ctx := context.Background()
 
->>>>>>> 3c42bfc6
 		cx := statefull.ChainContext{Chain: chain, Bor: c}
 
 		// check and commit span
