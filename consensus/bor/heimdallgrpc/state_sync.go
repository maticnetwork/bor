--- conflicted
+++ resolved
@@ -56,9 +56,4 @@
 			eventRecords = append(eventRecords, eventRecord)
 		}
 	}
-<<<<<<< HEAD
-
-	return eventRecords, err
-=======
->>>>>>> 72aa44ef
 }