--- conflicted
+++ resolved
@@ -2,24 +2,12 @@
 
 import (
 	"context"
-<<<<<<< HEAD
-	"fmt"
-	"math/big"
-
-	"github.com/ethereum/go-ethereum/consensus/bor/heimdall"
-	"github.com/ethereum/go-ethereum/consensus/bor/heimdall/milestone"
-	"github.com/ethereum/go-ethereum/log"
-
-	proto "github.com/maticnetwork/polyproto/heimdall"
-	protoutils "github.com/maticnetwork/polyproto/utils"
-=======
 	"time"
 
 	"github.com/ethereum/go-ethereum/common"
 	"github.com/ethereum/go-ethereum/consensus/bor/heimdall"
 	"github.com/ethereum/go-ethereum/consensus/bor/heimdall/milestone"
 	"github.com/ethereum/go-ethereum/log"
->>>>>>> 04895c6f
 )
 
 func (h *HeimdallGRPCClient) FetchMilestoneCount(ctx context.Context) (int64, error) {
@@ -48,13 +36,8 @@
 	return count, nil
 }
 
-<<<<<<< HEAD
-func (h *HeimdallGRPCClient) FetchMilestone(ctx context.Context) (*milestone.MilestoneV1, error) {
-	log.Info("Fetching milestone")
-=======
-func (h *HeimdallGRPCClient) FetchMilestone(ctx context.Context) (*milestone.Milestone, error) {
+func (h *HeimdallGRPCClient) FetchMilestone(ctx context.Context) (*milestone.MilestoneV2, error) {
 	log.Debug("Fetching milestone")
->>>>>>> 04895c6f
 
 	var err error
 
@@ -74,16 +57,7 @@
 
 	fetchedMilestone := res.GetMilestone()
 
-<<<<<<< HEAD
-	milestone := &milestone.MilestoneV1{
-		StartBlock: new(big.Int).SetUint64(res.Result.StartBlock),
-		EndBlock:   new(big.Int).SetUint64(res.Result.EndBlock),
-		Hash:       protoutils.ConvertH256ToHash(res.Result.RootHash),
-		Proposer:   protoutils.ConvertH160toAddress(res.Result.Proposer),
-		BorChainID: res.Result.BorChainID,
-		Timestamp:  uint64(res.Result.Timestamp.GetSeconds()),
-=======
-	milestone := &milestone.Milestone{
+	milestone := &milestone.MilestoneV2{
 		Proposer:    common.HexToAddress(fetchedMilestone.Proposer),
 		StartBlock:  fetchedMilestone.StartBlock,
 		EndBlock:    fetchedMilestone.EndBlock,
@@ -91,7 +65,6 @@
 		BorChainID:  fetchedMilestone.BorChainId,
 		MilestoneID: fetchedMilestone.MilestoneId,
 		Timestamp:   fetchedMilestone.Timestamp,
->>>>>>> 04895c6f
 	}
 
 	log.Debug("Fetched milestone")
@@ -99,36 +72,36 @@
 	return milestone, nil
 }
 
-func (h *HeimdallGRPCClient) FetchLastNoAckMilestone(ctx context.Context) (string, error) {
-	log.Debug("Fetching latest no ack milestone Id")
+// func (h *HeimdallGRPCClient) FetchLastNoAckMilestone(ctx context.Context) (string, error) {
+// 	log.Debug("Fetching latest no ack milestone Id")
 
-	res, err := h.client.FetchLastNoAckMilestone(ctx, nil)
-	if err != nil {
-		return "", err
-	}
+// 	res, err := h.milestoneQueryClient.GetLatestNoAckMilestone(ctx, nil)
+// 	if err != nil {
+// 		return "", err
+// 	}
 
-	log.Debug("Fetched last no-ack milestone", "res", res.Result.Result)
+// 	log.Debug("Fetched last no-ack milestone", "res", res.Result)
 
-	return res.Result.Result, nil
-}
+// 	return res.Result, nil
+// }
 
-func (h *HeimdallGRPCClient) FetchNoAckMilestone(ctx context.Context, milestoneID string) error {
-	req := &proto.FetchMilestoneNoAckRequest{
-		MilestoneID: milestoneID,
-	}
+// func (h *HeimdallGRPCClient) FetchNoAckMilestone(ctx context.Context, milestoneID string) error {
+// 	req := &proto.FetchMilestoneNoAckRequest{
+// 		MilestoneID: milestoneID,
+// 	}
 
-	log.Debug("Fetching no ack milestone", "milestoneID", milestoneID)
+// 	log.Debug("Fetching no ack milestone", "milestoneID", milestoneID)
 
-	res, err := h.client.FetchNoAckMilestone(ctx, req)
-	if err != nil {
-		return err
-	}
+// 	res, err := h.milestoneQueryClient.GetNoAckMilestoneById(ctx, req)
+// 	if err != nil {
+// 		return err
+// 	}
 
-	if !res.Result.Result {
-		return fmt.Errorf("%w: milestoneID %q", heimdall.ErrNotInRejectedList, milestoneID)
-	}
+// 	if !res.Result.Result {
+// 		return fmt.Errorf("%w: milestoneID %q", heimdall.ErrNotInRejectedList, milestoneID)
+// 	}
 
-	log.Debug("Fetched no ack milestone", "milestoneID", milestoneID)
+// 	log.Debug("Fetched no ack milestone", "milestoneID", milestoneID)
 
-	return nil
-}+// 	return nil
+// }