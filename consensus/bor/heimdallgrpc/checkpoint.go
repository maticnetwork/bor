package heimdallgrpc

import (
	"context"
<<<<<<< HEAD
	"math/big"
=======
	"time"
>>>>>>> 04895c6f

	"github.com/ethereum/go-ethereum/common"
	"github.com/ethereum/go-ethereum/consensus/bor/heimdall"
	"github.com/ethereum/go-ethereum/consensus/bor/heimdall/checkpoint"
	"github.com/ethereum/go-ethereum/log"

	checkpointTypes "github.com/0xPolygon/heimdall-v2/x/checkpoint/types"
)

func (h *HeimdallGRPCClient) FetchCheckpointCount(ctx context.Context) (int64, error) {
	log.Info("Fetching checkpoint count")

	var err error

	// Start the timer and set the request type on the context.
	start := time.Now()
	ctx = heimdall.WithRequestType(ctx, heimdall.CheckpointCountRequest)

	// Defer the metrics call.
	defer func() {
		heimdall.SendMetrics(ctx, start, err == nil)
	}()

	res, err := h.checkpointQueryClient.GetAckCount(ctx, nil)
	if err != nil {
		return 0, err
	}

	count := int64(res.GetAckCount())

	log.Info("Fetched checkpoint count", "count", count)

	return count, nil
}

<<<<<<< HEAD
func (h *HeimdallGRPCClient) FetchCheckpoint(ctx context.Context, number int64) (*checkpoint.CheckpointV1, error) {
	req := &proto.FetchCheckpointRequest{
		ID: number,
	}
=======
func (h *HeimdallGRPCClient) FetchCheckpoint(ctx context.Context, number int64) (*checkpoint.Checkpoint, error) {
	var fetchedCheckpoint checkpointTypes.Checkpoint
	var err error
>>>>>>> 04895c6f

	// Start the timer and set the request type on the context.
	start := time.Now()
	ctx = heimdall.WithRequestType(ctx, heimdall.CheckpointRequest)

	// Defer the metrics call.
	defer func() {
		heimdall.SendMetrics(ctx, start, err == nil)
	}()

	if number == -1 {
		// If -1 is passed, we will fetch the latest checkpoint.
		log.Info("Fetching latest checkpoint")

		res, err := h.checkpointQueryClient.GetCheckpointLatest(ctx, nil)
		if err != nil {
			return nil, err
		}
		fetchedCheckpoint = res.GetCheckpoint()

		log.Info("Fetched latest checkpoint")
	} else {
		// Else, we will fetch the checkpoint by number.
		log.Info("Fetching checkpoint", "number", number)

		req := &checkpointTypes.QueryCheckpointRequest{
			Number: uint64(number),
		}
		res, err := h.checkpointQueryClient.GetCheckpoint(ctx, req)
		if err != nil {
			return nil, err
		}
		fetchedCheckpoint = res.GetCheckpoint()

		log.Info("Fetched checkpoint", "number", number)
	}

<<<<<<< HEAD
	checkpoint := &checkpoint.CheckpointV1{
		StartBlock: new(big.Int).SetUint64(res.Result.StartBlock),
		EndBlock:   new(big.Int).SetUint64(res.Result.EndBlock),
		RootHash:   protoutils.ConvertH256ToHash(res.Result.RootHash),
		Proposer:   protoutils.ConvertH160toAddress(res.Result.Proposer),
		BorChainID: res.Result.BorChainID,
		Timestamp:  uint64(res.Result.Timestamp.GetSeconds()),
=======
	checkpoint := &checkpoint.Checkpoint{
		Proposer:   common.HexToAddress(fetchedCheckpoint.Proposer),
		StartBlock: fetchedCheckpoint.StartBlock,
		EndBlock:   fetchedCheckpoint.EndBlock,
		RootHash:   common.BytesToHash(fetchedCheckpoint.RootHash),
		BorChainID: fetchedCheckpoint.BorChainId,
		Timestamp:  fetchedCheckpoint.Timestamp,
>>>>>>> 04895c6f
	}

	return checkpoint, nil
}<|MERGE_RESOLUTION|>--- conflicted
+++ resolved
@@ -2,11 +2,7 @@
 
 import (
 	"context"
-<<<<<<< HEAD
-	"math/big"
-=======
 	"time"
->>>>>>> 04895c6f
 
 	"github.com/ethereum/go-ethereum/common"
 	"github.com/ethereum/go-ethereum/consensus/bor/heimdall"
@@ -42,16 +38,9 @@
 	return count, nil
 }
 
-<<<<<<< HEAD
-func (h *HeimdallGRPCClient) FetchCheckpoint(ctx context.Context, number int64) (*checkpoint.CheckpointV1, error) {
-	req := &proto.FetchCheckpointRequest{
-		ID: number,
-	}
-=======
-func (h *HeimdallGRPCClient) FetchCheckpoint(ctx context.Context, number int64) (*checkpoint.Checkpoint, error) {
+func (h *HeimdallGRPCClient) FetchCheckpoint(ctx context.Context, number int64) (*checkpoint.CheckpointV2, error) {
 	var fetchedCheckpoint checkpointTypes.Checkpoint
 	var err error
->>>>>>> 04895c6f
 
 	// Start the timer and set the request type on the context.
 	start := time.Now()
@@ -89,23 +78,13 @@
 		log.Info("Fetched checkpoint", "number", number)
 	}
 
-<<<<<<< HEAD
-	checkpoint := &checkpoint.CheckpointV1{
-		StartBlock: new(big.Int).SetUint64(res.Result.StartBlock),
-		EndBlock:   new(big.Int).SetUint64(res.Result.EndBlock),
-		RootHash:   protoutils.ConvertH256ToHash(res.Result.RootHash),
-		Proposer:   protoutils.ConvertH160toAddress(res.Result.Proposer),
-		BorChainID: res.Result.BorChainID,
-		Timestamp:  uint64(res.Result.Timestamp.GetSeconds()),
-=======
-	checkpoint := &checkpoint.Checkpoint{
+	checkpoint := &checkpoint.CheckpointV2{
 		Proposer:   common.HexToAddress(fetchedCheckpoint.Proposer),
 		StartBlock: fetchedCheckpoint.StartBlock,
 		EndBlock:   fetchedCheckpoint.EndBlock,
 		RootHash:   common.BytesToHash(fetchedCheckpoint.RootHash),
 		BorChainID: fetchedCheckpoint.BorChainId,
 		Timestamp:  fetchedCheckpoint.Timestamp,
->>>>>>> 04895c6f
 	}
 
 	return checkpoint, nil
