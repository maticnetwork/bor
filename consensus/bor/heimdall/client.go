--- conflicted
+++ resolved
@@ -152,7 +152,7 @@
 
 		log.Info("Fetching state sync events", "queryParams", url.RawQuery)
 
-		ctx = withRequestType(ctx, stateSyncRequest)
+		ctx = WithRequestType(ctx, StateSyncRequest)
 
 		request := &Request{client: h.client, url: url, start: time.Now()}
 		response, err := Fetch[clerkTypes.RecordListResponse](ctx, request)
@@ -193,14 +193,13 @@
 	return eventRecords, nil
 }
 
-<<<<<<< HEAD
 func (h *HeimdallClient) GetSpanV1(ctx context.Context, spanID uint64) (*span.HeimdallSpan, error) {
 	url, err := spanURL(h.urlString, spanID)
 	if err != nil {
 		return nil, err
 	}
 
-	ctx = withRequestType(ctx, spanRequest)
+	ctx = WithRequestType(ctx, SpanRequest)
 
 	response, err := FetchWithRetry[SpanResponseV1](ctx, h.client, url, h.closeCh)
 	if err != nil {
@@ -211,9 +210,6 @@
 }
 
 func (h *HeimdallClient) GetSpanV2(ctx context.Context, spanID uint64) (*types.Span, error) {
-=======
-func (h *HeimdallClient) GetSpan(ctx context.Context, spanID uint64) (*types.Span, error) {
->>>>>>> 04895c6f
 	url, err := spanURL(h.urlString, spanID)
 	if err != nil {
 		return nil, err
@@ -234,7 +230,7 @@
 		return nil, err
 	}
 
-	ctx = withRequestType(ctx, spanRequest)
+	ctx = WithRequestType(ctx, SpanRequest)
 	request := &Request{client: h.client, url: url, start: time.Now()}
 	response, err := Fetch[SpanResponseV1](ctx, request)
 	if err != nil {
@@ -249,7 +245,7 @@
 		return nil, err
 	}
 
-	ctx = withRequestType(ctx, spanRequest)
+	ctx = WithRequestType(ctx, SpanRequest)
 	request := &Request{client: h.client, url: url, start: time.Now()}
 	response, err := Fetch[types.QueryLatestSpanResponse](ctx, request)
 	if err != nil {
@@ -282,7 +278,7 @@
 		return nil, err
 	}
 
-	ctx = withRequestType(ctx, checkpointRequest)
+	ctx = WithRequestType(ctx, CheckpointRequest)
 
 	response, err := FetchWithRetry[checkpoint.CheckpointResponseV2](ctx, h.client, url, h.closeCh)
 	if err != nil {
@@ -299,7 +295,7 @@
 		return nil, err
 	}
 
-	ctx = withRequestType(ctx, milestoneRequest)
+	ctx = WithRequestType(ctx, MilestoneRequest)
 
 	response, err := FetchWithRetry[milestone.MilestoneResponseV1](ctx, h.client, url, h.closeCh)
 	if err != nil {
@@ -381,7 +377,7 @@
 		return "", err
 	}
 
-	ctx = withRequestType(ctx, milestoneLastNoAckRequest)
+	ctx = WithRequestType(ctx, MilestoneLastNoAckRequest)
 
 	response, err := FetchWithRetry[milestone.MilestoneLastNoAckResponse](ctx, h.client, url, h.closeCh)
 	if err != nil {
@@ -398,7 +394,7 @@
 		return err
 	}
 
-	ctx = withRequestType(ctx, milestoneNoAckRequest)
+	ctx = WithRequestType(ctx, MilestoneNoAckRequest)
 
 	response, err := FetchWithRetry[milestone.MilestoneNoAckResponse](ctx, h.client, url, h.closeCh)
 	if err != nil {
@@ -499,20 +495,12 @@
 		return nil, ErrNoResponse
 	}
 
-<<<<<<< HEAD
 	if hmm.IsHeimdallV2 {
 		p, ok := interface{}(result).(proto.Message)
 		if ok {
 			interfaceRegistry := codectypes.NewInterfaceRegistry()
 			cryptocodec.RegisterInterfaces(interfaceRegistry)
 			cdc := codec.NewProtoCodec(interfaceRegistry)
-=======
-	p, ok := interface{}(result).(proto.Message)
-	if ok {
-		interfaceRegistry := codectypes.NewInterfaceRegistry()
-		cryptocodec.RegisterInterfaces(interfaceRegistry)
-		cdc := codec.NewProtoCodec(interfaceRegistry)
->>>>>>> 04895c6f
 
 			err = cdc.UnmarshalJSON(body, p)
 			if err != nil {
