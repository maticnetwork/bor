package heimdall

import (
	"context"
	"encoding/json"
	"errors"
	"fmt"
	"io"
	"net/http"
	"net/url"
	"path"
	"reflect"
	"sort"
	"time"

	"github.com/0xPolygon/heimdall-v2/x/bor/types"
	clerkTypes "github.com/0xPolygon/heimdall-v2/x/clerk/types"
	"github.com/cosmos/cosmos-sdk/codec"
	codectypes "github.com/cosmos/cosmos-sdk/codec/types"
	cryptocodec "github.com/cosmos/cosmos-sdk/crypto/codec"
	"github.com/cosmos/gogoproto/proto"
	"github.com/ethereum/go-ethereum/common"
	"github.com/ethereum/go-ethereum/consensus/bor/clerk"
	"github.com/ethereum/go-ethereum/consensus/bor/heimdall/checkpoint"
	"github.com/ethereum/go-ethereum/consensus/bor/heimdall/milestone"
	"github.com/ethereum/go-ethereum/consensus/bor/heimdall/span"
	"github.com/ethereum/go-ethereum/log"
	"github.com/ethereum/go-ethereum/metrics"
)

var (
	// ErrShutdownDetected is returned if a shutdown was detected
	ErrShutdownDetected      = errors.New("shutdown detected")
	ErrNoResponse            = errors.New("got a nil response")
	ErrNotSuccessfulResponse = errors.New("error while fetching data from Heimdall")
	ErrNotInRejectedList     = errors.New("milestoneID doesn't exist in rejected list")
	ErrNotInMilestoneList    = errors.New("milestoneID doesn't exist in Heimdall")
	ErrServiceUnavailable    = errors.New("service unavailable")
)

const (
	heimdallAPIBodyLimit = 128 * 1024 * 1024 // 128 MB
	stateFetchLimit      = 50
	retryCall            = 5 * time.Second
)

type StateSyncEventsResponse struct {
	Height string                       `json:"height"`
	Result []*clerk.EventRecordWithTime `json:"result"`
}

type SpanResponse struct {
	Height string            `json:"height"`
	Result span.HeimdallSpan `json:"result"`
}

type HeimdallClient struct {
	urlString string
	client    http.Client
	closeCh   chan struct{}
}

type Request struct {
	client http.Client
	url    *url.URL
	start  time.Time
}

func NewHeimdallClient(urlString string, timeout time.Duration) *HeimdallClient {
	return &HeimdallClient{
		urlString: urlString,
		client: http.Client{
			Timeout: timeout,
		},
		closeCh: make(chan struct{}),
	}
}

const (
	fetchStateSyncEventsFormat = "from-id=%d&to-time=%d"
	fetchStateSyncEventsPath   = "clerk/time"
	fetchStateSyncList         = "clerk/event-records/list"

	fetchCheckpoint      = "/checkpoints/%s"
	fetchCheckpointCount = "/checkpoints/count"

	fetchMilestone      = "/milestones/latest"
	fetchMilestoneCount = "/milestones/count"

	fetchSpanFormat = "bor/spans/%d"
)

func (h *HeimdallClient) StateSyncEvents(ctx context.Context, fromID uint64, to int64) ([]*clerk.EventRecordWithTime, error) {
	eventRecords := make([]*clerk.EventRecordWithTime, 0)

	for {
		url, err := stateSyncListURL(h.urlString)
		if err != nil {
			return nil, err
		}

		log.Info("Fetching state sync events", "queryParams", url.RawQuery)

		ctx = WithRequestType(ctx, StateSyncRequest)

		response, err := FetchWithRetry[clerkTypes.RecordListResponse](ctx, h.client, url, h.closeCh)
		if err != nil {
			return nil, err
		}

		var record *clerk.EventRecordWithTime

		for _, e := range response.EventRecords {
			if e.Id >= fromID && e.RecordTime.Before(time.Unix(to, 0)) {
				record = &clerk.EventRecordWithTime{
					EventRecord: clerk.EventRecord{
						ID:       e.Id,
						ChainID:  e.BorChainId,
						Contract: common.HexToAddress(e.Contract),
						Data:     e.Data,
						LogIndex: e.LogIndex,
						TxHash:   common.HexToHash(e.TxHash),
					},
					Time: e.RecordTime,
				}
				eventRecords = append(eventRecords, record)
			}
		}

		if len(response.EventRecords) < stateFetchLimit {
			break
		}

		fromID += uint64(stateFetchLimit)
	}

	sort.SliceStable(eventRecords, func(i, j int) bool {
		return eventRecords[i].ID < eventRecords[j].ID
	})

	return eventRecords, nil
}

func (h *HeimdallClient) GetSpan(ctx context.Context, spanID uint64) (*types.Span, error) {
	url, err := spanURL(h.urlString, spanID)
	if err != nil {
		return nil, err
	}

	ctx = WithRequestType(ctx, SpanRequest)

	response, err := FetchWithRetry[types.QuerySpanByIdResponse](ctx, h.client, url, h.closeCh)
	if err != nil {
		return nil, err
	}
	return response.Span, nil
}

func (h *HeimdallClient) GetLatestSpan(ctx context.Context) (*types.Span, error) {
	url, err := latestSpanURL(h.urlString)
	if err != nil {
		return nil, err
	}

	ctx = WithRequestType(ctx, LatestSpanRequest)

	response, err := FetchWithRetry[types.QuerySpanByIdResponse](ctx, h.client, url, h.closeCh)
	if err != nil {
		return nil, err
	}
	return response.Span, nil
}

// FetchCheckpoint fetches the checkpoint from heimdall
func (h *HeimdallClient) FetchCheckpoint(ctx context.Context, number int64) (*checkpoint.Checkpoint, error) {
	url, err := checkpointURL(h.urlString, number)
	if err != nil {
		return nil, err
	}

	ctx = WithRequestType(ctx, CheckpointRequest)

	response, err := FetchWithRetry[checkpoint.CheckpointResponse](ctx, h.client, url, h.closeCh)
	if err != nil {
		return nil, err
	}

	return &response.Result, nil
}

// FetchMilestone fetches the milestone from heimdall
func (h *HeimdallClient) FetchMilestone(ctx context.Context) (*milestone.Milestone, error) {
	url, err := milestoneURL(h.urlString)
	if err != nil {
		return nil, err
	}

	ctx = WithRequestType(ctx, MilestoneRequest)

	response, err := FetchWithRetry[milestone.MilestoneResponse](ctx, h.client, url, h.closeCh)
	if err != nil {
		return nil, err
	}

	return &response.Result, nil
}

// FetchCheckpointCount fetches the checkpoint count from heimdall
func (h *HeimdallClient) FetchCheckpointCount(ctx context.Context) (int64, error) {
	url, err := checkpointCountURL(h.urlString)
	if err != nil {
		return 0, err
	}

	ctx = WithRequestType(ctx, CheckpointCountRequest)

	response, err := FetchWithRetry[checkpoint.CheckpointCountResponse](ctx, h.client, url, h.closeCh)
	if err != nil {
		return 0, err
	}

	return response.Result, nil
}

// FetchMilestoneCount fetches the milestone count from heimdall
func (h *HeimdallClient) FetchMilestoneCount(ctx context.Context) (int64, error) {
	url, err := milestoneCountURL(h.urlString)
	if err != nil {
		return 0, err
	}

	ctx = WithRequestType(ctx, MilestoneCountRequest)

	response, err := FetchWithRetry[milestone.MilestoneCountResponse](ctx, h.client, url, h.closeCh)
	if err != nil {
		return 0, err
	}

	return response.Count, nil
}

// FetchWithRetry returns data from heimdall with retry
func FetchWithRetry[T any](ctx context.Context, client http.Client, url *url.URL, closeCh chan struct{}) (*T, error) {
	// request data once
	request := &Request{client: client, url: url, start: time.Now()}
	result, err := Fetch[T](ctx, request)

	if err == nil {
		return result, nil
	}

	// 503 (Service Unavailable) is thrown when an endpoint isn't activated
	// yet in heimdall. E.g. when the hardfork hasn't hit yet but heimdall
	// is upgraded.
	if errors.Is(err, ErrServiceUnavailable) {
		log.Debug("Heimdall service unavailable at the moment", "path", url.Path, "error", err)
		return nil, err
	}

	// attempt counter
	attempt := 1

	log.Warn("an error while trying fetching from Heimdall", "path", url.Path, "attempt", attempt, "error", err)

	// create a new ticker for retrying the request
	var ticker *time.Ticker
	if client.Timeout != 0 {
		ticker = time.NewTicker(client.Timeout)
	} else {
		// only reach here when HeimdallClient is HeimdallGRPCClient or HeimdallAppClient
		ticker = time.NewTicker(retryCall)
	}
	defer ticker.Stop()

	const logEach = 5

retryLoop:
	for {
		log.Info("Retrying again in 5 seconds to fetch data from Heimdall", "path", url.Path, "attempt", attempt)

		attempt++

		select {
		case <-ctx.Done():
			log.Debug("Shutdown detected, terminating request by context.Done")

			return nil, ctx.Err()
		case <-closeCh:
			log.Debug("Shutdown detected, terminating request by closing")

			return nil, ErrShutdownDetected
		case <-ticker.C:
			request = &Request{client: client, url: url, start: time.Now()}
			result, err = Fetch[T](ctx, request)

			if errors.Is(err, ErrServiceUnavailable) {
				log.Debug("Heimdall service unavailable at the moment", "path", url.Path, "error", err)
				return nil, err
			}

			if err != nil {
				if attempt%logEach == 0 {
					log.Warn("an error while trying fetching from Heimdall", "path", url.Path, "attempt", attempt, "error", err)
				}

				continue retryLoop
			}

			return result, nil
		}
	}
}

// Fetch returns data from heimdall
func Fetch[T any](ctx context.Context, request *Request) (*T, error) {
	isSuccessful := false

	defer func() {
<<<<<<< HEAD
		if metrics.Enabled {
			SendMetrics(ctx, request.start, isSuccessful)
=======
		if metrics.Enabled() {
			sendMetrics(ctx, request.start, isSuccessful)
>>>>>>> 5b4e58d8
		}
	}()

	result := new(T)

	body, err := internalFetchWithTimeout(ctx, request.client, request.url)
	if err != nil {
		return nil, err
	}

	if body == nil {
		return nil, ErrNoResponse
	}

	p, ok := interface{}(result).(proto.Message)
	if ok {
		interfaceRegistry := codectypes.NewInterfaceRegistry()
		cryptocodec.RegisterInterfaces(interfaceRegistry)
		cdc := codec.NewProtoCodec(interfaceRegistry)

		err = cdc.UnmarshalJSON(body, p)
		if err != nil {
			return nil, err
		}

		tValue := reflect.ValueOf(result).Elem()
		tValue.Set(reflect.ValueOf(p).Elem())

		return result, nil
	}

	err = json.Unmarshal(body, result)
	if err != nil {
		return nil, err
	}

	isSuccessful = true

	return result, nil
}

func spanURL(urlString string, spanID uint64) (*url.URL, error) {
	return makeURL(urlString, fmt.Sprintf(fetchSpanFormat, spanID), "")
}

func latestSpanURL(urlString string) (*url.URL, error) {
	return makeURL(urlString, "bor/spans/latest", "")
}

func stateSyncURL(urlString string, fromID uint64, to int64) (*url.URL, error) {
	queryParams := fmt.Sprintf(fetchStateSyncEventsFormat, fromID, to)

	return makeURL(urlString, fetchStateSyncEventsPath, queryParams)
}

func stateSyncListURL(urlString string) (*url.URL, error) {
	return makeURL(urlString, fetchStateSyncList, "")
}

func checkpointURL(urlString string, number int64) (*url.URL, error) {
	url := ""
	if number == -1 {
		url = fmt.Sprintf(fetchCheckpoint, "latest")
	} else {
		url = fmt.Sprintf(fetchCheckpoint, fmt.Sprint(number))
	}

	return makeURL(urlString, url, "")
}

func milestoneURL(urlString string) (*url.URL, error) {
	url := fetchMilestone

	return makeURL(urlString, url, "")
}

func checkpointCountURL(urlString string) (*url.URL, error) {
	return makeURL(urlString, fetchCheckpointCount, "")
}

func milestoneCountURL(urlString string) (*url.URL, error) {
	return makeURL(urlString, fetchMilestoneCount, "")
}

func makeURL(urlString, rawPath, rawQuery string) (*url.URL, error) {
	u, err := url.Parse(urlString)
	if err != nil {
		return nil, err
	}

	u.Path = path.Join(u.Path, rawPath)
	u.RawQuery = rawQuery

	return u, err
}

// internal fetch method
func internalFetch(ctx context.Context, client http.Client, u *url.URL) ([]byte, error) {
	req, err := http.NewRequestWithContext(ctx, http.MethodGet, u.String(), nil)
	if err != nil {
		return nil, err
	}

	res, err := client.Do(req)
	if err != nil {
		return nil, err
	}

	defer res.Body.Close()

	if res.StatusCode == http.StatusServiceUnavailable {
		return nil, fmt.Errorf("%w: response code %d", ErrServiceUnavailable, res.StatusCode)
	}

	// check status code
	if res.StatusCode != 200 && res.StatusCode != 204 {
		return nil, fmt.Errorf("%w: response code %d", ErrNotSuccessfulResponse, res.StatusCode)
	}

	// unmarshall data from buffer
	if res.StatusCode == 204 {
		return nil, nil
	}

	// Limit the number of bytes read from the response body
	limitedBody := http.MaxBytesReader(nil, res.Body, heimdallAPIBodyLimit)

	// get response
	body, err := io.ReadAll(limitedBody)
	if err != nil {
		return nil, err
	}

	return body, nil
}

func internalFetchWithTimeout(ctx context.Context, client http.Client, url *url.URL) ([]byte, error) {
	ctx, cancel := context.WithTimeout(ctx, client.Timeout)
	defer cancel()

	// request data once
	return internalFetch(ctx, client, url)
}

// Close sends a signal to stop the running process
func (h *HeimdallClient) Close() {
	close(h.closeCh)
	h.client.CloseIdleConnections()
}<|MERGE_RESOLUTION|>--- conflicted
+++ resolved
@@ -316,13 +316,8 @@
 	isSuccessful := false
 
 	defer func() {
-<<<<<<< HEAD
-		if metrics.Enabled {
+		if metrics.Enabled() {
 			SendMetrics(ctx, request.start, isSuccessful)
-=======
-		if metrics.Enabled() {
-			sendMetrics(ctx, request.start, isSuccessful)
->>>>>>> 5b4e58d8
 		}
 	}()
 
