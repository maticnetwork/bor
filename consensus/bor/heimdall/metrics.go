--- conflicted
+++ resolved
@@ -39,99 +39,50 @@
 
 var (
 	requestMeters = map[requestType]meter{
-<<<<<<< HEAD
 		StateSyncRequest: {
-			request: map[bool]metrics.Meter{
-=======
-		stateSyncRequest: {
 			request: map[bool]*metrics.Meter{
->>>>>>> 5b4e58d8
 				true:  metrics.NewRegisteredMeter("client/requests/statesync/valid", nil),
 				false: metrics.NewRegisteredMeter("client/requests/statesync/invalid", nil),
 			},
 			timer: metrics.NewRegisteredTimer("client/requests/statesync/duration", nil),
 		},
-<<<<<<< HEAD
 		SpanRequest: {
-			request: map[bool]metrics.Meter{
-=======
-		spanRequest: {
 			request: map[bool]*metrics.Meter{
->>>>>>> 5b4e58d8
 				true:  metrics.NewRegisteredMeter("client/requests/span/valid", nil),
 				false: metrics.NewRegisteredMeter("client/requests/span/invalid", nil),
 			},
 			timer: metrics.NewRegisteredTimer("client/requests/span/duration", nil),
 		},
-<<<<<<< HEAD
 		CheckpointRequest: {
-			request: map[bool]metrics.Meter{
-=======
-		checkpointRequest: {
 			request: map[bool]*metrics.Meter{
->>>>>>> 5b4e58d8
 				true:  metrics.NewRegisteredMeter("client/requests/checkpoint/valid", nil),
 				false: metrics.NewRegisteredMeter("client/requests/checkpoint/invalid", nil),
 			},
 			timer: metrics.NewRegisteredTimer("client/requests/checkpoint/duration", nil),
 		},
-<<<<<<< HEAD
 		CheckpointCountRequest: {
-			request: map[bool]metrics.Meter{
-=======
-		checkpointCountRequest: {
 			request: map[bool]*metrics.Meter{
->>>>>>> 5b4e58d8
 				true:  metrics.NewRegisteredMeter("client/requests/checkpointcount/valid", nil),
 				false: metrics.NewRegisteredMeter("client/requests/checkpointcount/invalid", nil),
 			},
 			timer: metrics.NewRegisteredTimer("client/requests/checkpointcount/duration", nil),
 		},
-<<<<<<< HEAD
 		MilestoneRequest: {
-			request: map[bool]metrics.Meter{
-=======
-		milestoneRequest: {
 			request: map[bool]*metrics.Meter{
->>>>>>> 5b4e58d8
 				true:  metrics.NewRegisteredMeter("client/requests/milestone/valid", nil),
 				false: metrics.NewRegisteredMeter("client/requests/milestone/invalid", nil),
 			},
 			timer: metrics.NewRegisteredTimer("client/requests/milestone/duration", nil),
 		},
-<<<<<<< HEAD
 		MilestoneCountRequest: {
-			request: map[bool]metrics.Meter{
-=======
-		milestoneCountRequest: {
 			request: map[bool]*metrics.Meter{
->>>>>>> 5b4e58d8
 				true:  metrics.NewRegisteredMeter("client/requests/milestonecount/valid", nil),
 				false: metrics.NewRegisteredMeter("client/requests/milestonecount/invalid", nil),
 			},
 			timer: metrics.NewRegisteredTimer("client/requests/milestonecount/duration", nil),
 		},
-<<<<<<< HEAD
 		MilestoneIDRequest: {
-			request: map[bool]metrics.Meter{
-=======
-		milestoneNoAckRequest: {
 			request: map[bool]*metrics.Meter{
-				true:  metrics.NewRegisteredMeter("client/requests/milestonenoack/valid", nil),
-				false: metrics.NewRegisteredMeter("client/requests/milestonenoack/invalid", nil),
-			},
-			timer: metrics.NewRegisteredTimer("client/requests/milestonenoack/duration", nil),
-		},
-		milestoneLastNoAckRequest: {
-			request: map[bool]*metrics.Meter{
-				true:  metrics.NewRegisteredMeter("client/requests/milestonelastnoack/valid", nil),
-				false: metrics.NewRegisteredMeter("client/requests/milestonelastnoack/invalid", nil),
-			},
-			timer: metrics.NewRegisteredTimer("client/requests/milestonelastnoack/duration", nil),
-		},
-		milestoneIDRequest: {
-			request: map[bool]*metrics.Meter{
->>>>>>> 5b4e58d8
 				true:  metrics.NewRegisteredMeter("client/requests/milestoneid/valid", nil),
 				false: metrics.NewRegisteredMeter("client/requests/milestoneid/invalid", nil),
 			},
