--- conflicted
+++ resolved
@@ -121,7 +121,7 @@
 
 	for _, c := range cases {
 		frdir := t.TempDir()
-		db, _ := rawdb.NewDatabaseWithFreezer(rawdb.NewMemoryDatabase(), frdir, "", false, false, false)
+		db, _ := rawdb.NewDatabaseWithFreezer(rawdb.NewMemoryDatabase(), frdir, "", false, false, false, false)
 		_, _ = rawdb.WriteAncientBlocks(db, append([]*types.Block{gspec.ToBlock()}, blocks...), append([]types.Receipts{{}}, receipts...), append([]types.Receipts{{}}, borReceipts...), big.NewInt(0))
 
 		// Index the initial blocks from ancient store
@@ -243,14 +243,8 @@
 	borReceipts := make([]types.Receipts, len(receipts))
 
 	for _, c := range cases {
-<<<<<<< HEAD
-		frdir := t.TempDir()
-		db, _ := rawdb.NewDatabaseWithFreezer(rawdb.NewMemoryDatabase(), frdir, "", false, false, false, false)
-		_, _ = rawdb.WriteAncientBlocks(db, append([]*types.Block{gspec.ToBlock()}, blocks...), append([]types.Receipts{{}}, receipts...), append([]types.Receipts{{}}, borReceipts...), big.NewInt(0))
-=======
-		db, _ := rawdb.NewDatabaseWithFreezer(rawdb.NewMemoryDatabase(), "", "", false, false, false)
+		db, _ := rawdb.NewDatabaseWithFreezer(rawdb.NewMemoryDatabase(), "", "", false, false, false, false)
 		rawdb.WriteAncientBlocks(db, append([]*types.Block{gspec.ToBlock()}, blocks...), append([]types.Receipts{{}}, receipts...), append([]types.Receipts{{}}, borReceipts...), big.NewInt(0))
->>>>>>> 5b4e58d8
 
 		// Index the initial blocks from ancient store
 		indexer := &txIndexer{
@@ -442,7 +436,7 @@
 	borReceipts := make([]types.Receipts, len(receipts))
 
 	for _, c := range cases {
-		db, _ := rawdb.NewDatabaseWithFreezer(rawdb.NewMemoryDatabase(), "", "", false, false, false)
+		db, _ := rawdb.NewDatabaseWithFreezer(rawdb.NewMemoryDatabase(), "", "", false, false, false, false)
 		rawdb.WriteAncientBlocks(db, append([]*types.Block{gspec.ToBlock()}, blocks...), append([]types.Receipts{{}}, receipts...), append([]types.Receipts{{}}, borReceipts...), big.NewInt(0))
 
 		// Index the initial blocks from ancient store
