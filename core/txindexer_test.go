// Copyright 2024 The go-ethereum Authors
// This file is part of the go-ethereum library.
//
// The go-ethereum library is free software: you can redistribute it and/or modify
// it under the terms of the GNU Lesser General Public License as published by
// the Free Software Foundation, either version 3 of the License, or
// (at your option) any later version.
//
// The go-ethereum library is distributed in the hope that it will be useful,
// but WITHOUT ANY WARRANTY; without even the implied warranty of
// MERCHANTABILITY or FITNESS FOR A PARTICULAR PURPOSE. See the
// GNU Lesser General Public License for more details.
//
// You should have received a copy of the GNU Lesser General Public License
// along with the go-ethereum library. If not, see <http://www.gnu.org/licenses/>.

package core

import (
	"math/big"
	"os"
	"testing"

	"github.com/ethereum/go-ethereum/common"
	"github.com/ethereum/go-ethereum/consensus/ethash"
	"github.com/ethereum/go-ethereum/core/rawdb"
	"github.com/ethereum/go-ethereum/core/types"
	"github.com/ethereum/go-ethereum/crypto"
	"github.com/ethereum/go-ethereum/ethdb"
	"github.com/ethereum/go-ethereum/params"
)

<<<<<<< HEAD
// TestTxIndexer tests the tx indexes are updated correctly.
=======
func verifyIndexes(t *testing.T, db ethdb.Database, block *types.Block, exist bool) {
	for _, tx := range block.Transactions() {
		lookup := rawdb.ReadTxLookupEntry(db, tx.Hash())
		if exist && lookup == nil {
			t.Fatalf("missing %d %x", block.NumberU64(), tx.Hash().Hex())
		}
		if !exist && lookup != nil {
			t.Fatalf("unexpected %d %x", block.NumberU64(), tx.Hash().Hex())
		}
	}
}

func verify(t *testing.T, db ethdb.Database, blocks []*types.Block, expTail uint64) {
	tail := rawdb.ReadTxIndexTail(db)
	if tail == nil {
		t.Fatal("Failed to write tx index tail")
		return
	}
	if *tail != expTail {
		t.Fatalf("Unexpected tx index tail, want %v, got %d", expTail, *tail)
	}
	for _, b := range blocks {
		if b.Number().Uint64() < *tail {
			verifyIndexes(t, db, b, false)
		} else {
			verifyIndexes(t, db, b, true)
		}
	}
}

func verifyNoIndex(t *testing.T, db ethdb.Database, blocks []*types.Block) {
	tail := rawdb.ReadTxIndexTail(db)
	if tail != nil {
		t.Fatalf("Unexpected tx index tail %d", *tail)
	}
	for _, b := range blocks {
		verifyIndexes(t, db, b, false)
	}
}

// TestTxIndexer tests the functionalities for managing transaction indexes.
>>>>>>> 827d3fcc
func TestTxIndexer(t *testing.T) {
	var (
		testBankKey, _  = crypto.GenerateKey()
		testBankAddress = crypto.PubkeyToAddress(testBankKey.PublicKey)
		testBankFunds   = big.NewInt(1000000000000000000)

		gspec = &Genesis{
			Config:  params.TestChainConfig,
			Alloc:   types.GenesisAlloc{testBankAddress: {Balance: testBankFunds}},
			BaseFee: big.NewInt(params.InitialBaseFee),
		}
		engine    = ethash.NewFaker()
		nonce     = uint64(0)
		chainHead = uint64(128)
	)
	_, blocks, receipts := GenerateChainWithGenesis(gspec, engine, int(chainHead), func(i int, gen *BlockGen) {
		tx, _ := types.SignTx(types.NewTransaction(nonce, common.HexToAddress("0xdeadbeef"), big.NewInt(1000), params.TxGas, big.NewInt(10*params.InitialBaseFee), nil), types.HomesteadSigner{}, testBankKey)
		gen.AddTx(tx)
		nonce += 1
	})
	var cases = []struct {
		limits []uint64
		tails  []uint64
	}{
		{
			limits: []uint64{0, 1, 64, 129, 0},
			tails:  []uint64{0, 128, 65, 0, 0},
		},
		{
			limits: []uint64{64, 1, 64, 0},
			tails:  []uint64{65, 128, 65, 0},
		},
		{
			limits: []uint64{127, 1, 64, 0},
			tails:  []uint64{2, 128, 65, 0},
		},
		{
			limits: []uint64{128, 1, 64, 0},
			tails:  []uint64{1, 128, 65, 0},
		},
		{
			limits: []uint64{129, 1, 64, 0},
			tails:  []uint64{0, 128, 65, 0},
		},
	}
	for _, c := range cases {
		db, _ := rawdb.NewDatabaseWithFreezer(rawdb.NewMemoryDatabase(), "", "", false)
		rawdb.WriteAncientBlocks(db, append([]*types.Block{gspec.ToBlock()}, blocks...), append([]types.Receipts{{}}, receipts...))

		// Index the initial blocks from ancient store
		indexer := &txIndexer{
			limit:    0,
			db:       db,
			progress: make(chan chan TxIndexProgress),
		}
		for i, limit := range c.limits {
			indexer.limit = limit
			indexer.run(chainHead, make(chan struct{}), make(chan struct{}))
			verify(t, db, blocks, c.tails[i])
		}
		db.Close()
	}
<<<<<<< HEAD
	verify := func(db ethdb.Database, expTail uint64, indexer *txIndexer) {
		tail := rawdb.ReadTxIndexTail(db)
		//nolint: staticcheck
		if tail == nil {
			t.Fatal("Failed to write tx index tail")
		}
		//nolint: staticcheck
		if *tail != expTail {
			t.Fatalf("Unexpected tx index tail, want %v, got %d", expTail, *tail)
		}
		if *tail != 0 {
			for number := uint64(0); number < *tail; number += 1 {
				verifyIndexes(db, number, false)
			}
		}
		for number := *tail; number <= chainHead; number += 1 {
			verifyIndexes(db, number, true)
		}
		progress := indexer.report(chainHead, tail)
		if !progress.Done() {
			t.Fatalf("Expect fully indexed")
=======
}

func TestTxIndexerRepair(t *testing.T) {
	var (
		testBankKey, _  = crypto.GenerateKey()
		testBankAddress = crypto.PubkeyToAddress(testBankKey.PublicKey)
		testBankFunds   = big.NewInt(1000000000000000000)

		gspec = &Genesis{
			Config:  params.TestChainConfig,
			Alloc:   types.GenesisAlloc{testBankAddress: {Balance: testBankFunds}},
			BaseFee: big.NewInt(params.InitialBaseFee),
>>>>>>> 827d3fcc
		}
		engine    = ethash.NewFaker()
		nonce     = uint64(0)
		chainHead = uint64(128)
	)
	_, blocks, receipts := GenerateChainWithGenesis(gspec, engine, int(chainHead), func(i int, gen *BlockGen) {
		tx, _ := types.SignTx(types.NewTransaction(nonce, common.HexToAddress("0xdeadbeef"), big.NewInt(1000), params.TxGas, big.NewInt(10*params.InitialBaseFee), nil), types.HomesteadSigner{}, testBankKey)
		gen.AddTx(tx)
		nonce += 1
	})
	tailPointer := func(n uint64) *uint64 {
		return &n
	}
	var cases = []struct {
		limit   uint64
		head    uint64
		cutoff  uint64
		expTail *uint64
	}{
		// if *tail > head => purge indexes
		{
			limit:   0,
			head:    chainHead / 2,
			cutoff:  0,
			expTail: tailPointer(0),
		},
		{
			limit:   1,             // tail = 128
			head:    chainHead / 2, // newhead = 64
			cutoff:  0,
			expTail: nil,
		},
		{
			limit:   64,            // tail = 65
			head:    chainHead / 2, // newhead = 64
			cutoff:  0,
			expTail: nil,
		},
		{
			limit:   65,            // tail = 64
			head:    chainHead / 2, // newhead = 64
			cutoff:  0,
			expTail: tailPointer(64),
		},
		{
			limit:   66,            // tail = 63
			head:    chainHead / 2, // newhead = 64
			cutoff:  0,
			expTail: tailPointer(63),
		},

		// if tail < cutoff => remove indexes below cutoff
		{
			limit:   0,         // tail = 0
			head:    chainHead, // head = 128
			cutoff:  chainHead, // cutoff = 128
			expTail: tailPointer(chainHead),
		},
		{
			limit:   1,         // tail = 128
			head:    chainHead, // head = 128
			cutoff:  chainHead, // cutoff = 128
			expTail: tailPointer(128),
		},
		{
			limit:   2,         // tail = 127
			head:    chainHead, // head = 128
			cutoff:  chainHead, // cutoff = 128
			expTail: tailPointer(chainHead),
		},
		{
			limit:   2,             // tail = 127
			head:    chainHead,     // head = 128
			cutoff:  chainHead / 2, // cutoff = 64
			expTail: tailPointer(127),
		},

		// if head < cutoff => purge indexes
		{
			limit:   0,             // tail = 0
			head:    chainHead,     // head = 128
			cutoff:  2 * chainHead, // cutoff = 256
			expTail: nil,
		},
		{
			limit:   64,            // tail = 65
			head:    chainHead,     // head = 128
			cutoff:  chainHead / 2, // cutoff = 64
			expTail: tailPointer(65),
		},
	}

	borReceipts := make([]types.Receipts, len(receipts))

	for _, c := range cases {
<<<<<<< HEAD
		frdir := t.TempDir()
		db, _ := rawdb.NewDatabaseWithFreezer(rawdb.NewMemoryDatabase(), frdir, "", false, false, false)
		_, _ = rawdb.WriteAncientBlocks(db, append([]*types.Block{gspec.ToBlock()}, blocks...), append([]types.Receipts{{}}, receipts...), append([]types.Receipts{{}}, borReceipts...), big.NewInt(0))
=======
		db, _ := rawdb.NewDatabaseWithFreezer(rawdb.NewMemoryDatabase(), "", "", false)
		rawdb.WriteAncientBlocks(db, append([]*types.Block{gspec.ToBlock()}, blocks...), append([]types.Receipts{{}}, receipts...))
>>>>>>> 827d3fcc

		// Index the initial blocks from ancient store
		indexer := &txIndexer{
			limit:    c.limit,
			db:       db,
			progress: make(chan chan TxIndexProgress),
		}
		indexer.run(chainHead, make(chan struct{}), make(chan struct{}))

		indexer.cutoff = c.cutoff
		indexer.repair(c.head)

		if c.expTail == nil {
			verifyNoIndex(t, db, blocks)
		} else {
			verify(t, db, blocks, *c.expTail)
		}
		db.Close()
	}
}

func TestTxIndexerReport(t *testing.T) {
	var (
		testBankKey, _  = crypto.GenerateKey()
		testBankAddress = crypto.PubkeyToAddress(testBankKey.PublicKey)
		testBankFunds   = big.NewInt(1000000000000000000)

		gspec = &Genesis{
			Config:  params.TestChainConfig,
			Alloc:   types.GenesisAlloc{testBankAddress: {Balance: testBankFunds}},
			BaseFee: big.NewInt(params.InitialBaseFee),
		}
		engine    = ethash.NewFaker()
		nonce     = uint64(0)
		chainHead = uint64(128)
	)
	_, blocks, receipts := GenerateChainWithGenesis(gspec, engine, int(chainHead), func(i int, gen *BlockGen) {
		tx, _ := types.SignTx(types.NewTransaction(nonce, common.HexToAddress("0xdeadbeef"), big.NewInt(1000), params.TxGas, big.NewInt(10*params.InitialBaseFee), nil), types.HomesteadSigner{}, testBankKey)
		gen.AddTx(tx)
		nonce += 1
	})
	tailPointer := func(n uint64) *uint64 {
		return &n
	}
	var cases = []struct {
		head         uint64
		limit        uint64
		cutoff       uint64
		tail         *uint64
		expIndexed   uint64
		expRemaining uint64
	}{
		// The entire chain is supposed to be indexed
		{
			// head = 128, limit = 0, cutoff = 0 => all: 129
			head:   chainHead,
			limit:  0,
			cutoff: 0,

			// tail = 0
			tail:         tailPointer(0),
			expIndexed:   129,
			expRemaining: 0,
		},
		{
			// head = 128, limit = 0, cutoff = 0 => all: 129
			head:   chainHead,
			limit:  0,
			cutoff: 0,

			// tail = 1
			tail:         tailPointer(1),
			expIndexed:   128,
			expRemaining: 1,
		},
		{
			// head = 128, limit = 0, cutoff = 0 => all: 129
			head:   chainHead,
			limit:  0,
			cutoff: 0,

			// tail = 128
			tail:         tailPointer(chainHead),
			expIndexed:   1,
			expRemaining: 128,
		},
		{
			// head = 128, limit = 256, cutoff = 0 => all: 129
			head:   chainHead,
			limit:  256,
			cutoff: 0,

			// tail = 0
			tail:         tailPointer(0),
			expIndexed:   129,
			expRemaining: 0,
		},

		// The chain with specific range is supposed to be indexed
		{
			// head = 128, limit = 64, cutoff = 0 => index: [65, 128]
			head:   chainHead,
			limit:  64,
			cutoff: 0,

			// tail = 0, part of them need to be unindexed
			tail:         tailPointer(0),
			expIndexed:   129,
			expRemaining: 0,
		},
		{
			// head = 128, limit = 64, cutoff = 0 => index: [65, 128]
			head:   chainHead,
			limit:  64,
			cutoff: 0,

			// tail = 64, one of them needs to be unindexed
			tail:         tailPointer(64),
			expIndexed:   65,
			expRemaining: 0,
		},
		{
			// head = 128, limit = 64, cutoff = 0 => index: [65, 128]
			head:   chainHead,
			limit:  64,
			cutoff: 0,

			// tail = 65, all of them have been indexed
			tail:         tailPointer(65),
			expIndexed:   64,
			expRemaining: 0,
		},
		{
			// head = 128, limit = 64, cutoff = 0 => index: [65, 128]
			head:   chainHead,
			limit:  64,
			cutoff: 0,

			// tail = 66, one of them has to be indexed
			tail:         tailPointer(66),
			expIndexed:   63,
			expRemaining: 1,
		},

		// The chain with configured cutoff, the chain range could be capped
		{
			// head = 128, limit = 64, cutoff = 66 => index: [66, 128]
			head:   chainHead,
			limit:  64,
			cutoff: 66,

			// tail = 0, part of them need to be unindexed
			tail:         tailPointer(0),
			expIndexed:   129,
			expRemaining: 0,
		},
		{
			// head = 128, limit = 64, cutoff = 66 => index: [66, 128]
			head:   chainHead,
			limit:  64,
			cutoff: 66,

			// tail = 66, all of them have been indexed
			tail:         tailPointer(66),
			expIndexed:   63,
			expRemaining: 0,
		},
		{
			// head = 128, limit = 64, cutoff = 66 => index: [66, 128]
			head:   chainHead,
			limit:  64,
			cutoff: 66,

			// tail = 67, one of them has to be indexed
			tail:         tailPointer(67),
			expIndexed:   62,
			expRemaining: 1,
		},
		{
			// head = 128, limit = 64, cutoff = 256 => index: [66, 128]
			head:         chainHead,
			limit:        0,
			cutoff:       256,
			tail:         nil,
			expIndexed:   0,
			expRemaining: 0,
		},
	}
	for _, c := range cases {
		db, _ := rawdb.NewDatabaseWithFreezer(rawdb.NewMemoryDatabase(), "", "", false)
		rawdb.WriteAncientBlocks(db, append([]*types.Block{gspec.ToBlock()}, blocks...), append([]types.Receipts{{}}, receipts...))

		// Index the initial blocks from ancient store
		indexer := &txIndexer{
			limit:    c.limit,
			cutoff:   c.cutoff,
			db:       db,
			progress: make(chan chan TxIndexProgress),
		}
		if c.tail != nil {
			rawdb.WriteTxIndexTail(db, *c.tail)
		}
		p := indexer.report(c.head)
		if p.Indexed != c.expIndexed {
			t.Fatalf("Unexpected indexed: %d, expected: %d", p.Indexed, c.expIndexed)
		}
		if p.Remaining != c.expRemaining {
			t.Fatalf("Unexpected remaining: %d, expected: %d", p.Remaining, c.expRemaining)
		}
		db.Close()
		os.RemoveAll(frdir)
	}
}<|MERGE_RESOLUTION|>--- conflicted
+++ resolved
@@ -30,9 +30,6 @@
 	"github.com/ethereum/go-ethereum/params"
 )
 
-<<<<<<< HEAD
-// TestTxIndexer tests the tx indexes are updated correctly.
-=======
 func verifyIndexes(t *testing.T, db ethdb.Database, block *types.Block, exist bool) {
 	for _, tx := range block.Transactions() {
 		lookup := rawdb.ReadTxLookupEntry(db, tx.Hash())
@@ -74,7 +71,6 @@
 }
 
 // TestTxIndexer tests the functionalities for managing transaction indexes.
->>>>>>> 827d3fcc
 func TestTxIndexer(t *testing.T) {
 	var (
 		testBankKey, _  = crypto.GenerateKey()
@@ -120,9 +116,13 @@
 			tails:  []uint64{0, 128, 65, 0},
 		},
 	}
+
+	borReceipts := make([]types.Receipts, len(receipts))
+
 	for _, c := range cases {
-		db, _ := rawdb.NewDatabaseWithFreezer(rawdb.NewMemoryDatabase(), "", "", false)
-		rawdb.WriteAncientBlocks(db, append([]*types.Block{gspec.ToBlock()}, blocks...), append([]types.Receipts{{}}, receipts...))
+		frdir := t.TempDir()
+		db, _ := rawdb.NewDatabaseWithFreezer(rawdb.NewMemoryDatabase(), frdir, "", false, false, false)
+		_, _ = rawdb.WriteAncientBlocks(db, append([]*types.Block{gspec.ToBlock()}, blocks...), append([]types.Receipts{{}}, receipts...), append([]types.Receipts{{}}, borReceipts...), big.NewInt(0))
 
 		// Index the initial blocks from ancient store
 		indexer := &txIndexer{
@@ -137,29 +137,6 @@
 		}
 		db.Close()
 	}
-<<<<<<< HEAD
-	verify := func(db ethdb.Database, expTail uint64, indexer *txIndexer) {
-		tail := rawdb.ReadTxIndexTail(db)
-		//nolint: staticcheck
-		if tail == nil {
-			t.Fatal("Failed to write tx index tail")
-		}
-		//nolint: staticcheck
-		if *tail != expTail {
-			t.Fatalf("Unexpected tx index tail, want %v, got %d", expTail, *tail)
-		}
-		if *tail != 0 {
-			for number := uint64(0); number < *tail; number += 1 {
-				verifyIndexes(db, number, false)
-			}
-		}
-		for number := *tail; number <= chainHead; number += 1 {
-			verifyIndexes(db, number, true)
-		}
-		progress := indexer.report(chainHead, tail)
-		if !progress.Done() {
-			t.Fatalf("Expect fully indexed")
-=======
 }
 
 func TestTxIndexerRepair(t *testing.T) {
@@ -172,7 +149,6 @@
 			Config:  params.TestChainConfig,
 			Alloc:   types.GenesisAlloc{testBankAddress: {Balance: testBankFunds}},
 			BaseFee: big.NewInt(params.InitialBaseFee),
->>>>>>> 827d3fcc
 		}
 		engine    = ethash.NewFaker()
 		nonce     = uint64(0)
@@ -264,18 +240,9 @@
 			expTail: tailPointer(65),
 		},
 	}
-
-	borReceipts := make([]types.Receipts, len(receipts))
-
 	for _, c := range cases {
-<<<<<<< HEAD
-		frdir := t.TempDir()
-		db, _ := rawdb.NewDatabaseWithFreezer(rawdb.NewMemoryDatabase(), frdir, "", false, false, false)
-		_, _ = rawdb.WriteAncientBlocks(db, append([]*types.Block{gspec.ToBlock()}, blocks...), append([]types.Receipts{{}}, receipts...), append([]types.Receipts{{}}, borReceipts...), big.NewInt(0))
-=======
 		db, _ := rawdb.NewDatabaseWithFreezer(rawdb.NewMemoryDatabase(), "", "", false)
 		rawdb.WriteAncientBlocks(db, append([]*types.Block{gspec.ToBlock()}, blocks...), append([]types.Receipts{{}}, receipts...))
->>>>>>> 827d3fcc
 
 		// Index the initial blocks from ancient store
 		indexer := &txIndexer{
