// Copyright 2015 The go-ethereum Authors
// This file is part of the go-ethereum library.
//
// The go-ethereum library is free software: you can redistribute it and/or modify
// it under the terms of the GNU Lesser General Public License as published by
// the Free Software Foundation, either version 3 of the License, or
// (at your option) any later version.
//
// The go-ethereum library is distributed in the hope that it will be useful,
// but WITHOUT ANY WARRANTY; without even the implied warranty of
// MERCHANTABILITY or FITNESS FOR A PARTICULAR PURPOSE. See the
// GNU Lesser General Public License for more details.
//
// You should have received a copy of the GNU Lesser General Public License
// along with the go-ethereum library. If not, see <http://www.gnu.org/licenses/>.

package core

import (
	"errors"
	"fmt"

	"github.com/ethereum/go-ethereum/common"
	"github.com/ethereum/go-ethereum/consensus"
	"github.com/ethereum/go-ethereum/core/state"
	"github.com/ethereum/go-ethereum/core/stateless"
	"github.com/ethereum/go-ethereum/core/types"
	"github.com/ethereum/go-ethereum/params"
	"github.com/ethereum/go-ethereum/trie"
)

// BlockValidator is responsible for validating block headers, uncles and
// processed state.
//
// BlockValidator implements Validator.
type BlockValidator struct {
	config *params.ChainConfig // Chain configuration options
	bc     *BlockChain         // Canonical block chain
}

// NewBlockValidator returns a new block validator which is safe for re-use
func NewBlockValidator(config *params.ChainConfig, blockchain *BlockChain) *BlockValidator {
	validator := &BlockValidator{
		config: config,
		bc:     blockchain,
	}

	return validator
}

// ValidateBody validates the given block's uncles and verifies the block
// header's transaction and uncle roots. The headers are assumed to be already
// validated at this point.
func (v *BlockValidator) ValidateBody(block *types.Block) error {
	// Check whether the block is already imported.
	if v.bc.HasBlockAndState(block.Hash(), block.NumberU64()) {
		return ErrKnownBlock
	}

	// Header validity is known at this point. Here we verify that uncles, transactions
	// and withdrawals given in the block body match the header.
	header := block.Header()
<<<<<<< HEAD

	if err := v.engine.VerifyUncles(v.bc, block); err != nil {
=======
	if err := v.bc.engine.VerifyUncles(v.bc, block); err != nil {
>>>>>>> aadddf3a
		return err
	}

	if hash := types.CalcUncleHash(block.Uncles()); hash != header.UncleHash {
		return fmt.Errorf("uncle root hash mismatch (header value %x, calculated %x)", header.UncleHash, hash)
	}

	if hash := types.DeriveSha(block.Transactions(), trie.NewStackTrie(nil)); hash != header.TxHash {
		return fmt.Errorf("transaction root hash mismatch (header value %x, calculated %x)", header.TxHash, hash)
	}

	// Withdrawals are present after the Shanghai fork.
	if header.WithdrawalsHash != nil {
		// Withdrawals list must be present in body after Shanghai.
		if block.Withdrawals() == nil {
			return errors.New("missing withdrawals in block body")
		}

		if hash := types.DeriveSha(block.Withdrawals(), trie.NewStackTrie(nil)); hash != *header.WithdrawalsHash {
			return fmt.Errorf("withdrawals root hash mismatch (header value %x, calculated %x)", *header.WithdrawalsHash, hash)
		}
	} else if block.Withdrawals() != nil {
		// Withdrawals are not allowed prior to Shanghai fork
		return errors.New("withdrawals present in block body")
	}

	// Blob transactions may be present after the Cancun fork.
	var blobs int
	for i, tx := range block.Transactions() {
		// Count the number of blobs to validate against the header's blobGasUsed
		blobs += len(tx.BlobHashes())

		// If the tx is a blob tx, it must NOT have a sidecar attached to be valid in a block.
		if tx.BlobTxSidecar() != nil {
			return fmt.Errorf("unexpected blob sidecar in transaction at index %d", i)
		}

		// The individual checks for blob validity (version-check + not empty)
		// happens in StateTransition.
	}

	// Check blob gas usage.
	if header.BlobGasUsed != nil {
		if want := *header.BlobGasUsed / params.BlobTxBlobGasPerBlob; uint64(blobs) != want { // div because the header is surely good vs the body might be bloated
			return fmt.Errorf("blob gas used mismatch (header %v, calculated %v)", *header.BlobGasUsed, blobs*params.BlobTxBlobGasPerBlob)
		}
	} else {
		if blobs > 0 {
			return errors.New("data blobs present in block body")
		}
	}

	// Ancestor block must be known.
	if !v.bc.HasBlockAndState(block.ParentHash(), block.NumberU64()-1) {
		if !v.bc.HasBlock(block.ParentHash(), block.NumberU64()-1) {
			return consensus.ErrUnknownAncestor
		}

		return consensus.ErrPrunedAncestor
	}

	return nil
}

// ValidateState validates the various changes that happen after a state transition,
// such as amount of used gas, the receipt roots and the state root itself.
func (v *BlockValidator) ValidateState(block *types.Block, statedb *state.StateDB, receipts types.Receipts, usedGas uint64, stateless bool) error {
	header := block.Header()

	if block.GasUsed() != usedGas {
		return fmt.Errorf("invalid gas used (remote: %d local: %d)", block.GasUsed(), usedGas)
	}
	// Validate the received block's bloom with the one derived from the generated receipts.
	// For valid blocks this should always validate to true.
	rbloom := types.CreateBloom(receipts)
	if rbloom != header.Bloom {
		return fmt.Errorf("invalid bloom (remote: %x  local: %x)", header.Bloom, rbloom)
	}
	// In stateless mode, return early because the receipt and state root are not
	// provided through the witness, rather the cross validator needs to return it.
	if stateless {
		return nil
	}
	// The receipt Trie's root (R = (Tr [[H1, R1], ... [Hn, Rn]]))
	receiptSha := types.DeriveSha(receipts, trie.NewStackTrie(nil))
	if receiptSha != header.ReceiptHash {
		return fmt.Errorf("invalid receipt root hash (remote: %x local: %x)", header.ReceiptHash, receiptSha)
	}
	// Validate the state root against the received state root and throw
	// an error if they don't match.
	if root := statedb.IntermediateRoot(v.config.IsEIP158(header.Number)); header.Root != root {
		return fmt.Errorf("invalid merkle root (remote: %x local: %x) dberr: %w", header.Root, root, statedb.Error())
	}

	return nil
}

// ValidateWitness cross validates a block execution with stateless remote clients.
//
// Normally we'd distribute the block witness to remote cross validators, wait
// for them to respond and then merge the results. For now, however, it's only
// Geth, so do an internal stateless run.
func (v *BlockValidator) ValidateWitness(witness *stateless.Witness, receiptRoot common.Hash, stateRoot common.Hash) error {
	// Run the cross client stateless execution
	// TODO(karalabe): Self-stateless for now, swap with other clients
	crossReceiptRoot, crossStateRoot, err := ExecuteStateless(v.config, witness)
	if err != nil {
		return fmt.Errorf("stateless execution failed: %v", err)
	}
	// Stateless cross execution suceeeded, validate the withheld computed fields
	if crossReceiptRoot != receiptRoot {
		return fmt.Errorf("cross validator receipt root mismatch (cross: %x local: %x)", crossReceiptRoot, receiptRoot)
	}
	if crossStateRoot != stateRoot {
		return fmt.Errorf("cross validator state root mismatch (cross: %x local: %x)", crossStateRoot, stateRoot)
	}
	return nil
}

// CalcGasLimit computes the gas limit of the next block after parent. It aims
// to keep the baseline gas close to the provided target, and increase it towards
// the target if the baseline gas is lower.
func CalcGasLimit(parentGasLimit, desiredLimit uint64) uint64 {
	delta := parentGasLimit/params.GasLimitBoundDivisor - 1
	limit := parentGasLimit

	if desiredLimit < params.MinGasLimit {
		desiredLimit = params.MinGasLimit
	}
	// If we're outside our allowed gas range, we try to hone towards them
	if limit < desiredLimit {
		limit = parentGasLimit + delta
		if limit > desiredLimit {
			limit = desiredLimit
		}

		return limit
	}

	if limit > desiredLimit {
		limit = parentGasLimit - delta
		if limit < desiredLimit {
			limit = desiredLimit
		}
	}

	return limit
}<|MERGE_RESOLUTION|>--- conflicted
+++ resolved
@@ -60,12 +60,7 @@
 	// Header validity is known at this point. Here we verify that uncles, transactions
 	// and withdrawals given in the block body match the header.
 	header := block.Header()
-<<<<<<< HEAD
-
-	if err := v.engine.VerifyUncles(v.bc, block); err != nil {
-=======
 	if err := v.bc.engine.VerifyUncles(v.bc, block); err != nil {
->>>>>>> aadddf3a
 		return err
 	}
 
