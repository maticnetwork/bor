// Copyright 2014 The go-ethereum Authors
// This file is part of the go-ethereum library.
//
// The go-ethereum library is free software: you can redistribute it and/or modify
// it under the terms of the GNU Lesser General Public License as published by
// the Free Software Foundation, either version 3 of the License, or
// (at your option) any later version.
//
// The go-ethereum library is distributed in the hope that it will be useful,
// but WITHOUT ANY WARRANTY; without even the implied warranty of
// MERCHANTABILITY or FITNESS FOR A PARTICULAR PURPOSE. See the
// GNU Lesser General Public License for more details.
//
// You should have received a copy of the GNU Lesser General Public License
// along with the go-ethereum library. If not, see <http://www.gnu.org/licenses/>.

package core

import (
	"errors"
	"fmt"
	"math/big"
	"math/rand"
	"os"
	"sync"
	"testing"
	"time"

	"github.com/ethereum/go-ethereum/common"
	"github.com/ethereum/go-ethereum/common/math"
	"github.com/ethereum/go-ethereum/consensus"
	"github.com/ethereum/go-ethereum/consensus/beacon"
	"github.com/ethereum/go-ethereum/consensus/ethash"
	"github.com/ethereum/go-ethereum/core/rawdb"
	"github.com/ethereum/go-ethereum/core/types"
	"github.com/ethereum/go-ethereum/core/vm"
	"github.com/ethereum/go-ethereum/crypto"
	"github.com/ethereum/go-ethereum/eth/tracers/logger"
	"github.com/ethereum/go-ethereum/ethdb"
	"github.com/ethereum/go-ethereum/params"
	"github.com/ethereum/go-ethereum/trie"
)

// So we can deterministically seed different blockchains
var (
	canonicalSeed = 1
	forkSeed      = 2
)

// newCanonical creates a chain database, and injects a deterministic canonical
// chain. Depending on the full flag, if creates either a full block chain or a
// header only chain. The database and genesis specification for block generation
// are also returned in case more test blocks are needed later.
func newCanonical(engine consensus.Engine, n int, full bool, scheme string) (ethdb.Database, *Genesis, *BlockChain, error) {
	var (
		genesis = &Genesis{
			BaseFee: big.NewInt(params.InitialBaseFee),
			Config:  params.AllEthashProtocolChanges,
		}
	)
	// Initialize a fresh chain with only a genesis block
	blockchain, _ := NewBlockChain(rawdb.NewMemoryDatabase(), DefaultCacheConfigWithScheme(scheme), genesis, nil, engine, vm.Config{}, nil, nil, nil)

	// Create and inject the requested chain
	if n == 0 {
		return rawdb.NewMemoryDatabase(), genesis, blockchain, nil
	}

	if full {
		// Full block-chain requested
		genDb, blocks := makeBlockChainWithGenesis(genesis, n, engine, canonicalSeed)
		_, err := blockchain.InsertChain(blocks)

		return genDb, genesis, blockchain, err
	}
	// Header-only chain requested
	genDb, headers := makeHeaderChainWithGenesis(genesis, n, engine, canonicalSeed)
	_, err := blockchain.InsertHeaderChain(headers)
	return genDb, genesis, blockchain, err
}

func newGwei(n int64) *big.Int {
	return new(big.Int).Mul(big.NewInt(n), big.NewInt(params.GWei))
}

// Test fork of length N starting from block i
func testFork(t *testing.T, blockchain *BlockChain, i, n int, full bool, comparator func(td1, td2 *big.Int), scheme string) {
	// Copy old chain up to #i into a new db
	genDb, _, blockchain2, err := newCanonical(ethash.NewFaker(), i, full, scheme)
	if err != nil {
		t.Fatal("could not make new canonical in testFork", err)
	}
	defer blockchain2.Stop()

	// Assert the chains have the same header/block at #i
	var hash1, hash2 common.Hash
	if full {
		hash1 = blockchain.GetBlockByNumber(uint64(i)).Hash()
		hash2 = blockchain2.GetBlockByNumber(uint64(i)).Hash()
	} else {
		hash1 = blockchain.GetHeaderByNumber(uint64(i)).Hash()
		hash2 = blockchain2.GetHeaderByNumber(uint64(i)).Hash()
	}

	if hash1 != hash2 {
		t.Errorf("chain content mismatch at %d: have hash %v, want hash %v", i, hash2, hash1)
	}
	// Extend the newly created chain
	var (
		blockChainB  []*types.Block
		headerChainB []*types.Header
	)

	if full {
		blockChainB = makeBlockChain(blockchain2.chainConfig, blockchain2.GetBlockByHash(blockchain2.CurrentBlock().Hash()), n, ethash.NewFaker(), genDb, forkSeed)
		if _, err := blockchain2.InsertChain(blockChainB); err != nil {
			t.Fatalf("failed to insert forking chain: %v", err)
		}
	} else {
		headerChainB = makeHeaderChain(blockchain2.chainConfig, blockchain2.CurrentHeader(), n, ethash.NewFaker(), genDb, forkSeed)
		if _, err := blockchain2.InsertHeaderChain(headerChainB); err != nil {
			t.Fatalf("failed to insert forking chain: %v", err)
		}
	}
	// Sanity check that the forked chain can be imported into the original
	var tdPre, tdPost *big.Int

	if full {
		cur := blockchain.CurrentBlock()
		tdPre = blockchain.GetTd(cur.Hash(), cur.Number.Uint64())

		if err := testBlockChainImport(blockChainB, blockchain); err != nil {
			t.Fatalf("failed to import forked block chain: %v", err)
		}

		last := blockChainB[len(blockChainB)-1]
		tdPost = blockchain.GetTd(last.Hash(), last.NumberU64())
	} else {
		cur := blockchain.CurrentHeader()
		tdPre = blockchain.GetTd(cur.Hash(), cur.Number.Uint64())

		if err := testHeaderChainImport(headerChainB, blockchain); err != nil {
			t.Fatalf("failed to import forked header chain: %v", err)
		}

		last := headerChainB[len(headerChainB)-1]
		tdPost = blockchain.GetTd(last.Hash(), last.Number.Uint64())
	}
	// Compare the total difficulties of the chains
	comparator(tdPre, tdPost)
}

// testBlockChainImport tries to process a chain of blocks, writing them into
// the database if successful.
func testBlockChainImport(chain types.Blocks, blockchain *BlockChain) error {
	for _, block := range chain {
		// Try and process the block
		err := blockchain.engine.VerifyHeader(blockchain, block.Header())
		if err == nil {
			err = blockchain.validator.ValidateBody(block)
		}

		if err != nil {
			if err == ErrKnownBlock {
				continue
			}

			return err
		}

		receipts, _, usedGas, statedb, err := blockchain.ProcessBlock(block, blockchain.GetBlockByHash(block.ParentHash()).Header())

		if err != nil {
			blockchain.reportBlock(block, receipts, err)
			return err
		}

		err = blockchain.validator.ValidateState(block, statedb, receipts, usedGas)
		if err != nil {
			blockchain.reportBlock(block, receipts, err)
			return err
		}

		blockchain.chainmu.MustLock()
		rawdb.WriteTd(blockchain.db, block.Hash(), block.NumberU64(), new(big.Int).Add(block.Difficulty(), blockchain.GetTd(block.ParentHash(), block.NumberU64()-1)))
		rawdb.WriteBlock(blockchain.db, block)
		statedb.Commit(block.NumberU64(), false)
		blockchain.chainmu.Unlock()
	}

	return nil
}

func TestParallelBlockChainImport(t *testing.T) {
	testParallelBlockChainImport(t, rawdb.HashScheme)
	testParallelBlockChainImport(t, rawdb.PathScheme)
}

func testParallelBlockChainImport(t *testing.T, scheme string) {
	db, _, blockchain, err := newCanonical(ethash.NewFaker(), 10, true, scheme)
	blockchain.parallelProcessor = NewParallelStateProcessor(blockchain.chainConfig, blockchain, blockchain.engine)

	if err != nil {
		t.Fatalf("failed to make new canonical chain: %v", err)
	}

	defer blockchain.Stop()

	block := blockchain.GetBlockByHash(blockchain.CurrentBlock().Hash())
	blockChainB := makeFakeNonEmptyBlockChain(block, 5, ethash.NewFaker(), db, forkSeed, 5)

	if err := testBlockChainImport(blockChainB, blockchain); err == nil {
		t.Fatalf("expected error for bad tx")
	}
}

// testHeaderChainImport tries to process a chain of header, writing them into
// the database if successful.
func testHeaderChainImport(chain []*types.Header, blockchain *BlockChain) error {
	for _, header := range chain {
		// Try and validate the header
		if err := blockchain.engine.VerifyHeader(blockchain, header); err != nil {
			return err
		}
		// Manually insert the header into the database, but don't reorganise (allows subsequent testing)
		blockchain.chainmu.MustLock()
		rawdb.WriteTd(blockchain.db, header.Hash(), header.Number.Uint64(), new(big.Int).Add(header.Difficulty, blockchain.GetTd(header.ParentHash, header.Number.Uint64()-1)))
		rawdb.WriteHeader(blockchain.db, header)
		blockchain.chainmu.Unlock()
	}

	return nil
}
func TestLastBlock(t *testing.T) {
	testLastBlock(t, rawdb.HashScheme)
	testLastBlock(t, rawdb.PathScheme)
}

func testLastBlock(t *testing.T, scheme string) {
	genDb, _, blockchain, err := newCanonical(ethash.NewFaker(), 0, true, scheme)
	if err != nil {
		t.Fatalf("failed to create pristine chain: %v", err)
	}
	defer blockchain.Stop()

	blocks := makeBlockChain(blockchain.chainConfig, blockchain.GetBlockByHash(blockchain.CurrentBlock().Hash()), 1, ethash.NewFullFaker(), genDb, 0)
	if _, err := blockchain.InsertChain(blocks); err != nil {
		t.Fatalf("Failed to insert block: %v", err)
	}

	if blocks[len(blocks)-1].Hash() != rawdb.ReadHeadBlockHash(blockchain.db) {
		t.Fatalf("Write/Get HeadBlockHash failed")
	}
}

// Test inserts the blocks/headers after the fork choice rule is changed.
// The chain is reorged to whatever specified.
func testInsertAfterMerge(t *testing.T, blockchain *BlockChain, i, n int, full bool, scheme string) {
	// Copy old chain up to #i into a new db
	genDb, _, blockchain2, err := newCanonical(ethash.NewFaker(), i, full, scheme)
	if err != nil {
		t.Fatal("could not make new canonical in testFork", err)
	}
	defer blockchain2.Stop()

	// Assert the chains have the same header/block at #i
	var hash1, hash2 common.Hash
	if full {
		hash1 = blockchain.GetBlockByNumber(uint64(i)).Hash()
		hash2 = blockchain2.GetBlockByNumber(uint64(i)).Hash()
	} else {
		hash1 = blockchain.GetHeaderByNumber(uint64(i)).Hash()
		hash2 = blockchain2.GetHeaderByNumber(uint64(i)).Hash()
	}

	if hash1 != hash2 {
		t.Errorf("chain content mismatch at %d: have hash %v, want hash %v", i, hash2, hash1)
	}

	// Extend the newly created chain
	if full {
		blockChainB := makeBlockChain(blockchain2.chainConfig, blockchain2.GetBlockByHash(blockchain2.CurrentBlock().Hash()), n, ethash.NewFaker(), genDb, forkSeed)
		if _, err := blockchain2.InsertChain(blockChainB); err != nil {
			t.Fatalf("failed to insert forking chain: %v", err)
		}

		if blockchain2.CurrentBlock().Number.Uint64() != blockChainB[len(blockChainB)-1].NumberU64() {
			t.Fatalf("failed to reorg to the given chain")
		}

		if blockchain2.CurrentBlock().Hash() != blockChainB[len(blockChainB)-1].Hash() {
			t.Fatalf("failed to reorg to the given chain")
		}
	} else {
		headerChainB := makeHeaderChain(blockchain2.chainConfig, blockchain2.CurrentHeader(), n, ethash.NewFaker(), genDb, forkSeed)
		if _, err := blockchain2.InsertHeaderChain(headerChainB); err != nil {
			t.Fatalf("failed to insert forking chain: %v", err)
		}

		if blockchain2.CurrentHeader().Number.Uint64() != headerChainB[len(headerChainB)-1].Number.Uint64() {
			t.Fatalf("failed to reorg to the given chain")
		}

		if blockchain2.CurrentHeader().Hash() != headerChainB[len(headerChainB)-1].Hash() {
			t.Fatalf("failed to reorg to the given chain")
		}
	}
}

// Tests that given a starting canonical chain of a given size, it can be extended
// with various length chains.
func TestExtendCanonicalHeaders(t *testing.T) {
	testExtendCanonical(t, false, rawdb.HashScheme)
	testExtendCanonical(t, false, rawdb.PathScheme)
}
func TestExtendCanonicalBlocks(t *testing.T) {
	testExtendCanonical(t, true, rawdb.HashScheme)
	testExtendCanonical(t, true, rawdb.PathScheme)
}

func testExtendCanonical(t *testing.T, full bool, scheme string) {
	length := 5

	// Make first chain starting from genesis
	_, _, processor, err := newCanonical(ethash.NewFaker(), length, full, scheme)
	if err != nil {
		t.Fatalf("failed to make new canonical chain: %v", err)
	}
	defer processor.Stop()

	// Define the difficulty comparator
	better := func(td1, td2 *big.Int) {
		if td2.Cmp(td1) <= 0 {
			t.Errorf("total difficulty mismatch: have %v, expected more than %v", td2, td1)
		}
	}
	// Start fork from current height
	testFork(t, processor, length, 1, full, better, scheme)
	testFork(t, processor, length, 2, full, better, scheme)
	testFork(t, processor, length, 5, full, better, scheme)
	testFork(t, processor, length, 10, full, better, scheme)
}

// Tests that given a starting canonical chain of a given size, it can be extended
// with various length chains.
func TestExtendCanonicalHeadersAfterMerge(t *testing.T) {
	testExtendCanonicalAfterMerge(t, false, rawdb.HashScheme)
	testExtendCanonicalAfterMerge(t, false, rawdb.PathScheme)
}
func TestExtendCanonicalBlocksAfterMerge(t *testing.T) {
	testExtendCanonicalAfterMerge(t, true, rawdb.HashScheme)
	testExtendCanonicalAfterMerge(t, true, rawdb.PathScheme)
}

func testExtendCanonicalAfterMerge(t *testing.T, full bool, scheme string) {
	length := 5

	// Make first chain starting from genesis
	_, _, processor, err := newCanonical(ethash.NewFaker(), length, full, scheme)
	if err != nil {
		t.Fatalf("failed to make new canonical chain: %v", err)
	}
	defer processor.Stop()

	testInsertAfterMerge(t, processor, length, 1, full, scheme)
	testInsertAfterMerge(t, processor, length, 10, full, scheme)
}

// Tests that given a starting canonical chain of a given size, creating shorter
// forks do not take canonical ownership.
func TestShorterForkHeaders(t *testing.T) {
	testShorterFork(t, false, rawdb.HashScheme)
	testShorterFork(t, false, rawdb.PathScheme)
}
func TestShorterForkBlocks(t *testing.T) {
	testShorterFork(t, true, rawdb.HashScheme)
	testShorterFork(t, true, rawdb.PathScheme)
}

func testShorterFork(t *testing.T, full bool, scheme string) {
	length := 10

	// Make first chain starting from genesis
	_, _, processor, err := newCanonical(ethash.NewFaker(), length, full, scheme)
	if err != nil {
		t.Fatalf("failed to make new canonical chain: %v", err)
	}
	defer processor.Stop()

	// Define the difficulty comparator
	worse := func(td1, td2 *big.Int) {
		if td2.Cmp(td1) >= 0 {
			t.Errorf("total difficulty mismatch: have %v, expected less than %v", td2, td1)
		}
	}
	// Sum of numbers must be less than `length` for this to be a shorter fork
	testFork(t, processor, 0, 3, full, worse, scheme)
	testFork(t, processor, 0, 7, full, worse, scheme)
	testFork(t, processor, 1, 1, full, worse, scheme)
	testFork(t, processor, 1, 7, full, worse, scheme)
	testFork(t, processor, 5, 3, full, worse, scheme)
	testFork(t, processor, 5, 4, full, worse, scheme)
}

// Tests that given a starting canonical chain of a given size, creating shorter
// forks do not take canonical ownership.
func TestShorterForkHeadersAfterMerge(t *testing.T) {
	testShorterForkAfterMerge(t, false, rawdb.HashScheme)
	testShorterForkAfterMerge(t, false, rawdb.PathScheme)
}
func TestShorterForkBlocksAfterMerge(t *testing.T) {
	testShorterForkAfterMerge(t, true, rawdb.HashScheme)
	testShorterForkAfterMerge(t, true, rawdb.PathScheme)
}

func testShorterForkAfterMerge(t *testing.T, full bool, scheme string) {
	length := 10

	// Make first chain starting from genesis
	_, _, processor, err := newCanonical(ethash.NewFaker(), length, full, scheme)
	if err != nil {
		t.Fatalf("failed to make new canonical chain: %v", err)
	}
	defer processor.Stop()

	testInsertAfterMerge(t, processor, 0, 3, full, scheme)
	testInsertAfterMerge(t, processor, 0, 7, full, scheme)
	testInsertAfterMerge(t, processor, 1, 1, full, scheme)
	testInsertAfterMerge(t, processor, 1, 7, full, scheme)
	testInsertAfterMerge(t, processor, 5, 3, full, scheme)
	testInsertAfterMerge(t, processor, 5, 4, full, scheme)
}

// Tests that given a starting canonical chain of a given size, creating longer
// forks do take canonical ownership.
func TestLongerForkHeaders(t *testing.T) {
	testLongerFork(t, false, rawdb.HashScheme)
	testLongerFork(t, false, rawdb.PathScheme)
}
func TestLongerForkBlocks(t *testing.T) {
	testLongerFork(t, true, rawdb.HashScheme)
	testLongerFork(t, true, rawdb.PathScheme)
}

func testLongerFork(t *testing.T, full bool, scheme string) {
	length := 10

	// Make first chain starting from genesis
	_, _, processor, err := newCanonical(ethash.NewFaker(), length, full, scheme)
	if err != nil {
		t.Fatalf("failed to make new canonical chain: %v", err)
	}
	defer processor.Stop()

	testInsertAfterMerge(t, processor, 0, 11, full, scheme)
	testInsertAfterMerge(t, processor, 0, 15, full, scheme)
	testInsertAfterMerge(t, processor, 1, 10, full, scheme)
	testInsertAfterMerge(t, processor, 1, 12, full, scheme)
	testInsertAfterMerge(t, processor, 5, 6, full, scheme)
	testInsertAfterMerge(t, processor, 5, 8, full, scheme)
}

// Tests that given a starting canonical chain of a given size, creating longer
// forks do take canonical ownership.
func TestLongerForkHeadersAfterMerge(t *testing.T) {
	testLongerForkAfterMerge(t, false, rawdb.HashScheme)
	testLongerForkAfterMerge(t, false, rawdb.PathScheme)
}
func TestLongerForkBlocksAfterMerge(t *testing.T) {
	testLongerForkAfterMerge(t, true, rawdb.HashScheme)
	testLongerForkAfterMerge(t, true, rawdb.PathScheme)
}

func testLongerForkAfterMerge(t *testing.T, full bool, scheme string) {
	length := 10

	// Make first chain starting from genesis
	_, _, processor, err := newCanonical(ethash.NewFaker(), length, full, scheme)
	if err != nil {
		t.Fatalf("failed to make new canonical chain: %v", err)
	}
	defer processor.Stop()

	testInsertAfterMerge(t, processor, 0, 11, full, scheme)
	testInsertAfterMerge(t, processor, 0, 15, full, scheme)
	testInsertAfterMerge(t, processor, 1, 10, full, scheme)
	testInsertAfterMerge(t, processor, 1, 12, full, scheme)
	testInsertAfterMerge(t, processor, 5, 6, full, scheme)
	testInsertAfterMerge(t, processor, 5, 8, full, scheme)
}

// Tests that given a starting canonical chain of a given size, creating equal
// forks do take canonical ownership.
func TestEqualForkHeaders(t *testing.T) {
	testEqualFork(t, false, rawdb.HashScheme)
	testEqualFork(t, false, rawdb.PathScheme)
}
func TestEqualForkBlocks(t *testing.T) {
	testEqualFork(t, true, rawdb.HashScheme)
	testEqualFork(t, true, rawdb.PathScheme)
}

func testEqualFork(t *testing.T, full bool, scheme string) {
	length := 10

	// Make first chain starting from genesis
	_, _, processor, err := newCanonical(ethash.NewFaker(), length, full, scheme)
	if err != nil {
		t.Fatalf("failed to make new canonical chain: %v", err)
	}
	defer processor.Stop()

	// Define the difficulty comparator
	equal := func(td1, td2 *big.Int) {
		if td2.Cmp(td1) != 0 {
			t.Errorf("total difficulty mismatch: have %v, want %v", td2, td1)
		}
	}
	// Sum of numbers must be equal to `length` for this to be an equal fork
	testFork(t, processor, 0, 10, full, equal, scheme)
	testFork(t, processor, 1, 9, full, equal, scheme)
	testFork(t, processor, 2, 8, full, equal, scheme)
	testFork(t, processor, 5, 5, full, equal, scheme)
	testFork(t, processor, 6, 4, full, equal, scheme)
	testFork(t, processor, 9, 1, full, equal, scheme)
}

// Tests that given a starting canonical chain of a given size, creating equal
// forks do take canonical ownership.
func TestEqualForkHeadersAfterMerge(t *testing.T) {
	testEqualForkAfterMerge(t, false, rawdb.HashScheme)
	testEqualForkAfterMerge(t, false, rawdb.PathScheme)
}
func TestEqualForkBlocksAfterMerge(t *testing.T) {
	testEqualForkAfterMerge(t, true, rawdb.HashScheme)
	testEqualForkAfterMerge(t, true, rawdb.PathScheme)
}

func testEqualForkAfterMerge(t *testing.T, full bool, scheme string) {
	length := 10

	// Make first chain starting from genesis
	_, _, processor, err := newCanonical(ethash.NewFaker(), length, full, scheme)
	if err != nil {
		t.Fatalf("failed to make new canonical chain: %v", err)
	}
	defer processor.Stop()

	testInsertAfterMerge(t, processor, 0, 10, full, scheme)
	testInsertAfterMerge(t, processor, 1, 9, full, scheme)
	testInsertAfterMerge(t, processor, 2, 8, full, scheme)
	testInsertAfterMerge(t, processor, 5, 5, full, scheme)
	testInsertAfterMerge(t, processor, 6, 4, full, scheme)
	testInsertAfterMerge(t, processor, 9, 1, full, scheme)
}

// Tests that chains missing links do not get accepted by the processor.
func TestBrokenHeaderChain(t *testing.T) {
	testBrokenChain(t, false, rawdb.HashScheme)
	testBrokenChain(t, false, rawdb.PathScheme)
}
func TestBrokenBlockChain(t *testing.T) {
	testBrokenChain(t, true, rawdb.HashScheme)
	testBrokenChain(t, true, rawdb.PathScheme)
}

func testBrokenChain(t *testing.T, full bool, scheme string) {
	// Make chain starting from genesis
	genDb, _, blockchain, err := newCanonical(ethash.NewFaker(), 10, full, scheme)
	if err != nil {
		t.Fatalf("failed to make new canonical chain: %v", err)
	}
	defer blockchain.Stop()

	// Create a forked chain, and try to insert with a missing link
	if full {
		chain := makeBlockChain(blockchain.chainConfig, blockchain.GetBlockByHash(blockchain.CurrentBlock().Hash()), 5, ethash.NewFaker(), genDb, forkSeed)[1:]
		if err := testBlockChainImport(chain, blockchain); err == nil {
			t.Errorf("broken block chain not reported")
		}
	} else {
		chain := makeHeaderChain(blockchain.chainConfig, blockchain.CurrentHeader(), 5, ethash.NewFaker(), genDb, forkSeed)[1:]
		if err := testHeaderChainImport(chain, blockchain); err == nil {
			t.Errorf("broken header chain not reported")
		}
	}
}

// Tests that reorganising a long difficult chain after a short easy one
// overwrites the canonical numbers and links in the database.
func TestReorgLongHeaders(t *testing.T) {
	testReorgLong(t, false, rawdb.HashScheme)
	testReorgLong(t, false, rawdb.PathScheme)
}
func TestReorgLongBlocks(t *testing.T) {
	testReorgLong(t, true, rawdb.HashScheme)
	testReorgLong(t, true, rawdb.PathScheme)
}

func testReorgLong(t *testing.T, full bool, scheme string) {
	testReorg(t, []int64{0, 0, -9}, []int64{0, 0, 0, -9}, 393280+params.GenesisDifficulty.Int64(), full, scheme)
}

// Tests that reorganising a short difficult chain after a long easy one
// overwrites the canonical numbers and links in the database.
func TestReorgShortHeaders(t *testing.T) {
	testReorgShort(t, false, rawdb.HashScheme)
	testReorgShort(t, false, rawdb.PathScheme)
}
func TestReorgShortBlocks(t *testing.T) {
	testReorgShort(t, true, rawdb.HashScheme)
	testReorgShort(t, true, rawdb.PathScheme)
}

func testReorgShort(t *testing.T, full bool, scheme string) {
	// Create a long easy chain vs. a short heavy one. Due to difficulty adjustment
	// we need a fairly long chain of blocks with different difficulties for a short
	// one to become heavier than a long one. The 96 is an empirical value.
	easy := make([]int64, 96)
	for i := 0; i < len(easy); i++ {
		easy[i] = 60
	}

	diff := make([]int64, len(easy)-1)
	for i := 0; i < len(diff); i++ {
		diff[i] = -9
	}
	testReorg(t, easy, diff, 12615120+params.GenesisDifficulty.Int64(), full, scheme)
}

func testReorg(t *testing.T, first, second []int64, td int64, full bool, scheme string) {
	// Create a pristine chain and database
	genDb, _, blockchain, err := newCanonical(ethash.NewFaker(), 0, full, scheme)
	if err != nil {
		t.Fatalf("failed to create pristine chain: %v", err)
	}
	defer blockchain.Stop()

	// Insert an easy and a difficult chain afterwards
	easyBlocks, _ := GenerateChain(params.TestChainConfig, blockchain.GetBlockByHash(blockchain.CurrentBlock().Hash()), ethash.NewFaker(), genDb, len(first), func(i int, b *BlockGen) {
		b.OffsetTime(first[i])
	})
	diffBlocks, _ := GenerateChain(params.TestChainConfig, blockchain.GetBlockByHash(blockchain.CurrentBlock().Hash()), ethash.NewFaker(), genDb, len(second), func(i int, b *BlockGen) {
		b.OffsetTime(second[i])
	})

	if full {
		if _, err := blockchain.InsertChain(easyBlocks); err != nil {
			t.Fatalf("failed to insert easy chain: %v", err)
		}

		if _, err := blockchain.InsertChain(diffBlocks); err != nil {
			t.Fatalf("failed to insert difficult chain: %v", err)
		}
	} else {
		easyHeaders := make([]*types.Header, len(easyBlocks))
		for i, block := range easyBlocks {
			easyHeaders[i] = block.Header()
		}

		diffHeaders := make([]*types.Header, len(diffBlocks))
		for i, block := range diffBlocks {
			diffHeaders[i] = block.Header()
		}
		if _, err := blockchain.InsertHeaderChain(easyHeaders); err != nil {
			t.Fatalf("failed to insert easy chain: %v", err)
		}
		if _, err := blockchain.InsertHeaderChain(diffHeaders); err != nil {
			t.Fatalf("failed to insert difficult chain: %v", err)
		}
	}
	// Check that the chain is valid number and link wise
	if full {
		prev := blockchain.CurrentBlock()
		for block := blockchain.GetBlockByNumber(blockchain.CurrentBlock().Number.Uint64() - 1); block.NumberU64() != 0; prev, block = block.Header(), blockchain.GetBlockByNumber(block.NumberU64()-1) {
			if prev.ParentHash != block.Hash() {
				t.Errorf("parent block hash mismatch: have %x, want %x", prev.ParentHash, block.Hash())
			}
		}
	} else {
		prev := blockchain.CurrentHeader()
		for header := blockchain.GetHeaderByNumber(blockchain.CurrentHeader().Number.Uint64() - 1); header.Number.Uint64() != 0; prev, header = header, blockchain.GetHeaderByNumber(header.Number.Uint64()-1) {
			if prev.ParentHash != header.Hash() {
				t.Errorf("parent header hash mismatch: have %x, want %x", prev.ParentHash, header.Hash())
			}
		}
	}
	// Make sure the chain total difficulty is the correct one
	want := new(big.Int).Add(blockchain.genesisBlock.Difficulty(), big.NewInt(td))

	if full {
		cur := blockchain.CurrentBlock()
		if have := blockchain.GetTd(cur.Hash(), cur.Number.Uint64()); have.Cmp(want) != 0 {
			t.Errorf("total difficulty mismatch: have %v, want %v", have, want)
		}
	} else {
		cur := blockchain.CurrentHeader()
		if have := blockchain.GetTd(cur.Hash(), cur.Number.Uint64()); have.Cmp(want) != 0 {
			t.Errorf("total difficulty mismatch: have %v, want %v", have, want)
		}
	}
}

// Tests that the insertion functions detect banned hashes.
func TestBadHeaderHashes(t *testing.T) {
	testBadHashes(t, false, rawdb.HashScheme)
	testBadHashes(t, false, rawdb.PathScheme)
}
func TestBadBlockHashes(t *testing.T) {
	testBadHashes(t, true, rawdb.HashScheme)
	testBadHashes(t, true, rawdb.PathScheme)
}

func testBadHashes(t *testing.T, full bool, scheme string) {
	// Create a pristine chain and database
	genDb, _, blockchain, err := newCanonical(ethash.NewFaker(), 0, full, scheme)
	if err != nil {
		t.Fatalf("failed to create pristine chain: %v", err)
	}
	defer blockchain.Stop()

	// Create a chain, ban a hash and try to import
	if full {
		blocks := makeBlockChain(blockchain.chainConfig, blockchain.GetBlockByHash(blockchain.CurrentBlock().Hash()), 3, ethash.NewFaker(), genDb, 10)

		BadHashes[blocks[2].Header().Hash()] = true
		defer func() { delete(BadHashes, blocks[2].Header().Hash()) }()

		_, err = blockchain.InsertChain(blocks)
	} else {
		headers := makeHeaderChain(blockchain.chainConfig, blockchain.CurrentHeader(), 3, ethash.NewFaker(), genDb, 10)

		BadHashes[headers[2].Hash()] = true
		defer func() { delete(BadHashes, headers[2].Hash()) }()

		_, err = blockchain.InsertHeaderChain(headers)
	}

	if !errors.Is(err, ErrBannedHash) {
		t.Errorf("error mismatch: have: %v, want: %v", err, ErrBannedHash)
	}
}

// Tests that bad hashes are detected on boot, and the chain rolled back to a
// good state prior to the bad hash.
func TestReorgBadHeaderHashes(t *testing.T) {
	testReorgBadHashes(t, false, rawdb.HashScheme)
	testReorgBadHashes(t, false, rawdb.PathScheme)
}
func TestReorgBadBlockHashes(t *testing.T) {
	testReorgBadHashes(t, true, rawdb.HashScheme)
	testReorgBadHashes(t, true, rawdb.PathScheme)
}

func testReorgBadHashes(t *testing.T, full bool, scheme string) {
	// Create a pristine chain and database
	genDb, gspec, blockchain, err := newCanonical(ethash.NewFaker(), 0, full, scheme)
	if err != nil {
		t.Fatalf("failed to create pristine chain: %v", err)
	}
	// Create a chain, import and ban afterwards
	headers := makeHeaderChain(blockchain.chainConfig, blockchain.CurrentHeader(), 4, ethash.NewFaker(), genDb, 10)
	blocks := makeBlockChain(blockchain.chainConfig, blockchain.GetBlockByHash(blockchain.CurrentBlock().Hash()), 4, ethash.NewFaker(), genDb, 10)

	if full {
		if _, err = blockchain.InsertChain(blocks); err != nil {
			t.Errorf("failed to import blocks: %v", err)
		}

		if blockchain.CurrentBlock().Hash() != blocks[3].Hash() {
			t.Errorf("last block hash mismatch: have: %x, want %x", blockchain.CurrentBlock().Hash(), blocks[3].Header().Hash())
		}

		BadHashes[blocks[3].Header().Hash()] = true

		defer func() { delete(BadHashes, blocks[3].Header().Hash()) }()
	} else {
		if _, err = blockchain.InsertHeaderChain(headers); err != nil {
			t.Errorf("failed to import headers: %v", err)
		}

		if blockchain.CurrentHeader().Hash() != headers[3].Hash() {
			t.Errorf("last header hash mismatch: have: %x, want %x", blockchain.CurrentHeader().Hash(), headers[3].Hash())
		}

		BadHashes[headers[3].Hash()] = true

		defer func() { delete(BadHashes, headers[3].Hash()) }()
	}

	blockchain.Stop()

	// Create a new BlockChain and check that it rolled back the state.
	ncm, err := NewBlockChain(blockchain.db, DefaultCacheConfigWithScheme(scheme), gspec, nil, ethash.NewFaker(), vm.Config{}, nil, nil, nil)
	if err != nil {
		t.Fatalf("failed to create new chain manager: %v", err)
	}

	if full {
		if ncm.CurrentBlock().Hash() != blocks[2].Header().Hash() {
			t.Errorf("last block hash mismatch: have: %x, want %x", ncm.CurrentBlock().Hash(), blocks[2].Header().Hash())
		}

		if blocks[2].Header().GasLimit != ncm.GasLimit() {
			t.Errorf("last  block gasLimit mismatch: have: %d, want %d", ncm.GasLimit(), blocks[2].Header().GasLimit)
		}
	} else {
		if ncm.CurrentHeader().Hash() != headers[2].Hash() {
			t.Errorf("last header hash mismatch: have: %x, want %x", ncm.CurrentHeader().Hash(), headers[2].Hash())
		}
	}

	ncm.Stop()
}

// Tests chain insertions in the face of one entity containing an invalid nonce.
func TestHeadersInsertNonceError(t *testing.T) {
	testInsertNonceError(t, false, rawdb.HashScheme)
	testInsertNonceError(t, false, rawdb.PathScheme)
}
func TestBlocksInsertNonceError(t *testing.T) {
	testInsertNonceError(t, true, rawdb.HashScheme)
	testInsertNonceError(t, true, rawdb.PathScheme)
}

func testInsertNonceError(t *testing.T, full bool, scheme string) {
	doTest := func(i int) {
		// Create a pristine chain and database
		genDb, _, blockchain, err := newCanonical(ethash.NewFaker(), 0, full, scheme)
		if err != nil {
			t.Fatalf("failed to create pristine chain: %v", err)
		}
		defer blockchain.Stop()

		// Create and insert a chain with a failing nonce
		var (
			failAt  int
			failRes int
			failNum uint64
		)

		if full {
			blocks := makeBlockChain(blockchain.chainConfig, blockchain.GetBlockByHash(blockchain.CurrentBlock().Hash()), i, ethash.NewFaker(), genDb, 0)

			failAt = rand.Int() % len(blocks)
			failNum = blocks[failAt].NumberU64()

			blockchain.engine = ethash.NewFakeFailer(failNum)
			failRes, err = blockchain.InsertChain(blocks)
		} else {
			headers := makeHeaderChain(blockchain.chainConfig, blockchain.CurrentHeader(), i, ethash.NewFaker(), genDb, 0)

			failAt = rand.Int() % len(headers)
			failNum = headers[failAt].Number.Uint64()

			blockchain.engine = ethash.NewFakeFailer(failNum)
			blockchain.hc.engine = blockchain.engine
			failRes, err = blockchain.InsertHeaderChain(headers)
		}
		// Check that the returned error indicates the failure
		if failRes != failAt {
			t.Errorf("test %d: failure (%v) index mismatch: have %d, want %d", i, err, failRes, failAt)
		}
		// Check that all blocks after the failing block have been inserted
		for j := 0; j < i-failAt; j++ {
			if full {
				if block := blockchain.GetBlockByNumber(failNum + uint64(j)); block != nil {
					t.Errorf("test %d: invalid block in chain: %v", i, block)
				}
			} else {
				if header := blockchain.GetHeaderByNumber(failNum + uint64(j)); header != nil {
					t.Errorf("test %d: invalid header in chain: %v", i, header)
				}
			}
		}
	}
	for i := 1; i < 25 && !t.Failed(); i++ {
		doTest(i)
	}
}

// Tests that fast importing a block chain produces the same chain data as the
// classical full block processing.
func TestFastVsFullChains(t *testing.T) {
	testFastVsFullChains(t, rawdb.HashScheme)
	testFastVsFullChains(t, rawdb.PathScheme)
}

func testFastVsFullChains(t *testing.T, scheme string) {
	// Configure and generate a sample block chain
	var (
		key, _  = crypto.HexToECDSA("b71c71a67e1177ad4e901695e1b4b9ee17ae16c6668d313eac2f96dbcda3f291")
		address = crypto.PubkeyToAddress(key.PublicKey)
		funds   = big.NewInt(1000000000000000)
		gspec   = &Genesis{
			Config:  params.TestChainConfig,
			Alloc:   GenesisAlloc{address: {Balance: funds}},
			BaseFee: big.NewInt(params.InitialBaseFee),
		}
		signer = types.LatestSigner(gspec.Config)
	)

	_, blocks, receipts := GenerateChainWithGenesis(gspec, ethash.NewFaker(), 1024, func(i int, block *BlockGen) {
		block.SetCoinbase(common.Address{0x00})

		// If the block number is multiple of 3, send a few bonus transactions to the miner
		if i%3 == 2 {
			for j := 0; j < i%4+1; j++ {
				tx, err := types.SignTx(types.NewTransaction(block.TxNonce(address), common.Address{0x00}, big.NewInt(1000), params.TxGas, block.header.BaseFee, nil), signer, key)
				if err != nil {
					panic(err)
				}

				block.AddTx(tx)
			}
		}
		// If the block number is a multiple of 5, add an uncle to the block
		if i%5 == 4 {
			block.AddUncle(&types.Header{ParentHash: block.PrevBlock(i - 2).Hash(), Number: big.NewInt(int64(i))})
		}
	})
	// Import the chain as an archive node for the comparison baseline
	archiveDb := rawdb.NewMemoryDatabase()
	archive, _ := NewBlockChain(archiveDb, DefaultCacheConfigWithScheme(scheme), gspec, nil, ethash.NewFaker(), vm.Config{}, nil, nil, nil)
	defer archive.Stop()

	if n, err := archive.InsertChain(blocks); err != nil {
		t.Fatalf("failed to process block %d: %v", n, err)
	}
	// Fast import the chain as a non-archive node to test
	fastDb := rawdb.NewMemoryDatabase()
	fast, _ := NewBlockChain(fastDb, DefaultCacheConfigWithScheme(scheme), gspec, nil, ethash.NewFaker(), vm.Config{}, nil, nil, nil)
	defer fast.Stop()

	headers := make([]*types.Header, len(blocks))
	for i, block := range blocks {
		headers[i] = block.Header()
	}
	if n, err := fast.InsertHeaderChain(headers); err != nil {
		t.Fatalf("failed to insert header %d: %v", n, err)
	}

	if n, err := fast.InsertReceiptChain(blocks, receipts, 0); err != nil {
		t.Fatalf("failed to insert receipt %d: %v", n, err)
	}
	// Freezer style fast import the chain.
	ancientDb, err := rawdb.NewDatabaseWithFreezer(rawdb.NewMemoryDatabase(), t.TempDir(), "", false)
	if err != nil {
		t.Fatalf("failed to create temp freezer db: %v", err)
	}

	defer ancientDb.Close()

	ancient, _ := NewBlockChain(ancientDb, DefaultCacheConfigWithScheme(scheme), gspec, nil, ethash.NewFaker(), vm.Config{}, nil, nil, nil)
	defer ancient.Stop()

	if n, err := ancient.InsertHeaderChain(headers); err != nil {
		t.Fatalf("failed to insert header %d: %v", n, err)
	}

	if n, err := ancient.InsertReceiptChain(blocks, receipts, uint64(len(blocks)/2)); err != nil {
		t.Fatalf("failed to insert receipt %d: %v", n, err)
	}

	// Iterate over all chain data components, and cross reference
	for i := 0; i < len(blocks); i++ {
		num, hash, time := blocks[i].NumberU64(), blocks[i].Hash(), blocks[i].Time()

		if ftd, atd := fast.GetTd(hash, num), archive.GetTd(hash, num); ftd.Cmp(atd) != 0 {
			t.Errorf("block #%d [%x]: td mismatch: fastdb %v, archivedb %v", num, hash, ftd, atd)
		}

		if antd, artd := ancient.GetTd(hash, num), archive.GetTd(hash, num); antd.Cmp(artd) != 0 {
			t.Errorf("block #%d [%x]: td mismatch: ancientdb %v, archivedb %v", num, hash, antd, artd)
		}

		if fheader, aheader := fast.GetHeaderByHash(hash), archive.GetHeaderByHash(hash); fheader.Hash() != aheader.Hash() {
			t.Errorf("block #%d [%x]: header mismatch: fastdb %v, archivedb %v", num, hash, fheader, aheader)
		}

		if anheader, arheader := ancient.GetHeaderByHash(hash), archive.GetHeaderByHash(hash); anheader.Hash() != arheader.Hash() {
			t.Errorf("block #%d [%x]: header mismatch: ancientdb %v, archivedb %v", num, hash, anheader, arheader)
		}

		if fblock, arblock, anblock := fast.GetBlockByHash(hash), archive.GetBlockByHash(hash), ancient.GetBlockByHash(hash); fblock.Hash() != arblock.Hash() || anblock.Hash() != arblock.Hash() {
			t.Errorf("block #%d [%x]: block mismatch: fastdb %v, ancientdb %v, archivedb %v", num, hash, fblock, anblock, arblock)
		} else if types.DeriveSha(fblock.Transactions(), trie.NewStackTrie(nil)) != types.DeriveSha(arblock.Transactions(), trie.NewStackTrie(nil)) || types.DeriveSha(anblock.Transactions(), trie.NewStackTrie(nil)) != types.DeriveSha(arblock.Transactions(), trie.NewStackTrie(nil)) {
			t.Errorf("block #%d [%x]: transactions mismatch: fastdb %v, ancientdb %v, archivedb %v", num, hash, fblock.Transactions(), anblock.Transactions(), arblock.Transactions())
		} else if types.CalcUncleHash(fblock.Uncles()) != types.CalcUncleHash(arblock.Uncles()) || types.CalcUncleHash(anblock.Uncles()) != types.CalcUncleHash(arblock.Uncles()) {
			t.Errorf("block #%d [%x]: uncles mismatch: fastdb %v, ancientdb %v, archivedb %v", num, hash, fblock.Uncles(), anblock, arblock.Uncles())
		}

		// Check receipts.
		freceipts := rawdb.ReadReceipts(fastDb, hash, num, time, fast.Config())
		anreceipts := rawdb.ReadReceipts(ancientDb, hash, num, time, fast.Config())
		areceipts := rawdb.ReadReceipts(archiveDb, hash, num, time, fast.Config())
		if types.DeriveSha(freceipts, trie.NewStackTrie(nil)) != types.DeriveSha(areceipts, trie.NewStackTrie(nil)) {
			t.Errorf("block #%d [%x]: receipts mismatch: fastdb %v, ancientdb %v, archivedb %v", num, hash, freceipts, anreceipts, areceipts)
		}

		// Check that hash-to-number mappings are present in all databases.
		if m := rawdb.ReadHeaderNumber(fastDb, hash); m == nil || *m != num {
			t.Errorf("block #%d [%x]: wrong hash-to-number mapping in fastdb: %v", num, hash, m)
		}

		if m := rawdb.ReadHeaderNumber(ancientDb, hash); m == nil || *m != num {
			t.Errorf("block #%d [%x]: wrong hash-to-number mapping in ancientdb: %v", num, hash, m)
		}

		if m := rawdb.ReadHeaderNumber(archiveDb, hash); m == nil || *m != num {
			t.Errorf("block #%d [%x]: wrong hash-to-number mapping in archivedb: %v", num, hash, m)
		}
	}

	// Check that the canonical chains are the same between the databases
	for i := 0; i < len(blocks)+1; i++ {
		if fhash, ahash := rawdb.ReadCanonicalHash(fastDb, uint64(i)), rawdb.ReadCanonicalHash(archiveDb, uint64(i)); fhash != ahash {
			t.Errorf("block #%d: canonical hash mismatch: fastdb %v, archivedb %v", i, fhash, ahash)
		}

		if anhash, arhash := rawdb.ReadCanonicalHash(ancientDb, uint64(i)), rawdb.ReadCanonicalHash(archiveDb, uint64(i)); anhash != arhash {
			t.Errorf("block #%d: canonical hash mismatch: ancientdb %v, archivedb %v", i, anhash, arhash)
		}
	}
}

// Tests that various import methods move the chain head pointers to the correct
// positions.
func TestLightVsFastVsFullChainHeads(t *testing.T) {
	testLightVsFastVsFullChainHeads(t, rawdb.HashScheme)
	testLightVsFastVsFullChainHeads(t, rawdb.PathScheme)
}

func testLightVsFastVsFullChainHeads(t *testing.T, scheme string) {
	// Configure and generate a sample block chain
	var (
		key, _  = crypto.HexToECDSA("b71c71a67e1177ad4e901695e1b4b9ee17ae16c6668d313eac2f96dbcda3f291")
		address = crypto.PubkeyToAddress(key.PublicKey)
		funds   = big.NewInt(1000000000000000)
		gspec   = &Genesis{
			Config:  params.TestChainConfig,
			Alloc:   GenesisAlloc{address: {Balance: funds}},
			BaseFee: big.NewInt(params.InitialBaseFee),
		}
	)

	height := uint64(1024)
	_, blocks, receipts := GenerateChainWithGenesis(gspec, ethash.NewFaker(), int(height), nil)

	// makeDb creates a db instance for testing.
	makeDb := func() ethdb.Database {
		db, err := rawdb.NewDatabaseWithFreezer(rawdb.NewMemoryDatabase(), t.TempDir(), "", false)
		if err != nil {
			t.Fatalf("failed to create temp freezer db: %v", err)
		}

		return db
	}
	// Configure a subchain to roll back
	remove := blocks[height/2].NumberU64()

	// Create a small assertion method to check the three heads
	assert := func(t *testing.T, kind string, chain *BlockChain, header uint64, fast uint64, block uint64) {
		t.Helper()

		if num := chain.CurrentBlock().Number.Uint64(); num != block {
			t.Errorf("%s head block mismatch: have #%v, want #%v", kind, num, block)
		}

		if num := chain.CurrentSnapBlock().Number.Uint64(); num != fast {
			t.Errorf("%s head snap-block mismatch: have #%v, want #%v", kind, num, fast)
		}

		if num := chain.CurrentHeader().Number.Uint64(); num != header {
			t.Errorf("%s head header mismatch: have #%v, want #%v", kind, num, header)
		}
	}
	// Import the chain as an archive node and ensure all pointers are updated
	archiveDb := makeDb()
	defer archiveDb.Close()

	archiveCaching := *defaultCacheConfig
	archiveCaching.TrieDirtyDisabled = true
	archiveCaching.StateScheme = scheme

	archive, _ := NewBlockChain(archiveDb, &archiveCaching, gspec, nil, ethash.NewFaker(), vm.Config{}, nil, nil, nil)
	if n, err := archive.InsertChain(blocks); err != nil {
		t.Fatalf("failed to process block %d: %v", n, err)
	}
	defer archive.Stop()

	assert(t, "archive", archive, height, height, height)
	archive.SetHead(remove - 1)
	assert(t, "archive", archive, height/2, height/2, height/2)

	// Import the chain as a non-archive node and ensure all pointers are updated
	fastDb := makeDb()
	defer fastDb.Close()
	fast, _ := NewBlockChain(fastDb, DefaultCacheConfigWithScheme(scheme), gspec, nil, ethash.NewFaker(), vm.Config{}, nil, nil, nil)
	defer fast.Stop()

	headers := make([]*types.Header, len(blocks))
	for i, block := range blocks {
		headers[i] = block.Header()
	}
	if n, err := fast.InsertHeaderChain(headers); err != nil {
		t.Fatalf("failed to insert header %d: %v", n, err)
	}

	if n, err := fast.InsertReceiptChain(blocks, receipts, 0); err != nil {
		t.Fatalf("failed to insert receipt %d: %v", n, err)
	}

	assert(t, "fast", fast, height, height, 0)
	fast.SetHead(remove - 1)
	assert(t, "fast", fast, height/2, height/2, 0)

	// Import the chain as a ancient-first node and ensure all pointers are updated
	ancientDb := makeDb()
	defer ancientDb.Close()
	ancient, _ := NewBlockChain(ancientDb, DefaultCacheConfigWithScheme(scheme), gspec, nil, ethash.NewFaker(), vm.Config{}, nil, nil, nil)
	defer ancient.Stop()

	if n, err := ancient.InsertHeaderChain(headers); err != nil {
		t.Fatalf("failed to insert header %d: %v", n, err)
	}

	if n, err := ancient.InsertReceiptChain(blocks, receipts, uint64(3*len(blocks)/4)); err != nil {
		t.Fatalf("failed to insert receipt %d: %v", n, err)
	}

	assert(t, "ancient", ancient, height, height, 0)
	ancient.SetHead(remove - 1)
	assert(t, "ancient", ancient, 0, 0, 0)

	if frozen, err := ancientDb.Ancients(); err != nil || frozen != 1 {
		t.Fatalf("failed to truncate ancient store, want %v, have %v", 1, frozen)
	}
	// Import the chain as a light node and ensure all pointers are updated
	lightDb := makeDb()
	defer lightDb.Close()
<<<<<<< HEAD
	light, _ := NewBlockChain(lightDb, DefaultCacheConfigWithScheme(scheme), gspec, nil, ethash.NewFaker(), vm.Config{}, nil, nil, nil)
=======
	light, _ := NewBlockChain(lightDb, nil, gspec, nil, ethash.NewFaker(), vm.Config{}, nil, nil, nil)
>>>>>>> 1065e21c
	if n, err := light.InsertHeaderChain(headers); err != nil {
		t.Fatalf("failed to insert header %d: %v", n, err)
	}

	defer light.Stop()

	assert(t, "light", light, height, 0, 0)
	light.SetHead(remove - 1)
	assert(t, "light", light, height/2, 0, 0)
}

// Tests that chain reorganisations handle transaction removals and reinsertions.
func TestChainTxReorgs(t *testing.T) {
	testChainTxReorgs(t, rawdb.HashScheme)
	testChainTxReorgs(t, rawdb.PathScheme)
}

func testChainTxReorgs(t *testing.T, scheme string) {
	var (
		key1, _ = crypto.HexToECDSA("b71c71a67e1177ad4e901695e1b4b9ee17ae16c6668d313eac2f96dbcda3f291")
		key2, _ = crypto.HexToECDSA("8a1f9a8f95be41cd7ccb6168179afb4504aefe388d1e14474d32c45c72ce7b7a")
		key3, _ = crypto.HexToECDSA("49a7b37aa6f6645917e7b807e9d1c00d4fa71f18343b0d4122a4d2df64dd6fee")
		addr1   = crypto.PubkeyToAddress(key1.PublicKey)
		addr2   = crypto.PubkeyToAddress(key2.PublicKey)
		addr3   = crypto.PubkeyToAddress(key3.PublicKey)
		gspec   = &Genesis{
			Config:   params.TestChainConfig,
			GasLimit: 3141592,
			Alloc: GenesisAlloc{
				addr1: {Balance: big.NewInt(1000000000000000)},
				addr2: {Balance: big.NewInt(1000000000000000)},
				addr3: {Balance: big.NewInt(1000000000000000)},
			},
		}
		signer = types.LatestSigner(gspec.Config)
	)

	// Create two transactions shared between the chains:
	//  - postponed: transaction included at a later block in the forked chain
	//  - swapped: transaction included at the same block number in the forked chain
	postponed, _ := types.SignTx(types.NewTransaction(0, addr1, big.NewInt(1000), params.TxGas, big.NewInt(params.InitialBaseFee), nil), signer, key1)
	swapped, _ := types.SignTx(types.NewTransaction(1, addr1, big.NewInt(1000), params.TxGas, big.NewInt(params.InitialBaseFee), nil), signer, key1)

	// Create two transactions that will be dropped by the forked chain:
	//  - pastDrop: transaction dropped retroactively from a past block
	//  - freshDrop: transaction dropped exactly at the block where the reorg is detected
	var pastDrop, freshDrop *types.Transaction

	// Create three transactions that will be added in the forked chain:
	//  - pastAdd:   transaction added before the reorganization is detected
	//  - freshAdd:  transaction added at the exact block the reorg is detected
	//  - futureAdd: transaction added after the reorg has already finished
	var pastAdd, freshAdd, futureAdd *types.Transaction

	_, chain, _ := GenerateChainWithGenesis(gspec, ethash.NewFaker(), 3, func(i int, gen *BlockGen) {
		switch i {
		case 0:
			pastDrop, _ = types.SignTx(types.NewTransaction(gen.TxNonce(addr2), addr2, big.NewInt(1000), params.TxGas, gen.header.BaseFee, nil), signer, key2)

			gen.AddTx(pastDrop)  // This transaction will be dropped in the fork from below the split point
			gen.AddTx(postponed) // This transaction will be postponed till block #3 in the fork

		case 2:
			freshDrop, _ = types.SignTx(types.NewTransaction(gen.TxNonce(addr2), addr2, big.NewInt(1000), params.TxGas, gen.header.BaseFee, nil), signer, key2)

			gen.AddTx(freshDrop) // This transaction will be dropped in the fork from exactly at the split point
			gen.AddTx(swapped)   // This transaction will be swapped out at the exact height

			gen.OffsetTime(9) // Lower the block difficulty to simulate a weaker chain
		}
	})
	// Import the chain. This runs all block validation rules.
	db := rawdb.NewMemoryDatabase()
	blockchain, _ := NewBlockChain(db, DefaultCacheConfigWithScheme(scheme), gspec, nil, ethash.NewFaker(), vm.Config{}, nil, nil, nil)
	if i, err := blockchain.InsertChain(chain); err != nil {
		t.Fatalf("failed to insert original chain[%d]: %v", i, err)
	}

	defer blockchain.Stop()

	// overwrite the old chain
	_, chain, _ = GenerateChainWithGenesis(gspec, ethash.NewFaker(), 5, func(i int, gen *BlockGen) {
		switch i {
		case 0:
			pastAdd, _ = types.SignTx(types.NewTransaction(gen.TxNonce(addr3), addr3, big.NewInt(1000), params.TxGas, gen.header.BaseFee, nil), signer, key3)
			gen.AddTx(pastAdd) // This transaction needs to be injected during reorg

		case 2:
			gen.AddTx(postponed) // This transaction was postponed from block #1 in the original chain
			gen.AddTx(swapped)   // This transaction was swapped from the exact current spot in the original chain

			freshAdd, _ = types.SignTx(types.NewTransaction(gen.TxNonce(addr3), addr3, big.NewInt(1000), params.TxGas, gen.header.BaseFee, nil), signer, key3)
			gen.AddTx(freshAdd) // This transaction will be added exactly at reorg time

		case 3:
			futureAdd, _ = types.SignTx(types.NewTransaction(gen.TxNonce(addr3), addr3, big.NewInt(1000), params.TxGas, gen.header.BaseFee, nil), signer, key3)
			gen.AddTx(futureAdd) // This transaction will be added after a full reorg
		}
	})
	if _, err := blockchain.InsertChain(chain); err != nil {
		t.Fatalf("failed to insert forked chain: %v", err)
	}

	// removed tx
	for i, tx := range (types.Transactions{pastDrop, freshDrop}) {
		if txn, _, _, _ := rawdb.ReadTransaction(db, tx.Hash()); txn != nil {
			t.Errorf("drop %d: tx %v found while shouldn't have been", i, txn)
		}

		if rcpt, _, _, _ := rawdb.ReadReceipt(db, tx.Hash(), blockchain.Config()); rcpt != nil {
			t.Errorf("drop %d: receipt %v found while shouldn't have been", i, rcpt)
		}
	}
	// added tx
	for i, tx := range (types.Transactions{pastAdd, freshAdd, futureAdd}) {
		if txn, _, _, _ := rawdb.ReadTransaction(db, tx.Hash()); txn == nil {
			t.Errorf("add %d: expected tx to be found", i)
		}

		if rcpt, _, _, _ := rawdb.ReadReceipt(db, tx.Hash(), blockchain.Config()); rcpt == nil {
			t.Errorf("add %d: expected receipt to be found", i)
		}
	}
	// shared tx
	for i, tx := range (types.Transactions{postponed, swapped}) {
		if txn, _, _, _ := rawdb.ReadTransaction(db, tx.Hash()); txn == nil {
			t.Errorf("share %d: expected tx to be found", i)
		}

		if rcpt, _, _, _ := rawdb.ReadReceipt(db, tx.Hash(), blockchain.Config()); rcpt == nil {
			t.Errorf("share %d: expected receipt to be found", i)
		}
	}
}

func TestLogReorgs(t *testing.T) {
	testLogReorgs(t, rawdb.HashScheme)
	testLogReorgs(t, rawdb.PathScheme)
}

func testLogReorgs(t *testing.T, scheme string) {
	var (
		key1, _ = crypto.HexToECDSA("b71c71a67e1177ad4e901695e1b4b9ee17ae16c6668d313eac2f96dbcda3f291")
		addr1   = crypto.PubkeyToAddress(key1.PublicKey)

		// this code generates a log
		code   = common.Hex2Bytes("60606040525b7f24ec1d3ff24c2f6ff210738839dbc339cd45a5294d85c79361016243157aae7b60405180905060405180910390a15b600a8060416000396000f360606040526008565b00")
		gspec  = &Genesis{Config: params.TestChainConfig, Alloc: GenesisAlloc{addr1: {Balance: big.NewInt(10000000000000000)}}}
		signer = types.LatestSigner(gspec.Config)
	)

	blockchain, _ := NewBlockChain(rawdb.NewMemoryDatabase(), DefaultCacheConfigWithScheme(scheme), gspec, nil, ethash.NewFaker(), vm.Config{}, nil, nil, nil)
	defer blockchain.Stop()

	rmLogsCh := make(chan RemovedLogsEvent)
	blockchain.SubscribeRemovedLogsEvent(rmLogsCh)

	_, chain, _ := GenerateChainWithGenesis(gspec, ethash.NewFaker(), 2, func(i int, gen *BlockGen) {
		if i == 1 {
			tx, err := types.SignTx(types.NewContractCreation(gen.TxNonce(addr1), new(big.Int), 1000000, gen.header.BaseFee, code), signer, key1)
			if err != nil {
				t.Fatalf("failed to create tx: %v", err)
			}

			gen.AddTx(tx)
		}
	})
	if _, err := blockchain.InsertChain(chain); err != nil {
		t.Fatalf("failed to insert chain: %v", err)
	}

	_, chain, _ = GenerateChainWithGenesis(gspec, ethash.NewFaker(), 3, func(i int, gen *BlockGen) {})
	done := make(chan struct{})

	go func() {
		ev := <-rmLogsCh
		if len(ev.Logs) == 0 {
			t.Error("expected logs")
		}

		close(done)
	}()

	if _, err := blockchain.InsertChain(chain); err != nil {
		t.Fatalf("failed to insert forked chain: %v", err)
	}

	timeout := time.NewTimer(1 * time.Second)
	defer timeout.Stop()
	select {
	case <-done:
	case <-timeout.C:
		t.Fatal("Timeout. There is no RemovedLogsEvent has been sent.")
	}
}

// This EVM code generates a log when the contract is created.
var logCode = common.Hex2Bytes("60606040525b7f24ec1d3ff24c2f6ff210738839dbc339cd45a5294d85c79361016243157aae7b60405180905060405180910390a15b600a8060416000396000f360606040526008565b00")

// This test checks that log events and RemovedLogsEvent are sent
// when the chain reorganizes.
func TestLogRebirth(t *testing.T) {
	testLogRebirth(t, rawdb.HashScheme)
	testLogRebirth(t, rawdb.PathScheme)
}

func testLogRebirth(t *testing.T, scheme string) {
	var (
		key1, _       = crypto.HexToECDSA("b71c71a67e1177ad4e901695e1b4b9ee17ae16c6668d313eac2f96dbcda3f291")
		addr1         = crypto.PubkeyToAddress(key1.PublicKey)
		gspec         = &Genesis{Config: params.TestChainConfig, Alloc: GenesisAlloc{addr1: {Balance: big.NewInt(10000000000000000)}}}
		signer        = types.LatestSigner(gspec.Config)
		engine        = ethash.NewFaker()
		blockchain, _ = NewBlockChain(rawdb.NewMemoryDatabase(), DefaultCacheConfigWithScheme(scheme), gspec, nil, engine, vm.Config{}, nil, nil, nil)
	)

	defer blockchain.Stop()

	// The event channels.
	newLogCh := make(chan []*types.Log, 10)
	rmLogsCh := make(chan RemovedLogsEvent, 10)

	blockchain.SubscribeLogsEvent(newLogCh)
	blockchain.SubscribeRemovedLogsEvent(rmLogsCh)

	// This chain contains 10 logs.
	genDb, chain, _ := GenerateChainWithGenesis(gspec, engine, 3, func(i int, gen *BlockGen) {
		if i < 2 {
			for ii := 0; ii < 5; ii++ {
				tx, err := types.SignNewTx(key1, signer, &types.LegacyTx{
					Nonce:    gen.TxNonce(addr1),
					GasPrice: gen.header.BaseFee,
					Gas:      uint64(1000001),
					Data:     logCode,
				})
				if err != nil {
					t.Fatalf("failed to create tx: %v", err)
				}

				gen.AddTx(tx)
			}
		}
	})
	if _, err := blockchain.InsertChain(chain); err != nil {
		t.Fatalf("failed to insert chain: %v", err)
	}

	checkLogEvents(t, newLogCh, rmLogsCh, 10, 0)

	// Generate long reorg chain containing more logs. Inserting the
	// chain removes one log and adds four.
	_, forkChain, _ := GenerateChainWithGenesis(gspec, engine, 3, func(i int, gen *BlockGen) {
		if i == 2 {
			// The last (head) block is not part of the reorg-chain, we can ignore it
			return
		}

		for ii := 0; ii < 5; ii++ {
			tx, err := types.SignNewTx(key1, signer, &types.LegacyTx{
				Nonce:    gen.TxNonce(addr1),
				GasPrice: gen.header.BaseFee,
				Gas:      uint64(1000000),
				Data:     logCode,
			})
			if err != nil {
				t.Fatalf("failed to create tx: %v", err)
			}

			gen.AddTx(tx)
		}
		gen.OffsetTime(-9) // higher block difficulty
	})
	if _, err := blockchain.InsertChain(forkChain); err != nil {
		t.Fatalf("failed to insert forked chain: %v", err)
	}

	checkLogEvents(t, newLogCh, rmLogsCh, 10, 10)

	// This chain segment is rooted in the original chain, but doesn't contain any logs.
	// When inserting it, the canonical chain switches away from forkChain and re-emits
	// the log event for the old chain, as well as a RemovedLogsEvent for forkChain.
	newBlocks, _ := GenerateChain(gspec.Config, chain[len(chain)-1], engine, genDb, 1, func(i int, gen *BlockGen) {})
	if _, err := blockchain.InsertChain(newBlocks); err != nil {
		t.Fatalf("failed to insert forked chain: %v", err)
	}

	checkLogEvents(t, newLogCh, rmLogsCh, 10, 10)
}

// This test is a variation of TestLogRebirth. It verifies that log events are emitted
// when a side chain containing log events overtakes the canonical chain.
func TestSideLogRebirth(t *testing.T) {
	testSideLogRebirth(t, rawdb.HashScheme)
	testSideLogRebirth(t, rawdb.PathScheme)
}

func testSideLogRebirth(t *testing.T, scheme string) {
	var (
		key1, _       = crypto.HexToECDSA("b71c71a67e1177ad4e901695e1b4b9ee17ae16c6668d313eac2f96dbcda3f291")
		addr1         = crypto.PubkeyToAddress(key1.PublicKey)
		gspec         = &Genesis{Config: params.TestChainConfig, Alloc: GenesisAlloc{addr1: {Balance: big.NewInt(10000000000000000)}}}
		signer        = types.LatestSigner(gspec.Config)
		blockchain, _ = NewBlockChain(rawdb.NewMemoryDatabase(), DefaultCacheConfigWithScheme(scheme), gspec, nil, ethash.NewFaker(), vm.Config{}, nil, nil, nil)
	)

	defer blockchain.Stop()

	newLogCh := make(chan []*types.Log, 10)
	rmLogsCh := make(chan RemovedLogsEvent, 10)

	blockchain.SubscribeLogsEvent(newLogCh)
	blockchain.SubscribeRemovedLogsEvent(rmLogsCh)

	_, chain, _ := GenerateChainWithGenesis(gspec, ethash.NewFaker(), 2, func(i int, gen *BlockGen) {
		if i == 1 {
			gen.OffsetTime(-9) // higher block difficulty
		}
	})
	if _, err := blockchain.InsertChain(chain); err != nil {
		t.Fatalf("failed to insert forked chain: %v", err)
	}

	checkLogEvents(t, newLogCh, rmLogsCh, 0, 0)

	// Generate side chain with lower difficulty
	genDb, sideChain, _ := GenerateChainWithGenesis(gspec, ethash.NewFaker(), 2, func(i int, gen *BlockGen) {
		if i == 1 {
			tx, err := types.SignTx(types.NewContractCreation(gen.TxNonce(addr1), new(big.Int), 1000000, gen.header.BaseFee, logCode), signer, key1)
			if err != nil {
				t.Fatalf("failed to create tx: %v", err)
			}

			gen.AddTx(tx)
		}
	})
	if _, err := blockchain.InsertChain(sideChain); err != nil {
		t.Fatalf("failed to insert forked chain: %v", err)
	}

	checkLogEvents(t, newLogCh, rmLogsCh, 0, 0)

	// Generate a new block based on side chain.
	newBlocks, _ := GenerateChain(gspec.Config, sideChain[len(sideChain)-1], ethash.NewFaker(), genDb, 1, func(i int, gen *BlockGen) {})
	if _, err := blockchain.InsertChain(newBlocks); err != nil {
		t.Fatalf("failed to insert forked chain: %v", err)
	}

	checkLogEvents(t, newLogCh, rmLogsCh, 1, 0)
}

func checkLogEvents(t *testing.T, logsCh <-chan []*types.Log, rmLogsCh <-chan RemovedLogsEvent, wantNew, wantRemoved int) {
	t.Helper()

	var (
		countNew int
		countRm  int
		prev     int
	)
	// Drain events.
	for len(logsCh) > 0 {
		x := <-logsCh
		countNew += len(x)

		for _, log := range x {
			// We expect added logs to be in ascending order: 0:0, 0:1, 1:0 ...
			have := 100*int(log.BlockNumber) + int(log.TxIndex)
			if have < prev {
				t.Fatalf("Expected new logs to arrive in ascending order (%d < %d)", have, prev)
			}

			prev = have
		}
	}

	prev = 0

	for len(rmLogsCh) > 0 {
		x := <-rmLogsCh
		countRm += len(x.Logs)

		for _, log := range x.Logs {
			// We expect removed logs to be in ascending order: 0:0, 0:1, 1:0 ...
			have := 100*int(log.BlockNumber) + int(log.TxIndex)
			if have < prev {
				t.Fatalf("Expected removed logs to arrive in ascending order (%d < %d)", have, prev)
			}

			prev = have
		}
	}

	if countNew != wantNew {
		t.Fatalf("wrong number of log events: got %d, want %d", countNew, wantNew)
	}

	if countRm != wantRemoved {
		t.Fatalf("wrong number of removed log events: got %d, want %d", countRm, wantRemoved)
	}
}

func TestReorgSideEvent(t *testing.T) {
	testReorgSideEvent(t, rawdb.HashScheme)
	testReorgSideEvent(t, rawdb.PathScheme)
}

func testReorgSideEvent(t *testing.T, scheme string) {
	var (
		key1, _ = crypto.HexToECDSA("b71c71a67e1177ad4e901695e1b4b9ee17ae16c6668d313eac2f96dbcda3f291")
		addr1   = crypto.PubkeyToAddress(key1.PublicKey)
		gspec   = &Genesis{
			Config: params.TestChainConfig,
			Alloc:  GenesisAlloc{addr1: {Balance: big.NewInt(10000000000000000)}},
		}
		signer = types.LatestSigner(gspec.Config)
	)
	blockchain, _ := NewBlockChain(rawdb.NewMemoryDatabase(), DefaultCacheConfigWithScheme(scheme), gspec, nil, ethash.NewFaker(), vm.Config{}, nil, nil, nil)
	defer blockchain.Stop()

	_, chain, _ := GenerateChainWithGenesis(gspec, ethash.NewFaker(), 3, func(i int, gen *BlockGen) {})
	if _, err := blockchain.InsertChain(chain); err != nil {
		t.Fatalf("failed to insert chain: %v", err)
	}

	_, replacementBlocks, _ := GenerateChainWithGenesis(gspec, ethash.NewFaker(), 4, func(i int, gen *BlockGen) {
		tx, err := types.SignTx(types.NewContractCreation(gen.TxNonce(addr1), new(big.Int), 1000000, gen.header.BaseFee, nil), signer, key1)

		if i == 2 {
			gen.OffsetTime(-9)
		}

		if err != nil {
			t.Fatalf("failed to create tx: %v", err)
		}

		gen.AddTx(tx)
	})
	chainSideCh := make(chan ChainSideEvent, 64)
	blockchain.SubscribeChainSideEvent(chainSideCh)

	if _, err := blockchain.InsertChain(replacementBlocks); err != nil {
		t.Fatalf("failed to insert chain: %v", err)
	}

	// first two block of the secondary chain are for a brief moment considered
	// side chains because up to that point the first one is considered the
	// heavier chain.
	expectedSideHashes := map[common.Hash]bool{
		replacementBlocks[0].Hash(): true,
		replacementBlocks[1].Hash(): true,
		chain[0].Hash():             true,
		chain[1].Hash():             true,
		chain[2].Hash():             true,
	}

	i := 0

	const timeoutDura = 10 * time.Second
	timeout := time.NewTimer(timeoutDura)
done:
	for {
		select {
		case ev := <-chainSideCh:
			block := ev.Block
			if _, ok := expectedSideHashes[block.Hash()]; !ok {
				t.Errorf("%d: didn't expect %x to be in side chain", i, block.Hash())
			}
			i++

			if i == len(expectedSideHashes) {
				timeout.Stop()

				break done
			}
			timeout.Reset(timeoutDura)

		case <-timeout.C:
			t.Fatal("Timeout. Possibly not all blocks were triggered for sideevent")
		}
	}

	// make sure no more events are fired
	select {
	case e := <-chainSideCh:
		t.Errorf("unexpected event fired: %v", e)
	case <-time.After(250 * time.Millisecond):
	}
}

// Tests if the canonical block can be fetched from the database during chain insertion.
func TestCanonicalBlockRetrieval(t *testing.T) {
	testCanonicalBlockRetrieval(t, rawdb.HashScheme)
	testCanonicalBlockRetrieval(t, rawdb.PathScheme)
}

func testCanonicalBlockRetrieval(t *testing.T, scheme string) {
	_, gspec, blockchain, err := newCanonical(ethash.NewFaker(), 0, true, scheme)
	if err != nil {
		t.Fatalf("failed to create pristine chain: %v", err)
	}
	defer blockchain.Stop()

	_, chain, _ := GenerateChainWithGenesis(gspec, ethash.NewFaker(), 10, func(i int, gen *BlockGen) {})

	var pend sync.WaitGroup

	pend.Add(len(chain))

	for i := range chain {
		go func(block *types.Block) {
			defer pend.Done()

			// try to retrieve a block by its canonical hash and see if the block data can be retrieved.
			for {
				ch := rawdb.ReadCanonicalHash(blockchain.db, block.NumberU64())
				if ch == (common.Hash{}) {
					continue // busy wait for canonical hash to be written
				}

				if ch != block.Hash() {
					t.Errorf("unknown canonical hash, want %s, got %s", block.Hash().Hex(), ch.Hex())
					return
				}

				fb := rawdb.ReadBlock(blockchain.db, ch, block.NumberU64())
				if fb == nil {
					t.Errorf("unable to retrieve block %d for canonical hash: %s", block.NumberU64(), ch.Hex())
					return
				}

				if fb.Hash() != block.Hash() {
					t.Errorf("invalid block hash for block %d, want %s, got %s", block.NumberU64(), block.Hash().Hex(), fb.Hash().Hex())
					return
				}

				return
			}
		}(chain[i])

		if _, err := blockchain.InsertChain(types.Blocks{chain[i]}); err != nil {
			t.Fatalf("failed to insert block %d: %v", i, err)
		}
	}

	pend.Wait()
}
func TestEIP155Transition(t *testing.T) {
	testEIP155Transition(t, rawdb.HashScheme)
	testEIP155Transition(t, rawdb.PathScheme)
}

func testEIP155Transition(t *testing.T, scheme string) {
	// Configure and generate a sample block chain
	var (
		key, _     = crypto.HexToECDSA("b71c71a67e1177ad4e901695e1b4b9ee17ae16c6668d313eac2f96dbcda3f291")
		address    = crypto.PubkeyToAddress(key.PublicKey)
		funds      = big.NewInt(1000000000)
		deleteAddr = common.Address{1}
		gspec      = &Genesis{
			Config: &params.ChainConfig{
				ChainID:        big.NewInt(1),
				EIP150Block:    big.NewInt(0),
				EIP155Block:    big.NewInt(2),
				HomesteadBlock: new(big.Int),
			},
			Alloc: GenesisAlloc{address: {Balance: funds}, deleteAddr: {Balance: new(big.Int)}},
		}
	)

	genDb, blocks, _ := GenerateChainWithGenesis(gspec, ethash.NewFaker(), 4, func(i int, block *BlockGen) {
		var (
			tx      *types.Transaction
			err     error
			basicTx = func(signer types.Signer) (*types.Transaction, error) {
				return types.SignTx(types.NewTransaction(block.TxNonce(address), common.Address{}, new(big.Int), 21000, new(big.Int), nil), signer, key)
			}
		)

		switch i {
		case 0:
			tx, err = basicTx(types.HomesteadSigner{})
			if err != nil {
				t.Fatal(err)
			}

			block.AddTx(tx)
		case 2:
			tx, err = basicTx(types.HomesteadSigner{})
			if err != nil {
				t.Fatal(err)
			}

			block.AddTx(tx)

			tx, err = basicTx(types.LatestSigner(gspec.Config))
			if err != nil {
				t.Fatal(err)
			}

			block.AddTx(tx)
		case 3:
			tx, err = basicTx(types.HomesteadSigner{})
			if err != nil {
				t.Fatal(err)
			}

			block.AddTx(tx)

			tx, err = basicTx(types.LatestSigner(gspec.Config))
			if err != nil {
				t.Fatal(err)
			}

			block.AddTx(tx)
		}
	})

	blockchain, _ := NewBlockChain(rawdb.NewMemoryDatabase(), DefaultCacheConfigWithScheme(scheme), gspec, nil, ethash.NewFaker(), vm.Config{}, nil, nil, nil)
	defer blockchain.Stop()

	if _, err := blockchain.InsertChain(blocks); err != nil {
		t.Fatal(err)
	}

	block := blockchain.GetBlockByNumber(1)
	if block.Transactions()[0].Protected() {
		t.Error("Expected block[0].txs[0] to not be replay protected")
	}

	block = blockchain.GetBlockByNumber(3)
	if block.Transactions()[0].Protected() {
		t.Error("Expected block[3].txs[0] to not be replay protected")
	}

	if !block.Transactions()[1].Protected() {
		t.Error("Expected block[3].txs[1] to be replay protected")
	}

	if _, err := blockchain.InsertChain(blocks[4:]); err != nil {
		t.Fatal(err)
	}

	// generate an invalid chain id transaction
	config := &params.ChainConfig{
		ChainID:        big.NewInt(2),
		EIP150Block:    big.NewInt(0),
		EIP155Block:    big.NewInt(2),
		HomesteadBlock: new(big.Int),
	}
	blocks, _ = GenerateChain(config, blocks[len(blocks)-1], ethash.NewFaker(), genDb, 4, func(i int, block *BlockGen) {
		var (
			tx      *types.Transaction
			err     error
			basicTx = func(signer types.Signer) (*types.Transaction, error) {
				return types.SignTx(types.NewTransaction(block.TxNonce(address), common.Address{}, new(big.Int), 21000, new(big.Int), nil), signer, key)
			}
		)

		if i == 0 {
			tx, err = basicTx(types.LatestSigner(config))
			if err != nil {
				t.Fatal(err)
			}

			block.AddTx(tx)
		}
	})

	_, err := blockchain.InsertChain(blocks)
	if have, want := err, types.ErrInvalidChainId; !errors.Is(have, want) {
		t.Errorf("have %v, want %v", have, want)
	}
}
func TestEIP161AccountRemoval(t *testing.T) {
	testEIP161AccountRemoval(t, rawdb.HashScheme)
	testEIP161AccountRemoval(t, rawdb.PathScheme)
}

func testEIP161AccountRemoval(t *testing.T, scheme string) {
	// Configure and generate a sample block chain
	var (
		key, _  = crypto.HexToECDSA("b71c71a67e1177ad4e901695e1b4b9ee17ae16c6668d313eac2f96dbcda3f291")
		address = crypto.PubkeyToAddress(key.PublicKey)
		funds   = big.NewInt(1000000000)
		theAddr = common.Address{1}
		gspec   = &Genesis{
			Config: &params.ChainConfig{
				ChainID:        big.NewInt(1),
				HomesteadBlock: new(big.Int),
				EIP155Block:    new(big.Int),
				EIP150Block:    new(big.Int),
				EIP158Block:    big.NewInt(2),
			},
			Alloc: GenesisAlloc{address: {Balance: funds}},
		}
	)

	_, blocks, _ := GenerateChainWithGenesis(gspec, ethash.NewFaker(), 3, func(i int, block *BlockGen) {
		var (
			tx     *types.Transaction
			err    error
			signer = types.LatestSigner(gspec.Config)
		)

		switch i {
		case 0:
			tx, err = types.SignTx(types.NewTransaction(block.TxNonce(address), theAddr, new(big.Int), 21000, new(big.Int), nil), signer, key)
		case 1:
			tx, err = types.SignTx(types.NewTransaction(block.TxNonce(address), theAddr, new(big.Int), 21000, new(big.Int), nil), signer, key)
		case 2:
			tx, err = types.SignTx(types.NewTransaction(block.TxNonce(address), theAddr, new(big.Int), 21000, new(big.Int), nil), signer, key)
		}

		if err != nil {
			t.Fatal(err)
		}

		block.AddTx(tx)
	})
	// account must exist pre eip 161
	blockchain, _ := NewBlockChain(rawdb.NewMemoryDatabase(), DefaultCacheConfigWithScheme(scheme), gspec, nil, ethash.NewFaker(), vm.Config{}, nil, nil, nil)
	defer blockchain.Stop()

	if _, err := blockchain.InsertChain(types.Blocks{blocks[0]}); err != nil {
		t.Fatal(err)
	}

	if st, _ := blockchain.State(); !st.Exist(theAddr) {
		t.Error("expected account to exist")
	}

	// account needs to be deleted post eip 161
	if _, err := blockchain.InsertChain(types.Blocks{blocks[1]}); err != nil {
		t.Fatal(err)
	}

	if st, _ := blockchain.State(); st.Exist(theAddr) {
		t.Error("account should not exist")
	}

	// account mustn't be created post eip 161
	if _, err := blockchain.InsertChain(types.Blocks{blocks[2]}); err != nil {
		t.Fatal(err)
	}

	if st, _ := blockchain.State(); st.Exist(theAddr) {
		t.Error("account should not exist")
	}
}

// This is a regression test (i.e. as weird as it is, don't delete it ever), which
// tests that under weird reorg conditions the blockchain and its internal header-
// chain return the same latest block/header.
//
// https://github.com/ethereum/go-ethereum/pull/15941
func TestBlockchainHeaderchainReorgConsistency(t *testing.T) {
	testBlockchainHeaderchainReorgConsistency(t, rawdb.HashScheme)
	testBlockchainHeaderchainReorgConsistency(t, rawdb.PathScheme)
}

func testBlockchainHeaderchainReorgConsistency(t *testing.T, scheme string) {
	// Generate a canonical chain to act as the main dataset
	engine := ethash.NewFaker()
	genesis := &Genesis{
		Config:  params.TestChainConfig,
		BaseFee: big.NewInt(params.InitialBaseFee),
	}
	genDb, blocks, _ := GenerateChainWithGenesis(genesis, engine, 64, func(i int, b *BlockGen) { b.SetCoinbase(common.Address{1}) })

	// Generate a bunch of fork blocks, each side forking from the canonical chain
	forks := make([]*types.Block, len(blocks))
	for i := 0; i < len(forks); i++ {
		parent := genesis.ToBlock()
		if i > 0 {
			parent = blocks[i-1]
		}

		fork, _ := GenerateChain(genesis.Config, parent, engine, genDb, 1, func(i int, b *BlockGen) { b.SetCoinbase(common.Address{2}) })
		forks[i] = fork[0]
	}
	// Import the canonical and fork chain side by side, verifying the current block
	// and current header consistency
	chain, err := NewBlockChain(rawdb.NewMemoryDatabase(), DefaultCacheConfigWithScheme(scheme), genesis, nil, engine, vm.Config{}, nil, nil, nil)
	if err != nil {
		t.Fatalf("failed to create tester chain: %v", err)
	}

	defer chain.Stop()

	for i := 0; i < len(blocks); i++ {
		if _, err := chain.InsertChain(blocks[i : i+1]); err != nil {
			t.Fatalf("block %d: failed to insert into chain: %v", i, err)
		}

		if chain.CurrentBlock().Hash() != chain.CurrentHeader().Hash() {
			t.Errorf("block %d: current block/header mismatch: block #%d [%x..], header #%d [%x..]", i, chain.CurrentBlock().Number, chain.CurrentBlock().Hash().Bytes()[:4], chain.CurrentHeader().Number, chain.CurrentHeader().Hash().Bytes()[:4])
		}

		if _, err := chain.InsertChain(forks[i : i+1]); err != nil {
			t.Fatalf(" fork %d: failed to insert into chain: %v", i, err)
		}

		if chain.CurrentBlock().Hash() != chain.CurrentHeader().Hash() {
			t.Errorf(" fork %d: current block/header mismatch: block #%d [%x..], header #%d [%x..]", i, chain.CurrentBlock().Number, chain.CurrentBlock().Hash().Bytes()[:4], chain.CurrentHeader().Number, chain.CurrentHeader().Hash().Bytes()[:4])
		}
	}
}

// Tests that importing small side forks doesn't leave junk in the trie database
// cache (which would eventually cause memory issues).
func TestTrieForkGC(t *testing.T) {
	// Generate a canonical chain to act as the main dataset
	engine := ethash.NewFaker()
	genesis := &Genesis{
		Config:  params.TestChainConfig,
		BaseFee: big.NewInt(params.InitialBaseFee),
	}
	genDb, blocks, _ := GenerateChainWithGenesis(genesis, engine, 2*int(defaultCacheConfig.TriesInMemory), func(i int, b *BlockGen) { b.SetCoinbase(common.Address{1}) })

	// Generate a bunch of fork blocks, each side forking from the canonical chain
	forks := make([]*types.Block, len(blocks))
	for i := 0; i < len(forks); i++ {
		parent := genesis.ToBlock()
		if i > 0 {
			parent = blocks[i-1]
		}

		fork, _ := GenerateChain(genesis.Config, parent, engine, genDb, 1, func(i int, b *BlockGen) { b.SetCoinbase(common.Address{2}) })
		forks[i] = fork[0]
	}
	// Import the canonical and fork chain side by side, forcing the trie cache to cache both
	chain, err := NewBlockChain(rawdb.NewMemoryDatabase(), nil, genesis, nil, engine, vm.Config{}, nil, nil, nil)
	if err != nil {
		t.Fatalf("failed to create tester chain: %v", err)
	}

	defer chain.Stop()

	for i := 0; i < len(blocks); i++ {
		if _, err := chain.InsertChain(blocks[i : i+1]); err != nil {
			t.Fatalf("block %d: failed to insert into chain: %v", i, err)
		}

		if _, err := chain.InsertChain(forks[i : i+1]); err != nil {
			t.Fatalf("fork %d: failed to insert into chain: %v", i, err)
		}
	}
	// Dereference all the recent tries and ensure no past trie is left in
	for i := 0; i < int(DefaultCacheConfig.TriesInMemory); i++ {
		chain.TrieDB().Dereference(blocks[len(blocks)-1-i].Root())
		chain.TrieDB().Dereference(forks[len(blocks)-1-i].Root())
	}
	if nodes, _ := chain.TrieDB().Size(); nodes > 0 {
		t.Fatalf("stale tries still alive after garbase collection")
	}
}

// Tests that doing large reorgs works even if the state associated with the
// forking point is not available any more.
func TestLargeReorgTrieGC(t *testing.T) {
	testLargeReorgTrieGC(t, rawdb.HashScheme)
	testLargeReorgTrieGC(t, rawdb.PathScheme)
}

func testLargeReorgTrieGC(t *testing.T, scheme string) {
	// Generate the original common chain segment and the two competing forks
	engine := ethash.NewFaker()
	genesis := &Genesis{
		Config:  params.TestChainConfig,
		BaseFee: big.NewInt(params.InitialBaseFee),
	}
	genDb, shared, _ := GenerateChainWithGenesis(genesis, engine, 64, func(i int, b *BlockGen) { b.SetCoinbase(common.Address{1}) })
	original, _ := GenerateChain(genesis.Config, shared[len(shared)-1], engine, genDb, 2*int(defaultCacheConfig.TriesInMemory), func(i int, b *BlockGen) { b.SetCoinbase(common.Address{2}) })
	competitor, _ := GenerateChain(genesis.Config, shared[len(shared)-1], engine, genDb, 2*int(defaultCacheConfig.TriesInMemory)+1, func(i int, b *BlockGen) { b.SetCoinbase(common.Address{3}) })

	// Import the shared chain and the original canonical one
	db, _ := rawdb.NewDatabaseWithFreezer(rawdb.NewMemoryDatabase(), t.TempDir(), "", false)
	defer db.Close()

	chain, err := NewBlockChain(db, DefaultCacheConfigWithScheme(scheme), genesis, nil, engine, vm.Config{}, nil, nil, nil)
	if err != nil {
		t.Fatalf("failed to create tester chain: %v", err)
	}

	defer chain.Stop()

	if _, err := chain.InsertChain(shared); err != nil {
		t.Fatalf("failed to insert shared chain: %v", err)
	}

	if _, err := chain.InsertChain(original); err != nil {
		t.Fatalf("failed to insert original chain: %v", err)
	}
	// Ensure that the state associated with the forking point is pruned away
	if chain.HasState(shared[len(shared)-1].Root()) {
		t.Fatalf("common-but-old ancestor still cache")
	}
	// Import the competitor chain without exceeding the canonical's TD and ensure
	// we have not processed any of the blocks (protection against malicious blocks)
	if _, err := chain.InsertChain(competitor[:len(competitor)-2]); err != nil {
		t.Fatalf("failed to insert competitor chain: %v", err)
	}

	for i, block := range competitor[:len(competitor)-2] {
		if chain.HasState(block.Root()) {
			t.Fatalf("competitor %d: low TD chain became processed", i)
		}
	}
	// Import the head of the competitor chain, triggering the reorg and ensure we
	// successfully reprocess all the stashed away blocks.
	if _, err := chain.InsertChain(competitor[len(competitor)-2:]); err != nil {
		t.Fatalf("failed to finalize competitor chain: %v", err)
	}
	// In path-based trie database implementation, it will keep 128 diff + 1 disk
	// layers, totally 129 latest states available. In hash-based it's 128.
	states := int(DefaultCacheConfig.TriesInMemory)
	if scheme == rawdb.PathScheme {
		states = states + 1
	}
	for i, block := range competitor[:len(competitor)-states] {
		if chain.HasState(block.Root()) {
			t.Fatalf("competitor %d: unexpected competing chain state", i)
		}
	}
	for i, block := range competitor[len(competitor)-states:] {
		if !chain.HasState(block.Root()) {
			t.Fatalf("competitor %d: competing chain state missing", i)
		}
	}
}

func TestBlockchainRecovery(t *testing.T) {
	testBlockchainRecovery(t, rawdb.HashScheme)
	testBlockchainRecovery(t, rawdb.PathScheme)
}

func testBlockchainRecovery(t *testing.T, scheme string) {
	// Configure and generate a sample block chain
	var (
		key, _  = crypto.HexToECDSA("b71c71a67e1177ad4e901695e1b4b9ee17ae16c6668d313eac2f96dbcda3f291")
		address = crypto.PubkeyToAddress(key.PublicKey)
		funds   = big.NewInt(1000000000)
		gspec   = &Genesis{Config: params.TestChainConfig, Alloc: GenesisAlloc{address: {Balance: funds}}}
	)

	height := uint64(1024)
	_, blocks, receipts := GenerateChainWithGenesis(gspec, ethash.NewFaker(), int(height), nil)

	// Import the chain as a ancient-first node and ensure all pointers are updated
	ancientDb, err := rawdb.NewDatabaseWithFreezer(rawdb.NewMemoryDatabase(), t.TempDir(), "", false)
	if err != nil {
		t.Fatalf("failed to create temp freezer db: %v", err)
	}

	defer ancientDb.Close()
	ancient, _ := NewBlockChain(ancientDb, DefaultCacheConfigWithScheme(scheme), gspec, nil, ethash.NewFaker(), vm.Config{}, nil, nil, nil)

	headers := make([]*types.Header, len(blocks))
	for i, block := range blocks {
		headers[i] = block.Header()
	}
	if n, err := ancient.InsertHeaderChain(headers); err != nil {
		t.Fatalf("failed to insert header %d: %v", n, err)
	}

	if n, err := ancient.InsertReceiptChain(blocks, receipts, uint64(3*len(blocks)/4)); err != nil {
		t.Fatalf("failed to insert receipt %d: %v", n, err)
	}

	rawdb.WriteLastPivotNumber(ancientDb, blocks[len(blocks)-1].NumberU64()) // Force fast sync behavior
	ancient.Stop()

	// Destroy head fast block manually
	midBlock := blocks[len(blocks)/2]
	rawdb.WriteHeadFastBlockHash(ancientDb, midBlock.Hash())

	// Reopen broken blockchain again
	ancient, _ = NewBlockChain(ancientDb, DefaultCacheConfigWithScheme(scheme), gspec, nil, ethash.NewFaker(), vm.Config{}, nil, nil, nil)
	defer ancient.Stop()

	if num := ancient.CurrentBlock().Number.Uint64(); num != 0 {
		t.Errorf("head block mismatch: have #%v, want #%v", num, 0)
	}

	if num := ancient.CurrentSnapBlock().Number.Uint64(); num != midBlock.NumberU64() {
		t.Errorf("head snap-block mismatch: have #%v, want #%v", num, midBlock.NumberU64())
	}

	if num := ancient.CurrentHeader().Number.Uint64(); num != midBlock.NumberU64() {
		t.Errorf("head header mismatch: have #%v, want #%v", num, midBlock.NumberU64())
	}
}

// This test checks that InsertReceiptChain will roll back correctly when attempting to insert a side chain.
func TestInsertReceiptChainRollback(t *testing.T) {
	testInsertReceiptChainRollback(t, rawdb.HashScheme)
	testInsertReceiptChainRollback(t, rawdb.PathScheme)
}

func testInsertReceiptChainRollback(t *testing.T, scheme string) {
	// Generate forked chain. The returned BlockChain object is used to process the side chain blocks.
	tmpChain, sideblocks, canonblocks, gspec, err := getLongAndShortChains(scheme)
	if err != nil {
		t.Fatal(err)
	}
	defer tmpChain.Stop()
	// Get the side chain receipts.
	if _, err := tmpChain.InsertChain(sideblocks); err != nil {
		t.Fatal("processing side chain failed:", err)
	}

	t.Log("sidechain head:", tmpChain.CurrentBlock().Number, tmpChain.CurrentBlock().Hash())

	sidechainReceipts := make([]types.Receipts, len(sideblocks))
	for i, block := range sideblocks {
		sidechainReceipts[i] = tmpChain.GetReceiptsByHash(block.Hash())
	}
	// Get the canon chain receipts.
	if _, err := tmpChain.InsertChain(canonblocks); err != nil {
		t.Fatal("processing canon chain failed:", err)
	}

	t.Log("canon head:", tmpChain.CurrentBlock().Number, tmpChain.CurrentBlock().Hash())

	canonReceipts := make([]types.Receipts, len(canonblocks))
	for i, block := range canonblocks {
		canonReceipts[i] = tmpChain.GetReceiptsByHash(block.Hash())
	}

	// Set up a BlockChain that uses the ancient store.
	ancientDb, err := rawdb.NewDatabaseWithFreezer(rawdb.NewMemoryDatabase(), t.TempDir(), "", false)
	if err != nil {
		t.Fatalf("failed to create temp freezer db: %v", err)
	}
	defer ancientDb.Close()

	ancientChain, _ := NewBlockChain(ancientDb, DefaultCacheConfigWithScheme(scheme), gspec, nil, ethash.NewFaker(), vm.Config{}, nil, nil, nil)
	defer ancientChain.Stop()

	// Import the canonical header chain.
	canonHeaders := make([]*types.Header, len(canonblocks))
	for i, block := range canonblocks {
		canonHeaders[i] = block.Header()
	}
	if _, err = ancientChain.InsertHeaderChain(canonHeaders); err != nil {
		t.Fatal("can't import canon headers:", err)
	}

	// Try to insert blocks/receipts of the side chain.
	_, err = ancientChain.InsertReceiptChain(sideblocks, sidechainReceipts, uint64(len(sideblocks)))
	if err == nil {
		t.Fatal("expected error from InsertReceiptChain.")
	}

	if ancientChain.CurrentSnapBlock().Number.Uint64() != 0 {
		t.Fatalf("failed to rollback ancient data, want %d, have %d", 0, ancientChain.CurrentSnapBlock().Number)
	}

	if frozen, err := ancientChain.db.Ancients(); err != nil || frozen != 1 {
		t.Fatalf("failed to truncate ancient data, frozen index is %d", frozen)
	}

	// Insert blocks/receipts of the canonical chain.
	_, err = ancientChain.InsertReceiptChain(canonblocks, canonReceipts, uint64(len(canonblocks)))
	if err != nil {
		t.Fatalf("can't import canon chain receipts: %v", err)
	}

	if ancientChain.CurrentSnapBlock().Number.Uint64() != canonblocks[len(canonblocks)-1].NumberU64() {
		t.Fatalf("failed to insert ancient recept chain after rollback")
	}

	if frozen, _ := ancientChain.db.Ancients(); frozen != uint64(len(canonblocks))+1 {
		t.Fatalf("wrong ancients count %d", frozen)
	}
}

// Tests that importing a very large side fork, which is larger than the canon chain,
// but where the difficulty per block is kept low: this means that it will not
// overtake the 'canon' chain until after it's passed canon by about 200 blocks.
//
// Details at:
//   - https://github.com/ethereum/go-ethereum/issues/18977
//   - https://github.com/ethereum/go-ethereum/pull/18988
func TestLowDiffLongChain(t *testing.T) {
	testLowDiffLongChain(t, rawdb.HashScheme)
	testLowDiffLongChain(t, rawdb.PathScheme)
}

func testLowDiffLongChain(t *testing.T, scheme string) {
	// Generate a canonical chain to act as the main dataset
	engine := ethash.NewFaker()
	genesis := &Genesis{
		Config:  params.TestChainConfig,
		BaseFee: big.NewInt(params.InitialBaseFee),
	}

	//Using TempTriesInMemory variable instead of DefaultTempInTries because changing the
	//value of DefaultTempInTries to 1024 is failing the test.
	TempTriesInMemory := 128

	// We must use a pretty long chain to ensure that the fork doesn't overtake us
	// until after at least 128 blocks post tip
	genDb, blocks, _ := GenerateChainWithGenesis(genesis, engine, 6*TempTriesInMemory, func(i int, b *BlockGen) {
		b.SetCoinbase(common.Address{1})
		b.OffsetTime(-9)
	})

	// Import the canonical chain
	diskdb, _ := rawdb.NewDatabaseWithFreezer(rawdb.NewMemoryDatabase(), t.TempDir(), "", false)
	defer diskdb.Close()

	chain, err := NewBlockChain(diskdb, DefaultCacheConfigWithScheme(scheme), genesis, nil, engine, vm.Config{}, nil, nil, nil)
	if err != nil {
		t.Fatalf("failed to create tester chain: %v", err)
	}
	defer chain.Stop()

	if n, err := chain.InsertChain(blocks); err != nil {
		t.Fatalf("block %d: failed to insert into chain: %v", n, err)
	}
	// Generate fork chain, starting from an early block
	parent := blocks[10]
	fork, _ := GenerateChain(genesis.Config, parent, engine, genDb, 8*TempTriesInMemory, func(i int, b *BlockGen) {
		b.SetCoinbase(common.Address{2})
	})

	// And now import the fork
	if i, err := chain.InsertChain(fork); err != nil {
		t.Fatalf("block %d: failed to insert into chain: %v", i, err)
	}

	head := chain.CurrentBlock()
	if got := fork[len(fork)-1].Hash(); got != head.Hash() {
		t.Fatalf("head wrong, expected %x got %x", head.Hash(), got)
	}
	// Sanity check that all the canonical numbers are present
	header := chain.CurrentHeader()
	for number := head.Number.Uint64(); number > 0; number-- {
		if hash := chain.GetHeaderByNumber(number).Hash(); hash != header.Hash() {
			t.Fatalf("header %d: canonical hash mismatch: have %x, want %x", number, hash, header.Hash())
		}

		header = chain.GetHeader(header.ParentHash, number-1)
	}
}

// Tests that importing a sidechain (S), where
// - S is sidechain, containing blocks [Sn...Sm]
// - C is canon chain, containing blocks [G..Cn..Cm]
// - A common ancestor is placed at prune-point + blocksBetweenCommonAncestorAndPruneblock
// - The sidechain S is prepended with numCanonBlocksInSidechain blocks from the canon chain
//
// The mergePoint can be these values:
// -1: the transition won't happen
// 0:  the transition happens since genesis
// 1:  the transition happens after some chain segments
func testSideImport(t *testing.T, numCanonBlocksInSidechain, blocksBetweenCommonAncestorAndPruneblock int, mergePoint int) {
	// Generate a canonical chain to act as the main dataset
	chainConfig := *params.TestChainConfig

	var (
		merger = consensus.NewMerger(rawdb.NewMemoryDatabase())
		engine = beacon.New(ethash.NewFaker())
		key, _ = crypto.HexToECDSA("b71c71a67e1177ad4e901695e1b4b9ee17ae16c6668d313eac2f96dbcda3f291")
		addr   = crypto.PubkeyToAddress(key.PublicKey)
		nonce  = uint64(0)

		gspec = &Genesis{
			Config:  &chainConfig,
			Alloc:   GenesisAlloc{addr: {Balance: big.NewInt(math.MaxInt64)}},
			BaseFee: big.NewInt(params.InitialBaseFee),
		}
		signer     = types.LatestSigner(gspec.Config)
		mergeBlock = math.MaxInt32
	)
	// Generate and import the canonical chain
	chain, err := NewBlockChain(rawdb.NewMemoryDatabase(), nil, gspec, nil, engine, vm.Config{}, nil, nil, nil)
	if err != nil {
		t.Fatalf("failed to create tester chain: %v", err)
	}

	defer chain.Stop()

	// Activate the transition since genesis if required
	if mergePoint == 0 {
		mergeBlock = 0

		merger.ReachTTD()
		merger.FinalizePoS()

		// Set the terminal total difficulty in the config
		gspec.Config.TerminalTotalDifficulty = big.NewInt(0)
	}

	//Using TempTriesInMemory variable instead of DefaultTempInTries because changing the
	//value of DefaultTempInTries to 1024 is failing the test.
	TempTriesInMemory := 128
	genDb, blocks, _ := GenerateChainWithGenesis(gspec, engine, 2*TempTriesInMemory, func(i int, gen *BlockGen) {
		tx, err := types.SignTx(types.NewTransaction(nonce, common.HexToAddress("deadbeef"), big.NewInt(100), 21000, big.NewInt(int64(i+1)*params.GWei), nil), signer, key)
		if err != nil {
			t.Fatalf("failed to create tx: %v", err)
		}

		gen.AddTx(tx)

		if int(gen.header.Number.Uint64()) >= mergeBlock {
			gen.SetPoS()
		}

		nonce++
	})
	if n, err := chain.InsertChain(blocks); err != nil {
		t.Fatalf("block %d: failed to insert into chain: %v", n, err)
	}

	lastPrunedIndex := len(blocks) - TempTriesInMemory - 1
	//lastPrunedBlock := blocks[lastPrunedIndex]
	firstNonPrunedBlock := blocks[len(blocks)-TempTriesInMemory]

	// // Verify pruning of lastPrunedBlock
	// if chain.HasBlockAndState(lastPrunedBlock.Hash(), lastPrunedBlock.NumberU64()) {
	// 	t.Errorf("Block %d not pruned", lastPrunedBlock.NumberU64())
	// }
	// Verify firstNonPrunedBlock is not pruned
	if !chain.HasBlockAndState(firstNonPrunedBlock.Hash(), firstNonPrunedBlock.NumberU64()) {
		t.Errorf("Block %d pruned", firstNonPrunedBlock.NumberU64())
	}

	// Activate the transition in the middle of the chain
	if mergePoint == 1 {
		merger.ReachTTD()
		merger.FinalizePoS()
		// Set the terminal total difficulty in the config
		ttd := big.NewInt(int64(len(blocks)))
		ttd.Mul(ttd, params.GenesisDifficulty)
		gspec.Config.TerminalTotalDifficulty = ttd
		mergeBlock = len(blocks)
	}

	// Generate the sidechain
	// First block should be a known block, block after should be a pruned block. So
	// canon(pruned), side, side...

	// Generate fork chain, make it longer than canon
	parentIndex := lastPrunedIndex + blocksBetweenCommonAncestorAndPruneblock
	parent := blocks[parentIndex]
	fork, _ := GenerateChain(gspec.Config, parent, engine, genDb, 2*TempTriesInMemory, func(i int, b *BlockGen) {
		b.SetCoinbase(common.Address{2})

		if int(b.header.Number.Uint64()) >= mergeBlock {
			b.SetPoS()
		}
	})
	// Prepend the parent(s)
	var sidechain []*types.Block
	for i := numCanonBlocksInSidechain; i > 0; i-- {
		sidechain = append(sidechain, blocks[parentIndex+1-i])
	}

	sidechain = append(sidechain, fork...)
	n, err := chain.InsertChain(sidechain)

	if err != nil {
		t.Errorf("Got error, %v number %d - %d", err, sidechain[n].NumberU64(), n)
	}

	head := chain.CurrentBlock()
	if got := fork[len(fork)-1].Hash(); got != head.Hash() {
		t.Fatalf("head wrong, expected %x got %x", head.Hash(), got)
	}
}

// Tests that importing a sidechain (S), where
//   - S is sidechain, containing blocks [Sn...Sm]
//   - C is canon chain, containing blocks [G..Cn..Cm]
//   - The common ancestor Cc is pruned
//   - The first block in S: Sn, is == Cn
//
// That is: the sidechain for import contains some blocks already present in canon chain.
// So the blocks are:
//
//	[ Cn, Cn+1, Cc, Sn+3 ... Sm]
//	^    ^    ^  pruned
func TestPrunedImportSide(t *testing.T) {
	//glogger := log.NewGlogHandler(log.StreamHandler(os.Stdout, log.TerminalFormat(false)))
	//glogger.Verbosity(3)
	//log.Root().SetHandler(log.Handler(glogger))
	testSideImport(t, 3, 3, -1)
	testSideImport(t, 3, -3, -1)
	testSideImport(t, 10, 0, -1)
	testSideImport(t, 1, 10, -1)
	testSideImport(t, 1, -10, -1)
}

func TestPrunedImportSideWithMerging(t *testing.T) {
	//glogger := log.NewGlogHandler(log.StreamHandler(os.Stdout, log.TerminalFormat(false)))
	//glogger.Verbosity(3)
	//log.Root().SetHandler(log.Handler(glogger))
	testSideImport(t, 3, 3, 0)
	testSideImport(t, 3, -3, 0)
	testSideImport(t, 10, 0, 0)
	testSideImport(t, 1, 10, 0)
	testSideImport(t, 1, -10, 0)

	testSideImport(t, 3, 3, 1)
	testSideImport(t, 3, -3, 1)
	testSideImport(t, 10, 0, 1)
	testSideImport(t, 1, 10, 1)
	testSideImport(t, 1, -10, 1)
}

func TestInsertKnownHeaders(t *testing.T) {
	testInsertKnownChainData(t, "headers", rawdb.HashScheme)
	testInsertKnownChainData(t, "headers", rawdb.PathScheme)
}
func TestInsertKnownReceiptChain(t *testing.T) {
	testInsertKnownChainData(t, "receipts", rawdb.HashScheme)
	testInsertKnownChainData(t, "receipts", rawdb.PathScheme)
}
func TestInsertKnownBlocks(t *testing.T) {
	testInsertKnownChainData(t, "blocks", rawdb.HashScheme)
	testInsertKnownChainData(t, "blocks", rawdb.PathScheme)
}

func testInsertKnownChainData(t *testing.T, typ string, scheme string) {
	engine := ethash.NewFaker()
	genesis := &Genesis{
		Config:  params.TestChainConfig,
		BaseFee: big.NewInt(params.InitialBaseFee),
	}
	genDb, blocks, receipts := GenerateChainWithGenesis(genesis, engine, 32, func(i int, b *BlockGen) { b.SetCoinbase(common.Address{1}) })

	// A longer chain but total difficulty is lower.
	blocks2, receipts2 := GenerateChain(genesis.Config, blocks[len(blocks)-1], engine, genDb, 65, func(i int, b *BlockGen) { b.SetCoinbase(common.Address{1}) })

	// A shorter chain but total difficulty is higher.
	blocks3, receipts3 := GenerateChain(genesis.Config, blocks[len(blocks)-1], engine, genDb, 64, func(i int, b *BlockGen) {
		b.SetCoinbase(common.Address{1})
		b.OffsetTime(-9) // A higher difficulty
	})
	// Import the shared chain and the original canonical one
	chaindb, err := rawdb.NewDatabaseWithFreezer(rawdb.NewMemoryDatabase(), t.TempDir(), "", false)
	if err != nil {
		t.Fatalf("failed to create temp freezer db: %v", err)
	}
	defer chaindb.Close()

	chain, err := NewBlockChain(chaindb, DefaultCacheConfigWithScheme(scheme), genesis, nil, engine, vm.Config{}, nil, nil, nil)
	if err != nil {
		t.Fatalf("failed to create tester chain: %v", err)
	}

	defer chain.Stop()

	var (
		inserter func(blocks []*types.Block, receipts []types.Receipts) error
		asserter func(t *testing.T, block *types.Block)
	)

	if typ == "headers" {
		inserter = func(blocks []*types.Block, receipts []types.Receipts) error {
			headers := make([]*types.Header, 0, len(blocks))
			for _, block := range blocks {
				headers = append(headers, block.Header())
			}
			_, err := chain.InsertHeaderChain(headers)
			return err
		}
		asserter = func(t *testing.T, block *types.Block) {
			if chain.CurrentHeader().Hash() != block.Hash() {
				t.Fatalf("current head header mismatch, have %v, want %v", chain.CurrentHeader().Hash().Hex(), block.Hash().Hex())
			}
		}
	} else if typ == "receipts" {
		inserter = func(blocks []*types.Block, receipts []types.Receipts) error {
			headers := make([]*types.Header, 0, len(blocks))
			for _, block := range blocks {
				headers = append(headers, block.Header())
			}
			_, err := chain.InsertHeaderChain(headers)
			if err != nil {
				return err
			}

			_, err = chain.InsertReceiptChain(blocks, receipts, 0)

			return err
		}
		asserter = func(t *testing.T, block *types.Block) {
			if chain.CurrentSnapBlock().Hash() != block.Hash() {
				t.Fatalf("current head fast block mismatch, have %v, want %v", chain.CurrentSnapBlock().Hash().Hex(), block.Hash().Hex())
			}
		}
	} else {
		inserter = func(blocks []*types.Block, receipts []types.Receipts) error {
			_, err := chain.InsertChain(blocks)
			return err
		}
		asserter = func(t *testing.T, block *types.Block) {
			if chain.CurrentBlock().Hash() != block.Hash() {
				t.Fatalf("current head block mismatch, have %v, want %v", chain.CurrentBlock().Hash().Hex(), block.Hash().Hex())
			}
		}
	}

	if err := inserter(blocks, receipts); err != nil {
		t.Fatalf("failed to insert chain data: %v", err)
	}

	// Reimport the chain data again. All the imported
	// chain data are regarded "known" data.
	if err := inserter(blocks, receipts); err != nil {
		t.Fatalf("failed to insert chain data: %v", err)
	}

	asserter(t, blocks[len(blocks)-1])

	// Import a long canonical chain with some known data as prefix.
	rollback := blocks[len(blocks)/2].NumberU64()

	chain.SetHead(rollback - 1)

	if err := inserter(append(blocks, blocks2...), append(receipts, receipts2...)); err != nil {
		t.Fatalf("failed to insert chain data: %v", err)
	}

	asserter(t, blocks2[len(blocks2)-1])

	// Import a heavier shorter but higher total difficulty chain with some known data as prefix.
	if err := inserter(append(blocks, blocks3...), append(receipts, receipts3...)); err != nil {
		t.Fatalf("failed to insert chain data: %v", err)
	}

	asserter(t, blocks3[len(blocks3)-1])

	// Import a longer but lower total difficulty chain with some known data as prefix.
	if err := inserter(append(blocks, blocks2...), append(receipts, receipts2...)); err != nil {
		t.Fatalf("failed to insert chain data: %v", err)
	}
	// The head shouldn't change.
	asserter(t, blocks3[len(blocks3)-1])

	// Rollback the heavier chain and re-insert the longer chain again
	chain.SetHead(rollback - 1)

	if err := inserter(append(blocks, blocks2...), append(receipts, receipts2...)); err != nil {
		t.Fatalf("failed to insert chain data: %v", err)
	}

	asserter(t, blocks2[len(blocks2)-1])
}

func TestInsertKnownHeadersWithMerging(t *testing.T) {
	testInsertKnownChainDataWithMerging(t, "headers", 0)
}
func TestInsertKnownReceiptChainWithMerging(t *testing.T) {
	testInsertKnownChainDataWithMerging(t, "receipts", 0)
}
func TestInsertKnownBlocksWithMerging(t *testing.T) {
	testInsertKnownChainDataWithMerging(t, "blocks", 0)
}
func TestInsertKnownHeadersAfterMerging(t *testing.T) {
	testInsertKnownChainDataWithMerging(t, "headers", 1)
}
func TestInsertKnownReceiptChainAfterMerging(t *testing.T) {
	testInsertKnownChainDataWithMerging(t, "receipts", 1)
}
func TestInsertKnownBlocksAfterMerging(t *testing.T) {
	testInsertKnownChainDataWithMerging(t, "blocks", 1)
}

// mergeHeight can be assigned in these values:
// 0: means the merging is applied since genesis
// 1: means the merging is applied after the first segment
func testInsertKnownChainDataWithMerging(t *testing.T, typ string, mergeHeight int) {
	// Copy the TestChainConfig so we can modify it during tests
	chainConfig := *params.TestChainConfig

	var (
		genesis = &Genesis{
			BaseFee: big.NewInt(params.InitialBaseFee),
			Config:  &chainConfig,
		}
		engine     = beacon.New(ethash.NewFaker())
		mergeBlock = uint64(math.MaxUint64)
	)
	// Apply merging since genesis
	if mergeHeight == 0 {
		genesis.Config.TerminalTotalDifficulty = big.NewInt(0)
		mergeBlock = uint64(0)
	}

	genDb, blocks, receipts := GenerateChainWithGenesis(genesis, engine, 32,
		func(i int, b *BlockGen) {
			if b.header.Number.Uint64() >= mergeBlock {
				b.SetPoS()
			}

			b.SetCoinbase(common.Address{1})
		})

	// Apply merging after the first segment
	if mergeHeight == 1 {
		// TTD is genesis diff + blocks
		ttd := big.NewInt(1 + int64(len(blocks)))
		ttd.Mul(ttd, params.GenesisDifficulty)
		genesis.Config.TerminalTotalDifficulty = ttd
		mergeBlock = uint64(len(blocks))
	}
	// Longer chain and shorter chain
	blocks2, receipts2 := GenerateChain(genesis.Config, blocks[len(blocks)-1], engine, genDb, 65, func(i int, b *BlockGen) {
		b.SetCoinbase(common.Address{1})

		if b.header.Number.Uint64() >= mergeBlock {
			b.SetPoS()
		}
	})
	blocks3, receipts3 := GenerateChain(genesis.Config, blocks[len(blocks)-1], engine, genDb, 64, func(i int, b *BlockGen) {
		b.SetCoinbase(common.Address{1})
		b.OffsetTime(-9) // Time shifted, difficulty shouldn't be changed

		if b.header.Number.Uint64() >= mergeBlock {
			b.SetPoS()
		}
	})
	// Import the shared chain and the original canonical one
	chaindb, err := rawdb.NewDatabaseWithFreezer(rawdb.NewMemoryDatabase(), t.TempDir(), "", false)
	if err != nil {
		t.Fatalf("failed to create temp freezer db: %v", err)
	}
	defer chaindb.Close()

	chain, err := NewBlockChain(chaindb, nil, genesis, nil, engine, vm.Config{}, nil, nil, nil)
	if err != nil {
		t.Fatalf("failed to create tester chain: %v", err)
	}

	defer chain.Stop()

	var (
		inserter func(blocks []*types.Block, receipts []types.Receipts) error
		asserter func(t *testing.T, block *types.Block)
	)

	if typ == "headers" {
		inserter = func(blocks []*types.Block, receipts []types.Receipts) error {
			headers := make([]*types.Header, 0, len(blocks))
			for _, block := range blocks {
				headers = append(headers, block.Header())
			}
			i, err := chain.InsertHeaderChain(headers)
			if err != nil {
				return fmt.Errorf("index %d, number %d: %w", i, headers[i].Number, err)
			}

			return err
		}
		asserter = func(t *testing.T, block *types.Block) {
			if chain.CurrentHeader().Hash() != block.Hash() {
				t.Fatalf("current head header mismatch, have %v, want %v", chain.CurrentHeader().Hash().Hex(), block.Hash().Hex())
			}
		}
	} else if typ == "receipts" {
		inserter = func(blocks []*types.Block, receipts []types.Receipts) error {
			headers := make([]*types.Header, 0, len(blocks))
			for _, block := range blocks {
				headers = append(headers, block.Header())
			}
			i, err := chain.InsertHeaderChain(headers)
			if err != nil {
				return fmt.Errorf("index %d: %w", i, err)
			}

			_, err = chain.InsertReceiptChain(blocks, receipts, 0)

			return err
		}
		asserter = func(t *testing.T, block *types.Block) {
			if chain.CurrentSnapBlock().Hash() != block.Hash() {
				t.Fatalf("current head fast block mismatch, have %v, want %v", chain.CurrentSnapBlock().Hash().Hex(), block.Hash().Hex())
			}
		}
	} else {
		inserter = func(blocks []*types.Block, receipts []types.Receipts) error {
			i, err := chain.InsertChain(blocks)
			if err != nil {
				return fmt.Errorf("index %d: %w", i, err)
			}

			return nil
		}
		asserter = func(t *testing.T, block *types.Block) {
			if chain.CurrentBlock().Hash() != block.Hash() {
				t.Fatalf("current head block mismatch, have %v, want %v", chain.CurrentBlock().Hash().Hex(), block.Hash().Hex())
			}
		}
	}

	if err := inserter(blocks, receipts); err != nil {
		t.Fatalf("failed to insert chain data: %v", err)
	}

	// Reimport the chain data again. All the imported
	// chain data are regarded "known" data.
	if err := inserter(blocks, receipts); err != nil {
		t.Fatalf("failed to insert chain data: %v", err)
	}

	asserter(t, blocks[len(blocks)-1])

	// Import a long canonical chain with some known data as prefix.
	rollback := blocks[len(blocks)/2].NumberU64()
	chain.SetHead(rollback - 1)

	if err := inserter(blocks, receipts); err != nil {
		t.Fatalf("failed to insert chain data: %v", err)
	}

	asserter(t, blocks[len(blocks)-1])

	// Import a longer chain with some known data as prefix.
	if err := inserter(append(blocks, blocks2...), append(receipts, receipts2...)); err != nil {
		t.Fatalf("failed to insert chain data: %v", err)
	}

	asserter(t, blocks2[len(blocks2)-1])

	// Import a shorter chain with some known data as prefix.
	// The reorg is expected since the fork choice rule is
	// already changed.
	if err := inserter(append(blocks, blocks3...), append(receipts, receipts3...)); err != nil {
		t.Fatalf("failed to insert chain data: %v", err)
	}
	// The head shouldn't change.
	asserter(t, blocks3[len(blocks3)-1])

	// Reimport the longer chain again, the reorg is still expected
	chain.SetHead(rollback - 1)

	if err := inserter(append(blocks, blocks2...), append(receipts, receipts2...)); err != nil {
		t.Fatalf("failed to insert chain data: %v", err)
	}

	asserter(t, blocks2[len(blocks2)-1])
}

// getLongAndShortChains returns two chains: A is longer, B is heavier.
func getLongAndShortChains(scheme string) (*BlockChain, []*types.Block, []*types.Block, *Genesis, error) {
	// Generate a canonical chain to act as the main dataset
	engine := ethash.NewFaker()
	genesis := &Genesis{
		Config:  params.TestChainConfig,
		BaseFee: big.NewInt(params.InitialBaseFee),
	}
	// Generate and import the canonical chain,
	// Offset the time, to keep the difficulty low
	genDb, longChain, _ := GenerateChainWithGenesis(genesis, engine, 80, func(i int, b *BlockGen) {
		b.SetCoinbase(common.Address{1})
	})
	chain, err := NewBlockChain(rawdb.NewMemoryDatabase(), DefaultCacheConfigWithScheme(scheme), genesis, nil, engine, vm.Config{}, nil, nil, nil)
	if err != nil {
		return nil, nil, nil, nil, fmt.Errorf("failed to create tester chain: %v", err)
	}
	// Generate fork chain, make it shorter than canon, with common ancestor pretty early
	parentIndex := 3
	parent := longChain[parentIndex]
	heavyChainExt, _ := GenerateChain(genesis.Config, parent, engine, genDb, 75, func(i int, b *BlockGen) {
		b.SetCoinbase(common.Address{2})
		b.OffsetTime(-9)
	})

	var heavyChain []*types.Block
	heavyChain = append(heavyChain, longChain[:parentIndex+1]...)
	heavyChain = append(heavyChain, heavyChainExt...)

	// Verify that the test is sane
	var (
		longerTd  = new(big.Int)
		shorterTd = new(big.Int)
	)

	for index, b := range longChain {
		longerTd.Add(longerTd, b.Difficulty())

		if index <= parentIndex {
			shorterTd.Add(shorterTd, b.Difficulty())
		}
	}

	for _, b := range heavyChain {
		shorterTd.Add(shorterTd, b.Difficulty())
	}

	if shorterTd.Cmp(longerTd) <= 0 {
		return nil, nil, nil, nil, fmt.Errorf("test is moot, heavyChain td (%v) must be larger than canon td (%v)", shorterTd, longerTd)
	}

	longerNum := longChain[len(longChain)-1].NumberU64()
	shorterNum := heavyChain[len(heavyChain)-1].NumberU64()

	if shorterNum >= longerNum {
		return nil, nil, nil, nil, fmt.Errorf("test is moot, heavyChain num (%v) must be lower than canon num (%v)", shorterNum, longerNum)
	}

	return chain, longChain, heavyChain, genesis, nil
}

// TestReorgToShorterRemovesCanonMapping tests that if we
// 1. Have a chain [0 ... N .. X]
// 2. Reorg to shorter but heavier chain [0 ... N ... Y]
// 3. Then there should be no canon mapping for the block at height X
// 4. The forked block should still be retrievable by hash
func TestReorgToShorterRemovesCanonMapping(t *testing.T) {
	testReorgToShorterRemovesCanonMapping(t, rawdb.HashScheme)
	testReorgToShorterRemovesCanonMapping(t, rawdb.PathScheme)
}

func testReorgToShorterRemovesCanonMapping(t *testing.T, scheme string) {
	chain, canonblocks, sideblocks, _, err := getLongAndShortChains(scheme)
	if err != nil {
		t.Fatal(err)
	}

	defer chain.Stop()

	if n, err := chain.InsertChain(canonblocks); err != nil {
		t.Fatalf("block %d: failed to insert into chain: %v", n, err)
	}

	canonNum := chain.CurrentBlock().Number.Uint64()
	canonHash := chain.CurrentBlock().Hash()

	_, err = chain.InsertChain(sideblocks)
	if err != nil {
		t.Errorf("Got error, %v", err)
	}

	head := chain.CurrentBlock()
	if got := sideblocks[len(sideblocks)-1].Hash(); got != head.Hash() {
		t.Fatalf("head wrong, expected %x got %x", head.Hash(), got)
	}
	// We have now inserted a sidechain.
	if blockByNum := chain.GetBlockByNumber(canonNum); blockByNum != nil {
		t.Errorf("expected block to be gone: %v", blockByNum.NumberU64())
	}

	if headerByNum := chain.GetHeaderByNumber(canonNum); headerByNum != nil {
		t.Errorf("expected header to be gone: %v", headerByNum.Number)
	}

	if blockByHash := chain.GetBlockByHash(canonHash); blockByHash == nil {
		t.Errorf("expected block to be present: %x", blockByHash.Hash())
	}

	if headerByHash := chain.GetHeaderByHash(canonHash); headerByHash == nil {
		t.Errorf("expected header to be present: %x", headerByHash.Hash())
	}
}

// TestReorgToShorterRemovesCanonMappingHeaderChain is the same scenario
// as TestReorgToShorterRemovesCanonMapping, but applied on headerchain
// imports -- that is, for fast sync
func TestReorgToShorterRemovesCanonMappingHeaderChain(t *testing.T) {
	testReorgToShorterRemovesCanonMappingHeaderChain(t, rawdb.HashScheme)
	testReorgToShorterRemovesCanonMappingHeaderChain(t, rawdb.PathScheme)
}

func testReorgToShorterRemovesCanonMappingHeaderChain(t *testing.T, scheme string) {
	chain, canonblocks, sideblocks, _, err := getLongAndShortChains(scheme)
	if err != nil {
		t.Fatal(err)
	}

	defer chain.Stop()

	// Convert into headers
	canonHeaders := make([]*types.Header, len(canonblocks))
	for i, block := range canonblocks {
		canonHeaders[i] = block.Header()
	}
	if n, err := chain.InsertHeaderChain(canonHeaders); err != nil {
		t.Fatalf("header %d: failed to insert into chain: %v", n, err)
	}

	canonNum := chain.CurrentHeader().Number.Uint64()
	canonHash := chain.CurrentBlock().Hash()

	sideHeaders := make([]*types.Header, len(sideblocks))
	for i, block := range sideblocks {
		sideHeaders[i] = block.Header()
	}
	if n, err := chain.InsertHeaderChain(sideHeaders); err != nil {
		t.Fatalf("header %d: failed to insert into chain: %v", n, err)
	}

	head := chain.CurrentHeader()
	if got := sideblocks[len(sideblocks)-1].Hash(); got != head.Hash() {
		t.Fatalf("head wrong, expected %x got %x", head.Hash(), got)
	}
	// We have now inserted a sidechain.
	if blockByNum := chain.GetBlockByNumber(canonNum); blockByNum != nil {
		t.Errorf("expected block to be gone: %v", blockByNum.NumberU64())
	}

	if headerByNum := chain.GetHeaderByNumber(canonNum); headerByNum != nil {
		t.Errorf("expected header to be gone: %v", headerByNum.Number.Uint64())
	}

	if blockByHash := chain.GetBlockByHash(canonHash); blockByHash == nil {
		t.Errorf("expected block to be present: %x", blockByHash.Hash())
	}

	if headerByHash := chain.GetHeaderByHash(canonHash); headerByHash == nil {
		t.Errorf("expected header to be present: %x", headerByHash.Hash())
	}
}

func TestTransactionIndices(t *testing.T) {
	// Configure and generate a sample block chain
	var (
		key, _  = crypto.HexToECDSA("b71c71a67e1177ad4e901695e1b4b9ee17ae16c6668d313eac2f96dbcda3f291")
		address = crypto.PubkeyToAddress(key.PublicKey)
		funds   = big.NewInt(100000000000000000)
		gspec   = &Genesis{
			Config:  params.TestChainConfig,
			Alloc:   GenesisAlloc{address: {Balance: funds}},
			BaseFee: big.NewInt(params.InitialBaseFee),
		}
		signer = types.LatestSigner(gspec.Config)
	)

	_, blocks, receipts := GenerateChainWithGenesis(gspec, ethash.NewFaker(), 128, func(i int, block *BlockGen) {
		tx, err := types.SignTx(types.NewTransaction(block.TxNonce(address), common.Address{0x00}, big.NewInt(1000), params.TxGas, block.header.BaseFee, nil), signer, key)
		if err != nil {
			panic(err)
		}

		block.AddTx(tx)
	})

	borReceipts := make([]types.Receipts, len(receipts))

	check := func(tail *uint64, chain *BlockChain) {
		stored := rawdb.ReadTxIndexTail(chain.db)
		if tail == nil && stored != nil {
			t.Fatalf("Oldest indexded block mismatch, want nil, have %d", *stored)
		}

		if tail != nil && *stored != *tail {
			t.Fatalf("Oldest indexded block mismatch, want %d, have %d", *tail, *stored)
		}

		if tail != nil {
			for i := *tail; i <= chain.CurrentBlock().Number.Uint64(); i++ {
				block := rawdb.ReadBlock(chain.db, rawdb.ReadCanonicalHash(chain.db, i), i)
				if block.Transactions().Len() == 0 {
					continue
				}

				for _, tx := range block.Transactions() {
					if index := rawdb.ReadTxLookupEntry(chain.db, tx.Hash()); index == nil {
						t.Fatalf("Miss transaction indice, number %d hash %s", i, tx.Hash().Hex())
					}
				}
			}

			for i := uint64(0); i < *tail; i++ {
				block := rawdb.ReadBlock(chain.db, rawdb.ReadCanonicalHash(chain.db, i), i)
				if block.Transactions().Len() == 0 {
					continue
				}

				for _, tx := range block.Transactions() {
					if index := rawdb.ReadTxLookupEntry(chain.db, tx.Hash()); index != nil {
						t.Fatalf("Transaction indice should be deleted, number %d hash %s", i, tx.Hash().Hex())
					}
				}
			}
		}
	}
	// Init block chain with external ancients, check all needed indices has been indexed.
	limit := []uint64{0, 32, 64, 128}
	for _, l := range limit {
		frdir := t.TempDir()
		ancientDb, _ := rawdb.NewDatabaseWithFreezer(rawdb.NewMemoryDatabase(), frdir, "", false)
		_, _ = rawdb.WriteAncientBlocks(ancientDb, append([]*types.Block{gspec.ToBlock()}, blocks...), append([]types.Receipts{{}}, receipts...), append([]types.Receipts{{}}, borReceipts...), big.NewInt(0))

		l := l

		chain, err := NewBlockChain(ancientDb, nil, gspec, nil, ethash.NewFaker(), vm.Config{}, nil, &l, nil)
		if err != nil {
			t.Fatalf("failed to create tester chain: %v", err)
		}

		chain.indexBlocks(rawdb.ReadTxIndexTail(ancientDb), 128, make(chan struct{}))

		var tail uint64
		if l != 0 {
			tail = uint64(128) - l + 1
		}

		check(&tail, chain)
		chain.Stop()
		ancientDb.Close()
		os.RemoveAll(frdir)
	}

	// Reconstruct a block chain which only reserves HEAD-64 tx indices
	ancientDb, _ := rawdb.NewDatabaseWithFreezer(rawdb.NewMemoryDatabase(), t.TempDir(), "", false)
	defer ancientDb.Close()

	_, _ = rawdb.WriteAncientBlocks(ancientDb, append([]*types.Block{gspec.ToBlock()}, blocks...), append([]types.Receipts{{}}, receipts...), append([]types.Receipts{{}}, borReceipts...), big.NewInt(0))

	limit = []uint64{0, 64 /* drop stale */, 32 /* shorten history */, 64 /* extend history */, 0 /* restore all */}

	for _, l := range limit {
		l := l

		chain, err := NewBlockChain(ancientDb, nil, gspec, nil, ethash.NewFaker(), vm.Config{}, nil, &l, nil)
		if err != nil {
			t.Fatalf("failed to create tester chain: %v", err)
		}

		var tail uint64

		if l != 0 {
			tail = uint64(128) - l + 1
		}

		chain.indexBlocks(rawdb.ReadTxIndexTail(ancientDb), 128, make(chan struct{}))
		check(&tail, chain)
		chain.Stop()
	}
}

func TestSkipStaleTxIndicesInSnapSync(t *testing.T) {
	testSkipStaleTxIndicesInSnapSync(t, rawdb.HashScheme)
	testSkipStaleTxIndicesInSnapSync(t, rawdb.PathScheme)
}

func testSkipStaleTxIndicesInSnapSync(t *testing.T, scheme string) {
	// Configure and generate a sample block chain
	var (
		key, _  = crypto.HexToECDSA("b71c71a67e1177ad4e901695e1b4b9ee17ae16c6668d313eac2f96dbcda3f291")
		address = crypto.PubkeyToAddress(key.PublicKey)
		funds   = big.NewInt(100000000000000000)
		gspec   = &Genesis{Config: params.TestChainConfig, Alloc: GenesisAlloc{address: {Balance: funds}}}
		signer  = types.LatestSigner(gspec.Config)
	)

	_, blocks, receipts := GenerateChainWithGenesis(gspec, ethash.NewFaker(), 128, func(i int, block *BlockGen) {
		tx, err := types.SignTx(types.NewTransaction(block.TxNonce(address), common.Address{0x00}, big.NewInt(1000), params.TxGas, block.header.BaseFee, nil), signer, key)
		if err != nil {
			panic(err)
		}

		block.AddTx(tx)
	})

	check := func(tail *uint64, chain *BlockChain) {
		stored := rawdb.ReadTxIndexTail(chain.db)
		if tail == nil && stored != nil {
			t.Fatalf("Oldest indexded block mismatch, want nil, have %d", *stored)
		}

		if tail != nil && *stored != *tail {
			t.Fatalf("Oldest indexded block mismatch, want %d, have %d", *tail, *stored)
		}

		if tail != nil {
			for i := *tail; i <= chain.CurrentBlock().Number.Uint64(); i++ {
				block := rawdb.ReadBlock(chain.db, rawdb.ReadCanonicalHash(chain.db, i), i)
				if block.Transactions().Len() == 0 {
					continue
				}

				for _, tx := range block.Transactions() {
					if index := rawdb.ReadTxLookupEntry(chain.db, tx.Hash()); index == nil {
						t.Fatalf("Miss transaction indice, number %d hash %s", i, tx.Hash().Hex())
					}
				}
			}

			for i := uint64(0); i < *tail; i++ {
				block := rawdb.ReadBlock(chain.db, rawdb.ReadCanonicalHash(chain.db, i), i)
				if block.Transactions().Len() == 0 {
					continue
				}

				for _, tx := range block.Transactions() {
					if index := rawdb.ReadTxLookupEntry(chain.db, tx.Hash()); index != nil {
						t.Fatalf("Transaction indice should be deleted, number %d hash %s", i, tx.Hash().Hex())
					}
				}
			}
		}
	}

	ancientDb, err := rawdb.NewDatabaseWithFreezer(rawdb.NewMemoryDatabase(), t.TempDir(), "", false)
	if err != nil {
		t.Fatalf("failed to create temp freezer db: %v", err)
	}
	defer ancientDb.Close()

	// Import all blocks into ancient db, only HEAD-32 indices are kept.
	l := uint64(32)
	chain, err := NewBlockChain(ancientDb, DefaultCacheConfigWithScheme(scheme), gspec, nil, ethash.NewFaker(), vm.Config{}, nil, &l, nil)
	if err != nil {
		t.Fatalf("failed to create tester chain: %v", err)
	}

	defer chain.Stop()

	headers := make([]*types.Header, len(blocks))
	for i, block := range blocks {
		headers[i] = block.Header()
	}
	if n, err := chain.InsertHeaderChain(headers); err != nil {
		t.Fatalf("failed to insert header %d: %v", n, err)
	}
	// The indices before ancient-N(32) should be ignored. After that all blocks should be indexed.
	if n, err := chain.InsertReceiptChain(blocks, receipts, 64); err != nil {
		t.Fatalf("block %d: failed to insert into chain: %v", n, err)
	}

	tail := uint64(32)
	check(&tail, chain)
}

// Benchmarks large blocks with value transfers to non-existing accounts
func benchmarkLargeNumberOfValueToNonexisting(b *testing.B, numTxs, numBlocks int, recipientFn func(uint64) common.Address, dataFn func(uint64) []byte) {
	var (
		signer          = types.HomesteadSigner{}
		testBankKey, _  = crypto.HexToECDSA("b71c71a67e1177ad4e901695e1b4b9ee17ae16c6668d313eac2f96dbcda3f291")
		testBankAddress = crypto.PubkeyToAddress(testBankKey.PublicKey)
		bankFunds       = big.NewInt(100000000000000000)
		gspec           = &Genesis{
			Config: params.TestChainConfig,
			Alloc: GenesisAlloc{
				testBankAddress: {Balance: bankFunds},
				common.HexToAddress("0xc0de"): {
					Code:    []byte{0x60, 0x01, 0x50},
					Balance: big.NewInt(0),
				}, // push 1, pop
			},
			GasLimit: 100e6, // 100 M
		}
	)
	// Generate the original common chain segment and the two competing forks
	engine := ethash.NewFaker()

	blockGenerator := func(i int, block *BlockGen) {
		block.SetCoinbase(common.Address{1})

		for txi := 0; txi < numTxs; txi++ {
			uniq := uint64(i*numTxs + txi)
			recipient := recipientFn(uniq)

			tx, err := types.SignTx(types.NewTransaction(uniq, recipient, big.NewInt(1), params.TxGas, block.header.BaseFee, nil), signer, testBankKey)
			if err != nil {
				b.Error(err)
			}

			block.AddTx(tx)
		}
	}

	_, shared, _ := GenerateChainWithGenesis(gspec, engine, numBlocks, blockGenerator)

	b.StopTimer()
	b.ResetTimer()

	for i := 0; i < b.N; i++ {
		// Import the shared chain and the original canonical one
		chain, err := NewBlockChain(rawdb.NewMemoryDatabase(), nil, gspec, nil, engine, vm.Config{}, nil, nil, nil)
		if err != nil {
			b.Fatalf("failed to create tester chain: %v", err)
		}

		b.StartTimer()

		if _, err := chain.InsertChain(shared); err != nil {
			b.Fatalf("failed to insert shared chain: %v", err)
		}

		b.StopTimer()

		block := chain.GetBlockByHash(chain.CurrentBlock().Hash())

		if got := block.Transactions().Len(); got != numTxs*numBlocks {
			b.Fatalf("Transactions were not included, expected %d, got %d", numTxs*numBlocks, got)
		}
	}
}

func BenchmarkBlockChain_1x1000ValueTransferToNonexisting(b *testing.B) {
	var (
		numTxs    = 1000
		numBlocks = 1
	)

	recipientFn := func(nonce uint64) common.Address {
		return common.BigToAddress(new(big.Int).SetUint64(1337 + nonce))
	}
	dataFn := func(nonce uint64) []byte {
		return nil
	}
	benchmarkLargeNumberOfValueToNonexisting(b, numTxs, numBlocks, recipientFn, dataFn)
}

func BenchmarkBlockChain_1x1000ValueTransferToExisting(b *testing.B) {
	var (
		numTxs    = 1000
		numBlocks = 1
	)

	b.StopTimer()
	b.ResetTimer()

	recipientFn := func(nonce uint64) common.Address {
		return common.BigToAddress(new(big.Int).SetUint64(1337))
	}
	dataFn := func(nonce uint64) []byte {
		return nil
	}
	benchmarkLargeNumberOfValueToNonexisting(b, numTxs, numBlocks, recipientFn, dataFn)
}

func BenchmarkBlockChain_1x1000Executions(b *testing.B) {
	var (
		numTxs    = 1000
		numBlocks = 1
	)

	b.StopTimer()
	b.ResetTimer()

	recipientFn := func(nonce uint64) common.Address {
		return common.BigToAddress(new(big.Int).SetUint64(0xc0de))
	}
	dataFn := func(nonce uint64) []byte {
		return nil
	}
	benchmarkLargeNumberOfValueToNonexisting(b, numTxs, numBlocks, recipientFn, dataFn)
}

// Tests that importing a some old blocks, where all blocks are before the
// pruning point.
// This internally leads to a sidechain import, since the blocks trigger an
// ErrPrunedAncestor error.
// This may e.g. happen if
//  1. Downloader rollbacks a batch of inserted blocks and exits
//  2. Downloader starts to sync again
//  3. The blocks fetched are all known and canonical blocks
func TestSideImportPrunedBlocks(t *testing.T) {
	testSideImportPrunedBlocks(t, rawdb.HashScheme)
	testSideImportPrunedBlocks(t, rawdb.PathScheme)
}

func testSideImportPrunedBlocks(t *testing.T, scheme string) {
	// Generate a canonical chain to act as the main dataset
	engine := ethash.NewFaker()
	genesis := &Genesis{
		Config:  params.TestChainConfig,
		BaseFee: big.NewInt(params.InitialBaseFee),
	}
	// Generate and import the canonical chain
	_, blocks, _ := GenerateChainWithGenesis(genesis, engine, 2*int(defaultCacheConfig.TriesInMemory), nil)

	chain, err := NewBlockChain(rawdb.NewMemoryDatabase(), DefaultCacheConfigWithScheme(scheme), genesis, nil, engine, vm.Config{}, nil, nil, nil)
	if err != nil {
		t.Fatalf("failed to create tester chain: %v", err)
	}

	defer chain.Stop()

	if n, err := chain.InsertChain(blocks); err != nil {
		t.Fatalf("block %d: failed to insert into chain: %v", n, err)
	}
	// In path-based trie database implementation, it will keep 128 diff + 1 disk
	// layers, totally 129 latest states available. In hash-based it's 128.
	states := int(DefaultCacheConfig.TriesInMemory)
	if scheme == rawdb.PathScheme {
		states = int(DefaultCacheConfig.TriesInMemory) + 1
	}
	lastPrunedIndex := len(blocks) - states - 1
	lastPrunedBlock := blocks[lastPrunedIndex]

	// Verify pruning of lastPrunedBlock
	if chain.HasBlockAndState(lastPrunedBlock.Hash(), lastPrunedBlock.NumberU64()) {
		t.Errorf("Block %d not pruned", lastPrunedBlock.NumberU64())
	}
	firstNonPrunedBlock := blocks[len(blocks)-states]
	// Verify firstNonPrunedBlock is not pruned
	if !chain.HasBlockAndState(firstNonPrunedBlock.Hash(), firstNonPrunedBlock.NumberU64()) {
		t.Errorf("Block %d pruned", firstNonPrunedBlock.NumberU64())
	}
	// Now re-import some old blocks
	blockToReimport := blocks[5:8]

	_, err = chain.InsertChain(blockToReimport)
	if err != nil {
		t.Errorf("Got error, %v", err)
	}
}

// TestDeleteCreateRevert tests a weird state transition corner case that we hit
// while changing the internals of statedb. The workflow is that a contract is
// self destructed, then in a followup transaction (but same block) it's created
// again and the transaction reverted.
//
// The original statedb implementation flushed dirty objects to the tries after
// each transaction, so this works ok. The rework accumulated writes in memory
// first, but the journal wiped the entire state object on create-revert.
func TestDeleteCreateRevert(t *testing.T) {
	testDeleteCreateRevert(t, rawdb.HashScheme)
	testDeleteCreateRevert(t, rawdb.PathScheme)
}

func testDeleteCreateRevert(t *testing.T, scheme string) {
	var (
		aa     = common.HexToAddress("0x000000000000000000000000000000000000aaaa")
		bb     = common.HexToAddress("0x000000000000000000000000000000000000bbbb")
		engine = ethash.NewFaker()

		// A sender who makes transactions, has some funds
		key, _  = crypto.HexToECDSA("b71c71a67e1177ad4e901695e1b4b9ee17ae16c6668d313eac2f96dbcda3f291")
		address = crypto.PubkeyToAddress(key.PublicKey)
		funds   = big.NewInt(100000000000000000)
		gspec   = &Genesis{
			Config: params.TestChainConfig,
			Alloc: GenesisAlloc{
				address: {Balance: funds},
				// The address 0xAAAAA selfdestructs if called
				aa: {
					// Code needs to just selfdestruct
					Code:    []byte{byte(vm.PC), byte(vm.SELFDESTRUCT)},
					Nonce:   1,
					Balance: big.NewInt(0),
				},
				// The address 0xBBBB send 1 wei to 0xAAAA, then reverts
				bb: {
					Code: []byte{
						byte(vm.PC),          // [0]
						byte(vm.DUP1),        // [0,0]
						byte(vm.DUP1),        // [0,0,0]
						byte(vm.DUP1),        // [0,0,0,0]
						byte(vm.PUSH1), 0x01, // [0,0,0,0,1] (value)
						byte(vm.PUSH2), 0xaa, 0xaa, // [0,0,0,0,1, 0xaaaa]
						byte(vm.GAS),
						byte(vm.CALL),
						byte(vm.REVERT),
					},
					Balance: big.NewInt(1),
				},
			},
		}
	)

	_, blocks, _ := GenerateChainWithGenesis(gspec, engine, 1, func(i int, b *BlockGen) {
		b.SetCoinbase(common.Address{1})
		// One transaction to AAAA
		tx, _ := types.SignTx(types.NewTransaction(0, aa,
			big.NewInt(0), 50000, b.header.BaseFee, nil), types.HomesteadSigner{}, key)
		b.AddTx(tx)
		// One transaction to BBBB
		tx, _ = types.SignTx(types.NewTransaction(1, bb,
			big.NewInt(0), 100000, b.header.BaseFee, nil), types.HomesteadSigner{}, key)
		b.AddTx(tx)
	})
	// Import the canonical chain
	chain, err := NewBlockChain(rawdb.NewMemoryDatabase(), DefaultCacheConfigWithScheme(scheme), gspec, nil, engine, vm.Config{}, nil, nil, nil)
	if err != nil {
		t.Fatalf("failed to create tester chain: %v", err)
	}

	defer chain.Stop()

	if n, err := chain.InsertChain(blocks); err != nil {
		t.Fatalf("block %d: failed to insert into chain: %v", n, err)
	}
}

// TestDeleteRecreateSlots tests a state-transition that contains both deletion
// and recreation of contract state.
// Contract A exists, has slots 1 and 2 set
// Tx 1: Selfdestruct A
// Tx 2: Re-create A, set slots 3 and 4
// Expected outcome is that _all_ slots are cleared from A, due to the selfdestruct,
// and then the new slots exist
func TestDeleteRecreateSlots(t *testing.T) {
	testDeleteRecreateSlots(t, rawdb.HashScheme)
	testDeleteRecreateSlots(t, rawdb.PathScheme)
}

func testDeleteRecreateSlots(t *testing.T, scheme string) {
	var (
		engine = ethash.NewFaker()

		// A sender who makes transactions, has some funds
		key, _    = crypto.HexToECDSA("b71c71a67e1177ad4e901695e1b4b9ee17ae16c6668d313eac2f96dbcda3f291")
		address   = crypto.PubkeyToAddress(key.PublicKey)
		funds     = big.NewInt(1000000000000000)
		bb        = common.HexToAddress("0x000000000000000000000000000000000000bbbb")
		aaStorage = make(map[common.Hash]common.Hash)          // Initial storage in AA
		aaCode    = []byte{byte(vm.PC), byte(vm.SELFDESTRUCT)} // Code for AA (simple selfdestruct)
	)
	// Populate two slots
	aaStorage[common.HexToHash("01")] = common.HexToHash("01")
	aaStorage[common.HexToHash("02")] = common.HexToHash("02")

	// The bb-code needs to CREATE2 the aa contract. It consists of
	// both initcode and deployment code
	// initcode:
	// 1. Set slots 3=3, 4=4,
	// 2. Return aaCode

	initCode := []byte{
		byte(vm.PUSH1), 0x3, // value
		byte(vm.PUSH1), 0x3, // location
		byte(vm.SSTORE),     // Set slot[3] = 3
		byte(vm.PUSH1), 0x4, // value
		byte(vm.PUSH1), 0x4, // location
		byte(vm.SSTORE), // Set slot[4] = 4
		// Slots are set, now return the code
		byte(vm.PUSH2), byte(vm.PC), byte(vm.SELFDESTRUCT), // Push code on stack
		byte(vm.PUSH1), 0x0, // memory start on stack
		byte(vm.MSTORE),
		// Code is now in memory.
		byte(vm.PUSH1), 0x2, // size
		byte(vm.PUSH1), byte(32 - 2), // offset
		byte(vm.RETURN),
	}
	if l := len(initCode); l > 32 {
		t.Fatalf("init code is too long for a pushx, need a more elaborate deployer")
	}

	bbCode := []byte{
		// Push initcode onto stack
		byte(vm.PUSH1) + byte(len(initCode)-1)}
	bbCode = append(bbCode, initCode...)
	bbCode = append(bbCode, []byte{
		byte(vm.PUSH1), 0x0, // memory start on stack
		byte(vm.MSTORE),
		byte(vm.PUSH1), 0x00, // salt
		byte(vm.PUSH1), byte(len(initCode)), // size
		byte(vm.PUSH1), byte(32 - len(initCode)), // offset
		byte(vm.PUSH1), 0x00, // endowment
		byte(vm.CREATE2),
	}...)

	initHash := crypto.Keccak256Hash(initCode)
	aa := crypto.CreateAddress2(bb, [32]byte{}, initHash[:])
	t.Logf("Destination address: %x\n", aa)

	gspec := &Genesis{
		Config: params.TestChainConfig,
		Alloc: GenesisAlloc{
			address: {Balance: funds},
			// The address 0xAAAAA selfdestructs if called
			aa: {
				// Code needs to just selfdestruct
				Code:    aaCode,
				Nonce:   1,
				Balance: big.NewInt(0),
				Storage: aaStorage,
			},
			// The contract BB recreates AA
			bb: {
				Code:    bbCode,
				Balance: big.NewInt(1),
			},
		},
	}
	_, blocks, _ := GenerateChainWithGenesis(gspec, engine, 1, func(i int, b *BlockGen) {
		b.SetCoinbase(common.Address{1})
		// One transaction to AA, to kill it
		tx, _ := types.SignTx(types.NewTransaction(0, aa,
			big.NewInt(0), 50000, b.header.BaseFee, nil), types.HomesteadSigner{}, key)
		b.AddTx(tx)
		// One transaction to BB, to recreate AA
		tx, _ = types.SignTx(types.NewTransaction(1, bb,
			big.NewInt(0), 100000, b.header.BaseFee, nil), types.HomesteadSigner{}, key)
		b.AddTx(tx)
	})
	// Import the canonical chain
	chain, err := NewBlockChain(rawdb.NewMemoryDatabase(), DefaultCacheConfigWithScheme(scheme), gspec, nil, engine, vm.Config{
		Tracer: logger.NewJSONLogger(nil, os.Stdout),
	}, nil, nil, nil)
	if err != nil {
		t.Fatalf("failed to create tester chain: %v", err)
	}

	defer chain.Stop()

	if n, err := chain.InsertChain(blocks); err != nil {
		t.Fatalf("block %d: failed to insert into chain: %v", n, err)
	}

	statedb, _ := chain.State()

	// If all is correct, then slot 1 and 2 are zero
	if got, exp := statedb.GetState(aa, common.HexToHash("01")), (common.Hash{}); got != exp {
		t.Errorf("got %x exp %x", got, exp)
	}

	if got, exp := statedb.GetState(aa, common.HexToHash("02")), (common.Hash{}); got != exp {
		t.Errorf("got %x exp %x", got, exp)
	}
	// Also, 3 and 4 should be set
	if got, exp := statedb.GetState(aa, common.HexToHash("03")), common.HexToHash("03"); got != exp {
		t.Fatalf("got %x exp %x", got, exp)
	}

	if got, exp := statedb.GetState(aa, common.HexToHash("04")), common.HexToHash("04"); got != exp {
		t.Fatalf("got %x exp %x", got, exp)
	}
}

// TestDeleteRecreateAccount tests a state-transition that contains deletion of a
// contract with storage, and a recreate of the same contract via a
// regular value-transfer
// Expected outcome is that _all_ slots are cleared from A
func TestDeleteRecreateAccount(t *testing.T) {
	testDeleteRecreateAccount(t, rawdb.HashScheme)
	testDeleteRecreateAccount(t, rawdb.PathScheme)
}

func testDeleteRecreateAccount(t *testing.T, scheme string) {
	var (
		engine = ethash.NewFaker()

		// A sender who makes transactions, has some funds
		key, _  = crypto.HexToECDSA("b71c71a67e1177ad4e901695e1b4b9ee17ae16c6668d313eac2f96dbcda3f291")
		address = crypto.PubkeyToAddress(key.PublicKey)
		funds   = big.NewInt(1000000000000000)

		aa        = common.HexToAddress("0x7217d81b76bdd8707601e959454e3d776aee5f43")
		aaStorage = make(map[common.Hash]common.Hash)          // Initial storage in AA
		aaCode    = []byte{byte(vm.PC), byte(vm.SELFDESTRUCT)} // Code for AA (simple selfdestruct)
	)
	// Populate two slots
	aaStorage[common.HexToHash("01")] = common.HexToHash("01")
	aaStorage[common.HexToHash("02")] = common.HexToHash("02")

	gspec := &Genesis{
		Config: params.TestChainConfig,
		Alloc: GenesisAlloc{
			address: {Balance: funds},
			// The address 0xAAAAA selfdestructs if called
			aa: {
				// Code needs to just selfdestruct
				Code:    aaCode,
				Nonce:   1,
				Balance: big.NewInt(0),
				Storage: aaStorage,
			},
		},
	}

	_, blocks, _ := GenerateChainWithGenesis(gspec, engine, 1, func(i int, b *BlockGen) {
		b.SetCoinbase(common.Address{1})
		// One transaction to AA, to kill it
		tx, _ := types.SignTx(types.NewTransaction(0, aa,
			big.NewInt(0), 50000, b.header.BaseFee, nil), types.HomesteadSigner{}, key)
		b.AddTx(tx)
		// One transaction to AA, to recreate it (but without storage
		tx, _ = types.SignTx(types.NewTransaction(1, aa,
			big.NewInt(1), 100000, b.header.BaseFee, nil), types.HomesteadSigner{}, key)
		b.AddTx(tx)
	})
	// Import the canonical chain
	chain, err := NewBlockChain(rawdb.NewMemoryDatabase(), DefaultCacheConfigWithScheme(scheme), gspec, nil, engine, vm.Config{
		Tracer: logger.NewJSONLogger(nil, os.Stdout),
	}, nil, nil, nil)
	if err != nil {
		t.Fatalf("failed to create tester chain: %v", err)
	}

	defer chain.Stop()

	if n, err := chain.InsertChain(blocks); err != nil {
		t.Fatalf("block %d: failed to insert into chain: %v", n, err)
	}

	statedb, _ := chain.State()

	// If all is correct, then both slots are zero
	if got, exp := statedb.GetState(aa, common.HexToHash("01")), (common.Hash{}); got != exp {
		t.Errorf("got %x exp %x", got, exp)
	}

	if got, exp := statedb.GetState(aa, common.HexToHash("02")), (common.Hash{}); got != exp {
		t.Errorf("got %x exp %x", got, exp)
	}
}

// TestDeleteRecreateSlotsAcrossManyBlocks tests multiple state-transition that contains both deletion
// and recreation of contract state.
// Contract A exists, has slots 1 and 2 set
// Tx 1: Selfdestruct A
// Tx 2: Re-create A, set slots 3 and 4
// Expected outcome is that _all_ slots are cleared from A, due to the selfdestruct,
// and then the new slots exist
func TestDeleteRecreateSlotsAcrossManyBlocks(t *testing.T) {
	testDeleteRecreateSlotsAcrossManyBlocks(t, rawdb.HashScheme)
	testDeleteRecreateSlotsAcrossManyBlocks(t, rawdb.PathScheme)
}

func testDeleteRecreateSlotsAcrossManyBlocks(t *testing.T, scheme string) {
	var (
		engine = ethash.NewFaker()

		// A sender who makes transactions, has some funds
		key, _    = crypto.HexToECDSA("b71c71a67e1177ad4e901695e1b4b9ee17ae16c6668d313eac2f96dbcda3f291")
		address   = crypto.PubkeyToAddress(key.PublicKey)
		funds     = big.NewInt(1000000000000000)
		bb        = common.HexToAddress("0x000000000000000000000000000000000000bbbb")
		aaStorage = make(map[common.Hash]common.Hash)          // Initial storage in AA
		aaCode    = []byte{byte(vm.PC), byte(vm.SELFDESTRUCT)} // Code for AA (simple selfdestruct)
	)
	// Populate two slots
	aaStorage[common.HexToHash("01")] = common.HexToHash("01")
	aaStorage[common.HexToHash("02")] = common.HexToHash("02")

	// The bb-code needs to CREATE2 the aa contract. It consists of
	// both initcode and deployment code
	// initcode:
	// 1. Set slots 3=blocknum+1, 4=4,
	// 2. Return aaCode

	initCode := []byte{
		byte(vm.PUSH1), 0x1, //
		byte(vm.NUMBER),     // value = number + 1
		byte(vm.ADD),        //
		byte(vm.PUSH1), 0x3, // location
		byte(vm.SSTORE),     // Set slot[3] = number + 1
		byte(vm.PUSH1), 0x4, // value
		byte(vm.PUSH1), 0x4, // location
		byte(vm.SSTORE), // Set slot[4] = 4
		// Slots are set, now return the code
		byte(vm.PUSH2), byte(vm.PC), byte(vm.SELFDESTRUCT), // Push code on stack
		byte(vm.PUSH1), 0x0, // memory start on stack
		byte(vm.MSTORE),
		// Code is now in memory.
		byte(vm.PUSH1), 0x2, // size
		byte(vm.PUSH1), byte(32 - 2), // offset
		byte(vm.RETURN),
	}
	if l := len(initCode); l > 32 {
		t.Fatalf("init code is too long for a pushx, need a more elaborate deployer")
	}

	bbCode := []byte{
		// Push initcode onto stack
		byte(vm.PUSH1) + byte(len(initCode)-1)}
	bbCode = append(bbCode, initCode...)
	bbCode = append(bbCode, []byte{
		byte(vm.PUSH1), 0x0, // memory start on stack
		byte(vm.MSTORE),
		byte(vm.PUSH1), 0x00, // salt
		byte(vm.PUSH1), byte(len(initCode)), // size
		byte(vm.PUSH1), byte(32 - len(initCode)), // offset
		byte(vm.PUSH1), 0x00, // endowment
		byte(vm.CREATE2),
	}...)

	initHash := crypto.Keccak256Hash(initCode)
	aa := crypto.CreateAddress2(bb, [32]byte{}, initHash[:])
	t.Logf("Destination address: %x\n", aa)
	gspec := &Genesis{
		Config: params.TestChainConfig,
		Alloc: GenesisAlloc{
			address: {Balance: funds},
			// The address 0xAAAAA selfdestructs if called
			aa: {
				// Code needs to just selfdestruct
				Code:    aaCode,
				Nonce:   1,
				Balance: big.NewInt(0),
				Storage: aaStorage,
			},
			// The contract BB recreates AA
			bb: {
				Code:    bbCode,
				Balance: big.NewInt(1),
			},
		},
	}

	var nonce uint64

	type expectation struct {
		exist    bool
		blocknum int
		values   map[int]int
	}

	var current = &expectation{
		exist:    true, // exists in genesis
		blocknum: 0,
		values:   map[int]int{1: 1, 2: 2},
	}

	var expectations []*expectation

	var newDestruct = func(e *expectation, b *BlockGen) *types.Transaction {
		tx, _ := types.SignTx(types.NewTransaction(nonce, aa,
			big.NewInt(0), 50000, b.header.BaseFee, nil), types.HomesteadSigner{}, key)
		nonce++
		if e.exist {
			e.exist = false
			e.values = nil
		}
		//t.Logf("block %d; adding destruct\n", e.blocknum)
		return tx
	}

	var newResurrect = func(e *expectation, b *BlockGen) *types.Transaction {
		tx, _ := types.SignTx(types.NewTransaction(nonce, bb,
			big.NewInt(0), 100000, b.header.BaseFee, nil), types.HomesteadSigner{}, key)
		nonce++
		if !e.exist {
			e.exist = true
			e.values = map[int]int{3: e.blocknum + 1, 4: 4}
		}
		//t.Logf("block %d; adding resurrect\n", e.blocknum)
		return tx
	}

	_, blocks, _ := GenerateChainWithGenesis(gspec, engine, 150, func(i int, b *BlockGen) {
		var exp = new(expectation)
		exp.blocknum = i + 1
		exp.values = make(map[int]int)

		for k, v := range current.values {
			exp.values[k] = v
		}

		exp.exist = current.exist

		b.SetCoinbase(common.Address{1})

		if i%2 == 0 {
			b.AddTx(newDestruct(exp, b))
		}

		if i%3 == 0 {
			b.AddTx(newResurrect(exp, b))
		}

		if i%5 == 0 {
			b.AddTx(newDestruct(exp, b))
		}

		if i%7 == 0 {
			b.AddTx(newResurrect(exp, b))
		}

		expectations = append(expectations, exp)
		current = exp
	})
	// Import the canonical chain
	chain, err := NewBlockChain(rawdb.NewMemoryDatabase(), DefaultCacheConfigWithScheme(scheme), gspec, nil, engine, vm.Config{
		//Debug:  true,
		//Tracer: vm.NewJSONLogger(nil, os.Stdout),
	}, nil, nil, nil)
	if err != nil {
		t.Fatalf("failed to create tester chain: %v", err)
	}

	defer chain.Stop()

	var asHash = func(num int) common.Hash {
		return common.BytesToHash([]byte{byte(num)})
	}

	for i, block := range blocks {
		blockNum := i + 1

		if n, err := chain.InsertChain([]*types.Block{block}); err != nil {
			t.Fatalf("block %d: failed to insert into chain: %v", n, err)
		}

		statedb, _ := chain.State()
		// If all is correct, then slot 1 and 2 are zero
		if got, exp := statedb.GetState(aa, common.HexToHash("01")), (common.Hash{}); got != exp {
			t.Errorf("block %d, got %x exp %x", blockNum, got, exp)
		}

		if got, exp := statedb.GetState(aa, common.HexToHash("02")), (common.Hash{}); got != exp {
			t.Errorf("block %d, got %x exp %x", blockNum, got, exp)
		}

		exp := expectations[i]
		if exp.exist {
			if !statedb.Exist(aa) {
				t.Fatalf("block %d, expected %v to exist, it did not", blockNum, aa)
			}

			for slot, val := range exp.values {
				if gotValue, expValue := statedb.GetState(aa, asHash(slot)), asHash(val); gotValue != expValue {
					t.Fatalf("block %d, slot %d, got %x exp %x", blockNum, slot, gotValue, expValue)
				}
			}
		} else {
			if statedb.Exist(aa) {
				t.Fatalf("block %d, expected %v to not exist, it did", blockNum, aa)
			}
		}
	}
}

// TestInitThenFailCreateContract tests a pretty notorious case that happened
// on mainnet over blocks 7338108, 7338110 and 7338115.
//   - Block 7338108: address e771789f5cccac282f23bb7add5690e1f6ca467c is initiated
//     with 0.001 ether (thus created but no code)
//   - Block 7338110: a CREATE2 is attempted. The CREATE2 would deploy code on
//     the same address e771789f5cccac282f23bb7add5690e1f6ca467c. However, the
//     deployment fails due to OOG during initcode execution
//   - Block 7338115: another tx checks the balance of
//     e771789f5cccac282f23bb7add5690e1f6ca467c, and the snapshotter returned it as
//     zero.
//
// The problem being that the snapshotter maintains a destructset, and adds items
// to the destructset in case something is created "onto" an existing item.
// We need to either roll back the snapDestructs, or not place it into snapDestructs
// in the first place.
//

func TestInitThenFailCreateContract(t *testing.T) {
	testInitThenFailCreateContract(t, rawdb.HashScheme)
	testInitThenFailCreateContract(t, rawdb.PathScheme)
}

func testInitThenFailCreateContract(t *testing.T, scheme string) {
	var (
		engine = ethash.NewFaker()

		// A sender who makes transactions, has some funds
		key, _  = crypto.HexToECDSA("b71c71a67e1177ad4e901695e1b4b9ee17ae16c6668d313eac2f96dbcda3f291")
		address = crypto.PubkeyToAddress(key.PublicKey)
		funds   = big.NewInt(1000000000000000)
		bb      = common.HexToAddress("0x000000000000000000000000000000000000bbbb")
	)

	// The bb-code needs to CREATE2 the aa contract. It consists of
	// both initcode and deployment code
	// initcode:
	// 1. If blocknum < 1, error out (e.g invalid opcode)
	// 2. else, return a snippet of code
	initCode := []byte{
		byte(vm.PUSH1), 0x1, // y (2)
		byte(vm.NUMBER), // x (number)
		byte(vm.GT),     // x > y?
		byte(vm.PUSH1), byte(0x8),
		byte(vm.JUMPI), // jump to label if number > 2
		byte(0xFE),     // illegal opcode
		byte(vm.JUMPDEST),
		byte(vm.PUSH1), 0x2, // size
		byte(vm.PUSH1), 0x0, // offset
		byte(vm.RETURN), // return 2 bytes of zero-code
	}
	if l := len(initCode); l > 32 {
		t.Fatalf("init code is too long for a pushx, need a more elaborate deployer")
	}

	bbCode := []byte{
		// Push initcode onto stack
		byte(vm.PUSH1) + byte(len(initCode)-1)}
	bbCode = append(bbCode, initCode...)
	bbCode = append(bbCode, []byte{
		byte(vm.PUSH1), 0x0, // memory start on stack
		byte(vm.MSTORE),
		byte(vm.PUSH1), 0x00, // salt
		byte(vm.PUSH1), byte(len(initCode)), // size
		byte(vm.PUSH1), byte(32 - len(initCode)), // offset
		byte(vm.PUSH1), 0x00, // endowment
		byte(vm.CREATE2),
	}...)

	initHash := crypto.Keccak256Hash(initCode)
	aa := crypto.CreateAddress2(bb, [32]byte{}, initHash[:])
	t.Logf("Destination address: %x\n", aa)

	gspec := &Genesis{
		Config: params.TestChainConfig,
		Alloc: GenesisAlloc{
			address: {Balance: funds},
			// The address aa has some funds
			aa: {Balance: big.NewInt(100000)},
			// The contract BB tries to create code onto AA
			bb: {
				Code:    bbCode,
				Balance: big.NewInt(1),
			},
		},
	}
	nonce := uint64(0)
	_, blocks, _ := GenerateChainWithGenesis(gspec, engine, 4, func(i int, b *BlockGen) {
		b.SetCoinbase(common.Address{1})
		// One transaction to BB
		tx, _ := types.SignTx(types.NewTransaction(nonce, bb,
			big.NewInt(0), 100000, b.header.BaseFee, nil), types.HomesteadSigner{}, key)
		b.AddTx(tx)

		nonce++
	})

	// Import the canonical chain
	chain, err := NewBlockChain(rawdb.NewMemoryDatabase(), DefaultCacheConfigWithScheme(scheme), gspec, nil, engine, vm.Config{
		//Debug:  true,
		//Tracer: vm.NewJSONLogger(nil, os.Stdout),
	}, nil, nil, nil)
	if err != nil {
		t.Fatalf("failed to create tester chain: %v", err)
	}

	defer chain.Stop()

	statedb, _ := chain.State()
	if got, exp := statedb.GetBalance(aa), big.NewInt(100000); got.Cmp(exp) != 0 {
		t.Fatalf("Genesis err, got %v exp %v", got, exp)
	}
	// First block tries to create, but fails
	{
		block := blocks[0]
		if _, err := chain.InsertChain([]*types.Block{blocks[0]}); err != nil {
			t.Fatalf("block %d: failed to insert into chain: %v", block.NumberU64(), err)
		}

		statedb, _ = chain.State()
		if got, exp := statedb.GetBalance(aa), big.NewInt(100000); got.Cmp(exp) != 0 {
			t.Fatalf("block %d: got %v exp %v", block.NumberU64(), got, exp)
		}
	}
	// Import the rest of the blocks
	for _, block := range blocks[1:] {
		if _, err := chain.InsertChain([]*types.Block{block}); err != nil {
			t.Fatalf("block %d: failed to insert into chain: %v", block.NumberU64(), err)
		}
	}
}

// TestEIP2718Transition tests that an EIP-2718 transaction will be accepted
// after the fork block has passed. This is verified by sending an EIP-2930
// access list transaction, which specifies a single slot access, and then
// checking that the gas usage of a hot SLOAD and a cold SLOAD are calculated
// correctly.
func TestEIP2718Transition(t *testing.T) {
	testEIP2718Transition(t, rawdb.HashScheme)
	testEIP2718Transition(t, rawdb.PathScheme)
}

func testEIP2718Transition(t *testing.T, scheme string) {
	var (
		aa     = common.HexToAddress("0x000000000000000000000000000000000000aaaa")
		engine = ethash.NewFaker()

		// A sender who makes transactions, has some funds
		key, _  = crypto.HexToECDSA("b71c71a67e1177ad4e901695e1b4b9ee17ae16c6668d313eac2f96dbcda3f291")
		address = crypto.PubkeyToAddress(key.PublicKey)
		funds   = big.NewInt(1000000000000000)
		gspec   = &Genesis{
			Config: params.TestChainConfig,
			Alloc: GenesisAlloc{
				address: {Balance: funds},
				// The address 0xAAAA sloads 0x00 and 0x01
				aa: {
					Code: []byte{
						byte(vm.PC),
						byte(vm.PC),
						byte(vm.SLOAD),
						byte(vm.SLOAD),
					},
					Nonce:   0,
					Balance: big.NewInt(0),
				},
			},
		}
	)
	// Generate blocks
	_, blocks, _ := GenerateChainWithGenesis(gspec, engine, 1, func(i int, b *BlockGen) {
		b.SetCoinbase(common.Address{1})

		// One transaction to 0xAAAA
		signer := types.LatestSigner(gspec.Config)
		tx, _ := types.SignNewTx(key, signer, &types.AccessListTx{
			ChainID:  gspec.Config.ChainID,
			Nonce:    0,
			To:       &aa,
			Gas:      30000,
			GasPrice: b.header.BaseFee,
			AccessList: types.AccessList{{
				Address:     aa,
				StorageKeys: []common.Hash{{0}},
			}},
		})
		b.AddTx(tx)
	})

	// Import the canonical chain
	chain, err := NewBlockChain(rawdb.NewMemoryDatabase(), DefaultCacheConfigWithScheme(scheme), gspec, nil, engine, vm.Config{}, nil, nil, nil)
	if err != nil {
		t.Fatalf("failed to create tester chain: %v", err)
	}

	defer chain.Stop()

	if n, err := chain.InsertChain(blocks); err != nil {
		t.Fatalf("block %d: failed to insert into chain: %v", n, err)
	}

	block := chain.GetBlockByNumber(1)

	// Expected gas is intrinsic + 2 * pc + hot load + cold load, since only one load is in the access list
	expected := params.TxGas + params.TxAccessListAddressGas + params.TxAccessListStorageKeyGas +
		vm.GasQuickStep*2 + params.WarmStorageReadCostEIP2929 + params.ColdSloadCostEIP2929
	if block.GasUsed() != expected {
		t.Fatalf("incorrect amount of gas spent: expected %d, got %d", expected, block.GasUsed())
	}
}

// TestEIP1559Transition tests the following:
//
//  1. A transaction whose gasFeeCap is greater than the baseFee is valid.
//  2. Gas accounting for access lists on EIP-1559 transactions is correct.
//  3. Only the transaction's tip will be received by the coinbase.
//  4. The transaction sender pays for both the tip and baseFee.
//  5. The coinbase receives only the partially realized tip when
//     gasFeeCap - gasTipCap < baseFee.
//  6. Legacy transaction behave as expected (e.g. gasPrice = gasFeeCap = gasTipCap).
func TestEIP1559Transition(t *testing.T) {
	testEIP1559Transition(t, rawdb.HashScheme)
	testEIP1559Transition(t, rawdb.PathScheme)
}

func testEIP1559Transition(t *testing.T, scheme string) {
	var (
		aa     = common.HexToAddress("0x000000000000000000000000000000000000aaaa")
		engine = ethash.NewFaker()

		// A sender who makes transactions, has some funds
		key1, _ = crypto.HexToECDSA("b71c71a67e1177ad4e901695e1b4b9ee17ae16c6668d313eac2f96dbcda3f291")
		key2, _ = crypto.HexToECDSA("8a1f9a8f95be41cd7ccb6168179afb4504aefe388d1e14474d32c45c72ce7b7a")
		addr1   = crypto.PubkeyToAddress(key1.PublicKey)
		addr2   = crypto.PubkeyToAddress(key2.PublicKey)
		funds   = new(big.Int).Mul(common.Big1, big.NewInt(params.Ether))
		config  = *params.AllEthashProtocolChanges
		gspec   = &Genesis{
			Config: &config,
			Alloc: GenesisAlloc{
				addr1: {Balance: funds},
				addr2: {Balance: funds},
				// The address 0xAAAA sloads 0x00 and 0x01
				aa: {
					Code: []byte{
						byte(vm.PC),
						byte(vm.PC),
						byte(vm.SLOAD),
						byte(vm.SLOAD),
					},
					Nonce:   0,
					Balance: big.NewInt(0),
				},
			},
		}
	)

	gspec.Config.BerlinBlock = common.Big0
	gspec.Config.LondonBlock = common.Big0
	signer := types.LatestSigner(gspec.Config)

	genDb, blocks, _ := GenerateChainWithGenesis(gspec, engine, 1, func(i int, b *BlockGen) {
		b.SetCoinbase(common.Address{1})

		// One transaction to 0xAAAA
		accesses := types.AccessList{types.AccessTuple{
			Address:     aa,
			StorageKeys: []common.Hash{{0}},
		}}

		txdata := &types.DynamicFeeTx{
			ChainID:    gspec.Config.ChainID,
			Nonce:      0,
			To:         &aa,
			Gas:        30000,
			GasFeeCap:  newGwei(5),
			GasTipCap:  big.NewInt(2),
			AccessList: accesses,
			Data:       []byte{},
		}
		tx := types.NewTx(txdata)
		tx, _ = types.SignTx(tx, signer, key1)

		b.AddTx(tx)
	})
	chain, err := NewBlockChain(rawdb.NewMemoryDatabase(), DefaultCacheConfigWithScheme(scheme), gspec, nil, engine, vm.Config{}, nil, nil, nil)
	if err != nil {
		t.Fatalf("failed to create tester chain: %v", err)
	}

	defer chain.Stop()

	if n, err := chain.InsertChain(blocks); err != nil {
		t.Fatalf("block %d: failed to insert into chain: %v", n, err)
	}

	block := chain.GetBlockByNumber(1)

	// 1+2: Ensure EIP-1559 access lists are accounted for via gas usage.
	expectedGas := params.TxGas + params.TxAccessListAddressGas + params.TxAccessListStorageKeyGas +
		vm.GasQuickStep*2 + params.WarmStorageReadCostEIP2929 + params.ColdSloadCostEIP2929
	if block.GasUsed() != expectedGas {
		t.Fatalf("incorrect amount of gas spent: expected %d, got %d", expectedGas, block.GasUsed())
	}

	state, _ := chain.State()

	// 3: Ensure that miner received only the tx's tip.
	actual := state.GetBalance(block.Coinbase())
	expected := new(big.Int).Add(
		new(big.Int).SetUint64(block.GasUsed()*block.Transactions()[0].GasTipCap().Uint64()),
		ethash.ConstantinopleBlockReward,
	)

	if actual.Cmp(expected) != 0 {
		t.Fatalf("miner balance incorrect: expected %d, got %d", expected, actual)
	}

	// 4: Ensure the tx sender paid for the gasUsed * (tip + block baseFee).
	actual = new(big.Int).Sub(funds, state.GetBalance(addr1))
	expected = new(big.Int).SetUint64(block.GasUsed() * (block.Transactions()[0].GasTipCap().Uint64() + block.BaseFee().Uint64()))

	if actual.Cmp(expected) != 0 {
		t.Fatalf("sender balance incorrect: expected %d, got %d", expected, actual)
	}

	blocks, _ = GenerateChain(gspec.Config, block, engine, genDb, 1, func(i int, b *BlockGen) {
		b.SetCoinbase(common.Address{2})

		txdata := &types.LegacyTx{
			Nonce:    0,
			To:       &aa,
			Gas:      30000,
			GasPrice: newGwei(5),
		}
		tx := types.NewTx(txdata)
		tx, _ = types.SignTx(tx, signer, key2)

		b.AddTx(tx)
	})

	if n, err := chain.InsertChain(blocks); err != nil {
		t.Fatalf("block %d: failed to insert into chain: %v", n, err)
	}

	block = chain.GetBlockByNumber(2)
	state, _ = chain.State()
	effectiveTip := block.Transactions()[0].GasTipCap().Uint64() - block.BaseFee().Uint64()

	// 6+5: Ensure that miner received only the tx's effective tip.
	actual = state.GetBalance(block.Coinbase())
	expected = new(big.Int).Add(
		new(big.Int).SetUint64(block.GasUsed()*effectiveTip),
		ethash.ConstantinopleBlockReward,
	)

	if actual.Cmp(expected) != 0 {
		t.Fatalf("miner balance incorrect: expected %d, got %d", expected, actual)
	}

	// 4: Ensure the tx sender paid for the gasUsed * (effectiveTip + block baseFee).
	actual = new(big.Int).Sub(funds, state.GetBalance(addr2))
	expected = new(big.Int).SetUint64(block.GasUsed() * (effectiveTip + block.BaseFee().Uint64()))

	if actual.Cmp(expected) != 0 {
		t.Fatalf("sender balance incorrect: expected %d, got %d", expected, actual)
	}
}

// Tests the scenario the chain is requested to another point with the missing state.
// It expects the state is recovered and all relevant chain markers are set correctly.
func TestSetCanonical(t *testing.T) {
	testSetCanonical(t, rawdb.HashScheme)
	testSetCanonical(t, rawdb.PathScheme)
}

func testSetCanonical(t *testing.T, scheme string) {
	//log.Root().SetHandler(log.LvlFilterHandler(log.LvlDebug, log.StreamHandler(os.Stderr, log.TerminalFormat(true))))

	var (
		key, _  = crypto.HexToECDSA("b71c71a67e1177ad4e901695e1b4b9ee17ae16c6668d313eac2f96dbcda3f291")
		address = crypto.PubkeyToAddress(key.PublicKey)
		funds   = big.NewInt(100000000000000000)
		gspec   = &Genesis{
			Config:  params.TestChainConfig,
			Alloc:   GenesisAlloc{address: {Balance: funds}},
			BaseFee: big.NewInt(params.InitialBaseFee),
		}
		signer = types.LatestSigner(gspec.Config)
		engine = ethash.NewFaker()
	)

	//log.Root().SetHandler(log.LvlFilterHandler(log.LvlDebug, log.StreamHandler(os.Stderr, log.TerminalFormat(true))))

	// Generate and import the canonical chain
	_, canon, _ := GenerateChainWithGenesis(gspec, engine, 2*int(defaultCacheConfig.TriesInMemory), func(i int, gen *BlockGen) {
		tx, err := types.SignTx(types.NewTransaction(gen.TxNonce(address), common.Address{0x00}, big.NewInt(1000), params.TxGas, gen.header.BaseFee, nil), signer, key)
		if err != nil {
			panic(err)
		}

		gen.AddTx(tx)
	})
	diskdb, _ := rawdb.NewDatabaseWithFreezer(rawdb.NewMemoryDatabase(), t.TempDir(), "", false)
	defer diskdb.Close()

	chain, err := NewBlockChain(diskdb, DefaultCacheConfigWithScheme(scheme), gspec, nil, engine, vm.Config{}, nil, nil, nil)
	if err != nil {
		t.Fatalf("failed to create tester chain: %v", err)
	}

	defer chain.Stop()

	if n, err := chain.InsertChain(canon); err != nil {
		t.Fatalf("block %d: failed to insert into chain: %v", n, err)
	}

	// Generate the side chain and import them
	_, side, _ := GenerateChainWithGenesis(gspec, engine, 2*int(defaultCacheConfig.TriesInMemory), func(i int, gen *BlockGen) {
		tx, err := types.SignTx(types.NewTransaction(gen.TxNonce(address), common.Address{0x00}, big.NewInt(1), params.TxGas, gen.header.BaseFee, nil), signer, key)
		if err != nil {
			panic(err)
		}

		gen.AddTx(tx)
	})

	for _, block := range side {
		err := chain.InsertBlockWithoutSetHead(block)
		if err != nil {
			t.Fatalf("Failed to insert into chain: %v", err)
		}
	}

	for _, block := range side {
		got := chain.GetBlockByHash(block.Hash())
		if got == nil {
			t.Fatalf("Lost the inserted block")
		}
	}

	// Set the chain head to the side chain, ensure all the relevant markers are updated.
	verify := func(head *types.Block) {
		if chain.CurrentBlock().Hash() != head.Hash() {
			t.Fatalf("Unexpected block hash, want %x, got %x", head.Hash(), chain.CurrentBlock().Hash())
		}

		if chain.CurrentSnapBlock().Hash() != head.Hash() {
			t.Fatalf("Unexpected fast block hash, want %x, got %x", head.Hash(), chain.CurrentSnapBlock().Hash())
		}

		if chain.CurrentHeader().Hash() != head.Hash() {
			t.Fatalf("Unexpected head header, want %x, got %x", head.Hash(), chain.CurrentHeader().Hash())
		}

		if !chain.HasState(head.Root()) {
			t.Fatalf("Lost block state %v %x", head.Number(), head.Hash())
		}
	}

	_, _ = chain.SetCanonical(side[len(side)-1])
	verify(side[len(side)-1])

	// Reset the chain head to original chain
	_, _ = chain.SetCanonical(canon[int(defaultCacheConfig.TriesInMemory)-1])
	verify(canon[int(defaultCacheConfig.TriesInMemory)-1])
}

// TestCanonicalHashMarker tests all the canonical hash markers are updated/deleted
// correctly in case reorg is called.
// nolint:gocognit
func TestCanonicalHashMarker(t *testing.T) {
	testCanonicalHashMarker(t, rawdb.HashScheme)
	testCanonicalHashMarker(t, rawdb.PathScheme)
}

func testCanonicalHashMarker(t *testing.T, scheme string) {
	var cases = []struct {
		forkA int
		forkB int
	}{
		// ForkA: 10 blocks
		// ForkB: 1 blocks
		//
		// reorged:
		//      markers [2, 10] should be deleted
		//      markers [1] should be updated
		{10, 1},

		// ForkA: 10 blocks
		// ForkB: 2 blocks
		//
		// reorged:
		//      markers [3, 10] should be deleted
		//      markers [1, 2] should be updated
		{10, 2},

		// ForkA: 10 blocks
		// ForkB: 10 blocks
		//
		// reorged:
		//      markers [1, 10] should be updated
		{10, 10},

		// ForkA: 10 blocks
		// ForkB: 11 blocks
		//
		// reorged:
		//      markers [1, 11] should be updated
		{10, 11},
	}

	for _, c := range cases {
		var (
			gspec = &Genesis{
				Config:  params.TestChainConfig,
				Alloc:   GenesisAlloc{},
				BaseFee: big.NewInt(params.InitialBaseFee),
			}
			engine = ethash.NewFaker()
		)

		_, forkA, _ := GenerateChainWithGenesis(gspec, engine, c.forkA, func(i int, gen *BlockGen) {})
		_, forkB, _ := GenerateChainWithGenesis(gspec, engine, c.forkB, func(i int, gen *BlockGen) {})

		// Initialize test chain
		chain, err := NewBlockChain(rawdb.NewMemoryDatabase(), DefaultCacheConfigWithScheme(scheme), gspec, nil, engine, vm.Config{}, nil, nil, nil)
		if err != nil {
			t.Fatalf("failed to create tester chain: %v", err)
		}

		// Insert forkA and forkB, the canonical should on forkA still
		if n, err := chain.InsertChain(forkA); err != nil {
			t.Fatalf("block %d: failed to insert into chain: %v", n, err)
		}

		if n, err := chain.InsertChain(forkB); err != nil {
			t.Fatalf("block %d: failed to insert into chain: %v", n, err)
		}

		verify := func(head *types.Block) {
			if chain.CurrentBlock().Hash() != head.Hash() {
				t.Fatalf("Unexpected block hash, want %x, got %x", head.Hash(), chain.CurrentBlock().Hash())
			}

			if chain.CurrentSnapBlock().Hash() != head.Hash() {
				t.Fatalf("Unexpected fast block hash, want %x, got %x", head.Hash(), chain.CurrentSnapBlock().Hash())
			}

			if chain.CurrentHeader().Hash() != head.Hash() {
				t.Fatalf("Unexpected head header, want %x, got %x", head.Hash(), chain.CurrentHeader().Hash())
			}

			if !chain.HasState(head.Root()) {
				t.Fatalf("Lost block state %v %x", head.Number(), head.Hash())
			}
		}

		// Switch canonical chain to forkB if necessary
		if len(forkA) < len(forkB) {
			verify(forkB[len(forkB)-1])
		} else {
			verify(forkA[len(forkA)-1])
			_, _ = chain.SetCanonical(forkB[len(forkB)-1])
			verify(forkB[len(forkB)-1])
		}

		// Ensure all hash markers are updated correctly
		for i := 0; i < len(forkB); i++ {
			block := forkB[i]
			hash := chain.GetCanonicalHash(block.NumberU64())

			if hash != block.Hash() {
				t.Fatalf("Unexpected canonical hash %d", block.NumberU64())
			}
		}

		if c.forkA > c.forkB {
			for i := uint64(c.forkB) + 1; i <= uint64(c.forkA); i++ {
				hash := chain.GetCanonicalHash(i)
				if hash != (common.Hash{}) {
					t.Fatalf("Unexpected canonical hash %d", i)
				}
			}
		}

		chain.Stop()
	}
}

// TestTxIndexer tests the tx indexes are updated correctly.
func TestTxIndexer(t *testing.T) {
	t.Parallel()

	var (
		testBankKey, _  = crypto.GenerateKey()
		testBankAddress = crypto.PubkeyToAddress(testBankKey.PublicKey)
		testBankFunds   = big.NewInt(1000000000000000000)

		gspec = &Genesis{
			Config:  params.TestChainConfig,
			Alloc:   GenesisAlloc{testBankAddress: {Balance: testBankFunds}},
			BaseFee: big.NewInt(params.InitialBaseFee),
		}
		engine = ethash.NewFaker()
		nonce  = uint64(0)
	)

	_, blocks, receipts := GenerateChainWithGenesis(gspec, engine, 128, func(i int, gen *BlockGen) {
		tx, _ := types.SignTx(types.NewTransaction(nonce, common.HexToAddress("0xdeadbeef"), big.NewInt(1000), params.TxGas, big.NewInt(10*params.InitialBaseFee), nil), types.HomesteadSigner{}, testBankKey)
		gen.AddTx(tx)

		nonce += 1
	})

	// verifyIndexes checks if the transaction indexes are present or not
	// of the specified block.
	verifyIndexes := func(db ethdb.Database, number uint64, exist bool) {
		if number == 0 {
			return
		}

		block := blocks[number-1]

		for _, tx := range block.Transactions() {
			lookup := rawdb.ReadTxLookupEntry(db, tx.Hash())
			if exist && lookup == nil {
				t.Fatalf("missing %d %x", number, tx.Hash().Hex())
			}

			if !exist && lookup != nil {
				t.Fatalf("unexpected %d %x", number, tx.Hash().Hex())
			}
		}
	}
	// verifyRange runs verifyIndexes for a range of blocks, from and to are included.
	verifyRange := func(db ethdb.Database, from, to uint64, exist bool) {
		for number := from; number <= to; number += 1 {
			verifyIndexes(db, number, exist)
		}
	}
	verify := func(db ethdb.Database, expTail uint64) {
		tail := rawdb.ReadTxIndexTail(db)
		if tail == nil {
			t.Fatal("Failed to write tx index tail")
		}

		if *tail != expTail {
			t.Fatalf("Unexpected tx index tail, want %v, got %d", expTail, *tail)
		}

		if *tail != 0 {
			verifyRange(db, 0, *tail-1, false)
		}

		verifyRange(db, *tail, 128, true)
	}

	var cases = []struct {
		limitA uint64
		tailA  uint64
		limitB uint64
		tailB  uint64
		limitC uint64
		tailC  uint64
	}{
		{
			// LimitA: 0
			// TailA:  0
			//
			// all blocks are indexed
			limitA: 0,
			tailA:  0,

			// LimitB: 1
			// TailB:  128
			//
			// block-128 is indexed
			limitB: 1,
			tailB:  128,

			// LimitB: 64
			// TailB:  65
			//
			// block [65, 128] are indexed
			limitC: 64,
			tailC:  65,
		},
		{
			// LimitA: 64
			// TailA:  65
			//
			// block [65, 128] are indexed
			limitA: 64,
			tailA:  65,

			// LimitB: 1
			// TailB:  128
			//
			// block-128 is indexed
			limitB: 1,
			tailB:  128,

			// LimitB: 64
			// TailB:  65
			//
			// block [65, 128] are indexed
			limitC: 64,
			tailC:  65,
		},
		{
			// LimitA: 127
			// TailA:  2
			//
			// block [2, 128] are indexed
			limitA: 127,
			tailA:  2,

			// LimitB: 1
			// TailB:  128
			//
			// block-128 is indexed
			limitB: 1,
			tailB:  128,

			// LimitB: 64
			// TailB:  65
			//
			// block [65, 128] are indexed
			limitC: 64,
			tailC:  65,
		},
		{
			// LimitA: 128
			// TailA:  1
			//
			// block [2, 128] are indexed
			limitA: 128,
			tailA:  1,

			// LimitB: 1
			// TailB:  128
			//
			// block-128 is indexed
			limitB: 1,
			tailB:  128,

			// LimitB: 64
			// TailB:  65
			//
			// block [65, 128] are indexed
			limitC: 64,
			tailC:  65,
		},
		{
			// LimitA: 129
			// TailA:  0
			//
			// block [0, 128] are indexed
			limitA: 129,
			tailA:  0,

			// LimitB: 1
			// TailB:  128
			//
			// block-128 is indexed
			limitB: 1,
			tailB:  128,

			// LimitB: 64
			// TailB:  65
			//
			// block [65, 128] are indexed
			limitC: 64,
			tailC:  65,
		},
	}

	borReceipts := make([]types.Receipts, len(receipts))

	for _, c := range cases {
		frdir := t.TempDir()
		db, _ := rawdb.NewDatabaseWithFreezer(rawdb.NewMemoryDatabase(), frdir, "", false)
		_, _ = rawdb.WriteAncientBlocks(db, append([]*types.Block{gspec.ToBlock()}, blocks...), append([]types.Receipts{{}}, receipts...), append([]types.Receipts{{}}, borReceipts...), big.NewInt(0))

		// Index the initial blocks from ancient store
		chain, _ := NewBlockChain(db, nil, gspec, nil, engine, vm.Config{}, nil, &c.limitA, nil)
		chain.indexBlocks(nil, 128, make(chan struct{}))
		verify(db, c.tailA)

		chain.SetTxLookupLimit(c.limitB)
		chain.indexBlocks(rawdb.ReadTxIndexTail(db), 128, make(chan struct{}))
		verify(db, c.tailB)

		chain.SetTxLookupLimit(c.limitC)
		chain.indexBlocks(rawdb.ReadTxIndexTail(db), 128, make(chan struct{}))
		verify(db, c.tailC)

		// Recover all indexes
		chain.SetTxLookupLimit(0)
		chain.indexBlocks(rawdb.ReadTxIndexTail(db), 128, make(chan struct{}))
		verify(db, 0)

		chain.Stop()
		db.Close()
		os.RemoveAll(frdir)
	}
}

func TestCreateThenDeletePreByzantium(t *testing.T) {
	t.Parallel()

	// We use Ropsten chain config instead of Testchain config, this is
	// deliberate: we want to use pre-byz rules where we have intermediate state roots
	// between transactions.
	testCreateThenDelete(t, &params.ChainConfig{
		ChainID:        big.NewInt(3),
		HomesteadBlock: big.NewInt(0),
		EIP150Block:    big.NewInt(0),
		EIP155Block:    big.NewInt(10),
		EIP158Block:    big.NewInt(10),
		ByzantiumBlock: big.NewInt(1_700_000),
	})
}
func TestCreateThenDeletePostByzantium(t *testing.T) {
	t.Parallel()
	testCreateThenDelete(t, params.TestChainConfig)
}

// testCreateThenDelete tests a creation and subsequent deletion of a contract, happening
// within the same block.
func testCreateThenDelete(t *testing.T, config *params.ChainConfig) {
	t.Helper()

	var (
		engine = ethash.NewFaker()
		// A sender who makes transactions, has some funds
		key, _      = crypto.HexToECDSA("b71c71a67e1177ad4e901695e1b4b9ee17ae16c6668d313eac2f96dbcda3f291")
		address     = crypto.PubkeyToAddress(key.PublicKey)
		destAddress = crypto.CreateAddress(address, 0)
		funds       = big.NewInt(1000000000000000)
	)

	// runtime code is 	0x60ffff : PUSH1 0xFF SELFDESTRUCT, a.k.a SELFDESTRUCT(0xFF)
	code := append([]byte{0x60, 0xff, 0xff}, make([]byte, 32-3)...)
	initCode := []byte{
		// SSTORE 1:1
		byte(vm.PUSH1), 0x1,
		byte(vm.PUSH1), 0x1,
		byte(vm.SSTORE),
		// Get the runtime-code on the stack
		byte(vm.PUSH32)}
	initCode = append(initCode, code...)
	initCode = append(initCode, []byte{
		byte(vm.PUSH1), 0x0, // offset
		byte(vm.MSTORE),
		byte(vm.PUSH1), 0x3, // size
		byte(vm.PUSH1), 0x0, // offset
		byte(vm.RETURN), // return 3 bytes of zero-code
	}...)
	gspec := &Genesis{
		Config: config,
		Alloc: GenesisAlloc{
			address: {Balance: funds},
		},
	}
	nonce := uint64(0)
	signer := types.HomesteadSigner{}
	_, blocks, _ := GenerateChainWithGenesis(gspec, engine, 2, func(i int, b *BlockGen) {
		fee := big.NewInt(1)
		if b.header.BaseFee != nil {
			fee = b.header.BaseFee
		}

		b.SetCoinbase(common.Address{1})

		tx, _ := types.SignNewTx(key, signer, &types.LegacyTx{
			Nonce:    nonce,
			GasPrice: new(big.Int).Set(fee),
			Gas:      100000,
			Data:     initCode,
		})
		nonce++

		b.AddTx(tx)
		tx, _ = types.SignNewTx(key, signer, &types.LegacyTx{
			Nonce:    nonce,
			GasPrice: new(big.Int).Set(fee),
			Gas:      100000,
			To:       &destAddress,
		})
		b.AddTx(tx)

		nonce++
	})
	// Import the canonical chain
	chain, err := NewBlockChain(rawdb.NewMemoryDatabase(), nil, gspec, nil, engine, vm.Config{
		//Debug:  true,
		//Tracer: logger.NewJSONLogger(nil, os.Stdout),
	}, nil, nil, nil)
	if err != nil {
		t.Fatalf("failed to create tester chain: %v", err)
	}
	defer chain.Stop()
	// Import the blocks
	for _, block := range blocks {
		if _, err := chain.InsertChain([]*types.Block{block}); err != nil {
			t.Fatalf("block %d: failed to insert into chain: %v", block.NumberU64(), err)
		}
	}
}

func TestDeleteThenCreate(t *testing.T) {
	var (
		engine      = ethash.NewFaker()
		key, _      = crypto.HexToECDSA("b71c71a67e1177ad4e901695e1b4b9ee17ae16c6668d313eac2f96dbcda3f291")
		address     = crypto.PubkeyToAddress(key.PublicKey)
		factoryAddr = crypto.CreateAddress(address, 0)
		funds       = big.NewInt(1000000000000000)
	)
	/*
		contract Factory {
		  function deploy(bytes memory code) public {
			address addr;
			assembly {
			  addr := create2(0, add(code, 0x20), mload(code), 0)
			  if iszero(extcodesize(addr)) {
				revert(0, 0)
			  }
			}
		  }
		}
	*/
	factoryBIN := common.Hex2Bytes("608060405234801561001057600080fd5b50610241806100206000396000f3fe608060405234801561001057600080fd5b506004361061002a5760003560e01c80627743601461002f575b600080fd5b610049600480360381019061004491906100d8565b61004b565b005b6000808251602084016000f59050803b61006457600080fd5b5050565b600061007b61007684610146565b610121565b905082815260208101848484011115610097576100966101eb565b5b6100a2848285610177565b509392505050565b600082601f8301126100bf576100be6101e6565b5b81356100cf848260208601610068565b91505092915050565b6000602082840312156100ee576100ed6101f5565b5b600082013567ffffffffffffffff81111561010c5761010b6101f0565b5b610118848285016100aa565b91505092915050565b600061012b61013c565b90506101378282610186565b919050565b6000604051905090565b600067ffffffffffffffff821115610161576101606101b7565b5b61016a826101fa565b9050602081019050919050565b82818337600083830152505050565b61018f826101fa565b810181811067ffffffffffffffff821117156101ae576101ad6101b7565b5b80604052505050565b7f4e487b7100000000000000000000000000000000000000000000000000000000600052604160045260246000fd5b600080fd5b600080fd5b600080fd5b600080fd5b6000601f19601f830116905091905056fea2646970667358221220ea8b35ed310d03b6b3deef166941140b4d9e90ea2c92f6b41eb441daf49a59c364736f6c63430008070033")

	/*
		contract C {
			uint256 value;
			constructor() {
				value = 100;
			}
			function destruct() public payable {
				selfdestruct(payable(msg.sender));
			}
			receive() payable external {}
		}
	*/
	contractABI := common.Hex2Bytes("6080604052348015600f57600080fd5b5060646000819055506081806100266000396000f3fe608060405260043610601f5760003560e01c80632b68b9c614602a576025565b36602557005b600080fd5b60306032565b005b3373ffffffffffffffffffffffffffffffffffffffff16fffea2646970667358221220ab749f5ed1fcb87bda03a74d476af3f074bba24d57cb5a355e8162062ad9a4e664736f6c63430008070033")
	contractAddr := crypto.CreateAddress2(factoryAddr, [32]byte{}, crypto.Keccak256(contractABI))

	gspec := &Genesis{
		Config: params.TestChainConfig,
		Alloc: GenesisAlloc{
			address: {Balance: funds},
		},
	}
	nonce := uint64(0)
	signer := types.HomesteadSigner{}
	_, blocks, _ := GenerateChainWithGenesis(gspec, engine, 2, func(i int, b *BlockGen) {
		fee := big.NewInt(1)
		if b.header.BaseFee != nil {
			fee = b.header.BaseFee
		}
		b.SetCoinbase(common.Address{1})

		// Block 1
		if i == 0 {
			tx, _ := types.SignNewTx(key, signer, &types.LegacyTx{
				Nonce:    nonce,
				GasPrice: new(big.Int).Set(fee),
				Gas:      500000,
				Data:     factoryBIN,
			})
			nonce++
			b.AddTx(tx)

			data := common.Hex2Bytes("00774360000000000000000000000000000000000000000000000000000000000000002000000000000000000000000000000000000000000000000000000000000000a76080604052348015600f57600080fd5b5060646000819055506081806100266000396000f3fe608060405260043610601f5760003560e01c80632b68b9c614602a576025565b36602557005b600080fd5b60306032565b005b3373ffffffffffffffffffffffffffffffffffffffff16fffea2646970667358221220ab749f5ed1fcb87bda03a74d476af3f074bba24d57cb5a355e8162062ad9a4e664736f6c6343000807003300000000000000000000000000000000000000000000000000")
			tx, _ = types.SignNewTx(key, signer, &types.LegacyTx{
				Nonce:    nonce,
				GasPrice: new(big.Int).Set(fee),
				Gas:      500000,
				To:       &factoryAddr,
				Data:     data,
			})
			b.AddTx(tx)
			nonce++
		} else {
			// Block 2
			tx, _ := types.SignNewTx(key, signer, &types.LegacyTx{
				Nonce:    nonce,
				GasPrice: new(big.Int).Set(fee),
				Gas:      500000,
				To:       &contractAddr,
				Data:     common.Hex2Bytes("2b68b9c6"), // destruct
			})
			nonce++
			b.AddTx(tx)

			data := common.Hex2Bytes("00774360000000000000000000000000000000000000000000000000000000000000002000000000000000000000000000000000000000000000000000000000000000a76080604052348015600f57600080fd5b5060646000819055506081806100266000396000f3fe608060405260043610601f5760003560e01c80632b68b9c614602a576025565b36602557005b600080fd5b60306032565b005b3373ffffffffffffffffffffffffffffffffffffffff16fffea2646970667358221220ab749f5ed1fcb87bda03a74d476af3f074bba24d57cb5a355e8162062ad9a4e664736f6c6343000807003300000000000000000000000000000000000000000000000000")
			tx, _ = types.SignNewTx(key, signer, &types.LegacyTx{
				Nonce:    nonce,
				GasPrice: new(big.Int).Set(fee),
				Gas:      500000,
				To:       &factoryAddr, // re-creation
				Data:     data,
			})
			b.AddTx(tx)
			nonce++
		}
	})
	// Import the canonical chain
	chain, err := NewBlockChain(rawdb.NewMemoryDatabase(), nil, gspec, nil, engine, vm.Config{}, nil, nil, nil)
	if err != nil {
		t.Fatalf("failed to create tester chain: %v", err)
	}
	for _, block := range blocks {
		if _, err := chain.InsertChain([]*types.Block{block}); err != nil {
			t.Fatalf("block %d: failed to insert into chain: %v", block.NumberU64(), err)
		}
	}
}

// TestTransientStorageReset ensures the transient storage is wiped correctly
// between transactions.
func TestTransientStorageReset(t *testing.T) {
	t.Parallel()

	var (
		engine      = ethash.NewFaker()
		key, _      = crypto.HexToECDSA("b71c71a67e1177ad4e901695e1b4b9ee17ae16c6668d313eac2f96dbcda3f291")
		address     = crypto.PubkeyToAddress(key.PublicKey)
		destAddress = crypto.CreateAddress(address, 0)
		funds       = big.NewInt(1000000000000000)
		vmConfig    = vm.Config{
			ExtraEips: []int{1153}, // Enable transient storage EIP
		}
	)

	code := append([]byte{
		// TLoad value with location 1
		byte(vm.PUSH1), 0x1,
		byte(vm.TLOAD),

		// PUSH location
		byte(vm.PUSH1), 0x1,

		// SStore location:value
		byte(vm.SSTORE),
	}, make([]byte, 32-6)...)
	initCode := []byte{
		// TSTORE 1:1
		byte(vm.PUSH1), 0x1,
		byte(vm.PUSH1), 0x1,
		byte(vm.TSTORE),

		// Get the runtime-code on the stack
		byte(vm.PUSH32)}
	initCode = append(initCode, code...)
	initCode = append(initCode, []byte{
		byte(vm.PUSH1), 0x0, // offset
		byte(vm.MSTORE),
		byte(vm.PUSH1), 0x6, // size
		byte(vm.PUSH1), 0x0, // offset
		byte(vm.RETURN), // return 6 bytes of zero-code
	}...)
	gspec := &Genesis{
		Config: params.TestChainConfig,
		Alloc: GenesisAlloc{
			address: {Balance: funds},
		},
	}
	nonce := uint64(0)
	signer := types.HomesteadSigner{}
	_, blocks, _ := GenerateChainWithGenesis(gspec, engine, 1, func(i int, b *BlockGen) {
		fee := big.NewInt(1)
		if b.header.BaseFee != nil {
			fee = b.header.BaseFee
		}

		b.SetCoinbase(common.Address{1})

		tx, _ := types.SignNewTx(key, signer, &types.LegacyTx{
			Nonce:    nonce,
			GasPrice: new(big.Int).Set(fee),
			Gas:      100000,
			Data:     initCode,
		})
		nonce++

		b.AddTxWithVMConfig(tx, vmConfig)

		tx, _ = types.SignNewTx(key, signer, &types.LegacyTx{
			Nonce:    nonce,
			GasPrice: new(big.Int).Set(fee),
			Gas:      100000,
			To:       &destAddress,
		})
		b.AddTxWithVMConfig(tx, vmConfig)

		nonce++
	})

	// Initialize the blockchain with 1153 enabled.
	chain, err := NewBlockChain(rawdb.NewMemoryDatabase(), nil, gspec, nil, engine, vmConfig, nil, nil, nil)
	if err != nil {
		t.Fatalf("failed to create tester chain: %v", err)
	}
	defer chain.Stop()
	// Import the blocks
	if _, err := chain.InsertChain(blocks); err != nil {
		t.Fatalf("failed to insert into chain: %v", err)
	}
	// Check the storage
	state, err := chain.StateAt(chain.CurrentHeader().Root)
	if err != nil {
		t.Fatalf("Failed to load state %v", err)
	}

	loc := common.BytesToHash([]byte{1})
	slot := state.GetState(destAddress, loc)

	if slot != (common.Hash{}) {
		t.Fatalf("Unexpected dirty storage slot")
	}
}

func TestEIP3651(t *testing.T) {
	t.Parallel()

	var (
		aa     = common.HexToAddress("0x000000000000000000000000000000000000aaaa")
		bb     = common.HexToAddress("0x000000000000000000000000000000000000bbbb")
		engine = beacon.NewFaker()

		// A sender who makes transactions, has some funds
		key1, _ = crypto.HexToECDSA("b71c71a67e1177ad4e901695e1b4b9ee17ae16c6668d313eac2f96dbcda3f291")
		key2, _ = crypto.HexToECDSA("8a1f9a8f95be41cd7ccb6168179afb4504aefe388d1e14474d32c45c72ce7b7a")
		addr1   = crypto.PubkeyToAddress(key1.PublicKey)
		addr2   = crypto.PubkeyToAddress(key2.PublicKey)
		funds   = new(big.Int).Mul(common.Big1, big.NewInt(params.Ether))
		config  = *params.AllEthashProtocolChanges
		gspec   = &Genesis{
			Config: &config,
			Alloc: GenesisAlloc{
				addr1: {Balance: funds},
				addr2: {Balance: funds},
				// The address 0xAAAA sloads 0x00 and 0x01
				aa: {
					Code: []byte{
						byte(vm.PC),
						byte(vm.PC),
						byte(vm.SLOAD),
						byte(vm.SLOAD),
					},
					Nonce:   0,
					Balance: big.NewInt(0),
				},
				// The address 0xBBBB calls 0xAAAA
				bb: {
					Code: []byte{
						byte(vm.PUSH1), 0, // out size
						byte(vm.DUP1),  // out offset
						byte(vm.DUP1),  // out insize
						byte(vm.DUP1),  // in offset
						byte(vm.PUSH2), // address
						byte(0xaa),
						byte(0xaa),
						byte(vm.GAS), // gas
						byte(vm.DELEGATECALL),
					},
					Nonce:   0,
					Balance: big.NewInt(0),
				},
			},
		}
	)

	gspec.Config.BerlinBlock = common.Big0
	gspec.Config.LondonBlock = common.Big0
	gspec.Config.TerminalTotalDifficulty = common.Big0
	gspec.Config.TerminalTotalDifficultyPassed = true
	gspec.Config.ShanghaiBlock = common.Big0
	// gspec.Config.CancunBlock = common.Big0
	// gspec.Config.PragueBlock = common.Big0
	// gspec.Config.VerkleBlock = common.Big0
	signer := types.LatestSigner(gspec.Config)

	_, blocks, _ := GenerateChainWithGenesis(gspec, engine, 1, func(i int, b *BlockGen) {
		b.SetCoinbase(aa)
		// One transaction to Coinbase
		txdata := &types.DynamicFeeTx{
			ChainID:    gspec.Config.ChainID,
			Nonce:      0,
			To:         &bb,
			Gas:        500000,
			GasFeeCap:  newGwei(5),
			GasTipCap:  big.NewInt(2),
			AccessList: nil,
			Data:       []byte{},
		}
		tx := types.NewTx(txdata)
		tx, _ = types.SignTx(tx, signer, key1)

		b.AddTx(tx)
	})
	chain, err := NewBlockChain(rawdb.NewMemoryDatabase(), nil, gspec, nil, engine, vm.Config{Tracer: logger.NewMarkdownLogger(&logger.Config{}, os.Stderr)}, nil, nil, nil)

	if err != nil {
		t.Fatalf("failed to create tester chain: %v", err)
	}
	defer chain.Stop()
	if n, err := chain.InsertChain(blocks); err != nil {
		t.Fatalf("block %d: failed to insert into chain: %v", n, err)
	}

	block := chain.GetBlockByNumber(1)

	// 1+2: Ensure EIP-1559 access lists are accounted for via gas usage.
	innerGas := vm.GasQuickStep*2 + params.ColdSloadCostEIP2929*2
	expectedGas := params.TxGas + 5*vm.GasFastestStep + vm.GasQuickStep + 100 + innerGas // 100 because 0xaaaa is in access list

	if block.GasUsed() != expectedGas {
		t.Fatalf("incorrect amount of gas spent: expected %d, got %d", expectedGas, block.GasUsed())
	}

	state, _ := chain.State()

	// 3: Ensure that miner received only the tx's tip.
	actual := state.GetBalance(block.Coinbase())
	expected := new(big.Int).SetUint64(block.GasUsed() * block.Transactions()[0].GasTipCap().Uint64())

	if actual.Cmp(expected) != 0 {
		t.Fatalf("miner balance incorrect: expected %d, got %d", expected, actual)
	}

	// 4: Ensure the tx sender paid for the gasUsed * (tip + block baseFee).
	actual = new(big.Int).Sub(funds, state.GetBalance(addr1))
	expected = new(big.Int).SetUint64(block.GasUsed() * (block.Transactions()[0].GasTipCap().Uint64() + block.BaseFee().Uint64()))

	if actual.Cmp(expected) != 0 {
		t.Fatalf("sender balance incorrect: expected %d, got %d", expected, actual)
	}
}<|MERGE_RESOLUTION|>--- conflicted
+++ resolved
@@ -1139,11 +1139,7 @@
 	// Import the chain as a light node and ensure all pointers are updated
 	lightDb := makeDb()
 	defer lightDb.Close()
-<<<<<<< HEAD
-	light, _ := NewBlockChain(lightDb, DefaultCacheConfigWithScheme(scheme), gspec, nil, ethash.NewFaker(), vm.Config{}, nil, nil, nil)
-=======
 	light, _ := NewBlockChain(lightDb, nil, gspec, nil, ethash.NewFaker(), vm.Config{}, nil, nil, nil)
->>>>>>> 1065e21c
 	if n, err := light.InsertHeaderChain(headers); err != nil {
 		t.Fatalf("failed to insert header %d: %v", n, err)
 	}
