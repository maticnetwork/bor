--- conflicted
+++ resolved
@@ -17,11 +17,8 @@
 package core
 
 import (
-<<<<<<< HEAD
+	"bytes"
 	"context"
-=======
-	"bytes"
->>>>>>> 827d3fcc
 	"errors"
 	"fmt"
 	gomath "math"
@@ -134,27 +131,6 @@
 	}
 	// Sanity check that the forked chain can be imported into the original
 	if full {
-<<<<<<< HEAD
-		cur := blockchain.CurrentBlock()
-		tdPre = blockchain.GetTd(cur.Hash(), cur.Number.Uint64())
-
-		if err := testBlockChainImport(blockChainB, blockchain); err != nil {
-			t.Fatalf("failed to import forked block chain: %v", err)
-		}
-
-		last := blockChainB[len(blockChainB)-1]
-		tdPost = blockchain.GetTd(last.Hash(), last.NumberU64())
-	} else {
-		cur := blockchain.CurrentHeader()
-		tdPre = blockchain.GetTd(cur.Hash(), cur.Number.Uint64())
-
-		if err := testHeaderChainImport(headerChainB, blockchain); err != nil {
-			t.Fatalf("failed to import forked header chain: %v", err)
-		}
-
-		last := headerChainB[len(headerChainB)-1]
-		tdPost = blockchain.GetTd(last.Hash(), last.Number.Uint64())
-=======
 		if err := testBlockChainImport(blockChainB, blockchain); err != nil {
 			t.Fatalf("failed to import forked block chain: %v", err)
 		}
@@ -162,7 +138,6 @@
 		if err := testHeaderChainImport(headerChainB, blockchain); err != nil {
 			t.Fatalf("failed to import forked header chain: %v", err)
 		}
->>>>>>> 827d3fcc
 	}
 }
 
@@ -763,23 +738,6 @@
 			}
 		}
 	}
-<<<<<<< HEAD
-	// Make sure the chain total difficulty is the correct one
-	want := new(big.Int).Add(blockchain.genesisBlock.Difficulty(), big.NewInt(td))
-
-	if full {
-		cur := blockchain.CurrentBlock()
-		if have := blockchain.GetTd(cur.Hash(), cur.Number.Uint64()); have.Cmp(want) != 0 {
-			t.Errorf("total difficulty mismatch: have %v, want %v", have, want)
-		}
-	} else {
-		cur := blockchain.CurrentHeader()
-		if have := blockchain.GetTd(cur.Hash(), cur.Number.Uint64()); have.Cmp(want) != 0 {
-			t.Errorf("total difficulty mismatch: have %v, want %v", have, want)
-		}
-	}
-=======
->>>>>>> 827d3fcc
 }
 
 // Tests chain insertions in the face of one entity containing an invalid nonce.
@@ -935,17 +893,6 @@
 	for i := 0; i < len(blocks); i++ {
 		num, hash, time := blocks[i].NumberU64(), blocks[i].Hash(), blocks[i].Time()
 
-<<<<<<< HEAD
-		if ftd, atd := fast.GetTd(hash, num), archive.GetTd(hash, num); ftd.Cmp(atd) != 0 {
-			t.Errorf("block #%d [%x]: td mismatch: fastdb %v, archivedb %v", num, hash, ftd, atd)
-		}
-
-		if antd, artd := ancient.GetTd(hash, num), archive.GetTd(hash, num); antd.Cmp(artd) != 0 {
-			t.Errorf("block #%d [%x]: td mismatch: ancientdb %v, archivedb %v", num, hash, antd, artd)
-		}
-
-=======
->>>>>>> 827d3fcc
 		if fheader, aheader := fast.GetHeaderByHash(hash), archive.GetHeaderByHash(hash); fheader.Hash() != aheader.Hash() {
 			t.Errorf("block #%d [%x]: header mismatch: fastdb %v, archivedb %v", num, hash, fheader, aheader)
 		}
@@ -1509,7 +1456,6 @@
 	}
 }
 
-<<<<<<< HEAD
 func TestReorgSideEvent(t *testing.T) {
 	testReorgSideEvent(t, rawdb.HashScheme)
 	testReorgSideEvent(t, rawdb.PathScheme)
@@ -1598,8 +1544,6 @@
 	}
 }
 
-=======
->>>>>>> 827d3fcc
 // Tests if the canonical block can be fetched from the database during chain insertion.
 func TestCanonicalBlockRetrieval(t *testing.T) {
 	testCanonicalBlockRetrieval(t, rawdb.HashScheme)
@@ -3052,19 +2996,11 @@
 	ancient := path.Join(datadir, "ancient")
 
 	pdb, err := pebble.New(datadir, 0, 0, "", false)
-<<<<<<< HEAD
 	if err != nil {
 		t.Fatalf("Failed to create persistent key-value database: %v", err)
 	}
 	db, err := rawdb.NewDatabaseWithFreezer(pdb, ancient, "", false, false, false)
 	if err != nil {
-=======
-	if err != nil {
-		t.Fatalf("Failed to create persistent key-value database: %v", err)
-	}
-	db, err := rawdb.NewDatabaseWithFreezer(pdb, ancient, "", false)
-	if err != nil {
->>>>>>> 827d3fcc
 		t.Fatalf("Failed to create persistent freezer database: %v", err)
 	}
 	defer db.Close()
@@ -4577,11 +4513,7 @@
 	gspec.Config.BerlinBlock = common.Big0
 	gspec.Config.LondonBlock = common.Big0
 	gspec.Config.TerminalTotalDifficulty = common.Big0
-<<<<<<< HEAD
 	gspec.Config.ShanghaiBlock = common.Big0
-=======
-	gspec.Config.ShanghaiTime = u64(0)
->>>>>>> 827d3fcc
 	signer := types.LatestSigner(gspec.Config)
 
 	_, blocks, _ := GenerateChainWithGenesis(gspec, engine, 1, func(i int, b *BlockGen) {
@@ -4642,25 +4574,12 @@
 
 // Simple deposit generator, source: https://gist.github.com/lightclient/54abb2af2465d6969fa6d1920b9ad9d7
 var depositsGeneratorCode = common.FromHex("6080604052366103aa575f603067ffffffffffffffff811115610025576100246103ae565b5b6040519080825280601f01601f1916602001820160405280156100575781602001600182028036833780820191505090505b5090505f8054906101000a900460ff1660f81b815f8151811061007d5761007c6103db565b5b60200101907effffffffffffffffffffffffffffffffffffffffffffffffffffffffffffff191690815f1a9053505f602067ffffffffffffffff8111156100c7576100c66103ae565b5b6040519080825280601f01601f1916602001820160405280156100f95781602001600182028036833780820191505090505b5090505f8054906101000a900460ff1660f81b815f8151811061011f5761011e6103db565b5b60200101907effffffffffffffffffffffffffffffffffffffffffffffffffffffffffffff191690815f1a9053505f600867ffffffffffffffff811115610169576101686103ae565b5b6040519080825280601f01601f19166020018201604052801561019b5781602001600182028036833780820191505090505b5090505f8054906101000a900460ff1660f81b815f815181106101c1576101c06103db565b5b60200101907effffffffffffffffffffffffffffffffffffffffffffffffffffffffffffff191690815f1a9053505f606067ffffffffffffffff81111561020b5761020a6103ae565b5b6040519080825280601f01601f19166020018201604052801561023d5781602001600182028036833780820191505090505b5090505f8054906101000a900460ff1660f81b815f81518110610263576102626103db565b5b60200101907effffffffffffffffffffffffffffffffffffffffffffffffffffffffffffff191690815f1a9053505f600867ffffffffffffffff8111156102ad576102ac6103ae565b5b6040519080825280601f01601f1916602001820160405280156102df5781602001600182028036833780820191505090505b5090505f8054906101000a900460ff1660f81b815f81518110610305576103046103db565b5b60200101907effffffffffffffffffffffffffffffffffffffffffffffffffffffffffffff191690815f1a9053505f8081819054906101000a900460ff168092919061035090610441565b91906101000a81548160ff021916908360ff160217905550507f649bbc62d0e31342afea4e5cd82d4049e7e1ee912fc0889aa790803be39038c585858585856040516103a09594939291906104d9565b60405180910390a1005b5f80fd5b7f4e487b71000000000000000000000000000000000000000000000000000000005f52604160045260245ffd5b7f4e487b71000000000000000000000000000000000000000000000000000000005f52603260045260245ffd5b7f4e487b71000000000000000000000000000000000000000000000000000000005f52601160045260245ffd5b5f60ff82169050919050565b5f61044b82610435565b915060ff820361045e5761045d610408565b5b600182019050919050565b5f81519050919050565b5f82825260208201905092915050565b8281835e5f83830152505050565b5f601f19601f8301169050919050565b5f6104ab82610469565b6104b58185610473565b93506104c5818560208601610483565b6104ce81610491565b840191505092915050565b5f60a0820190508181035f8301526104f181886104a1565b9050818103602083015261050581876104a1565b9050818103604083015261051981866104a1565b9050818103606083015261052d81856104a1565b9050818103608083015261054181846104a1565b9050969550505050505056fea26469706673582212208569967e58690162d7d6fe3513d07b393b4c15e70f41505cbbfd08f53eba739364736f6c63430008190033")
-<<<<<<< HEAD
 
 // This is a smoke test for EIP-7685 requests added in the Prague fork. The test first
 // creates a block containing requests, and then inserts it into the chain to run
 // validation.
 func TestPragueRequests(t *testing.T) {
 	t.Skip("skipping because prague requests not applicable in bor")
-	var (
-		key1, _ = crypto.HexToECDSA("b71c71a67e1177ad4e901695e1b4b9ee17ae16c6668d313eac2f96dbcda3f291")
-		addr1   = crypto.PubkeyToAddress(key1.PublicKey)
-		config  = *params.MergedTestChainConfig
-		signer  = types.LatestSigner(&config)
-		engine  = beacon.NewFaker()
-=======
-
-// This is a smoke test for EIP-7685 requests added in the Prague fork. The test first
-// creates a block containing requests, and then inserts it into the chain to run
-// validation.
-func TestPragueRequests(t *testing.T) {
 	var (
 		key1, _ = crypto.HexToECDSA("b71c71a67e1177ad4e901695e1b4b9ee17ae16c6668d313eac2f96dbcda3f291")
 		addr1   = crypto.PubkeyToAddress(key1.PublicKey)
@@ -4728,7 +4647,7 @@
 	}
 
 	// Insert block to check validation.
-	chain, err := NewBlockChain(rawdb.NewMemoryDatabase(), nil, gspec, nil, engine, vm.Config{}, nil)
+	chain, err := NewBlockChain(rawdb.NewMemoryDatabase(), nil, gspec, nil, engine, vm.Config{}, nil, nil, nil)
 	if err != nil {
 		t.Fatalf("failed to create tester chain: %v", err)
 	}
@@ -4752,71 +4671,10 @@
 		aa      = common.HexToAddress("0x000000000000000000000000000000000000aaaa")
 		bb      = common.HexToAddress("0x000000000000000000000000000000000000bbbb")
 		funds   = new(big.Int).Mul(common.Big1, big.NewInt(params.Ether))
->>>>>>> 827d3fcc
 	)
 	gspec := &Genesis{
 		Config: &config,
 		Alloc: types.GenesisAlloc{
-<<<<<<< HEAD
-			addr1:                            {Balance: big.NewInt(9999900000000000)},
-			config.DepositContractAddress:    {Code: depositsGeneratorCode},
-			params.WithdrawalQueueAddress:    {Code: params.WithdrawalQueueCode},
-			params.ConsolidationQueueAddress: {Code: params.ConsolidationQueueCode},
-		},
-	}
-
-	_, blocks, _ := GenerateChainWithGenesis(gspec, engine, 1, func(i int, b *BlockGen) {
-		// create deposit
-		depositTx := types.MustSignNewTx(key1, signer, &types.DynamicFeeTx{
-			ChainID:   gspec.Config.ChainID,
-			Nonce:     0,
-			To:        &config.DepositContractAddress,
-			Gas:       500_000,
-			GasFeeCap: newGwei(5),
-			GasTipCap: big.NewInt(2),
-		})
-		b.AddTx(depositTx)
-
-		// create withdrawal request
-		withdrawalTx := types.MustSignNewTx(key1, signer, &types.DynamicFeeTx{
-			ChainID:   gspec.Config.ChainID,
-			Nonce:     1,
-			To:        &params.WithdrawalQueueAddress,
-			Gas:       500_000,
-			GasFeeCap: newGwei(5),
-			GasTipCap: big.NewInt(2),
-			Value:     newGwei(1),
-			Data:      common.FromHex("b917cfdc0d25b72d55cf94db328e1629b7f4fde2c30cdacf873b664416f76a0c7f7cc50c9f72a3cb84be88144cde91250000000000000d80"),
-		})
-		b.AddTx(withdrawalTx)
-
-		// create consolidation request
-		consolidationTx := types.MustSignNewTx(key1, signer, &types.DynamicFeeTx{
-			ChainID:   gspec.Config.ChainID,
-			Nonce:     2,
-			To:        &params.ConsolidationQueueAddress,
-			Gas:       500_000,
-			GasFeeCap: newGwei(5),
-			GasTipCap: big.NewInt(2),
-			Value:     newGwei(1),
-			Data:      common.FromHex("b917cfdc0d25b72d55cf94db328e1629b7f4fde2c30cdacf873b664416f76a0c7f7cc50c9f72a3cb84be88144cde9125b9812f7d0b1f2f969b52bbb2d316b0c2fa7c9dba85c428c5e6c27766bcc4b0c6e874702ff1eb1c7024b08524a9771601"),
-		})
-		b.AddTx(consolidationTx)
-	})
-
-	// Check block has the correct requests hash.
-	rh := blocks[0].RequestsHash()
-	if rh == nil {
-		t.Fatal("block has nil requests hash")
-	}
-	expectedRequestsHash := common.HexToHash("0x06ffb72b9f0823510b128bca6cd4f96f59b745de6791e9fc350b596e7605101e")
-	if *rh != expectedRequestsHash {
-		t.Fatalf("block has wrong requestsHash %v, want %v", *rh, expectedRequestsHash)
-	}
-
-	// Insert block to check validation.
-	chain, err := NewBlockChain(rawdb.NewMemoryDatabase(), nil, gspec, nil, engine, vm.Config{}, nil, nil, nil)
-=======
 			addr1: {Balance: funds},
 			addr2: {Balance: funds},
 			aa: { // The address 0xAAAA calls into addr2
@@ -4861,8 +4719,7 @@
 		tx := types.MustSignNewTx(key1, signer, txdata)
 		b.AddTx(tx)
 	})
-	chain, err := NewBlockChain(rawdb.NewMemoryDatabase(), nil, gspec, nil, engine, vm.Config{}, nil)
->>>>>>> 827d3fcc
+	chain, err := NewBlockChain(rawdb.NewMemoryDatabase(), nil, gspec, nil, engine, vm.Config{}, nil, nil, nil)
 	if err != nil {
 		t.Fatalf("failed to create tester chain: %v", err)
 	}
@@ -4870,8 +4727,6 @@
 	if n, err := chain.InsertChain(blocks); err != nil {
 		t.Fatalf("block %d: failed to insert into chain: %v", n, err)
 	}
-<<<<<<< HEAD
-=======
 
 	// Verify delegation designations were deployed.
 	state, _ := chain.State()
@@ -4891,5 +4746,4 @@
 	if actual.Cmp(fortyTwo) != 0 {
 		t.Fatalf("addr2 storage wrong: expected %d, got %d", fortyTwo, actual)
 	}
->>>>>>> 827d3fcc
 }