// Copyright 2014 The go-ethereum Authors
// This file is part of the go-ethereum library.
//
// The go-ethereum library is free software: you can redistribute it and/or modify
// it under the terms of the GNU Lesser General Public License as published by
// the Free Software Foundation, either version 3 of the License, or
// (at your option) any later version.
//
// The go-ethereum library is distributed in the hope that it will be useful,
// but WITHOUT ANY WARRANTY; without even the implied warranty of
// MERCHANTABILITY or FITNESS FOR A PARTICULAR PURPOSE. See the
// GNU Lesser General Public License for more details.
//
// You should have received a copy of the GNU Lesser General Public License
// along with the go-ethereum library. If not, see <http://www.gnu.org/licenses/>.

package core

import (
	"context"
	"errors"
	"fmt"
	gomath "math"
	"math/big"
	"math/rand"
	"os"
	"path"
	"sync"
	"testing"
	"time"

	"github.com/ethereum/go-ethereum/common"
	"github.com/ethereum/go-ethereum/consensus"
	"github.com/ethereum/go-ethereum/consensus/beacon"
	"github.com/ethereum/go-ethereum/consensus/ethash"
	"github.com/ethereum/go-ethereum/core/rawdb"
	"github.com/ethereum/go-ethereum/core/state"
	"github.com/ethereum/go-ethereum/core/types"
	"github.com/ethereum/go-ethereum/core/vm"
	"github.com/ethereum/go-ethereum/crypto"
	"github.com/ethereum/go-ethereum/eth/tracers/logger"
	"github.com/ethereum/go-ethereum/ethdb"
	"github.com/ethereum/go-ethereum/ethdb/pebble"
	"github.com/ethereum/go-ethereum/params"
	"github.com/ethereum/go-ethereum/trie"
	"github.com/holiman/uint256"
)

// So we can deterministically seed different blockchains
var (
	canonicalSeed = 1
	forkSeed      = 2
)

// newCanonical creates a chain database, and injects a deterministic canonical
// chain. Depending on the full flag, it creates either a full block chain or a
// header only chain. The database and genesis specification for block generation
// are also returned in case more test blocks are needed later.
func newCanonical(engine consensus.Engine, n int, full bool, scheme string) (ethdb.Database, *Genesis, *BlockChain, error) {
	var (
		genesis = &Genesis{
			BaseFee: big.NewInt(params.InitialBaseFee),
			Config:  params.AllEthashProtocolChanges,
		}
	)
	// Initialize a fresh chain with only a genesis block
	blockchain, _ := NewBlockChain(rawdb.NewMemoryDatabase(), DefaultCacheConfigWithScheme(scheme), genesis, nil, engine, vm.Config{}, nil, nil, nil)

	// Create and inject the requested chain
	if n == 0 {
		return rawdb.NewMemoryDatabase(), genesis, blockchain, nil
	}

	if full {
		// Full block-chain requested
		genDb, blocks := makeBlockChainWithGenesis(genesis, n, engine, canonicalSeed)
		_, err := blockchain.InsertChain(blocks)

		return genDb, genesis, blockchain, err
	}
	// Header-only chain requested
	genDb, headers := makeHeaderChainWithGenesis(genesis, n, engine, canonicalSeed)
	_, err := blockchain.InsertHeaderChain(headers)
	return genDb, genesis, blockchain, err
}

func newGwei(n int64) *big.Int {
	return new(big.Int).Mul(big.NewInt(n), big.NewInt(params.GWei))
}

// Test fork of length N starting from block i
func testFork(t *testing.T, blockchain *BlockChain, i, n int, full bool, comparator func(td1, td2 *big.Int), scheme string) {
	// Copy old chain up to #i into a new db
	genDb, _, blockchain2, err := newCanonical(ethash.NewFaker(), i, full, scheme)
	if err != nil {
		t.Fatal("could not make new canonical in testFork", err)
	}
	defer blockchain2.Stop()

	// Assert the chains have the same header/block at #i
	var hash1, hash2 common.Hash
	if full {
		hash1 = blockchain.GetBlockByNumber(uint64(i)).Hash()
		hash2 = blockchain2.GetBlockByNumber(uint64(i)).Hash()
	} else {
		hash1 = blockchain.GetHeaderByNumber(uint64(i)).Hash()
		hash2 = blockchain2.GetHeaderByNumber(uint64(i)).Hash()
	}

	if hash1 != hash2 {
		t.Errorf("chain content mismatch at %d: have hash %v, want hash %v", i, hash2, hash1)
	}
	// Extend the newly created chain
	var (
		blockChainB  []*types.Block
		headerChainB []*types.Header
	)

	if full {
		blockChainB = makeBlockChain(blockchain2.chainConfig, blockchain2.GetBlockByHash(blockchain2.CurrentBlock().Hash()), n, ethash.NewFaker(), genDb, forkSeed)
		if _, err := blockchain2.InsertChain(blockChainB); err != nil {
			t.Fatalf("failed to insert forking chain: %v", err)
		}
	} else {
		headerChainB = makeHeaderChain(blockchain2.chainConfig, blockchain2.CurrentHeader(), n, ethash.NewFaker(), genDb, forkSeed)
		if _, err := blockchain2.InsertHeaderChain(headerChainB); err != nil {
			t.Fatalf("failed to insert forking chain: %v", err)
		}
	}
	// Sanity check that the forked chain can be imported into the original
	var tdPre, tdPost *big.Int

	if full {
		cur := blockchain.CurrentBlock()
		tdPre = blockchain.GetTd(cur.Hash(), cur.Number.Uint64())

		if err := testBlockChainImport(blockChainB, blockchain); err != nil {
			t.Fatalf("failed to import forked block chain: %v", err)
		}

		last := blockChainB[len(blockChainB)-1]
		tdPost = blockchain.GetTd(last.Hash(), last.NumberU64())
	} else {
		cur := blockchain.CurrentHeader()
		tdPre = blockchain.GetTd(cur.Hash(), cur.Number.Uint64())

		if err := testHeaderChainImport(headerChainB, blockchain); err != nil {
			t.Fatalf("failed to import forked header chain: %v", err)
		}

		last := headerChainB[len(headerChainB)-1]
		tdPost = blockchain.GetTd(last.Hash(), last.Number.Uint64())
	}
	// Compare the total difficulties of the chains
	comparator(tdPre, tdPost)
}

// testBlockChainImport tries to process a chain of blocks, writing them into
// the database if successful.
func testBlockChainImport(chain types.Blocks, blockchain *BlockChain) error {
	for _, block := range chain {
		// Try and process the block
		err := blockchain.engine.VerifyHeader(blockchain, block.Header())
		if err == nil {
			err = blockchain.validator.ValidateBody(block)
		}

		if err != nil {
			if err == ErrKnownBlock {
				continue
			}

			return err
		}
		_, err = state.New(blockchain.GetBlockByHash(block.ParentHash()).Root(), blockchain.statedb)
		if err != nil {
			return err
		}
<<<<<<< HEAD
		receipts, logs, usedGas, statedb, _, err := blockchain.ProcessBlock(block, blockchain.GetBlockByHash(block.ParentHash()).Header(), false)
=======
		receipts, logs, usedGas, statedb, _, err := blockchain.ProcessBlock(block, blockchain.GetBlockByHash(block.ParentHash()).Header(), nil)
>>>>>>> 4200afdb
		res := &ProcessResult{
			Receipts: receipts,
			Logs:     logs,
			GasUsed:  usedGas,
		}
		if err != nil {
			blockchain.reportBlock(block, res, err)
			return err
		}
		err = blockchain.validator.ValidateState(block, statedb, res, false)
		if err != nil {
			blockchain.reportBlock(block, res, err)
			return err
		}

		blockchain.chainmu.MustLock()
		rawdb.WriteTd(blockchain.db, block.Hash(), block.NumberU64(), new(big.Int).Add(block.Difficulty(), blockchain.GetTd(block.ParentHash(), block.NumberU64()-1)))
		rawdb.WriteBlock(blockchain.db, block)
		statedb.Commit(block.NumberU64(), false)
		blockchain.chainmu.Unlock()
	}

	return nil
}

func TestParallelBlockChainImport(t *testing.T) {
	t.Parallel()

	testParallelBlockChainImport(t, rawdb.HashScheme, false)
	testParallelBlockChainImport(t, rawdb.PathScheme, false)

	testParallelBlockChainImport(t, rawdb.HashScheme, true)
	testParallelBlockChainImport(t, rawdb.PathScheme, true)
}

func testParallelBlockChainImport(t *testing.T, scheme string, enforceParallelProcessor bool) {
	db, _, blockchain, err := newCanonical(ethash.NewFaker(), 10, true, scheme)
	blockchain.parallelProcessor = NewParallelStateProcessor(blockchain.chainConfig, blockchain, blockchain.engine)

	if err != nil {
		t.Fatalf("failed to make new canonical chain: %v", err)
	}

	// If required, enforce parallel block processing and skip serial processing completely
	blockchain.enforceParallelProcessor = enforceParallelProcessor
	defer blockchain.Stop()

	block := blockchain.GetBlockByHash(blockchain.CurrentBlock().Hash())
	blockChainB := makeFakeNonEmptyBlockChain(block, 5, ethash.NewFaker(), db, forkSeed, 5)

	if err := testBlockChainImport(blockChainB, blockchain); err == nil {
		t.Fatalf("expected error for bad tx")
	}
}

type AlwaysFailParallelStateProcessor struct {
}

func (p *AlwaysFailParallelStateProcessor) Process(block *types.Block, statedb *state.StateDB, cfg vm.Config, address *common.Address, interruptCtx context.Context) (*ProcessResult, error) {
	return nil, errors.New("always fail")
}

type SlowSerialStateProcessor struct {
	s Processor
}

func NewSlowSerialStateProcessor(s Processor) *SlowSerialStateProcessor {
	return &SlowSerialStateProcessor{s: s}
}

func (p *SlowSerialStateProcessor) Process(block *types.Block, statedb *state.StateDB, cfg vm.Config, address *common.Address, interruptCtx context.Context) (*ProcessResult, error) {
	time.Sleep(100 * time.Millisecond)
	return p.s.Process(block, statedb, cfg, nil, interruptCtx)
}

func TestSuccessfulBlockImportParallelFailed(t *testing.T) {
	t.Parallel()

	testSuccessfulBlockImportParallelFailed(t, rawdb.HashScheme)
	testSuccessfulBlockImportParallelFailed(t, rawdb.PathScheme)
}

func testSuccessfulBlockImportParallelFailed(t *testing.T, scheme string) {
	// Create a new blockchain with 10 initial blocks
	db, _, blockchain, err := newCanonical(ethash.NewFaker(), 10, true, scheme)
	blockchain.parallelProcessor = &AlwaysFailParallelStateProcessor{}
	blockchain.processor = NewSlowSerialStateProcessor(blockchain.processor)
	if err != nil {
		t.Fatalf("failed to create canonical chain: %v", err)
	}
	defer blockchain.Stop()

	// Create valid blocks to import
	block := blockchain.GetBlockByHash(blockchain.CurrentBlock().Hash())
	blocks := makeBlockChain(blockchain.chainConfig, block, 5, ethash.NewFaker(), db, canonicalSeed)

	// Import the blocks
	n, err := blockchain.InsertChain(blocks)
	if err != nil {
		t.Fatalf("failed to import valid blocks: %v", err)
	}

	// Verify all blocks were imported
	if n != len(blocks) {
		t.Errorf("imported %d blocks, wanted %d", n, len(blocks))
	}

	// Verify the last block is properly linked
	if blockchain.CurrentBlock().Hash() != blocks[len(blocks)-1].Hash() {
		t.Errorf("current block hash mismatch: got %x, want %x",
			blockchain.CurrentBlock().Hash(),
			blocks[len(blocks)-1].Hash())
	}

	// Verify block numbers are sequential
	for i, block := range blocks {
		expectedNumber := uint64(11 + i) // 10 initial blocks + new blocks
		if block.NumberU64() != expectedNumber {
			t.Errorf("block %d has wrong number: got %d, want %d",
				i, block.NumberU64(), expectedNumber)
		}
	}
}

// testHeaderChainImport tries to process a chain of header, writing them into
// the database if successful.
func testHeaderChainImport(chain []*types.Header, blockchain *BlockChain) error {
	for _, header := range chain {
		// Try and validate the header
		if err := blockchain.engine.VerifyHeader(blockchain, header); err != nil {
			return err
		}
		// Manually insert the header into the database, but don't reorganise (allows subsequent testing)
		blockchain.chainmu.MustLock()
		rawdb.WriteTd(blockchain.db, header.Hash(), header.Number.Uint64(), new(big.Int).Add(header.Difficulty, blockchain.GetTd(header.ParentHash, header.Number.Uint64()-1)))
		rawdb.WriteHeader(blockchain.db, header)
		blockchain.chainmu.Unlock()
	}

	return nil
}
func TestLastBlock(t *testing.T) {
	testLastBlock(t, rawdb.HashScheme)
	testLastBlock(t, rawdb.PathScheme)
}

func testLastBlock(t *testing.T, scheme string) {
	genDb, _, blockchain, err := newCanonical(ethash.NewFaker(), 0, true, scheme)
	if err != nil {
		t.Fatalf("failed to create pristine chain: %v", err)
	}
	defer blockchain.Stop()

	blocks := makeBlockChain(blockchain.chainConfig, blockchain.GetBlockByHash(blockchain.CurrentBlock().Hash()), 1, ethash.NewFullFaker(), genDb, 0)
	if _, err := blockchain.InsertChain(blocks); err != nil {
		t.Fatalf("Failed to insert block: %v", err)
	}

	if blocks[len(blocks)-1].Hash() != rawdb.ReadHeadBlockHash(blockchain.db) {
		t.Fatalf("Write/Get HeadBlockHash failed")
	}
}

// Test inserts the blocks/headers after the fork choice rule is changed.
// The chain is reorged to whatever specified.
func testInsertAfterMerge(t *testing.T, blockchain *BlockChain, i, n int, full bool, scheme string) {
	// Copy old chain up to #i into a new db
	genDb, _, blockchain2, err := newCanonical(ethash.NewFaker(), i, full, scheme)
	if err != nil {
		t.Fatal("could not make new canonical in testFork", err)
	}
	defer blockchain2.Stop()

	// Assert the chains have the same header/block at #i
	var hash1, hash2 common.Hash
	if full {
		hash1 = blockchain.GetBlockByNumber(uint64(i)).Hash()
		hash2 = blockchain2.GetBlockByNumber(uint64(i)).Hash()
	} else {
		hash1 = blockchain.GetHeaderByNumber(uint64(i)).Hash()
		hash2 = blockchain2.GetHeaderByNumber(uint64(i)).Hash()
	}

	if hash1 != hash2 {
		t.Errorf("chain content mismatch at %d: have hash %v, want hash %v", i, hash2, hash1)
	}

	// Extend the newly created chain
	if full {
		blockChainB := makeBlockChain(blockchain2.chainConfig, blockchain2.GetBlockByHash(blockchain2.CurrentBlock().Hash()), n, ethash.NewFaker(), genDb, forkSeed)
		if _, err := blockchain2.InsertChain(blockChainB); err != nil {
			t.Fatalf("failed to insert forking chain: %v", err)
		}

		if blockchain2.CurrentBlock().Number.Uint64() != blockChainB[len(blockChainB)-1].NumberU64() {
			t.Fatalf("failed to reorg to the given chain")
		}

		if blockchain2.CurrentBlock().Hash() != blockChainB[len(blockChainB)-1].Hash() {
			t.Fatalf("failed to reorg to the given chain")
		}
	} else {
		headerChainB := makeHeaderChain(blockchain2.chainConfig, blockchain2.CurrentHeader(), n, ethash.NewFaker(), genDb, forkSeed)
		if _, err := blockchain2.InsertHeaderChain(headerChainB); err != nil {
			t.Fatalf("failed to insert forking chain: %v", err)
		}

		if blockchain2.CurrentHeader().Number.Uint64() != headerChainB[len(headerChainB)-1].Number.Uint64() {
			t.Fatalf("failed to reorg to the given chain")
		}

		if blockchain2.CurrentHeader().Hash() != headerChainB[len(headerChainB)-1].Hash() {
			t.Fatalf("failed to reorg to the given chain")
		}
	}
}

// Tests that given a starting canonical chain of a given size, it can be extended
// with various length chains.
func TestExtendCanonicalHeaders(t *testing.T) {
	testExtendCanonical(t, false, rawdb.HashScheme)
	testExtendCanonical(t, false, rawdb.PathScheme)
}
func TestExtendCanonicalBlocks(t *testing.T) {
	testExtendCanonical(t, true, rawdb.HashScheme)
	testExtendCanonical(t, true, rawdb.PathScheme)
}

func testExtendCanonical(t *testing.T, full bool, scheme string) {
	length := 5

	// Make first chain starting from genesis
	_, _, processor, err := newCanonical(ethash.NewFaker(), length, full, scheme)
	if err != nil {
		t.Fatalf("failed to make new canonical chain: %v", err)
	}
	defer processor.Stop()

	// Define the difficulty comparator
	better := func(td1, td2 *big.Int) {
		if td2.Cmp(td1) <= 0 {
			t.Errorf("total difficulty mismatch: have %v, expected more than %v", td2, td1)
		}
	}
	// Start fork from current height
	testFork(t, processor, length, 1, full, better, scheme)
	testFork(t, processor, length, 2, full, better, scheme)
	testFork(t, processor, length, 5, full, better, scheme)
	testFork(t, processor, length, 10, full, better, scheme)
}

// Tests that given a starting canonical chain of a given size, it can be extended
// with various length chains.
func TestExtendCanonicalHeadersAfterMerge(t *testing.T) {
	testExtendCanonicalAfterMerge(t, false, rawdb.HashScheme)
	testExtendCanonicalAfterMerge(t, false, rawdb.PathScheme)
}
func TestExtendCanonicalBlocksAfterMerge(t *testing.T) {
	testExtendCanonicalAfterMerge(t, true, rawdb.HashScheme)
	testExtendCanonicalAfterMerge(t, true, rawdb.PathScheme)
}

func testExtendCanonicalAfterMerge(t *testing.T, full bool, scheme string) {
	length := 5

	// Make first chain starting from genesis
	_, _, processor, err := newCanonical(ethash.NewFaker(), length, full, scheme)
	if err != nil {
		t.Fatalf("failed to make new canonical chain: %v", err)
	}
	defer processor.Stop()

	testInsertAfterMerge(t, processor, length, 1, full, scheme)
	testInsertAfterMerge(t, processor, length, 10, full, scheme)
}

// Tests that given a starting canonical chain of a given size, creating shorter
// forks do not take canonical ownership.
func TestShorterForkHeaders(t *testing.T) {
	testShorterFork(t, false, rawdb.HashScheme)
	testShorterFork(t, false, rawdb.PathScheme)
}
func TestShorterForkBlocks(t *testing.T) {
	testShorterFork(t, true, rawdb.HashScheme)
	testShorterFork(t, true, rawdb.PathScheme)
}

func testShorterFork(t *testing.T, full bool, scheme string) {
	length := 10

	// Make first chain starting from genesis
	_, _, processor, err := newCanonical(ethash.NewFaker(), length, full, scheme)
	if err != nil {
		t.Fatalf("failed to make new canonical chain: %v", err)
	}
	defer processor.Stop()

	// Define the difficulty comparator
	worse := func(td1, td2 *big.Int) {
		if td2.Cmp(td1) >= 0 {
			t.Errorf("total difficulty mismatch: have %v, expected less than %v", td2, td1)
		}
	}
	// Sum of numbers must be less than `length` for this to be a shorter fork
	testFork(t, processor, 0, 3, full, worse, scheme)
	testFork(t, processor, 0, 7, full, worse, scheme)
	testFork(t, processor, 1, 1, full, worse, scheme)
	testFork(t, processor, 1, 7, full, worse, scheme)
	testFork(t, processor, 5, 3, full, worse, scheme)
	testFork(t, processor, 5, 4, full, worse, scheme)
}

// Tests that given a starting canonical chain of a given size, creating shorter
// forks do not take canonical ownership.
func TestShorterForkHeadersAfterMerge(t *testing.T) {
	testShorterForkAfterMerge(t, false, rawdb.HashScheme)
	testShorterForkAfterMerge(t, false, rawdb.PathScheme)
}
func TestShorterForkBlocksAfterMerge(t *testing.T) {
	testShorterForkAfterMerge(t, true, rawdb.HashScheme)
	testShorterForkAfterMerge(t, true, rawdb.PathScheme)
}

func testShorterForkAfterMerge(t *testing.T, full bool, scheme string) {
	length := 10

	// Make first chain starting from genesis
	_, _, processor, err := newCanonical(ethash.NewFaker(), length, full, scheme)
	if err != nil {
		t.Fatalf("failed to make new canonical chain: %v", err)
	}
	defer processor.Stop()

	testInsertAfterMerge(t, processor, 0, 3, full, scheme)
	testInsertAfterMerge(t, processor, 0, 7, full, scheme)
	testInsertAfterMerge(t, processor, 1, 1, full, scheme)
	testInsertAfterMerge(t, processor, 1, 7, full, scheme)
	testInsertAfterMerge(t, processor, 5, 3, full, scheme)
	testInsertAfterMerge(t, processor, 5, 4, full, scheme)
}

// Tests that given a starting canonical chain of a given size, creating longer
// forks do take canonical ownership.
func TestLongerForkHeaders(t *testing.T) {
	testLongerFork(t, false, rawdb.HashScheme)
	testLongerFork(t, false, rawdb.PathScheme)
}
func TestLongerForkBlocks(t *testing.T) {
	testLongerFork(t, true, rawdb.HashScheme)
	testLongerFork(t, true, rawdb.PathScheme)
}

func testLongerFork(t *testing.T, full bool, scheme string) {
	length := 10

	// Make first chain starting from genesis
	_, _, processor, err := newCanonical(ethash.NewFaker(), length, full, scheme)
	if err != nil {
		t.Fatalf("failed to make new canonical chain: %v", err)
	}
	defer processor.Stop()

	testInsertAfterMerge(t, processor, 0, 11, full, scheme)
	testInsertAfterMerge(t, processor, 0, 15, full, scheme)
	testInsertAfterMerge(t, processor, 1, 10, full, scheme)
	testInsertAfterMerge(t, processor, 1, 12, full, scheme)
	testInsertAfterMerge(t, processor, 5, 6, full, scheme)
	testInsertAfterMerge(t, processor, 5, 8, full, scheme)
}

// Tests that given a starting canonical chain of a given size, creating longer
// forks do take canonical ownership.
func TestLongerForkHeadersAfterMerge(t *testing.T) {
	testLongerForkAfterMerge(t, false, rawdb.HashScheme)
	testLongerForkAfterMerge(t, false, rawdb.PathScheme)
}
func TestLongerForkBlocksAfterMerge(t *testing.T) {
	testLongerForkAfterMerge(t, true, rawdb.HashScheme)
	testLongerForkAfterMerge(t, true, rawdb.PathScheme)
}

func testLongerForkAfterMerge(t *testing.T, full bool, scheme string) {
	length := 10

	// Make first chain starting from genesis
	_, _, processor, err := newCanonical(ethash.NewFaker(), length, full, scheme)
	if err != nil {
		t.Fatalf("failed to make new canonical chain: %v", err)
	}
	defer processor.Stop()

	testInsertAfterMerge(t, processor, 0, 11, full, scheme)
	testInsertAfterMerge(t, processor, 0, 15, full, scheme)
	testInsertAfterMerge(t, processor, 1, 10, full, scheme)
	testInsertAfterMerge(t, processor, 1, 12, full, scheme)
	testInsertAfterMerge(t, processor, 5, 6, full, scheme)
	testInsertAfterMerge(t, processor, 5, 8, full, scheme)
}

// Tests that given a starting canonical chain of a given size, creating equal
// forks do take canonical ownership.
func TestEqualForkHeaders(t *testing.T) {
	testEqualFork(t, false, rawdb.HashScheme)
	testEqualFork(t, false, rawdb.PathScheme)
}
func TestEqualForkBlocks(t *testing.T) {
	testEqualFork(t, true, rawdb.HashScheme)
	testEqualFork(t, true, rawdb.PathScheme)
}

func testEqualFork(t *testing.T, full bool, scheme string) {
	length := 10

	// Make first chain starting from genesis
	_, _, processor, err := newCanonical(ethash.NewFaker(), length, full, scheme)
	if err != nil {
		t.Fatalf("failed to make new canonical chain: %v", err)
	}
	defer processor.Stop()

	// Define the difficulty comparator
	equal := func(td1, td2 *big.Int) {
		if td2.Cmp(td1) != 0 {
			t.Errorf("total difficulty mismatch: have %v, want %v", td2, td1)
		}
	}
	// Sum of numbers must be equal to `length` for this to be an equal fork
	testFork(t, processor, 0, 10, full, equal, scheme)
	testFork(t, processor, 1, 9, full, equal, scheme)
	testFork(t, processor, 2, 8, full, equal, scheme)
	testFork(t, processor, 5, 5, full, equal, scheme)
	testFork(t, processor, 6, 4, full, equal, scheme)
	testFork(t, processor, 9, 1, full, equal, scheme)
}

// Tests that given a starting canonical chain of a given size, creating equal
// forks do take canonical ownership.
func TestEqualForkHeadersAfterMerge(t *testing.T) {
	testEqualForkAfterMerge(t, false, rawdb.HashScheme)
	testEqualForkAfterMerge(t, false, rawdb.PathScheme)
}
func TestEqualForkBlocksAfterMerge(t *testing.T) {
	testEqualForkAfterMerge(t, true, rawdb.HashScheme)
	testEqualForkAfterMerge(t, true, rawdb.PathScheme)
}

func testEqualForkAfterMerge(t *testing.T, full bool, scheme string) {
	length := 10

	// Make first chain starting from genesis
	_, _, processor, err := newCanonical(ethash.NewFaker(), length, full, scheme)
	if err != nil {
		t.Fatalf("failed to make new canonical chain: %v", err)
	}
	defer processor.Stop()

	testInsertAfterMerge(t, processor, 0, 10, full, scheme)
	testInsertAfterMerge(t, processor, 1, 9, full, scheme)
	testInsertAfterMerge(t, processor, 2, 8, full, scheme)
	testInsertAfterMerge(t, processor, 5, 5, full, scheme)
	testInsertAfterMerge(t, processor, 6, 4, full, scheme)
	testInsertAfterMerge(t, processor, 9, 1, full, scheme)
}

// Tests that chains missing links do not get accepted by the processor.
func TestBrokenHeaderChain(t *testing.T) {
	testBrokenChain(t, false, rawdb.HashScheme)
	testBrokenChain(t, false, rawdb.PathScheme)
}
func TestBrokenBlockChain(t *testing.T) {
	testBrokenChain(t, true, rawdb.HashScheme)
	testBrokenChain(t, true, rawdb.PathScheme)
}

func testBrokenChain(t *testing.T, full bool, scheme string) {
	// Make chain starting from genesis
	genDb, _, blockchain, err := newCanonical(ethash.NewFaker(), 10, full, scheme)
	if err != nil {
		t.Fatalf("failed to make new canonical chain: %v", err)
	}
	defer blockchain.Stop()

	// Create a forked chain, and try to insert with a missing link
	if full {
		chain := makeBlockChain(blockchain.chainConfig, blockchain.GetBlockByHash(blockchain.CurrentBlock().Hash()), 5, ethash.NewFaker(), genDb, forkSeed)[1:]
		if err := testBlockChainImport(chain, blockchain); err == nil {
			t.Errorf("broken block chain not reported")
		}
	} else {
		chain := makeHeaderChain(blockchain.chainConfig, blockchain.CurrentHeader(), 5, ethash.NewFaker(), genDb, forkSeed)[1:]
		if err := testHeaderChainImport(chain, blockchain); err == nil {
			t.Errorf("broken header chain not reported")
		}
	}
}

// Tests that reorganising a long difficult chain after a short easy one
// overwrites the canonical numbers and links in the database.
func TestReorgLongHeaders(t *testing.T) {
	testReorgLong(t, false, rawdb.HashScheme)
	testReorgLong(t, false, rawdb.PathScheme)
}
func TestReorgLongBlocks(t *testing.T) {
	testReorgLong(t, true, rawdb.HashScheme)
	testReorgLong(t, true, rawdb.PathScheme)
}

func testReorgLong(t *testing.T, full bool, scheme string) {
	testReorg(t, []int64{0, 0, -9}, []int64{0, 0, 0, -9}, 393280+params.GenesisDifficulty.Int64(), full, scheme)
}

// Tests that reorganising a short difficult chain after a long easy one
// overwrites the canonical numbers and links in the database.
func TestReorgShortHeaders(t *testing.T) {
	testReorgShort(t, false, rawdb.HashScheme)
	testReorgShort(t, false, rawdb.PathScheme)
}
func TestReorgShortBlocks(t *testing.T) {
	testReorgShort(t, true, rawdb.HashScheme)
	testReorgShort(t, true, rawdb.PathScheme)
}

func testReorgShort(t *testing.T, full bool, scheme string) {
	// Create a long easy chain vs. a short heavy one. Due to difficulty adjustment
	// we need a fairly long chain of blocks with different difficulties for a short
	// one to become heavier than a long one. The 96 is an empirical value.
	easy := make([]int64, 96)
	for i := 0; i < len(easy); i++ {
		easy[i] = 60
	}

	diff := make([]int64, len(easy)-1)
	for i := 0; i < len(diff); i++ {
		diff[i] = -9
	}
	testReorg(t, easy, diff, 12615120+params.GenesisDifficulty.Int64(), full, scheme)
}

func testReorg(t *testing.T, first, second []int64, td int64, full bool, scheme string) {
	// Create a pristine chain and database
	genDb, _, blockchain, err := newCanonical(ethash.NewFaker(), 0, full, scheme)
	if err != nil {
		t.Fatalf("failed to create pristine chain: %v", err)
	}
	defer blockchain.Stop()

	// Insert an easy and a difficult chain afterwards
	easyBlocks, _ := GenerateChain(params.TestChainConfig, blockchain.GetBlockByHash(blockchain.CurrentBlock().Hash()), ethash.NewFaker(), genDb, len(first), func(i int, b *BlockGen) {
		b.OffsetTime(first[i])
	})
	diffBlocks, _ := GenerateChain(params.TestChainConfig, blockchain.GetBlockByHash(blockchain.CurrentBlock().Hash()), ethash.NewFaker(), genDb, len(second), func(i int, b *BlockGen) {
		b.OffsetTime(second[i])
	})

	if full {
		if _, err := blockchain.InsertChain(easyBlocks); err != nil {
			t.Fatalf("failed to insert easy chain: %v", err)
		}

		if _, err := blockchain.InsertChain(diffBlocks); err != nil {
			t.Fatalf("failed to insert difficult chain: %v", err)
		}
	} else {
		easyHeaders := make([]*types.Header, len(easyBlocks))
		for i, block := range easyBlocks {
			easyHeaders[i] = block.Header()
		}

		diffHeaders := make([]*types.Header, len(diffBlocks))
		for i, block := range diffBlocks {
			diffHeaders[i] = block.Header()
		}
		if _, err := blockchain.InsertHeaderChain(easyHeaders); err != nil {
			t.Fatalf("failed to insert easy chain: %v", err)
		}
		if _, err := blockchain.InsertHeaderChain(diffHeaders); err != nil {
			t.Fatalf("failed to insert difficult chain: %v", err)
		}
	}
	// Check that the chain is valid number and link wise
	if full {
		prev := blockchain.CurrentBlock()
		for block := blockchain.GetBlockByNumber(blockchain.CurrentBlock().Number.Uint64() - 1); block.NumberU64() != 0; prev, block = block.Header(), blockchain.GetBlockByNumber(block.NumberU64()-1) {
			if prev.ParentHash != block.Hash() {
				t.Errorf("parent block hash mismatch: have %x, want %x", prev.ParentHash, block.Hash())
			}
		}
	} else {
		prev := blockchain.CurrentHeader()
		for header := blockchain.GetHeaderByNumber(blockchain.CurrentHeader().Number.Uint64() - 1); header.Number.Uint64() != 0; prev, header = header, blockchain.GetHeaderByNumber(header.Number.Uint64()-1) {
			if prev.ParentHash != header.Hash() {
				t.Errorf("parent header hash mismatch: have %x, want %x", prev.ParentHash, header.Hash())
			}
		}
	}
	// Make sure the chain total difficulty is the correct one
	want := new(big.Int).Add(blockchain.genesisBlock.Difficulty(), big.NewInt(td))

	if full {
		cur := blockchain.CurrentBlock()
		if have := blockchain.GetTd(cur.Hash(), cur.Number.Uint64()); have.Cmp(want) != 0 {
			t.Errorf("total difficulty mismatch: have %v, want %v", have, want)
		}
	} else {
		cur := blockchain.CurrentHeader()
		if have := blockchain.GetTd(cur.Hash(), cur.Number.Uint64()); have.Cmp(want) != 0 {
			t.Errorf("total difficulty mismatch: have %v, want %v", have, want)
		}
	}
}

// Tests chain insertions in the face of one entity containing an invalid nonce.
func TestHeadersInsertNonceError(t *testing.T) {
	testInsertNonceError(t, false, rawdb.HashScheme)
	testInsertNonceError(t, false, rawdb.PathScheme)
}
func TestBlocksInsertNonceError(t *testing.T) {
	testInsertNonceError(t, true, rawdb.HashScheme)
	testInsertNonceError(t, true, rawdb.PathScheme)
}

func testInsertNonceError(t *testing.T, full bool, scheme string) {
	doTest := func(i int) {
		// Create a pristine chain and database
		genDb, _, blockchain, err := newCanonical(ethash.NewFaker(), 0, full, scheme)
		if err != nil {
			t.Fatalf("failed to create pristine chain: %v", err)
		}
		defer blockchain.Stop()

		// Create and insert a chain with a failing nonce
		var (
			failAt  int
			failRes int
			failNum uint64
		)

		if full {
			blocks := makeBlockChain(blockchain.chainConfig, blockchain.GetBlockByHash(blockchain.CurrentBlock().Hash()), i, ethash.NewFaker(), genDb, 0)

			failAt = rand.Int() % len(blocks)
			failNum = blocks[failAt].NumberU64()

			blockchain.engine = ethash.NewFakeFailer(failNum)
			failRes, err = blockchain.InsertChain(blocks)
		} else {
			headers := makeHeaderChain(blockchain.chainConfig, blockchain.CurrentHeader(), i, ethash.NewFaker(), genDb, 0)

			failAt = rand.Int() % len(headers)
			failNum = headers[failAt].Number.Uint64()

			blockchain.engine = ethash.NewFakeFailer(failNum)
			blockchain.hc.engine = blockchain.engine
			failRes, err = blockchain.InsertHeaderChain(headers)
		}
		// Check that the returned error indicates the failure
		if failRes != failAt {
			t.Errorf("test %d: failure (%v) index mismatch: have %d, want %d", i, err, failRes, failAt)
		}
		// Check that all blocks after the failing block have been inserted
		for j := 0; j < i-failAt; j++ {
			if full {
				if block := blockchain.GetBlockByNumber(failNum + uint64(j)); block != nil {
					t.Errorf("test %d: invalid block in chain: %v", i, block)
				}
			} else {
				if header := blockchain.GetHeaderByNumber(failNum + uint64(j)); header != nil {
					t.Errorf("test %d: invalid header in chain: %v", i, header)
				}
			}
		}
	}
	for i := 1; i < 25 && !t.Failed(); i++ {
		doTest(i)
	}
}

// Tests that fast importing a block chain produces the same chain data as the
// classical full block processing.
func TestFastVsFullChains(t *testing.T) {
	testFastVsFullChains(t, rawdb.HashScheme)
	testFastVsFullChains(t, rawdb.PathScheme)
}

func testFastVsFullChains(t *testing.T, scheme string) {
	// Configure and generate a sample block chain
	var (
		key, _  = crypto.HexToECDSA("b71c71a67e1177ad4e901695e1b4b9ee17ae16c6668d313eac2f96dbcda3f291")
		address = crypto.PubkeyToAddress(key.PublicKey)
		funds   = big.NewInt(1000000000000000)
		gspec   = &Genesis{
			Config:  params.TestChainConfig,
			Alloc:   types.GenesisAlloc{address: {Balance: funds}},
			BaseFee: big.NewInt(params.InitialBaseFee),
		}
		signer = types.LatestSigner(gspec.Config)
	)

	_, blocks, receipts := GenerateChainWithGenesis(gspec, ethash.NewFaker(), 1024, func(i int, block *BlockGen) {
		block.SetCoinbase(common.Address{0x00})

		// If the block number is multiple of 3, send a few bonus transactions to the miner
		if i%3 == 2 {
			for j := 0; j < i%4+1; j++ {
				tx, err := types.SignTx(types.NewTransaction(block.TxNonce(address), common.Address{0x00}, big.NewInt(1000), params.TxGas, block.header.BaseFee, nil), signer, key)
				if err != nil {
					panic(err)
				}

				block.AddTx(tx)
			}
		}
		// If the block number is a multiple of 5, add an uncle to the block
		if i%5 == 4 {
			block.AddUncle(&types.Header{ParentHash: block.PrevBlock(i - 2).Hash(), Number: big.NewInt(int64(i))})
		}
	})
	// Import the chain as an archive node for the comparison baseline
	archiveDb := rawdb.NewMemoryDatabase()
	archive, _ := NewBlockChain(archiveDb, DefaultCacheConfigWithScheme(scheme), gspec, nil, ethash.NewFaker(), vm.Config{}, nil, nil, nil)
	defer archive.Stop()

	if n, err := archive.InsertChain(blocks); err != nil {
		t.Fatalf("failed to process block %d: %v", n, err)
	}
	// Fast import the chain as a non-archive node to test
	fastDb := rawdb.NewMemoryDatabase()
	fast, _ := NewBlockChain(fastDb, DefaultCacheConfigWithScheme(scheme), gspec, nil, ethash.NewFaker(), vm.Config{}, nil, nil, nil)
	defer fast.Stop()

	headers := make([]*types.Header, len(blocks))
	for i, block := range blocks {
		headers[i] = block.Header()
	}
	if n, err := fast.InsertHeaderChain(headers); err != nil {
		t.Fatalf("failed to insert header %d: %v", n, err)
	}

	if n, err := fast.InsertReceiptChain(blocks, receipts, 0); err != nil {
		t.Fatalf("failed to insert receipt %d: %v", n, err)
	}
	// Freezer style fast import the chain.
	ancientDb, err := rawdb.NewDatabaseWithFreezer(rawdb.NewMemoryDatabase(), t.TempDir(), "", false, false, false)
	if err != nil {
		t.Fatalf("failed to create temp freezer db: %v", err)
	}

	defer ancientDb.Close()

	ancient, _ := NewBlockChain(ancientDb, DefaultCacheConfigWithScheme(scheme), gspec, nil, ethash.NewFaker(), vm.Config{}, nil, nil, nil)
	defer ancient.Stop()

	if n, err := ancient.InsertHeaderChain(headers); err != nil {
		t.Fatalf("failed to insert header %d: %v", n, err)
	}

	if n, err := ancient.InsertReceiptChain(blocks, receipts, uint64(len(blocks)/2)); err != nil {
		t.Fatalf("failed to insert receipt %d: %v", n, err)
	}

	// Iterate over all chain data components, and cross reference
	for i := 0; i < len(blocks); i++ {
		num, hash, time := blocks[i].NumberU64(), blocks[i].Hash(), blocks[i].Time()

		if ftd, atd := fast.GetTd(hash, num), archive.GetTd(hash, num); ftd.Cmp(atd) != 0 {
			t.Errorf("block #%d [%x]: td mismatch: fastdb %v, archivedb %v", num, hash, ftd, atd)
		}

		if antd, artd := ancient.GetTd(hash, num), archive.GetTd(hash, num); antd.Cmp(artd) != 0 {
			t.Errorf("block #%d [%x]: td mismatch: ancientdb %v, archivedb %v", num, hash, antd, artd)
		}

		if fheader, aheader := fast.GetHeaderByHash(hash), archive.GetHeaderByHash(hash); fheader.Hash() != aheader.Hash() {
			t.Errorf("block #%d [%x]: header mismatch: fastdb %v, archivedb %v", num, hash, fheader, aheader)
		}

		if anheader, arheader := ancient.GetHeaderByHash(hash), archive.GetHeaderByHash(hash); anheader.Hash() != arheader.Hash() {
			t.Errorf("block #%d [%x]: header mismatch: ancientdb %v, archivedb %v", num, hash, anheader, arheader)
		}

		if fblock, arblock, anblock := fast.GetBlockByHash(hash), archive.GetBlockByHash(hash), ancient.GetBlockByHash(hash); fblock.Hash() != arblock.Hash() || anblock.Hash() != arblock.Hash() {
			t.Errorf("block #%d [%x]: block mismatch: fastdb %v, ancientdb %v, archivedb %v", num, hash, fblock, anblock, arblock)
		} else if types.DeriveSha(fblock.Transactions(), trie.NewStackTrie(nil)) != types.DeriveSha(arblock.Transactions(), trie.NewStackTrie(nil)) || types.DeriveSha(anblock.Transactions(), trie.NewStackTrie(nil)) != types.DeriveSha(arblock.Transactions(), trie.NewStackTrie(nil)) {
			t.Errorf("block #%d [%x]: transactions mismatch: fastdb %v, ancientdb %v, archivedb %v", num, hash, fblock.Transactions(), anblock.Transactions(), arblock.Transactions())
		} else if types.CalcUncleHash(fblock.Uncles()) != types.CalcUncleHash(arblock.Uncles()) || types.CalcUncleHash(anblock.Uncles()) != types.CalcUncleHash(arblock.Uncles()) {
			t.Errorf("block #%d [%x]: uncles mismatch: fastdb %v, ancientdb %v, archivedb %v", num, hash, fblock.Uncles(), anblock, arblock.Uncles())
		}

		// Check receipts.
		freceipts := rawdb.ReadReceipts(fastDb, hash, num, time, fast.Config())
		anreceipts := rawdb.ReadReceipts(ancientDb, hash, num, time, fast.Config())
		areceipts := rawdb.ReadReceipts(archiveDb, hash, num, time, fast.Config())
		if types.DeriveSha(freceipts, trie.NewStackTrie(nil)) != types.DeriveSha(areceipts, trie.NewStackTrie(nil)) {
			t.Errorf("block #%d [%x]: receipts mismatch: fastdb %v, ancientdb %v, archivedb %v", num, hash, freceipts, anreceipts, areceipts)
		}

		// Check that hash-to-number mappings are present in all databases.
		if m := rawdb.ReadHeaderNumber(fastDb, hash); m == nil || *m != num {
			t.Errorf("block #%d [%x]: wrong hash-to-number mapping in fastdb: %v", num, hash, m)
		}

		if m := rawdb.ReadHeaderNumber(ancientDb, hash); m == nil || *m != num {
			t.Errorf("block #%d [%x]: wrong hash-to-number mapping in ancientdb: %v", num, hash, m)
		}

		if m := rawdb.ReadHeaderNumber(archiveDb, hash); m == nil || *m != num {
			t.Errorf("block #%d [%x]: wrong hash-to-number mapping in archivedb: %v", num, hash, m)
		}
	}

	// Check that the canonical chains are the same between the databases
	for i := 0; i < len(blocks)+1; i++ {
		if fhash, ahash := rawdb.ReadCanonicalHash(fastDb, uint64(i)), rawdb.ReadCanonicalHash(archiveDb, uint64(i)); fhash != ahash {
			t.Errorf("block #%d: canonical hash mismatch: fastdb %v, archivedb %v", i, fhash, ahash)
		}

		if anhash, arhash := rawdb.ReadCanonicalHash(ancientDb, uint64(i)), rawdb.ReadCanonicalHash(archiveDb, uint64(i)); anhash != arhash {
			t.Errorf("block #%d: canonical hash mismatch: ancientdb %v, archivedb %v", i, anhash, arhash)
		}
	}
}

// Tests that various import methods move the chain head pointers to the correct
// positions.
func TestLightVsFastVsFullChainHeads(t *testing.T) {
	testLightVsFastVsFullChainHeads(t, rawdb.HashScheme)
	testLightVsFastVsFullChainHeads(t, rawdb.PathScheme)
}

func testLightVsFastVsFullChainHeads(t *testing.T, scheme string) {
	// Configure and generate a sample block chain
	var (
		key, _  = crypto.HexToECDSA("b71c71a67e1177ad4e901695e1b4b9ee17ae16c6668d313eac2f96dbcda3f291")
		address = crypto.PubkeyToAddress(key.PublicKey)
		funds   = big.NewInt(1000000000000000)
		gspec   = &Genesis{
			Config:  params.TestChainConfig,
			Alloc:   types.GenesisAlloc{address: {Balance: funds}},
			BaseFee: big.NewInt(params.InitialBaseFee),
		}
	)
	height := uint64(64)
	_, blocks, receipts := GenerateChainWithGenesis(gspec, ethash.NewFaker(), int(height), nil)

	// makeDb creates a db instance for testing.
	makeDb := func() ethdb.Database {
		db, err := rawdb.NewDatabaseWithFreezer(rawdb.NewMemoryDatabase(), t.TempDir(), "", false, false, false)
		if err != nil {
			t.Fatalf("failed to create temp freezer db: %v", err)
		}

		return db
	}
	// Configure a subchain to roll back
	remove := blocks[height/2].NumberU64()

	// Create a small assertion method to check the three heads
	assert := func(t *testing.T, kind string, chain *BlockChain, header uint64, fast uint64, block uint64) {
		t.Helper()

		if num := chain.CurrentBlock().Number.Uint64(); num != block {
			t.Errorf("%s head block mismatch: have #%v, want #%v", kind, num, block)
		}

		if num := chain.CurrentSnapBlock().Number.Uint64(); num != fast {
			t.Errorf("%s head snap-block mismatch: have #%v, want #%v", kind, num, fast)
		}

		if num := chain.CurrentHeader().Number.Uint64(); num != header {
			t.Errorf("%s head header mismatch: have #%v, want #%v", kind, num, header)
		}
	}
	// Import the chain as an archive node and ensure all pointers are updated
	archiveDb := makeDb()
	defer archiveDb.Close()

	archiveCaching := *defaultCacheConfig
	archiveCaching.TrieDirtyDisabled = true
	archiveCaching.StateScheme = scheme

	archive, _ := NewBlockChain(archiveDb, &archiveCaching, gspec, nil, ethash.NewFaker(), vm.Config{}, nil, nil, nil)
	if n, err := archive.InsertChain(blocks); err != nil {
		t.Fatalf("failed to process block %d: %v", n, err)
	}
	defer archive.Stop()

	assert(t, "archive", archive, height, height, height)
	archive.SetHead(remove - 1)
	assert(t, "archive", archive, height/2, height/2, height/2)

	// Import the chain as a non-archive node and ensure all pointers are updated
	fastDb := makeDb()
	defer fastDb.Close()
	fast, _ := NewBlockChain(fastDb, DefaultCacheConfigWithScheme(scheme), gspec, nil, ethash.NewFaker(), vm.Config{}, nil, nil, nil)
	defer fast.Stop()

	headers := make([]*types.Header, len(blocks))
	for i, block := range blocks {
		headers[i] = block.Header()
	}
	if n, err := fast.InsertHeaderChain(headers); err != nil {
		t.Fatalf("failed to insert header %d: %v", n, err)
	}

	if n, err := fast.InsertReceiptChain(blocks, receipts, 0); err != nil {
		t.Fatalf("failed to insert receipt %d: %v", n, err)
	}

	assert(t, "fast", fast, height, height, 0)
	fast.SetHead(remove - 1)
	assert(t, "fast", fast, height/2, height/2, 0)

	// Import the chain as a ancient-first node and ensure all pointers are updated
	ancientDb := makeDb()
	defer ancientDb.Close()
	ancient, _ := NewBlockChain(ancientDb, DefaultCacheConfigWithScheme(scheme), gspec, nil, ethash.NewFaker(), vm.Config{}, nil, nil, nil)
	defer ancient.Stop()

	if n, err := ancient.InsertHeaderChain(headers); err != nil {
		t.Fatalf("failed to insert header %d: %v", n, err)
	}

	if n, err := ancient.InsertReceiptChain(blocks, receipts, uint64(3*len(blocks)/4)); err != nil {
		t.Fatalf("failed to insert receipt %d: %v", n, err)
	}

	assert(t, "ancient", ancient, height, height, 0)
	ancient.SetHead(remove - 1)
	assert(t, "ancient", ancient, 0, 0, 0)

	if frozen, err := ancientDb.Ancients(); err != nil || frozen != 1 {
		t.Fatalf("failed to truncate ancient store, want %v, have %v", 1, frozen)
	}
	// Import the chain as a light node and ensure all pointers are updated
	lightDb := makeDb()
	defer lightDb.Close()
	light, _ := NewBlockChain(lightDb, DefaultCacheConfigWithScheme(scheme), gspec, nil, ethash.NewFaker(), vm.Config{}, nil, nil, nil)
	if n, err := light.InsertHeaderChain(headers); err != nil {
		t.Fatalf("failed to insert header %d: %v", n, err)
	}

	defer light.Stop()

	assert(t, "light", light, height, 0, 0)
	light.SetHead(remove - 1)
	assert(t, "light", light, height/2, 0, 0)
}

// Tests that chain reorganisations handle transaction removals and reinsertions.
func TestChainTxReorgs(t *testing.T) {
	testChainTxReorgs(t, rawdb.HashScheme)
	testChainTxReorgs(t, rawdb.PathScheme)
}

func testChainTxReorgs(t *testing.T, scheme string) {
	var (
		key1, _ = crypto.HexToECDSA("b71c71a67e1177ad4e901695e1b4b9ee17ae16c6668d313eac2f96dbcda3f291")
		key2, _ = crypto.HexToECDSA("8a1f9a8f95be41cd7ccb6168179afb4504aefe388d1e14474d32c45c72ce7b7a")
		key3, _ = crypto.HexToECDSA("49a7b37aa6f6645917e7b807e9d1c00d4fa71f18343b0d4122a4d2df64dd6fee")
		addr1   = crypto.PubkeyToAddress(key1.PublicKey)
		addr2   = crypto.PubkeyToAddress(key2.PublicKey)
		addr3   = crypto.PubkeyToAddress(key3.PublicKey)
		gspec   = &Genesis{
			Config:   params.TestChainConfig,
			GasLimit: 3141592,
			Alloc: types.GenesisAlloc{
				addr1: {Balance: big.NewInt(1000000000000000)},
				addr2: {Balance: big.NewInt(1000000000000000)},
				addr3: {Balance: big.NewInt(1000000000000000)},
			},
		}
		signer = types.LatestSigner(gspec.Config)
	)

	// Create two transactions shared between the chains:
	//  - postponed: transaction included at a later block in the forked chain
	//  - swapped: transaction included at the same block number in the forked chain
	postponed, _ := types.SignTx(types.NewTransaction(0, addr1, big.NewInt(1000), params.TxGas, big.NewInt(params.InitialBaseFee), nil), signer, key1)
	swapped, _ := types.SignTx(types.NewTransaction(1, addr1, big.NewInt(1000), params.TxGas, big.NewInt(params.InitialBaseFee), nil), signer, key1)

	// Create two transactions that will be dropped by the forked chain:
	//  - pastDrop: transaction dropped retroactively from a past block
	//  - freshDrop: transaction dropped exactly at the block where the reorg is detected
	var pastDrop, freshDrop *types.Transaction

	// Create three transactions that will be added in the forked chain:
	//  - pastAdd:   transaction added before the reorganization is detected
	//  - freshAdd:  transaction added at the exact block the reorg is detected
	//  - futureAdd: transaction added after the reorg has already finished
	var pastAdd, freshAdd, futureAdd *types.Transaction

	_, chain, _ := GenerateChainWithGenesis(gspec, ethash.NewFaker(), 3, func(i int, gen *BlockGen) {
		switch i {
		case 0:
			pastDrop, _ = types.SignTx(types.NewTransaction(gen.TxNonce(addr2), addr2, big.NewInt(1000), params.TxGas, gen.header.BaseFee, nil), signer, key2)

			gen.AddTx(pastDrop)  // This transaction will be dropped in the fork from below the split point
			gen.AddTx(postponed) // This transaction will be postponed till block #3 in the fork

		case 2:
			freshDrop, _ = types.SignTx(types.NewTransaction(gen.TxNonce(addr2), addr2, big.NewInt(1000), params.TxGas, gen.header.BaseFee, nil), signer, key2)

			gen.AddTx(freshDrop) // This transaction will be dropped in the fork from exactly at the split point
			gen.AddTx(swapped)   // This transaction will be swapped out at the exact height

			gen.OffsetTime(9) // Lower the block difficulty to simulate a weaker chain
		}
	})
	// Import the chain. This runs all block validation rules.
	db := rawdb.NewMemoryDatabase()
	blockchain, _ := NewBlockChain(db, DefaultCacheConfigWithScheme(scheme), gspec, nil, ethash.NewFaker(), vm.Config{}, nil, nil, nil)
	if i, err := blockchain.InsertChain(chain); err != nil {
		t.Fatalf("failed to insert original chain[%d]: %v", i, err)
	}

	defer blockchain.Stop()

	// overwrite the old chain
	_, chain, _ = GenerateChainWithGenesis(gspec, ethash.NewFaker(), 5, func(i int, gen *BlockGen) {
		switch i {
		case 0:
			pastAdd, _ = types.SignTx(types.NewTransaction(gen.TxNonce(addr3), addr3, big.NewInt(1000), params.TxGas, gen.header.BaseFee, nil), signer, key3)
			gen.AddTx(pastAdd) // This transaction needs to be injected during reorg

		case 2:
			gen.AddTx(postponed) // This transaction was postponed from block #1 in the original chain
			gen.AddTx(swapped)   // This transaction was swapped from the exact current spot in the original chain

			freshAdd, _ = types.SignTx(types.NewTransaction(gen.TxNonce(addr3), addr3, big.NewInt(1000), params.TxGas, gen.header.BaseFee, nil), signer, key3)
			gen.AddTx(freshAdd) // This transaction will be added exactly at reorg time

		case 3:
			futureAdd, _ = types.SignTx(types.NewTransaction(gen.TxNonce(addr3), addr3, big.NewInt(1000), params.TxGas, gen.header.BaseFee, nil), signer, key3)
			gen.AddTx(futureAdd) // This transaction will be added after a full reorg
		}
	})
	if _, err := blockchain.InsertChain(chain); err != nil {
		t.Fatalf("failed to insert forked chain: %v", err)
	}

	// removed tx
	for i, tx := range (types.Transactions{pastDrop, freshDrop}) {
		if txn, _, _, _ := rawdb.ReadTransaction(db, tx.Hash()); txn != nil {
			t.Errorf("drop %d: tx %v found while shouldn't have been", i, txn)
		}

		if rcpt, _, _, _ := rawdb.ReadReceipt(db, tx.Hash(), blockchain.Config()); rcpt != nil {
			t.Errorf("drop %d: receipt %v found while shouldn't have been", i, rcpt)
		}
	}
	// added tx
	for i, tx := range (types.Transactions{pastAdd, freshAdd, futureAdd}) {
		if txn, _, _, _ := rawdb.ReadTransaction(db, tx.Hash()); txn == nil {
			t.Errorf("add %d: expected tx to be found", i)
		}

		if rcpt, _, _, _ := rawdb.ReadReceipt(db, tx.Hash(), blockchain.Config()); rcpt == nil {
			t.Errorf("add %d: expected receipt to be found", i)
		}
	}
	// shared tx
	for i, tx := range (types.Transactions{postponed, swapped}) {
		if txn, _, _, _ := rawdb.ReadTransaction(db, tx.Hash()); txn == nil {
			t.Errorf("share %d: expected tx to be found", i)
		}

		if rcpt, _, _, _ := rawdb.ReadReceipt(db, tx.Hash(), blockchain.Config()); rcpt == nil {
			t.Errorf("share %d: expected receipt to be found", i)
		}
	}
}

func TestLogReorgs(t *testing.T) {
	testLogReorgs(t, rawdb.HashScheme)
	testLogReorgs(t, rawdb.PathScheme)
}

func testLogReorgs(t *testing.T, scheme string) {
	var (
		key1, _ = crypto.HexToECDSA("b71c71a67e1177ad4e901695e1b4b9ee17ae16c6668d313eac2f96dbcda3f291")
		addr1   = crypto.PubkeyToAddress(key1.PublicKey)

		// this code generates a log
		code   = common.Hex2Bytes("60606040525b7f24ec1d3ff24c2f6ff210738839dbc339cd45a5294d85c79361016243157aae7b60405180905060405180910390a15b600a8060416000396000f360606040526008565b00")
		gspec  = &Genesis{Config: params.TestChainConfig, Alloc: types.GenesisAlloc{addr1: {Balance: big.NewInt(10000000000000000)}}}
		signer = types.LatestSigner(gspec.Config)
	)

	blockchain, _ := NewBlockChain(rawdb.NewMemoryDatabase(), DefaultCacheConfigWithScheme(scheme), gspec, nil, ethash.NewFaker(), vm.Config{}, nil, nil, nil)
	defer blockchain.Stop()

	rmLogsCh := make(chan RemovedLogsEvent)
	blockchain.SubscribeRemovedLogsEvent(rmLogsCh)

	_, chain, _ := GenerateChainWithGenesis(gspec, ethash.NewFaker(), 2, func(i int, gen *BlockGen) {
		if i == 1 {
			tx, err := types.SignTx(types.NewContractCreation(gen.TxNonce(addr1), new(big.Int), 1000000, gen.header.BaseFee, code), signer, key1)
			if err != nil {
				t.Fatalf("failed to create tx: %v", err)
			}

			gen.AddTx(tx)
		}
	})
	if _, err := blockchain.InsertChain(chain); err != nil {
		t.Fatalf("failed to insert chain: %v", err)
	}

	_, chain, _ = GenerateChainWithGenesis(gspec, ethash.NewFaker(), 3, func(i int, gen *BlockGen) {})
	done := make(chan struct{})

	go func() {
		ev := <-rmLogsCh
		if len(ev.Logs) == 0 {
			t.Error("expected logs")
		}

		close(done)
	}()

	if _, err := blockchain.InsertChain(chain); err != nil {
		t.Fatalf("failed to insert forked chain: %v", err)
	}

	timeout := time.NewTimer(1 * time.Second)
	defer timeout.Stop()
	select {
	case <-done:
	case <-timeout.C:
		t.Fatal("Timeout. There is no RemovedLogsEvent has been sent.")
	}
}

// This EVM code generates a log when the contract is created.
var logCode = common.Hex2Bytes("60606040525b7f24ec1d3ff24c2f6ff210738839dbc339cd45a5294d85c79361016243157aae7b60405180905060405180910390a15b600a8060416000396000f360606040526008565b00")

// This test checks that log events and RemovedLogsEvent are sent
// when the chain reorganizes.
func TestLogRebirth(t *testing.T) {
	testLogRebirth(t, rawdb.HashScheme)
	testLogRebirth(t, rawdb.PathScheme)
}

func testLogRebirth(t *testing.T, scheme string) {
	var (
		key1, _       = crypto.HexToECDSA("b71c71a67e1177ad4e901695e1b4b9ee17ae16c6668d313eac2f96dbcda3f291")
		addr1         = crypto.PubkeyToAddress(key1.PublicKey)
		gspec         = &Genesis{Config: params.TestChainConfig, Alloc: types.GenesisAlloc{addr1: {Balance: big.NewInt(10000000000000000)}}}
		signer        = types.LatestSigner(gspec.Config)
		engine        = ethash.NewFaker()
		blockchain, _ = NewBlockChain(rawdb.NewMemoryDatabase(), DefaultCacheConfigWithScheme(scheme), gspec, nil, engine, vm.Config{}, nil, nil, nil)
	)

	defer blockchain.Stop()

	// The event channels.
	newLogCh := make(chan []*types.Log, 10)
	rmLogsCh := make(chan RemovedLogsEvent, 10)

	blockchain.SubscribeLogsEvent(newLogCh)
	blockchain.SubscribeRemovedLogsEvent(rmLogsCh)

	// This chain contains 10 logs.
	genDb, chain, _ := GenerateChainWithGenesis(gspec, engine, 3, func(i int, gen *BlockGen) {
		if i < 2 {
			for ii := 0; ii < 5; ii++ {
				tx, err := types.SignNewTx(key1, signer, &types.LegacyTx{
					Nonce:    gen.TxNonce(addr1),
					GasPrice: gen.header.BaseFee,
					Gas:      uint64(1000001),
					Data:     logCode,
				})
				if err != nil {
					t.Fatalf("failed to create tx: %v", err)
				}

				gen.AddTx(tx)
			}
		}
	})
	if _, err := blockchain.InsertChain(chain); err != nil {
		t.Fatalf("failed to insert chain: %v", err)
	}

	checkLogEvents(t, newLogCh, rmLogsCh, 10, 0)

	// Generate long reorg chain containing more logs. Inserting the
	// chain removes one log and adds four.
	_, forkChain, _ := GenerateChainWithGenesis(gspec, engine, 3, func(i int, gen *BlockGen) {
		if i == 2 {
			// The last (head) block is not part of the reorg-chain, we can ignore it
			return
		}

		for ii := 0; ii < 5; ii++ {
			tx, err := types.SignNewTx(key1, signer, &types.LegacyTx{
				Nonce:    gen.TxNonce(addr1),
				GasPrice: gen.header.BaseFee,
				Gas:      uint64(1000000),
				Data:     logCode,
			})
			if err != nil {
				t.Fatalf("failed to create tx: %v", err)
			}

			gen.AddTx(tx)
		}
		gen.OffsetTime(-9) // higher block difficulty
	})
	if _, err := blockchain.InsertChain(forkChain); err != nil {
		t.Fatalf("failed to insert forked chain: %v", err)
	}

	checkLogEvents(t, newLogCh, rmLogsCh, 10, 10)

	// This chain segment is rooted in the original chain, but doesn't contain any logs.
	// When inserting it, the canonical chain switches away from forkChain and re-emits
	// the log event for the old chain, as well as a RemovedLogsEvent for forkChain.
	newBlocks, _ := GenerateChain(gspec.Config, chain[len(chain)-1], engine, genDb, 1, func(i int, gen *BlockGen) {})
	if _, err := blockchain.InsertChain(newBlocks); err != nil {
		t.Fatalf("failed to insert forked chain: %v", err)
	}

	checkLogEvents(t, newLogCh, rmLogsCh, 10, 10)
}

// This test is a variation of TestLogRebirth. It verifies that log events are emitted
// when a side chain containing log events overtakes the canonical chain.
func TestSideLogRebirth(t *testing.T) {
	testSideLogRebirth(t, rawdb.HashScheme)
	testSideLogRebirth(t, rawdb.PathScheme)
}

func testSideLogRebirth(t *testing.T, scheme string) {
	var (
		key1, _       = crypto.HexToECDSA("b71c71a67e1177ad4e901695e1b4b9ee17ae16c6668d313eac2f96dbcda3f291")
		addr1         = crypto.PubkeyToAddress(key1.PublicKey)
		gspec         = &Genesis{Config: params.TestChainConfig, Alloc: types.GenesisAlloc{addr1: {Balance: big.NewInt(10000000000000000)}}}
		signer        = types.LatestSigner(gspec.Config)
		blockchain, _ = NewBlockChain(rawdb.NewMemoryDatabase(), DefaultCacheConfigWithScheme(scheme), gspec, nil, ethash.NewFaker(), vm.Config{}, nil, nil, nil)
	)

	defer blockchain.Stop()

	newLogCh := make(chan []*types.Log, 10)
	rmLogsCh := make(chan RemovedLogsEvent, 10)

	blockchain.SubscribeLogsEvent(newLogCh)
	blockchain.SubscribeRemovedLogsEvent(rmLogsCh)

	_, chain, _ := GenerateChainWithGenesis(gspec, ethash.NewFaker(), 2, func(i int, gen *BlockGen) {
		if i == 1 {
			gen.OffsetTime(-9) // higher block difficulty
		}
	})
	if _, err := blockchain.InsertChain(chain); err != nil {
		t.Fatalf("failed to insert forked chain: %v", err)
	}

	checkLogEvents(t, newLogCh, rmLogsCh, 0, 0)

	// Generate side chain with lower difficulty
	genDb, sideChain, _ := GenerateChainWithGenesis(gspec, ethash.NewFaker(), 2, func(i int, gen *BlockGen) {
		if i == 1 {
			tx, err := types.SignTx(types.NewContractCreation(gen.TxNonce(addr1), new(big.Int), 1000000, gen.header.BaseFee, logCode), signer, key1)
			if err != nil {
				t.Fatalf("failed to create tx: %v", err)
			}

			gen.AddTx(tx)
		}
	})
	if _, err := blockchain.InsertChain(sideChain); err != nil {
		t.Fatalf("failed to insert forked chain: %v", err)
	}
	checkLogEvents(t, newLogCh, rmLogsCh, 0, 0)

	// Generate a new block based on side chain.
	newBlocks, _ := GenerateChain(gspec.Config, sideChain[len(sideChain)-1], ethash.NewFaker(), genDb, 1, func(i int, gen *BlockGen) {})
	if _, err := blockchain.InsertChain(newBlocks); err != nil {
		t.Fatalf("failed to insert forked chain: %v", err)
	}
	checkLogEvents(t, newLogCh, rmLogsCh, 1, 0)
}

func checkLogEvents(t *testing.T, logsCh <-chan []*types.Log, rmLogsCh <-chan RemovedLogsEvent, wantNew, wantRemoved int) {
	t.Helper()

	var (
		countNew int
		countRm  int
		prev     int
	)
	// Drain events.
	for len(logsCh) > 0 {
		x := <-logsCh
		countNew += len(x)

		for _, log := range x {
			// We expect added logs to be in ascending order: 0:0, 0:1, 1:0 ...
			have := 100*int(log.BlockNumber) + int(log.TxIndex)
			if have < prev {
				t.Fatalf("Expected new logs to arrive in ascending order (%d < %d)", have, prev)
			}

			prev = have
		}
	}

	prev = 0

	for len(rmLogsCh) > 0 {
		x := <-rmLogsCh
		countRm += len(x.Logs)

		for _, log := range x.Logs {
			// We expect removed logs to be in ascending order: 0:0, 0:1, 1:0 ...
			have := 100*int(log.BlockNumber) + int(log.TxIndex)
			if have < prev {
				t.Fatalf("Expected removed logs to arrive in ascending order (%d < %d)", have, prev)
			}

			prev = have
		}
	}

	if countNew != wantNew {
		t.Fatalf("wrong number of log events: got %d, want %d", countNew, wantNew)
	}

	if countRm != wantRemoved {
		t.Fatalf("wrong number of removed log events: got %d, want %d", countRm, wantRemoved)
	}
}

func TestReorgSideEvent(t *testing.T) {
	testReorgSideEvent(t, rawdb.HashScheme)
	testReorgSideEvent(t, rawdb.PathScheme)
}

func testReorgSideEvent(t *testing.T, scheme string) {
	var (
		key1, _ = crypto.HexToECDSA("b71c71a67e1177ad4e901695e1b4b9ee17ae16c6668d313eac2f96dbcda3f291")
		addr1   = crypto.PubkeyToAddress(key1.PublicKey)
		gspec   = &Genesis{
			Config: params.TestChainConfig,
			Alloc:  types.GenesisAlloc{addr1: {Balance: big.NewInt(10000000000000000)}},
		}
		signer = types.LatestSigner(gspec.Config)
	)
	blockchain, _ := NewBlockChain(rawdb.NewMemoryDatabase(), DefaultCacheConfigWithScheme(scheme), gspec, nil, ethash.NewFaker(), vm.Config{}, nil, nil, nil)
	defer blockchain.Stop()

	_, chain, _ := GenerateChainWithGenesis(gspec, ethash.NewFaker(), 3, func(i int, gen *BlockGen) {})
	if _, err := blockchain.InsertChain(chain); err != nil {
		t.Fatalf("failed to insert chain: %v", err)
	}

	_, replacementBlocks, _ := GenerateChainWithGenesis(gspec, ethash.NewFaker(), 4, func(i int, gen *BlockGen) {
		tx, err := types.SignTx(types.NewContractCreation(gen.TxNonce(addr1), new(big.Int), 1000000, gen.header.BaseFee, nil), signer, key1)

		if i == 2 {
			gen.OffsetTime(-9)
		}

		if err != nil {
			t.Fatalf("failed to create tx: %v", err)
		}

		gen.AddTx(tx)
	})
	chainSideCh := make(chan ChainSideEvent, 64)
	blockchain.SubscribeChainSideEvent(chainSideCh)

	if _, err := blockchain.InsertChain(replacementBlocks); err != nil {
		t.Fatalf("failed to insert chain: %v", err)
	}

	// first two block of the secondary chain are for a brief moment considered
	// side chains because up to that point the first one is considered the
	// heavier chain.
	expectedSideHashes := map[common.Hash]bool{
		replacementBlocks[0].Hash(): true,
		replacementBlocks[1].Hash(): true,
		chain[0].Hash():             true,
		chain[1].Hash():             true,
		chain[2].Hash():             true,
	}

	i := 0

	const timeoutDura = 10 * time.Second
	timeout := time.NewTimer(timeoutDura)
done:
	for {
		select {
		case ev := <-chainSideCh:
			header := ev.Header
			if _, ok := expectedSideHashes[header.Hash()]; !ok {
				t.Errorf("%d: didn't expect %x to be in side chain", i, header.Hash())
			}
			i++

			if i == len(expectedSideHashes) {
				timeout.Stop()

				break done
			}
			timeout.Reset(timeoutDura)

		case <-timeout.C:
			t.Fatal("Timeout. Possibly not all blocks were triggered for sideevent")
		}
	}

	// make sure no more events are fired
	select {
	case e := <-chainSideCh:
		t.Errorf("unexpected event fired: %v", e)
	case <-time.After(250 * time.Millisecond):
	}
}

// Tests if the canonical block can be fetched from the database during chain insertion.
func TestCanonicalBlockRetrieval(t *testing.T) {
	testCanonicalBlockRetrieval(t, rawdb.HashScheme)
	testCanonicalBlockRetrieval(t, rawdb.PathScheme)
}

func testCanonicalBlockRetrieval(t *testing.T, scheme string) {
	_, gspec, blockchain, err := newCanonical(ethash.NewFaker(), 0, true, scheme)
	if err != nil {
		t.Fatalf("failed to create pristine chain: %v", err)
	}
	defer blockchain.Stop()

	_, chain, _ := GenerateChainWithGenesis(gspec, ethash.NewFaker(), 10, func(i int, gen *BlockGen) {})

	var pend sync.WaitGroup

	pend.Add(len(chain))

	for i := range chain {
		go func(block *types.Block) {
			defer pend.Done()

			// try to retrieve a block by its canonical hash and see if the block data can be retrieved.
			for {
				ch := rawdb.ReadCanonicalHash(blockchain.db, block.NumberU64())
				if ch == (common.Hash{}) {
					continue // busy wait for canonical hash to be written
				}

				if ch != block.Hash() {
					t.Errorf("unknown canonical hash, want %s, got %s", block.Hash().Hex(), ch.Hex())
					return
				}

				fb := rawdb.ReadBlock(blockchain.db, ch, block.NumberU64())
				if fb == nil {
					t.Errorf("unable to retrieve block %d for canonical hash: %s", block.NumberU64(), ch.Hex())
					return
				}

				if fb.Hash() != block.Hash() {
					t.Errorf("invalid block hash for block %d, want %s, got %s", block.NumberU64(), block.Hash().Hex(), fb.Hash().Hex())
					return
				}

				return
			}
		}(chain[i])

		if _, err := blockchain.InsertChain(types.Blocks{chain[i]}); err != nil {
			t.Fatalf("failed to insert block %d: %v", i, err)
		}
	}

	pend.Wait()
}
func TestEIP155Transition(t *testing.T) {
	testEIP155Transition(t, rawdb.HashScheme)
	testEIP155Transition(t, rawdb.PathScheme)
}

func testEIP155Transition(t *testing.T, scheme string) {
	// Configure and generate a sample block chain
	var (
		key, _     = crypto.HexToECDSA("b71c71a67e1177ad4e901695e1b4b9ee17ae16c6668d313eac2f96dbcda3f291")
		address    = crypto.PubkeyToAddress(key.PublicKey)
		funds      = big.NewInt(1000000000)
		deleteAddr = common.Address{1}
		gspec      = &Genesis{
			Config: &params.ChainConfig{
				ChainID:        big.NewInt(1),
				EIP150Block:    big.NewInt(0),
				EIP155Block:    big.NewInt(2),
				HomesteadBlock: new(big.Int),
			},
			Alloc: types.GenesisAlloc{address: {Balance: funds}, deleteAddr: {Balance: new(big.Int)}},
		}
	)

	genDb, blocks, _ := GenerateChainWithGenesis(gspec, ethash.NewFaker(), 4, func(i int, block *BlockGen) {
		var (
			tx      *types.Transaction
			err     error
			basicTx = func(signer types.Signer) (*types.Transaction, error) {
				return types.SignTx(types.NewTransaction(block.TxNonce(address), common.Address{}, new(big.Int), 21000, new(big.Int), nil), signer, key)
			}
		)

		switch i {
		case 0:
			tx, err = basicTx(types.HomesteadSigner{})
			if err != nil {
				t.Fatal(err)
			}

			block.AddTx(tx)
		case 2:
			tx, err = basicTx(types.HomesteadSigner{})
			if err != nil {
				t.Fatal(err)
			}

			block.AddTx(tx)

			tx, err = basicTx(types.LatestSigner(gspec.Config))
			if err != nil {
				t.Fatal(err)
			}

			block.AddTx(tx)
		case 3:
			tx, err = basicTx(types.HomesteadSigner{})
			if err != nil {
				t.Fatal(err)
			}

			block.AddTx(tx)

			tx, err = basicTx(types.LatestSigner(gspec.Config))
			if err != nil {
				t.Fatal(err)
			}

			block.AddTx(tx)
		}
	})

	blockchain, _ := NewBlockChain(rawdb.NewMemoryDatabase(), DefaultCacheConfigWithScheme(scheme), gspec, nil, ethash.NewFaker(), vm.Config{}, nil, nil, nil)
	defer blockchain.Stop()

	if _, err := blockchain.InsertChain(blocks); err != nil {
		t.Fatal(err)
	}

	block := blockchain.GetBlockByNumber(1)
	if block.Transactions()[0].Protected() {
		t.Error("Expected block[0].txs[0] to not be replay protected")
	}

	block = blockchain.GetBlockByNumber(3)
	if block.Transactions()[0].Protected() {
		t.Error("Expected block[3].txs[0] to not be replay protected")
	}

	if !block.Transactions()[1].Protected() {
		t.Error("Expected block[3].txs[1] to be replay protected")
	}

	if _, err := blockchain.InsertChain(blocks[4:]); err != nil {
		t.Fatal(err)
	}

	// generate an invalid chain id transaction
	config := &params.ChainConfig{
		ChainID:        big.NewInt(2),
		EIP150Block:    big.NewInt(0),
		EIP155Block:    big.NewInt(2),
		HomesteadBlock: new(big.Int),
	}
	blocks, _ = GenerateChain(config, blocks[len(blocks)-1], ethash.NewFaker(), genDb, 4, func(i int, block *BlockGen) {
		var (
			tx      *types.Transaction
			err     error
			basicTx = func(signer types.Signer) (*types.Transaction, error) {
				return types.SignTx(types.NewTransaction(block.TxNonce(address), common.Address{}, new(big.Int), 21000, new(big.Int), nil), signer, key)
			}
		)

		if i == 0 {
			tx, err = basicTx(types.LatestSigner(config))
			if err != nil {
				t.Fatal(err)
			}

			block.AddTx(tx)
		}
	})

	_, err := blockchain.InsertChain(blocks)
	if have, want := err, types.ErrInvalidChainId; !errors.Is(have, want) {
		t.Errorf("have %v, want %v", have, want)
	}
}
func TestEIP161AccountRemoval(t *testing.T) {
	testEIP161AccountRemoval(t, rawdb.HashScheme)
	testEIP161AccountRemoval(t, rawdb.PathScheme)
}

func testEIP161AccountRemoval(t *testing.T, scheme string) {
	// Configure and generate a sample block chain
	var (
		key, _  = crypto.HexToECDSA("b71c71a67e1177ad4e901695e1b4b9ee17ae16c6668d313eac2f96dbcda3f291")
		address = crypto.PubkeyToAddress(key.PublicKey)
		funds   = big.NewInt(1000000000)
		theAddr = common.Address{1}
		gspec   = &Genesis{
			Config: &params.ChainConfig{
				ChainID:        big.NewInt(1),
				HomesteadBlock: new(big.Int),
				EIP155Block:    new(big.Int),
				EIP150Block:    new(big.Int),
				EIP158Block:    big.NewInt(2),
			},
			Alloc: types.GenesisAlloc{address: {Balance: funds}},
		}
	)

	_, blocks, _ := GenerateChainWithGenesis(gspec, ethash.NewFaker(), 3, func(i int, block *BlockGen) {
		var (
			tx     *types.Transaction
			err    error
			signer = types.LatestSigner(gspec.Config)
		)

		switch i {
		case 0:
			tx, err = types.SignTx(types.NewTransaction(block.TxNonce(address), theAddr, new(big.Int), 21000, new(big.Int), nil), signer, key)
		case 1:
			tx, err = types.SignTx(types.NewTransaction(block.TxNonce(address), theAddr, new(big.Int), 21000, new(big.Int), nil), signer, key)
		case 2:
			tx, err = types.SignTx(types.NewTransaction(block.TxNonce(address), theAddr, new(big.Int), 21000, new(big.Int), nil), signer, key)
		}

		if err != nil {
			t.Fatal(err)
		}

		block.AddTx(tx)
	})
	// account must exist pre eip 161
	blockchain, _ := NewBlockChain(rawdb.NewMemoryDatabase(), DefaultCacheConfigWithScheme(scheme), gspec, nil, ethash.NewFaker(), vm.Config{}, nil, nil, nil)
	defer blockchain.Stop()

	if _, err := blockchain.InsertChain(types.Blocks{blocks[0]}); err != nil {
		t.Fatal(err)
	}

	if st, _ := blockchain.State(); !st.Exist(theAddr) {
		t.Error("expected account to exist")
	}

	// account needs to be deleted post eip 161
	if _, err := blockchain.InsertChain(types.Blocks{blocks[1]}); err != nil {
		t.Fatal(err)
	}

	if st, _ := blockchain.State(); st.Exist(theAddr) {
		t.Error("account should not exist")
	}

	// account mustn't be created post eip 161
	if _, err := blockchain.InsertChain(types.Blocks{blocks[2]}); err != nil {
		t.Fatal(err)
	}

	if st, _ := blockchain.State(); st.Exist(theAddr) {
		t.Error("account should not exist")
	}
}

// This is a regression test (i.e. as weird as it is, don't delete it ever), which
// tests that under weird reorg conditions the blockchain and its internal header-
// chain return the same latest block/header.
//
// https://github.com/ethereum/go-ethereum/pull/15941
func TestBlockchainHeaderchainReorgConsistency(t *testing.T) {
	testBlockchainHeaderchainReorgConsistency(t, rawdb.HashScheme)
	testBlockchainHeaderchainReorgConsistency(t, rawdb.PathScheme)
}

func testBlockchainHeaderchainReorgConsistency(t *testing.T, scheme string) {
	// Generate a canonical chain to act as the main dataset
	engine := ethash.NewFaker()
	genesis := &Genesis{
		Config:  params.TestChainConfig,
		BaseFee: big.NewInt(params.InitialBaseFee),
	}
	genDb, blocks, _ := GenerateChainWithGenesis(genesis, engine, 64, func(i int, b *BlockGen) { b.SetCoinbase(common.Address{1}) })

	// Generate a bunch of fork blocks, each side forking from the canonical chain
	forks := make([]*types.Block, len(blocks))
	for i := 0; i < len(forks); i++ {
		parent := genesis.ToBlock()
		if i > 0 {
			parent = blocks[i-1]
		}

		fork, _ := GenerateChain(genesis.Config, parent, engine, genDb, 1, func(i int, b *BlockGen) { b.SetCoinbase(common.Address{2}) })
		forks[i] = fork[0]
	}
	// Import the canonical and fork chain side by side, verifying the current block
	// and current header consistency
	chain, err := NewBlockChain(rawdb.NewMemoryDatabase(), DefaultCacheConfigWithScheme(scheme), genesis, nil, engine, vm.Config{}, nil, nil, nil)
	if err != nil {
		t.Fatalf("failed to create tester chain: %v", err)
	}

	defer chain.Stop()

	for i := 0; i < len(blocks); i++ {
		if _, err := chain.InsertChain(blocks[i : i+1]); err != nil {
			t.Fatalf("block %d: failed to insert into chain: %v", i, err)
		}

		if chain.CurrentBlock().Hash() != chain.CurrentHeader().Hash() {
			t.Errorf("block %d: current block/header mismatch: block #%d [%x..], header #%d [%x..]", i, chain.CurrentBlock().Number, chain.CurrentBlock().Hash().Bytes()[:4], chain.CurrentHeader().Number, chain.CurrentHeader().Hash().Bytes()[:4])
		}

		if _, err := chain.InsertChain(forks[i : i+1]); err != nil {
			t.Fatalf(" fork %d: failed to insert into chain: %v", i, err)
		}

		if chain.CurrentBlock().Hash() != chain.CurrentHeader().Hash() {
			t.Errorf(" fork %d: current block/header mismatch: block #%d [%x..], header #%d [%x..]", i, chain.CurrentBlock().Number, chain.CurrentBlock().Hash().Bytes()[:4], chain.CurrentHeader().Number, chain.CurrentHeader().Hash().Bytes()[:4])
		}
	}
}

// Tests that importing small side forks doesn't leave junk in the trie database
// cache (which would eventually cause memory issues).
func TestTrieForkGC(t *testing.T) {
	// Generate a canonical chain to act as the main dataset
	engine := ethash.NewFaker()
	genesis := &Genesis{
		Config:  params.TestChainConfig,
		BaseFee: big.NewInt(params.InitialBaseFee),
	}
	genDb, blocks, _ := GenerateChainWithGenesis(genesis, engine, 2*state.TriesInMemory, func(i int, b *BlockGen) { b.SetCoinbase(common.Address{1}) })

	// Generate a bunch of fork blocks, each side forking from the canonical chain
	forks := make([]*types.Block, len(blocks))
	for i := 0; i < len(forks); i++ {
		parent := genesis.ToBlock()
		if i > 0 {
			parent = blocks[i-1]
		}

		fork, _ := GenerateChain(genesis.Config, parent, engine, genDb, 1, func(i int, b *BlockGen) { b.SetCoinbase(common.Address{2}) })
		forks[i] = fork[0]
	}
	// Import the canonical and fork chain side by side, forcing the trie cache to cache both
	chain, err := NewBlockChain(rawdb.NewMemoryDatabase(), nil, genesis, nil, engine, vm.Config{}, nil, nil, nil)
	if err != nil {
		t.Fatalf("failed to create tester chain: %v", err)
	}

	defer chain.Stop()

	for i := 0; i < len(blocks); i++ {
		if _, err := chain.InsertChain(blocks[i : i+1]); err != nil {
			t.Fatalf("block %d: failed to insert into chain: %v", i, err)
		}

		if _, err := chain.InsertChain(forks[i : i+1]); err != nil {
			t.Fatalf("fork %d: failed to insert into chain: %v", i, err)
		}
	}
	// Dereference all the recent tries and ensure no past trie is left in
	for i := 0; i < state.TriesInMemory; i++ {
		chain.TrieDB().Dereference(blocks[len(blocks)-1-i].Root())
		chain.TrieDB().Dereference(forks[len(blocks)-1-i].Root())
	}
	if _, nodes, _ := chain.TrieDB().Size(); nodes > 0 { // all memory is returned in the nodes return for hashdb
		t.Fatalf("stale tries still alive after garbase collection")
	}
}

// Tests that doing large reorgs works even if the state associated with the
// forking point is not available any more.
func TestLargeReorgTrieGC(t *testing.T) {
	testLargeReorgTrieGC(t, rawdb.HashScheme)
	testLargeReorgTrieGC(t, rawdb.PathScheme)
}

func testLargeReorgTrieGC(t *testing.T, scheme string) {
	// Generate the original common chain segment and the two competing forks
	engine := ethash.NewFaker()
	genesis := &Genesis{
		Config:  params.TestChainConfig,
		BaseFee: big.NewInt(params.InitialBaseFee),
	}
	genDb, shared, _ := GenerateChainWithGenesis(genesis, engine, 64, func(i int, b *BlockGen) { b.SetCoinbase(common.Address{1}) })
	original, _ := GenerateChain(genesis.Config, shared[len(shared)-1], engine, genDb, 2*state.TriesInMemory, func(i int, b *BlockGen) { b.SetCoinbase(common.Address{2}) })
	competitor, _ := GenerateChain(genesis.Config, shared[len(shared)-1], engine, genDb, 2*state.TriesInMemory+1, func(i int, b *BlockGen) { b.SetCoinbase(common.Address{3}) })

	// Import the shared chain and the original canonical one
	db, _ := rawdb.NewDatabaseWithFreezer(rawdb.NewMemoryDatabase(), "", "", false, false, false)
	defer db.Close()

	chain, err := NewBlockChain(db, DefaultCacheConfigWithScheme(scheme), genesis, nil, engine, vm.Config{}, nil, nil, nil)
	if err != nil {
		t.Fatalf("failed to create tester chain: %v", err)
	}

	defer chain.Stop()

	if _, err := chain.InsertChain(shared); err != nil {
		t.Fatalf("failed to insert shared chain: %v", err)
	}

	if _, err := chain.InsertChain(original); err != nil {
		t.Fatalf("failed to insert original chain: %v", err)
	}
	// Ensure that the state associated with the forking point is pruned away
	if chain.HasState(shared[len(shared)-1].Root()) {
		t.Fatalf("common-but-old ancestor still cache")
	}
	// Import the competitor chain without exceeding the canonical's TD and ensure
	// we have not processed any of the blocks (protection against malicious blocks)
	if _, err := chain.InsertChain(competitor[:len(competitor)-2]); err != nil {
		t.Fatalf("failed to insert competitor chain: %v", err)
	}
	for i, block := range competitor[:len(competitor)-2] {
		if chain.HasState(block.Root()) {
			t.Fatalf("competitor %d: low TD chain became processed", i)
		}
	}
	// Import the head of the competitor chain, triggering the reorg and ensure we
	// successfully reprocess all the stashed away blocks.
	if _, err := chain.InsertChain(competitor[len(competitor)-2:]); err != nil {
		t.Fatalf("failed to finalize competitor chain: %v", err)
	}
	// In path-based trie database implementation, it will keep 128 diff + 1 disk
	// layers, totally 129 latest states available. In hash-based it's 128.
	states := state.TriesInMemory
	if scheme == rawdb.PathScheme {
		states = states + 1
	}
	for i, block := range competitor[:len(competitor)-states] {
		if chain.HasState(block.Root()) {
			t.Fatalf("competitor %d: unexpected competing chain state", i)
		}
	}
	for i, block := range competitor[len(competitor)-states:] {
		if !chain.HasState(block.Root()) {
			t.Fatalf("competitor %d: competing chain state missing", i)
		}
	}
}

func TestBlockchainRecovery(t *testing.T) {
	testBlockchainRecovery(t, rawdb.HashScheme)
	testBlockchainRecovery(t, rawdb.PathScheme)
}

func testBlockchainRecovery(t *testing.T, scheme string) {
	// Configure and generate a sample block chain
	var (
		key, _  = crypto.HexToECDSA("b71c71a67e1177ad4e901695e1b4b9ee17ae16c6668d313eac2f96dbcda3f291")
		address = crypto.PubkeyToAddress(key.PublicKey)
		funds   = big.NewInt(1000000000)
		gspec   = &Genesis{Config: params.TestChainConfig, Alloc: types.GenesisAlloc{address: {Balance: funds}}}
	)
	height := uint64(64)
	_, blocks, receipts := GenerateChainWithGenesis(gspec, ethash.NewFaker(), int(height), nil)

	// Import the chain as a ancient-first node and ensure all pointers are updated
	ancientDb, err := rawdb.NewDatabaseWithFreezer(rawdb.NewMemoryDatabase(), t.TempDir(), "", false, false, false)
	if err != nil {
		t.Fatalf("failed to create temp freezer db: %v", err)
	}

	defer ancientDb.Close()
	ancient, _ := NewBlockChain(ancientDb, DefaultCacheConfigWithScheme(scheme), gspec, nil, ethash.NewFaker(), vm.Config{}, nil, nil, nil)

	headers := make([]*types.Header, len(blocks))
	for i, block := range blocks {
		headers[i] = block.Header()
	}
	if n, err := ancient.InsertHeaderChain(headers); err != nil {
		t.Fatalf("failed to insert header %d: %v", n, err)
	}

	if n, err := ancient.InsertReceiptChain(blocks, receipts, uint64(3*len(blocks)/4)); err != nil {
		t.Fatalf("failed to insert receipt %d: %v", n, err)
	}

	rawdb.WriteLastPivotNumber(ancientDb, blocks[len(blocks)-1].NumberU64()) // Force fast sync behavior
	ancient.Stop()

	// Destroy head fast block manually
	midBlock := blocks[len(blocks)/2]
	rawdb.WriteHeadFastBlockHash(ancientDb, midBlock.Hash())

	// Reopen broken blockchain again
	ancient, _ = NewBlockChain(ancientDb, DefaultCacheConfigWithScheme(scheme), gspec, nil, ethash.NewFaker(), vm.Config{}, nil, nil, nil)
	defer ancient.Stop()

	if num := ancient.CurrentBlock().Number.Uint64(); num != 0 {
		t.Errorf("head block mismatch: have #%v, want #%v", num, 0)
	}

	if num := ancient.CurrentSnapBlock().Number.Uint64(); num != midBlock.NumberU64() {
		t.Errorf("head snap-block mismatch: have #%v, want #%v", num, midBlock.NumberU64())
	}

	if num := ancient.CurrentHeader().Number.Uint64(); num != midBlock.NumberU64() {
		t.Errorf("head header mismatch: have #%v, want #%v", num, midBlock.NumberU64())
	}
}

// This test checks that InsertReceiptChain will roll back correctly when attempting to insert a side chain.
func TestInsertReceiptChainRollback(t *testing.T) {
	testInsertReceiptChainRollback(t, rawdb.HashScheme)
	testInsertReceiptChainRollback(t, rawdb.PathScheme)
}

func testInsertReceiptChainRollback(t *testing.T, scheme string) {
	// Generate forked chain. The returned BlockChain object is used to process the side chain blocks.
	tmpChain, sideblocks, canonblocks, gspec, err := getLongAndShortChains(scheme)
	if err != nil {
		t.Fatal(err)
	}
	defer tmpChain.Stop()
	// Get the side chain receipts.
	if _, err := tmpChain.InsertChain(sideblocks); err != nil {
		t.Fatal("processing side chain failed:", err)
	}

	t.Log("sidechain head:", tmpChain.CurrentBlock().Number, tmpChain.CurrentBlock().Hash())

	sidechainReceipts := make([]types.Receipts, len(sideblocks))
	for i, block := range sideblocks {
		sidechainReceipts[i] = tmpChain.GetReceiptsByHash(block.Hash())
	}
	// Get the canon chain receipts.
	if _, err := tmpChain.InsertChain(canonblocks); err != nil {
		t.Fatal("processing canon chain failed:", err)
	}

	t.Log("canon head:", tmpChain.CurrentBlock().Number, tmpChain.CurrentBlock().Hash())

	canonReceipts := make([]types.Receipts, len(canonblocks))
	for i, block := range canonblocks {
		canonReceipts[i] = tmpChain.GetReceiptsByHash(block.Hash())
	}

	// Set up a BlockChain that uses the ancient store.
	ancientDb, err := rawdb.NewDatabaseWithFreezer(rawdb.NewMemoryDatabase(), t.TempDir(), "", false, false, false)
	if err != nil {
		t.Fatalf("failed to create temp freezer db: %v", err)
	}
	defer ancientDb.Close()

	ancientChain, _ := NewBlockChain(ancientDb, DefaultCacheConfigWithScheme(scheme), gspec, nil, ethash.NewFaker(), vm.Config{}, nil, nil, nil)
	defer ancientChain.Stop()

	// Import the canonical header chain.
	canonHeaders := make([]*types.Header, len(canonblocks))
	for i, block := range canonblocks {
		canonHeaders[i] = block.Header()
	}
	if _, err = ancientChain.InsertHeaderChain(canonHeaders); err != nil {
		t.Fatal("can't import canon headers:", err)
	}

	// Try to insert blocks/receipts of the side chain.
	_, err = ancientChain.InsertReceiptChain(sideblocks, sidechainReceipts, uint64(len(sideblocks)))
	if err == nil {
		t.Fatal("expected error from InsertReceiptChain.")
	}

	if ancientChain.CurrentSnapBlock().Number.Uint64() != 0 {
		t.Fatalf("failed to rollback ancient data, want %d, have %d", 0, ancientChain.CurrentSnapBlock().Number)
	}

	if frozen, err := ancientChain.db.Ancients(); err != nil || frozen != 1 {
		t.Fatalf("failed to truncate ancient data, frozen index is %d", frozen)
	}

	// Insert blocks/receipts of the canonical chain.
	_, err = ancientChain.InsertReceiptChain(canonblocks, canonReceipts, uint64(len(canonblocks)))
	if err != nil {
		t.Fatalf("can't import canon chain receipts: %v", err)
	}

	if ancientChain.CurrentSnapBlock().Number.Uint64() != canonblocks[len(canonblocks)-1].NumberU64() {
		t.Fatalf("failed to insert ancient recept chain after rollback")
	}

	if frozen, _ := ancientChain.db.Ancients(); frozen != uint64(len(canonblocks))+1 {
		t.Fatalf("wrong ancients count %d", frozen)
	}
}

// Tests that importing a very large side fork, which is larger than the canon chain,
// but where the difficulty per block is kept low: this means that it will not
// overtake the 'canon' chain until after it's passed canon by about 200 blocks.
//
// Details at:
//   - https://github.com/ethereum/go-ethereum/issues/18977
//   - https://github.com/ethereum/go-ethereum/pull/18988
func TestLowDiffLongChain(t *testing.T) {
	testLowDiffLongChain(t, rawdb.HashScheme)
	testLowDiffLongChain(t, rawdb.PathScheme)
}

func testLowDiffLongChain(t *testing.T, scheme string) {
	// Generate a canonical chain to act as the main dataset
	engine := ethash.NewFaker()
	genesis := &Genesis{
		Config:  params.TestChainConfig,
		BaseFee: big.NewInt(params.InitialBaseFee),
	}

	//Using TempTriesInMemory variable instead of DefaultTempInTries because changing the
	//value of DefaultTempInTries to 1024 is failing the test.
	TempTriesInMemory := 128

	// We must use a pretty long chain to ensure that the fork doesn't overtake us
	// until after at least 128 blocks post tip
	genDb, blocks, _ := GenerateChainWithGenesis(genesis, engine, 6*TempTriesInMemory, func(i int, b *BlockGen) {
		b.SetCoinbase(common.Address{1})
		b.OffsetTime(-9)
	})

	// Import the canonical chain
	diskdb, _ := rawdb.NewDatabaseWithFreezer(rawdb.NewMemoryDatabase(), t.TempDir(), "", false, false, false)
	defer diskdb.Close()

	chain, err := NewBlockChain(diskdb, DefaultCacheConfigWithScheme(scheme), genesis, nil, engine, vm.Config{}, nil, nil, nil)
	if err != nil {
		t.Fatalf("failed to create tester chain: %v", err)
	}
	defer chain.Stop()

	if n, err := chain.InsertChain(blocks); err != nil {
		t.Fatalf("block %d: failed to insert into chain: %v", n, err)
	}
	// Generate fork chain, starting from an early block
	parent := blocks[10]
	fork, _ := GenerateChain(genesis.Config, parent, engine, genDb, 8*state.TriesInMemory, func(i int, b *BlockGen) {
		b.SetCoinbase(common.Address{2})
	})

	// And now import the fork
	if i, err := chain.InsertChain(fork); err != nil {
		t.Fatalf("block %d: failed to insert into chain: %v", i, err)
	}

	head := chain.CurrentBlock()
	if got := fork[len(fork)-1].Hash(); got != head.Hash() {
		t.Fatalf("head wrong, expected %x got %x", head.Hash(), got)
	}
	// Sanity check that all the canonical numbers are present
	header := chain.CurrentHeader()
	for number := head.Number.Uint64(); number > 0; number-- {
		if hash := chain.GetHeaderByNumber(number).Hash(); hash != header.Hash() {
			t.Fatalf("header %d: canonical hash mismatch: have %x, want %x", number, hash, header.Hash())
		}

		header = chain.GetHeader(header.ParentHash, number-1)
	}
}

// Tests that importing a sidechain (S), where
// - S is sidechain, containing blocks [Sn...Sm]
// - C is canon chain, containing blocks [G..Cn..Cm]
// - A common ancestor is placed at prune-point + blocksBetweenCommonAncestorAndPruneblock
// - The sidechain S is prepended with numCanonBlocksInSidechain blocks from the canon chain
//
// The mergePoint can be these values:
// -1: the transition won't happen
// 0:  the transition happens since genesis
// 1:  the transition happens after some chain segments
func testSideImport(t *testing.T, numCanonBlocksInSidechain, blocksBetweenCommonAncestorAndPruneblock int, mergePoint int) {
	// Generate a canonical chain to act as the main dataset
	chainConfig := *params.TestChainConfig

	var (
		engine = beacon.New(ethash.NewFaker())
		key, _ = crypto.HexToECDSA("b71c71a67e1177ad4e901695e1b4b9ee17ae16c6668d313eac2f96dbcda3f291")
		addr   = crypto.PubkeyToAddress(key.PublicKey)
		nonce  = uint64(0)

		gspec = &Genesis{
			Config:  &chainConfig,
			Alloc:   types.GenesisAlloc{addr: {Balance: big.NewInt(gomath.MaxInt64)}},
			BaseFee: big.NewInt(params.InitialBaseFee),
		}
		signer     = types.LatestSigner(gspec.Config)
		mergeBlock = gomath.MaxInt32
	)
	// Generate and import the canonical chain
	chain, err := NewBlockChain(rawdb.NewMemoryDatabase(), nil, gspec, nil, engine, vm.Config{}, nil, nil, nil)
	if err != nil {
		t.Fatalf("failed to create tester chain: %v", err)
	}

	defer chain.Stop()

	// Activate the transition since genesis if required
	if mergePoint == 0 {
		mergeBlock = 0

		// Set the terminal total difficulty in the config
		gspec.Config.TerminalTotalDifficulty = big.NewInt(0)
	}
	genDb, blocks, _ := GenerateChainWithGenesis(gspec, engine, 2*state.TriesInMemory, func(i int, gen *BlockGen) {
		tx, err := types.SignTx(types.NewTransaction(nonce, common.HexToAddress("deadbeef"), big.NewInt(100), 21000, big.NewInt(int64(i+1)*params.GWei), nil), signer, key)
		if err != nil {
			t.Fatalf("failed to create tx: %v", err)
		}

		gen.AddTx(tx)

		if int(gen.header.Number.Uint64()) >= mergeBlock {
			gen.SetPoS()
		}

		nonce++
	})
	if n, err := chain.InsertChain(blocks); err != nil {
		t.Fatalf("block %d: failed to insert into chain: %v", n, err)
	}

	lastPrunedIndex := len(blocks) - state.TriesInMemory - 1
	firstNonPrunedBlock := blocks[len(blocks)-state.TriesInMemory]

	// // Verify pruning of lastPrunedBlock
	// if chain.HasBlockAndState(lastPrunedBlock.Hash(), lastPrunedBlock.NumberU64()) {
	// 	t.Errorf("Block %d not pruned", lastPrunedBlock.NumberU64())
	// }
	// Verify firstNonPrunedBlock is not pruned
	if !chain.HasBlockAndState(firstNonPrunedBlock.Hash(), firstNonPrunedBlock.NumberU64()) {
		t.Errorf("Block %d pruned", firstNonPrunedBlock.NumberU64())
	}

	// Activate the transition in the middle of the chain
	if mergePoint == 1 {
		// Set the terminal total difficulty in the config
		ttd := big.NewInt(int64(len(blocks)))
		ttd.Mul(ttd, params.GenesisDifficulty)
		gspec.Config.TerminalTotalDifficulty = ttd
		mergeBlock = len(blocks)
	}

	// Generate the sidechain
	// First block should be a known block, block after should be a pruned block. So
	// canon(pruned), side, side...

	// Generate fork chain, make it longer than canon
	parentIndex := lastPrunedIndex + blocksBetweenCommonAncestorAndPruneblock
	parent := blocks[parentIndex]
	fork, _ := GenerateChain(gspec.Config, parent, engine, genDb, 2*state.TriesInMemory, func(i int, b *BlockGen) {
		b.SetCoinbase(common.Address{2})

		if int(b.header.Number.Uint64()) >= mergeBlock {
			b.SetPoS()
		}
	})
	// Prepend the parent(s)
	var sidechain []*types.Block
	for i := numCanonBlocksInSidechain; i > 0; i-- {
		sidechain = append(sidechain, blocks[parentIndex+1-i])
	}

	sidechain = append(sidechain, fork...)
	n, err := chain.InsertChain(sidechain)

	if err != nil {
		t.Errorf("Got error, %v number %d - %d", err, sidechain[n].NumberU64(), n)
	}

	head := chain.CurrentBlock()
	if got := fork[len(fork)-1].Hash(); got != head.Hash() {
		t.Fatalf("head wrong, expected %x got %x", head.Hash(), got)
	}
}

// Tests that importing a sidechain (S), where
//   - S is sidechain, containing blocks [Sn...Sm]
//   - C is canon chain, containing blocks [G..Cn..Cm]
//   - The common ancestor Cc is pruned
//   - The first block in S: Sn, is == Cn
//
// That is: the sidechain for import contains some blocks already present in canon chain.
// So the blocks are:
//
//	[ Cn, Cn+1, Cc, Sn+3 ... Sm]
//	^    ^    ^  pruned
func TestPrunedImportSide(t *testing.T) {
	// glogger := log.NewGlogHandler(log.NewTerminalHandler(os.Stderr, false))
	// glogger.Verbosity(3)
	// log.SetDefault(log.NewLogger(glogger))
	testSideImport(t, 3, 3, -1)
	testSideImport(t, 3, -3, -1)
	testSideImport(t, 10, 0, -1)
	testSideImport(t, 1, 10, -1)
	testSideImport(t, 1, -10, -1)
}

func TestPrunedImportSideWithMerging(t *testing.T) {
	// glogger := log.NewGlogHandler(log.NewTerminalHandler(os.Stderr, false))
	// glogger.Verbosity(3)
	// log.SetDefault(log.NewLogger(glogger))
	testSideImport(t, 3, 3, 0)
	testSideImport(t, 3, -3, 0)
	testSideImport(t, 10, 0, 0)
	testSideImport(t, 1, 10, 0)
	testSideImport(t, 1, -10, 0)

	testSideImport(t, 3, 3, 1)
	testSideImport(t, 3, -3, 1)
	testSideImport(t, 10, 0, 1)
	testSideImport(t, 1, 10, 1)
	testSideImport(t, 1, -10, 1)
}

func TestInsertKnownHeaders(t *testing.T) {
	testInsertKnownChainData(t, "headers", rawdb.HashScheme)
	testInsertKnownChainData(t, "headers", rawdb.PathScheme)
}
func TestInsertKnownReceiptChain(t *testing.T) {
	testInsertKnownChainData(t, "receipts", rawdb.HashScheme)
	testInsertKnownChainData(t, "receipts", rawdb.PathScheme)
}
func TestInsertKnownBlocks(t *testing.T) {
	testInsertKnownChainData(t, "blocks", rawdb.HashScheme)
	testInsertKnownChainData(t, "blocks", rawdb.PathScheme)
}

func testInsertKnownChainData(t *testing.T, typ string, scheme string) {
	engine := ethash.NewFaker()
	genesis := &Genesis{
		Config:  params.TestChainConfig,
		BaseFee: big.NewInt(params.InitialBaseFee),
	}
	genDb, blocks, receipts := GenerateChainWithGenesis(genesis, engine, 32, func(i int, b *BlockGen) { b.SetCoinbase(common.Address{1}) })

	// A longer chain but total difficulty is lower.
	blocks2, receipts2 := GenerateChain(genesis.Config, blocks[len(blocks)-1], engine, genDb, 65, func(i int, b *BlockGen) { b.SetCoinbase(common.Address{1}) })

	// A shorter chain but total difficulty is higher.
	blocks3, receipts3 := GenerateChain(genesis.Config, blocks[len(blocks)-1], engine, genDb, 64, func(i int, b *BlockGen) {
		b.SetCoinbase(common.Address{1})
		b.OffsetTime(-9) // A higher difficulty
	})
	// Import the shared chain and the original canonical one
	chaindb, err := rawdb.NewDatabaseWithFreezer(rawdb.NewMemoryDatabase(), t.TempDir(), "", false, false, false)
	if err != nil {
		t.Fatalf("failed to create temp freezer db: %v", err)
	}
	defer chaindb.Close()

	chain, err := NewBlockChain(chaindb, DefaultCacheConfigWithScheme(scheme), genesis, nil, engine, vm.Config{}, nil, nil, nil)
	if err != nil {
		t.Fatalf("failed to create tester chain: %v", err)
	}

	defer chain.Stop()

	var (
		inserter func(blocks []*types.Block, receipts []types.Receipts) error
		asserter func(t *testing.T, block *types.Block)
	)

	if typ == "headers" {
		inserter = func(blocks []*types.Block, receipts []types.Receipts) error {
			headers := make([]*types.Header, 0, len(blocks))
			for _, block := range blocks {
				headers = append(headers, block.Header())
			}
			_, err := chain.InsertHeaderChain(headers)
			return err
		}
		asserter = func(t *testing.T, block *types.Block) {
			if chain.CurrentHeader().Hash() != block.Hash() {
				t.Fatalf("current head header mismatch, have %v, want %v", chain.CurrentHeader().Hash().Hex(), block.Hash().Hex())
			}
		}
	} else if typ == "receipts" {
		inserter = func(blocks []*types.Block, receipts []types.Receipts) error {
			headers := make([]*types.Header, 0, len(blocks))
			for _, block := range blocks {
				headers = append(headers, block.Header())
			}
			_, err := chain.InsertHeaderChain(headers)
			if err != nil {
				return err
			}

			_, err = chain.InsertReceiptChain(blocks, receipts, 0)

			return err
		}
		asserter = func(t *testing.T, block *types.Block) {
			if chain.CurrentSnapBlock().Hash() != block.Hash() {
				t.Fatalf("current head fast block mismatch, have %v, want %v", chain.CurrentSnapBlock().Hash().Hex(), block.Hash().Hex())
			}
		}
	} else {
		inserter = func(blocks []*types.Block, receipts []types.Receipts) error {
			_, err := chain.InsertChain(blocks)
			return err
		}
		asserter = func(t *testing.T, block *types.Block) {
			if chain.CurrentBlock().Hash() != block.Hash() {
				t.Fatalf("current head block mismatch, have %v, want %v", chain.CurrentBlock().Hash().Hex(), block.Hash().Hex())
			}
		}
	}

	if err := inserter(blocks, receipts); err != nil {
		t.Fatalf("failed to insert chain data: %v", err)
	}

	// Reimport the chain data again. All the imported
	// chain data are regarded "known" data.
	if err := inserter(blocks, receipts); err != nil {
		t.Fatalf("failed to insert chain data: %v", err)
	}

	asserter(t, blocks[len(blocks)-1])

	// Import a long canonical chain with some known data as prefix.
	rollback := blocks[len(blocks)/2].NumberU64()

	chain.SetHead(rollback - 1)

	if err := inserter(append(blocks, blocks2...), append(receipts, receipts2...)); err != nil {
		t.Fatalf("failed to insert chain data: %v", err)
	}

	asserter(t, blocks2[len(blocks2)-1])

	// Import a heavier shorter but higher total difficulty chain with some known data as prefix.
	if err := inserter(append(blocks, blocks3...), append(receipts, receipts3...)); err != nil {
		t.Fatalf("failed to insert chain data: %v", err)
	}

	asserter(t, blocks3[len(blocks3)-1])

	// Import a longer but lower total difficulty chain with some known data as prefix.
	if err := inserter(append(blocks, blocks2...), append(receipts, receipts2...)); err != nil {
		t.Fatalf("failed to insert chain data: %v", err)
	}
	// The head shouldn't change.
	asserter(t, blocks3[len(blocks3)-1])

	// Rollback the heavier chain and re-insert the longer chain again
	chain.SetHead(rollback - 1)

	if err := inserter(append(blocks, blocks2...), append(receipts, receipts2...)); err != nil {
		t.Fatalf("failed to insert chain data: %v", err)
	}

	asserter(t, blocks2[len(blocks2)-1])
}

func TestInsertKnownHeadersWithMerging(t *testing.T) {
	testInsertKnownChainDataWithMerging(t, "headers", 0)
}
func TestInsertKnownReceiptChainWithMerging(t *testing.T) {
	testInsertKnownChainDataWithMerging(t, "receipts", 0)
}
func TestInsertKnownBlocksWithMerging(t *testing.T) {
	testInsertKnownChainDataWithMerging(t, "blocks", 0)
}
func TestInsertKnownHeadersAfterMerging(t *testing.T) {
	testInsertKnownChainDataWithMerging(t, "headers", 1)
}
func TestInsertKnownReceiptChainAfterMerging(t *testing.T) {
	testInsertKnownChainDataWithMerging(t, "receipts", 1)
}
func TestInsertKnownBlocksAfterMerging(t *testing.T) {
	testInsertKnownChainDataWithMerging(t, "blocks", 1)
}

// mergeHeight can be assigned in these values:
// 0: means the merging is applied since genesis
// 1: means the merging is applied after the first segment
func testInsertKnownChainDataWithMerging(t *testing.T, typ string, mergeHeight int) {
	// Copy the TestChainConfig so we can modify it during tests
	chainConfig := *params.TestChainConfig

	var (
		genesis = &Genesis{
			BaseFee: big.NewInt(params.InitialBaseFee),
			Config:  &chainConfig,
		}
		engine     = beacon.New(ethash.NewFaker())
		mergeBlock = uint64(gomath.MaxUint64)
	)
	// Apply merging since genesis
	if mergeHeight == 0 {
		genesis.Config.TerminalTotalDifficulty = big.NewInt(0)
		mergeBlock = uint64(0)
	}

	genDb, blocks, receipts := GenerateChainWithGenesis(genesis, engine, 32,
		func(i int, b *BlockGen) {
			if b.header.Number.Uint64() >= mergeBlock {
				b.SetPoS()
			}

			b.SetCoinbase(common.Address{1})
		})

	// Apply merging after the first segment
	if mergeHeight == 1 {
		// TTD is genesis diff + blocks
		ttd := big.NewInt(1 + int64(len(blocks)))
		ttd.Mul(ttd, params.GenesisDifficulty)
		genesis.Config.TerminalTotalDifficulty = ttd
		mergeBlock = uint64(len(blocks))
	}
	// Longer chain and shorter chain
	blocks2, receipts2 := GenerateChain(genesis.Config, blocks[len(blocks)-1], engine, genDb, 65, func(i int, b *BlockGen) {
		b.SetCoinbase(common.Address{1})

		if b.header.Number.Uint64() >= mergeBlock {
			b.SetPoS()
		}
	})
	blocks3, receipts3 := GenerateChain(genesis.Config, blocks[len(blocks)-1], engine, genDb, 64, func(i int, b *BlockGen) {
		b.SetCoinbase(common.Address{1})
		b.OffsetTime(-9) // Time shifted, difficulty shouldn't be changed

		if b.header.Number.Uint64() >= mergeBlock {
			b.SetPoS()
		}
	})
	// Import the shared chain and the original canonical one
	chaindb, err := rawdb.NewDatabaseWithFreezer(rawdb.NewMemoryDatabase(), t.TempDir(), "", false, false, false)
	if err != nil {
		t.Fatalf("failed to create temp freezer db: %v", err)
	}
	defer chaindb.Close()

	chain, err := NewBlockChain(chaindb, nil, genesis, nil, engine, vm.Config{}, nil, nil, nil)
	if err != nil {
		t.Fatalf("failed to create tester chain: %v", err)
	}

	defer chain.Stop()

	var (
		inserter func(blocks []*types.Block, receipts []types.Receipts) error
		asserter func(t *testing.T, block *types.Block)
	)

	if typ == "headers" {
		inserter = func(blocks []*types.Block, receipts []types.Receipts) error {
			headers := make([]*types.Header, 0, len(blocks))
			for _, block := range blocks {
				headers = append(headers, block.Header())
			}
			i, err := chain.InsertHeaderChain(headers)
			if err != nil {
				return fmt.Errorf("index %d, number %d: %w", i, headers[i].Number, err)
			}

			return err
		}
		asserter = func(t *testing.T, block *types.Block) {
			if chain.CurrentHeader().Hash() != block.Hash() {
				t.Fatalf("current head header mismatch, have %v, want %v", chain.CurrentHeader().Hash().Hex(), block.Hash().Hex())
			}
		}
	} else if typ == "receipts" {
		inserter = func(blocks []*types.Block, receipts []types.Receipts) error {
			headers := make([]*types.Header, 0, len(blocks))
			for _, block := range blocks {
				headers = append(headers, block.Header())
			}
			i, err := chain.InsertHeaderChain(headers)
			if err != nil {
				return fmt.Errorf("index %d: %w", i, err)
			}

			_, err = chain.InsertReceiptChain(blocks, receipts, 0)

			return err
		}
		asserter = func(t *testing.T, block *types.Block) {
			if chain.CurrentSnapBlock().Hash() != block.Hash() {
				t.Fatalf("current head fast block mismatch, have %v, want %v", chain.CurrentSnapBlock().Hash().Hex(), block.Hash().Hex())
			}
		}
	} else {
		inserter = func(blocks []*types.Block, receipts []types.Receipts) error {
			i, err := chain.InsertChain(blocks)
			if err != nil {
				return fmt.Errorf("index %d: %w", i, err)
			}

			return nil
		}
		asserter = func(t *testing.T, block *types.Block) {
			if chain.CurrentBlock().Hash() != block.Hash() {
				t.Fatalf("current head block mismatch, have %v, want %v", chain.CurrentBlock().Hash().Hex(), block.Hash().Hex())
			}
		}
	}

	if err := inserter(blocks, receipts); err != nil {
		t.Fatalf("failed to insert chain data: %v", err)
	}

	// Reimport the chain data again. All the imported
	// chain data are regarded "known" data.
	if err := inserter(blocks, receipts); err != nil {
		t.Fatalf("failed to insert chain data: %v", err)
	}

	asserter(t, blocks[len(blocks)-1])

	// Import a long canonical chain with some known data as prefix.
	rollback := blocks[len(blocks)/2].NumberU64()
	chain.SetHead(rollback - 1)

	if err := inserter(blocks, receipts); err != nil {
		t.Fatalf("failed to insert chain data: %v", err)
	}

	asserter(t, blocks[len(blocks)-1])

	// Import a longer chain with some known data as prefix.
	if err := inserter(append(blocks, blocks2...), append(receipts, receipts2...)); err != nil {
		t.Fatalf("failed to insert chain data: %v", err)
	}

	asserter(t, blocks2[len(blocks2)-1])

	// Import a shorter chain with some known data as prefix.
	// The reorg is expected since the fork choice rule is
	// already changed.
	if err := inserter(append(blocks, blocks3...), append(receipts, receipts3...)); err != nil {
		t.Fatalf("failed to insert chain data: %v", err)
	}
	// The head shouldn't change.
	asserter(t, blocks3[len(blocks3)-1])

	// Reimport the longer chain again, the reorg is still expected
	chain.SetHead(rollback - 1)

	if err := inserter(append(blocks, blocks2...), append(receipts, receipts2...)); err != nil {
		t.Fatalf("failed to insert chain data: %v", err)
	}

	asserter(t, blocks2[len(blocks2)-1])
}

// getLongAndShortChains returns two chains: A is longer, B is heavier.
func getLongAndShortChains(scheme string) (*BlockChain, []*types.Block, []*types.Block, *Genesis, error) {
	// Generate a canonical chain to act as the main dataset
	engine := ethash.NewFaker()
	genesis := &Genesis{
		Config:  params.TestChainConfig,
		BaseFee: big.NewInt(params.InitialBaseFee),
	}
	// Generate and import the canonical chain,
	// Offset the time, to keep the difficulty low
	genDb, longChain, _ := GenerateChainWithGenesis(genesis, engine, 80, func(i int, b *BlockGen) {
		b.SetCoinbase(common.Address{1})
	})
	chain, err := NewBlockChain(rawdb.NewMemoryDatabase(), DefaultCacheConfigWithScheme(scheme), genesis, nil, engine, vm.Config{}, nil, nil, nil)
	if err != nil {
		return nil, nil, nil, nil, fmt.Errorf("failed to create tester chain: %v", err)
	}
	// Generate fork chain, make it shorter than canon, with common ancestor pretty early
	parentIndex := 3
	parent := longChain[parentIndex]
	heavyChainExt, _ := GenerateChain(genesis.Config, parent, engine, genDb, 75, func(i int, b *BlockGen) {
		b.SetCoinbase(common.Address{2})
		b.OffsetTime(-9)
	})

	var heavyChain []*types.Block
	heavyChain = append(heavyChain, longChain[:parentIndex+1]...)
	heavyChain = append(heavyChain, heavyChainExt...)

	// Verify that the test is sane
	var (
		longerTd  = new(big.Int)
		shorterTd = new(big.Int)
	)

	for index, b := range longChain {
		longerTd.Add(longerTd, b.Difficulty())

		if index <= parentIndex {
			shorterTd.Add(shorterTd, b.Difficulty())
		}
	}

	for _, b := range heavyChain {
		shorterTd.Add(shorterTd, b.Difficulty())
	}

	if shorterTd.Cmp(longerTd) <= 0 {
		return nil, nil, nil, nil, fmt.Errorf("test is moot, heavyChain td (%v) must be larger than canon td (%v)", shorterTd, longerTd)
	}

	longerNum := longChain[len(longChain)-1].NumberU64()
	shorterNum := heavyChain[len(heavyChain)-1].NumberU64()

	if shorterNum >= longerNum {
		return nil, nil, nil, nil, fmt.Errorf("test is moot, heavyChain num (%v) must be lower than canon num (%v)", shorterNum, longerNum)
	}

	return chain, longChain, heavyChain, genesis, nil
}

// TestReorgToShorterRemovesCanonMapping tests that if we
// 1. Have a chain [0 ... N .. X]
// 2. Reorg to shorter but heavier chain [0 ... N ... Y]
// 3. Then there should be no canon mapping for the block at height X
// 4. The forked block should still be retrievable by hash
func TestReorgToShorterRemovesCanonMapping(t *testing.T) {
	testReorgToShorterRemovesCanonMapping(t, rawdb.HashScheme)
	testReorgToShorterRemovesCanonMapping(t, rawdb.PathScheme)
}

func testReorgToShorterRemovesCanonMapping(t *testing.T, scheme string) {
	chain, canonblocks, sideblocks, _, err := getLongAndShortChains(scheme)
	if err != nil {
		t.Fatal(err)
	}

	defer chain.Stop()

	if n, err := chain.InsertChain(canonblocks); err != nil {
		t.Fatalf("block %d: failed to insert into chain: %v", n, err)
	}

	canonNum := chain.CurrentBlock().Number.Uint64()
	canonHash := chain.CurrentBlock().Hash()

	_, err = chain.InsertChain(sideblocks)
	if err != nil {
		t.Errorf("Got error, %v", err)
	}

	head := chain.CurrentBlock()
	if got := sideblocks[len(sideblocks)-1].Hash(); got != head.Hash() {
		t.Fatalf("head wrong, expected %x got %x", head.Hash(), got)
	}
	// We have now inserted a sidechain.
	if blockByNum := chain.GetBlockByNumber(canonNum); blockByNum != nil {
		t.Errorf("expected block to be gone: %v", blockByNum.NumberU64())
	}

	if headerByNum := chain.GetHeaderByNumber(canonNum); headerByNum != nil {
		t.Errorf("expected header to be gone: %v", headerByNum.Number)
	}

	if blockByHash := chain.GetBlockByHash(canonHash); blockByHash == nil {
		t.Errorf("expected block to be present: %x", blockByHash.Hash())
	}

	if headerByHash := chain.GetHeaderByHash(canonHash); headerByHash == nil {
		t.Errorf("expected header to be present: %x", headerByHash.Hash())
	}
}

// TestReorgToShorterRemovesCanonMappingHeaderChain is the same scenario
// as TestReorgToShorterRemovesCanonMapping, but applied on headerchain
// imports -- that is, for fast sync
func TestReorgToShorterRemovesCanonMappingHeaderChain(t *testing.T) {
	testReorgToShorterRemovesCanonMappingHeaderChain(t, rawdb.HashScheme)
	testReorgToShorterRemovesCanonMappingHeaderChain(t, rawdb.PathScheme)
}

func testReorgToShorterRemovesCanonMappingHeaderChain(t *testing.T, scheme string) {
	chain, canonblocks, sideblocks, _, err := getLongAndShortChains(scheme)
	if err != nil {
		t.Fatal(err)
	}

	defer chain.Stop()

	// Convert into headers
	canonHeaders := make([]*types.Header, len(canonblocks))
	for i, block := range canonblocks {
		canonHeaders[i] = block.Header()
	}
	if n, err := chain.InsertHeaderChain(canonHeaders); err != nil {
		t.Fatalf("header %d: failed to insert into chain: %v", n, err)
	}

	canonNum := chain.CurrentHeader().Number.Uint64()
	canonHash := chain.CurrentBlock().Hash()

	sideHeaders := make([]*types.Header, len(sideblocks))
	for i, block := range sideblocks {
		sideHeaders[i] = block.Header()
	}
	if n, err := chain.InsertHeaderChain(sideHeaders); err != nil {
		t.Fatalf("header %d: failed to insert into chain: %v", n, err)
	}

	head := chain.CurrentHeader()
	if got := sideblocks[len(sideblocks)-1].Hash(); got != head.Hash() {
		t.Fatalf("head wrong, expected %x got %x", head.Hash(), got)
	}
	// We have now inserted a sidechain.
	if blockByNum := chain.GetBlockByNumber(canonNum); blockByNum != nil {
		t.Errorf("expected block to be gone: %v", blockByNum.NumberU64())
	}

	if headerByNum := chain.GetHeaderByNumber(canonNum); headerByNum != nil {
		t.Errorf("expected header to be gone: %v", headerByNum.Number.Uint64())
	}

	if blockByHash := chain.GetBlockByHash(canonHash); blockByHash == nil {
		t.Errorf("expected block to be present: %x", blockByHash.Hash())
	}

	if headerByHash := chain.GetHeaderByHash(canonHash); headerByHash == nil {
		t.Errorf("expected header to be present: %x", headerByHash.Hash())
	}
}

// Benchmarks large blocks with value transfers to non-existing accounts
func benchmarkLargeNumberOfValueToNonexisting(b *testing.B, numTxs, numBlocks int, recipientFn func(uint64) common.Address, dataFn func(uint64) []byte) {
	var (
		signer          = types.HomesteadSigner{}
		testBankKey, _  = crypto.HexToECDSA("b71c71a67e1177ad4e901695e1b4b9ee17ae16c6668d313eac2f96dbcda3f291")
		testBankAddress = crypto.PubkeyToAddress(testBankKey.PublicKey)
		bankFunds       = big.NewInt(100000000000000000)
		gspec           = &Genesis{
			Config: params.TestChainConfig,
			Alloc: types.GenesisAlloc{
				testBankAddress: {Balance: bankFunds},
				common.HexToAddress("0xc0de"): {
					Code:    []byte{0x60, 0x01, 0x50},
					Balance: big.NewInt(0),
				}, // push 1, pop
			},
			GasLimit: 100e6, // 100 M
		}
	)
	// Generate the original common chain segment and the two competing forks
	engine := ethash.NewFaker()

	blockGenerator := func(i int, block *BlockGen) {
		block.SetCoinbase(common.Address{1})

		for txi := 0; txi < numTxs; txi++ {
			uniq := uint64(i*numTxs + txi)
			recipient := recipientFn(uniq)

			tx, err := types.SignTx(types.NewTransaction(uniq, recipient, big.NewInt(1), params.TxGas, block.header.BaseFee, nil), signer, testBankKey)
			if err != nil {
				b.Error(err)
			}

			block.AddTx(tx)
		}
	}

	_, shared, _ := GenerateChainWithGenesis(gspec, engine, numBlocks, blockGenerator)

	b.StopTimer()
	b.ResetTimer()

	for i := 0; i < b.N; i++ {
		// Import the shared chain and the original canonical one
		chain, err := NewBlockChain(rawdb.NewMemoryDatabase(), nil, gspec, nil, engine, vm.Config{}, nil, nil, nil)
		if err != nil {
			b.Fatalf("failed to create tester chain: %v", err)
		}

		b.StartTimer()

		if _, err := chain.InsertChain(shared); err != nil {
			b.Fatalf("failed to insert shared chain: %v", err)
		}

		b.StopTimer()

		block := chain.GetBlockByHash(chain.CurrentBlock().Hash())

		if got := block.Transactions().Len(); got != numTxs*numBlocks {
			b.Fatalf("Transactions were not included, expected %d, got %d", numTxs*numBlocks, got)
		}
	}
}

func BenchmarkBlockChain_1x1000ValueTransferToNonexisting(b *testing.B) {
	var (
		numTxs    = 1000
		numBlocks = 1
	)

	recipientFn := func(nonce uint64) common.Address {
		return common.BigToAddress(new(big.Int).SetUint64(1337 + nonce))
	}
	dataFn := func(nonce uint64) []byte {
		return nil
	}
	benchmarkLargeNumberOfValueToNonexisting(b, numTxs, numBlocks, recipientFn, dataFn)
}

func BenchmarkBlockChain_1x1000ValueTransferToExisting(b *testing.B) {
	var (
		numTxs    = 1000
		numBlocks = 1
	)

	b.StopTimer()
	b.ResetTimer()

	recipientFn := func(nonce uint64) common.Address {
		return common.BigToAddress(new(big.Int).SetUint64(1337))
	}
	dataFn := func(nonce uint64) []byte {
		return nil
	}
	benchmarkLargeNumberOfValueToNonexisting(b, numTxs, numBlocks, recipientFn, dataFn)
}

func BenchmarkBlockChain_1x1000Executions(b *testing.B) {
	var (
		numTxs    = 1000
		numBlocks = 1
	)

	b.StopTimer()
	b.ResetTimer()

	recipientFn := func(nonce uint64) common.Address {
		return common.BigToAddress(new(big.Int).SetUint64(0xc0de))
	}
	dataFn := func(nonce uint64) []byte {
		return nil
	}
	benchmarkLargeNumberOfValueToNonexisting(b, numTxs, numBlocks, recipientFn, dataFn)
}

// Tests that importing a some old blocks, where all blocks are before the
// pruning point.
// This internally leads to a sidechain import, since the blocks trigger an
// ErrPrunedAncestor error.
// This may e.g. happen if
//  1. Downloader rollbacks a batch of inserted blocks and exits
//  2. Downloader starts to sync again
//  3. The blocks fetched are all known and canonical blocks
func TestSideImportPrunedBlocks(t *testing.T) {
	testSideImportPrunedBlocks(t, rawdb.HashScheme)
	testSideImportPrunedBlocks(t, rawdb.PathScheme)
}

func testSideImportPrunedBlocks(t *testing.T, scheme string) {
	// Generate a canonical chain to act as the main dataset
	engine := ethash.NewFaker()
	genesis := &Genesis{
		Config:  params.TestChainConfig,
		BaseFee: big.NewInt(params.InitialBaseFee),
	}
	// Generate and import the canonical chain
	_, blocks, _ := GenerateChainWithGenesis(genesis, engine, 2*state.TriesInMemory, nil)

	// Construct a database with freezer enabled
	datadir := t.TempDir()
	ancient := path.Join(datadir, "ancient")

	pdb, err := pebble.New(datadir, 0, 0, "", false)
	if err != nil {
		t.Fatalf("Failed to create persistent key-value database: %v", err)
	}
	db, err := rawdb.NewDatabaseWithFreezer(pdb, ancient, "", false, false, false)
	if err != nil {
		t.Fatalf("Failed to create persistent freezer database: %v", err)
	}
	defer db.Close()

	chain, err := NewBlockChain(db, DefaultCacheConfigWithScheme(scheme), genesis, nil, engine, vm.Config{}, nil, nil, nil)
	if err != nil {
		t.Fatalf("failed to create tester chain: %v", err)
	}

	defer chain.Stop()

	if n, err := chain.InsertChain(blocks); err != nil {
		t.Fatalf("block %d: failed to insert into chain: %v", n, err)
	}

	// In path-based trie database implementation, it will keep 128 diff + 1 disk
	// layers, totally 129 latest states available. In hash-based it's 128.
	states := state.TriesInMemory
	if scheme == rawdb.PathScheme {
		states = state.TriesInMemory + 1
	}

	lastPrunedIndex := len(blocks) - states - 1
	lastPrunedBlock := blocks[lastPrunedIndex]

	// Verify pruning of lastPrunedBlock
	if chain.HasBlockAndState(lastPrunedBlock.Hash(), lastPrunedBlock.NumberU64()) {
		t.Errorf("Block %d not pruned", lastPrunedBlock.NumberU64())
	}

	firstNonPrunedBlock := blocks[len(blocks)-states]
	// Verify firstNonPrunedBlock is not pruned
	if !chain.HasBlockAndState(firstNonPrunedBlock.Hash(), firstNonPrunedBlock.NumberU64()) {
		t.Errorf("Block %d pruned, scheme : %s", firstNonPrunedBlock.NumberU64(), scheme)
	}
	// Now re-import some old blocks
	blockToReimport := blocks[5:8]

	_, err = chain.InsertChain(blockToReimport)
	if err != nil {
		t.Errorf("Got error, %v", err)
	}
}

// TestDeleteCreateRevert tests a weird state transition corner case that we hit
// while changing the internals of statedb. The workflow is that a contract is
// self destructed, then in a followup transaction (but same block) it's created
// again and the transaction reverted.
//
// The original statedb implementation flushed dirty objects to the tries after
// each transaction, so this works ok. The rework accumulated writes in memory
// first, but the journal wiped the entire state object on create-revert.
func TestDeleteCreateRevert(t *testing.T) {
	testDeleteCreateRevert(t, rawdb.HashScheme)
	testDeleteCreateRevert(t, rawdb.PathScheme)
}

func testDeleteCreateRevert(t *testing.T, scheme string) {
	var (
		aa     = common.HexToAddress("0x000000000000000000000000000000000000aaaa")
		bb     = common.HexToAddress("0x000000000000000000000000000000000000bbbb")
		engine = ethash.NewFaker()

		// A sender who makes transactions, has some funds
		key, _  = crypto.HexToECDSA("b71c71a67e1177ad4e901695e1b4b9ee17ae16c6668d313eac2f96dbcda3f291")
		address = crypto.PubkeyToAddress(key.PublicKey)
		funds   = big.NewInt(100000000000000000)
		gspec   = &Genesis{
			Config: params.TestChainConfig,
			Alloc: types.GenesisAlloc{
				address: {Balance: funds},
				// The address 0xAAAAA selfdestructs if called
				aa: {
					// Code needs to just selfdestruct
					Code:    []byte{byte(vm.PC), byte(vm.SELFDESTRUCT)},
					Nonce:   1,
					Balance: big.NewInt(0),
				},
				// The address 0xBBBB send 1 wei to 0xAAAA, then reverts
				bb: {
					Code: []byte{
						byte(vm.PC),          // [0]
						byte(vm.DUP1),        // [0,0]
						byte(vm.DUP1),        // [0,0,0]
						byte(vm.DUP1),        // [0,0,0,0]
						byte(vm.PUSH1), 0x01, // [0,0,0,0,1] (value)
						byte(vm.PUSH2), 0xaa, 0xaa, // [0,0,0,0,1, 0xaaaa]
						byte(vm.GAS),
						byte(vm.CALL),
						byte(vm.REVERT),
					},
					Balance: big.NewInt(1),
				},
			},
		}
	)

	_, blocks, _ := GenerateChainWithGenesis(gspec, engine, 1, func(i int, b *BlockGen) {
		b.SetCoinbase(common.Address{1})
		// One transaction to AAAA
		tx, _ := types.SignTx(types.NewTransaction(0, aa,
			big.NewInt(0), 50000, b.header.BaseFee, nil), types.HomesteadSigner{}, key)
		b.AddTx(tx)
		// One transaction to BBBB
		tx, _ = types.SignTx(types.NewTransaction(1, bb,
			big.NewInt(0), 100000, b.header.BaseFee, nil), types.HomesteadSigner{}, key)
		b.AddTx(tx)
	})
	// Import the canonical chain
	chain, err := NewBlockChain(rawdb.NewMemoryDatabase(), DefaultCacheConfigWithScheme(scheme), gspec, nil, engine, vm.Config{}, nil, nil, nil)
	if err != nil {
		t.Fatalf("failed to create tester chain: %v", err)
	}

	defer chain.Stop()

	if n, err := chain.InsertChain(blocks); err != nil {
		t.Fatalf("block %d: failed to insert into chain: %v", n, err)
	}
}

// TestDeleteRecreateSlots tests a state-transition that contains both deletion
// and recreation of contract state.
// Contract A exists, has slots 1 and 2 set
// Tx 1: Selfdestruct A
// Tx 2: Re-create A, set slots 3 and 4
// Expected outcome is that _all_ slots are cleared from A, due to the selfdestruct,
// and then the new slots exist
func TestDeleteRecreateSlots(t *testing.T) {
	testDeleteRecreateSlots(t, rawdb.HashScheme)
	testDeleteRecreateSlots(t, rawdb.PathScheme)
}

func testDeleteRecreateSlots(t *testing.T, scheme string) {
	var (
		engine = ethash.NewFaker()

		// A sender who makes transactions, has some funds
		key, _    = crypto.HexToECDSA("b71c71a67e1177ad4e901695e1b4b9ee17ae16c6668d313eac2f96dbcda3f291")
		address   = crypto.PubkeyToAddress(key.PublicKey)
		funds     = big.NewInt(1000000000000000)
		bb        = common.HexToAddress("0x000000000000000000000000000000000000bbbb")
		aaStorage = make(map[common.Hash]common.Hash)          // Initial storage in AA
		aaCode    = []byte{byte(vm.PC), byte(vm.SELFDESTRUCT)} // Code for AA (simple selfdestruct)
	)
	// Populate two slots
	aaStorage[common.HexToHash("01")] = common.HexToHash("01")
	aaStorage[common.HexToHash("02")] = common.HexToHash("02")

	// The bb-code needs to CREATE2 the aa contract. It consists of
	// both initcode and deployment code
	// initcode:
	// 1. Set slots 3=3, 4=4,
	// 2. Return aaCode

	initCode := []byte{
		byte(vm.PUSH1), 0x3, // value
		byte(vm.PUSH1), 0x3, // location
		byte(vm.SSTORE),     // Set slot[3] = 3
		byte(vm.PUSH1), 0x4, // value
		byte(vm.PUSH1), 0x4, // location
		byte(vm.SSTORE), // Set slot[4] = 4
		// Slots are set, now return the code
		byte(vm.PUSH2), byte(vm.PC), byte(vm.SELFDESTRUCT), // Push code on stack
		byte(vm.PUSH1), 0x0, // memory start on stack
		byte(vm.MSTORE),
		// Code is now in memory.
		byte(vm.PUSH1), 0x2, // size
		byte(vm.PUSH1), byte(32 - 2), // offset
		byte(vm.RETURN),
	}
	if l := len(initCode); l > 32 {
		t.Fatalf("init code is too long for a pushx, need a more elaborate deployer")
	}

	bbCode := []byte{
		// Push initcode onto stack
		byte(vm.PUSH1) + byte(len(initCode)-1)}
	bbCode = append(bbCode, initCode...)
	bbCode = append(bbCode, []byte{
		byte(vm.PUSH1), 0x0, // memory start on stack
		byte(vm.MSTORE),
		byte(vm.PUSH1), 0x00, // salt
		byte(vm.PUSH1), byte(len(initCode)), // size
		byte(vm.PUSH1), byte(32 - len(initCode)), // offset
		byte(vm.PUSH1), 0x00, // endowment
		byte(vm.CREATE2),
	}...)

	initHash := crypto.Keccak256Hash(initCode)
	aa := crypto.CreateAddress2(bb, [32]byte{}, initHash[:])
	t.Logf("Destination address: %x\n", aa)

	gspec := &Genesis{
		Config: params.TestChainConfig,
		Alloc: types.GenesisAlloc{
			address: {Balance: funds},
			// The address 0xAAAAA selfdestructs if called
			aa: {
				// Code needs to just selfdestruct
				Code:    aaCode,
				Nonce:   1,
				Balance: big.NewInt(0),
				Storage: aaStorage,
			},
			// The contract BB recreates AA
			bb: {
				Code:    bbCode,
				Balance: big.NewInt(1),
			},
		},
	}
	_, blocks, _ := GenerateChainWithGenesis(gspec, engine, 1, func(i int, b *BlockGen) {
		b.SetCoinbase(common.Address{1})
		// One transaction to AA, to kill it
		tx, _ := types.SignTx(types.NewTransaction(0, aa,
			big.NewInt(0), 50000, b.header.BaseFee, nil), types.HomesteadSigner{}, key)
		b.AddTx(tx)
		// One transaction to BB, to recreate AA
		tx, _ = types.SignTx(types.NewTransaction(1, bb,
			big.NewInt(0), 100000, b.header.BaseFee, nil), types.HomesteadSigner{}, key)
		b.AddTx(tx)
	})
	// Import the canonical chain
	chain, err := NewBlockChain(rawdb.NewMemoryDatabase(), DefaultCacheConfigWithScheme(scheme), gspec, nil, engine, vm.Config{
		Tracer: logger.NewJSONLogger(nil, os.Stdout),
	}, nil, nil, nil)
	if err != nil {
		t.Fatalf("failed to create tester chain: %v", err)
	}

	defer chain.Stop()

	if n, err := chain.InsertChain(blocks); err != nil {
		t.Fatalf("block %d: failed to insert into chain: %v", n, err)
	}

	statedb, _ := chain.State()

	// If all is correct, then slot 1 and 2 are zero
	if got, exp := statedb.GetState(aa, common.HexToHash("01")), (common.Hash{}); got != exp {
		t.Errorf("got %x exp %x", got, exp)
	}

	if got, exp := statedb.GetState(aa, common.HexToHash("02")), (common.Hash{}); got != exp {
		t.Errorf("got %x exp %x", got, exp)
	}
	// Also, 3 and 4 should be set
	if got, exp := statedb.GetState(aa, common.HexToHash("03")), common.HexToHash("03"); got != exp {
		t.Fatalf("got %x exp %x", got, exp)
	}

	if got, exp := statedb.GetState(aa, common.HexToHash("04")), common.HexToHash("04"); got != exp {
		t.Fatalf("got %x exp %x", got, exp)
	}
}

// TestDeleteRecreateAccount tests a state-transition that contains deletion of a
// contract with storage, and a recreate of the same contract via a
// regular value-transfer
// Expected outcome is that _all_ slots are cleared from A
func TestDeleteRecreateAccount(t *testing.T) {
	testDeleteRecreateAccount(t, rawdb.HashScheme)
	testDeleteRecreateAccount(t, rawdb.PathScheme)
}

func testDeleteRecreateAccount(t *testing.T, scheme string) {
	var (
		engine = ethash.NewFaker()

		// A sender who makes transactions, has some funds
		key, _  = crypto.HexToECDSA("b71c71a67e1177ad4e901695e1b4b9ee17ae16c6668d313eac2f96dbcda3f291")
		address = crypto.PubkeyToAddress(key.PublicKey)
		funds   = big.NewInt(1000000000000000)

		aa        = common.HexToAddress("0x7217d81b76bdd8707601e959454e3d776aee5f43")
		aaStorage = make(map[common.Hash]common.Hash)          // Initial storage in AA
		aaCode    = []byte{byte(vm.PC), byte(vm.SELFDESTRUCT)} // Code for AA (simple selfdestruct)
	)
	// Populate two slots
	aaStorage[common.HexToHash("01")] = common.HexToHash("01")
	aaStorage[common.HexToHash("02")] = common.HexToHash("02")

	gspec := &Genesis{
		Config: params.TestChainConfig,
		Alloc: types.GenesisAlloc{
			address: {Balance: funds},
			// The address 0xAAAAA selfdestructs if called
			aa: {
				// Code needs to just selfdestruct
				Code:    aaCode,
				Nonce:   1,
				Balance: big.NewInt(0),
				Storage: aaStorage,
			},
		},
	}

	_, blocks, _ := GenerateChainWithGenesis(gspec, engine, 1, func(i int, b *BlockGen) {
		b.SetCoinbase(common.Address{1})
		// One transaction to AA, to kill it
		tx, _ := types.SignTx(types.NewTransaction(0, aa,
			big.NewInt(0), 50000, b.header.BaseFee, nil), types.HomesteadSigner{}, key)
		b.AddTx(tx)
		// One transaction to AA, to recreate it (but without storage
		tx, _ = types.SignTx(types.NewTransaction(1, aa,
			big.NewInt(1), 100000, b.header.BaseFee, nil), types.HomesteadSigner{}, key)
		b.AddTx(tx)
	})
	// Import the canonical chain
	chain, err := NewBlockChain(rawdb.NewMemoryDatabase(), DefaultCacheConfigWithScheme(scheme), gspec, nil, engine, vm.Config{
		Tracer: logger.NewJSONLogger(nil, os.Stdout),
	}, nil, nil, nil)
	if err != nil {
		t.Fatalf("failed to create tester chain: %v", err)
	}

	defer chain.Stop()

	if n, err := chain.InsertChain(blocks); err != nil {
		t.Fatalf("block %d: failed to insert into chain: %v", n, err)
	}

	statedb, _ := chain.State()

	// If all is correct, then both slots are zero
	if got, exp := statedb.GetState(aa, common.HexToHash("01")), (common.Hash{}); got != exp {
		t.Errorf("got %x exp %x", got, exp)
	}

	if got, exp := statedb.GetState(aa, common.HexToHash("02")), (common.Hash{}); got != exp {
		t.Errorf("got %x exp %x", got, exp)
	}
}

// TestDeleteRecreateSlotsAcrossManyBlocks tests multiple state-transition that contains both deletion
// and recreation of contract state.
// Contract A exists, has slots 1 and 2 set
// Tx 1: Selfdestruct A
// Tx 2: Re-create A, set slots 3 and 4
// Expected outcome is that _all_ slots are cleared from A, due to the selfdestruct,
// and then the new slots exist
func TestDeleteRecreateSlotsAcrossManyBlocks(t *testing.T) {
	testDeleteRecreateSlotsAcrossManyBlocks(t, rawdb.HashScheme)
	testDeleteRecreateSlotsAcrossManyBlocks(t, rawdb.PathScheme)
}

func testDeleteRecreateSlotsAcrossManyBlocks(t *testing.T, scheme string) {
	var (
		engine = ethash.NewFaker()

		// A sender who makes transactions, has some funds
		key, _    = crypto.HexToECDSA("b71c71a67e1177ad4e901695e1b4b9ee17ae16c6668d313eac2f96dbcda3f291")
		address   = crypto.PubkeyToAddress(key.PublicKey)
		funds     = big.NewInt(1000000000000000)
		bb        = common.HexToAddress("0x000000000000000000000000000000000000bbbb")
		aaStorage = make(map[common.Hash]common.Hash)          // Initial storage in AA
		aaCode    = []byte{byte(vm.PC), byte(vm.SELFDESTRUCT)} // Code for AA (simple selfdestruct)
	)
	// Populate two slots
	aaStorage[common.HexToHash("01")] = common.HexToHash("01")
	aaStorage[common.HexToHash("02")] = common.HexToHash("02")

	// The bb-code needs to CREATE2 the aa contract. It consists of
	// both initcode and deployment code
	// initcode:
	// 1. Set slots 3=blocknum+1, 4=4,
	// 2. Return aaCode

	initCode := []byte{
		byte(vm.PUSH1), 0x1, //
		byte(vm.NUMBER),     // value = number + 1
		byte(vm.ADD),        //
		byte(vm.PUSH1), 0x3, // location
		byte(vm.SSTORE),     // Set slot[3] = number + 1
		byte(vm.PUSH1), 0x4, // value
		byte(vm.PUSH1), 0x4, // location
		byte(vm.SSTORE), // Set slot[4] = 4
		// Slots are set, now return the code
		byte(vm.PUSH2), byte(vm.PC), byte(vm.SELFDESTRUCT), // Push code on stack
		byte(vm.PUSH1), 0x0, // memory start on stack
		byte(vm.MSTORE),
		// Code is now in memory.
		byte(vm.PUSH1), 0x2, // size
		byte(vm.PUSH1), byte(32 - 2), // offset
		byte(vm.RETURN),
	}
	if l := len(initCode); l > 32 {
		t.Fatalf("init code is too long for a pushx, need a more elaborate deployer")
	}

	bbCode := []byte{
		// Push initcode onto stack
		byte(vm.PUSH1) + byte(len(initCode)-1)}
	bbCode = append(bbCode, initCode...)
	bbCode = append(bbCode, []byte{
		byte(vm.PUSH1), 0x0, // memory start on stack
		byte(vm.MSTORE),
		byte(vm.PUSH1), 0x00, // salt
		byte(vm.PUSH1), byte(len(initCode)), // size
		byte(vm.PUSH1), byte(32 - len(initCode)), // offset
		byte(vm.PUSH1), 0x00, // endowment
		byte(vm.CREATE2),
	}...)

	initHash := crypto.Keccak256Hash(initCode)
	aa := crypto.CreateAddress2(bb, [32]byte{}, initHash[:])
	t.Logf("Destination address: %x\n", aa)
	gspec := &Genesis{
		Config: params.TestChainConfig,
		Alloc: types.GenesisAlloc{
			address: {Balance: funds},
			// The address 0xAAAAA selfdestructs if called
			aa: {
				// Code needs to just selfdestruct
				Code:    aaCode,
				Nonce:   1,
				Balance: big.NewInt(0),
				Storage: aaStorage,
			},
			// The contract BB recreates AA
			bb: {
				Code:    bbCode,
				Balance: big.NewInt(1),
			},
		},
	}

	var nonce uint64

	type expectation struct {
		exist    bool
		blocknum int
		values   map[int]int
	}

	var current = &expectation{
		exist:    true, // exists in genesis
		blocknum: 0,
		values:   map[int]int{1: 1, 2: 2},
	}

	var expectations []*expectation

	var newDestruct = func(e *expectation, b *BlockGen) *types.Transaction {
		tx, _ := types.SignTx(types.NewTransaction(nonce, aa,
			big.NewInt(0), 50000, b.header.BaseFee, nil), types.HomesteadSigner{}, key)
		nonce++
		if e.exist {
			e.exist = false
			e.values = nil
		}
		//t.Logf("block %d; adding destruct\n", e.blocknum)
		return tx
	}

	var newResurrect = func(e *expectation, b *BlockGen) *types.Transaction {
		tx, _ := types.SignTx(types.NewTransaction(nonce, bb,
			big.NewInt(0), 100000, b.header.BaseFee, nil), types.HomesteadSigner{}, key)
		nonce++
		if !e.exist {
			e.exist = true
			e.values = map[int]int{3: e.blocknum + 1, 4: 4}
		}
		//t.Logf("block %d; adding resurrect\n", e.blocknum)
		return tx
	}

	_, blocks, _ := GenerateChainWithGenesis(gspec, engine, 150, func(i int, b *BlockGen) {
		var exp = new(expectation)
		exp.blocknum = i + 1
		exp.values = make(map[int]int)

		for k, v := range current.values {
			exp.values[k] = v
		}

		exp.exist = current.exist

		b.SetCoinbase(common.Address{1})

		if i%2 == 0 {
			b.AddTx(newDestruct(exp, b))
		}

		if i%3 == 0 {
			b.AddTx(newResurrect(exp, b))
		}

		if i%5 == 0 {
			b.AddTx(newDestruct(exp, b))
		}

		if i%7 == 0 {
			b.AddTx(newResurrect(exp, b))
		}

		expectations = append(expectations, exp)
		current = exp
	})
	// Import the canonical chain
	chain, err := NewBlockChain(rawdb.NewMemoryDatabase(), DefaultCacheConfigWithScheme(scheme), gspec, nil, engine, vm.Config{
		//Debug:  true,
		//Tracer: vm.NewJSONLogger(nil, os.Stdout),
	}, nil, nil, nil)
	if err != nil {
		t.Fatalf("failed to create tester chain: %v", err)
	}

	defer chain.Stop()

	var asHash = func(num int) common.Hash {
		return common.BytesToHash([]byte{byte(num)})
	}

	for i, block := range blocks {
		blockNum := i + 1

		if n, err := chain.InsertChain([]*types.Block{block}); err != nil {
			t.Fatalf("block %d: failed to insert into chain: %v", n, err)
		}

		statedb, _ := chain.State()
		// If all is correct, then slot 1 and 2 are zero
		if got, exp := statedb.GetState(aa, common.HexToHash("01")), (common.Hash{}); got != exp {
			t.Errorf("block %d, got %x exp %x", blockNum, got, exp)
		}

		if got, exp := statedb.GetState(aa, common.HexToHash("02")), (common.Hash{}); got != exp {
			t.Errorf("block %d, got %x exp %x", blockNum, got, exp)
		}

		exp := expectations[i]
		if exp.exist {
			if !statedb.Exist(aa) {
				t.Fatalf("block %d, expected %v to exist, it did not", blockNum, aa)
			}

			for slot, val := range exp.values {
				if gotValue, expValue := statedb.GetState(aa, asHash(slot)), asHash(val); gotValue != expValue {
					t.Fatalf("block %d, slot %d, got %x exp %x", blockNum, slot, gotValue, expValue)
				}
			}
		} else {
			if statedb.Exist(aa) {
				t.Fatalf("block %d, expected %v to not exist, it did", blockNum, aa)
			}
		}
	}
}

// TestInitThenFailCreateContract tests a pretty notorious case that happened
// on mainnet over blocks 7338108, 7338110 and 7338115.
//   - Block 7338108: address e771789f5cccac282f23bb7add5690e1f6ca467c is initiated
//     with 0.001 ether (thus created but no code)
//   - Block 7338110: a CREATE2 is attempted. The CREATE2 would deploy code on
//     the same address e771789f5cccac282f23bb7add5690e1f6ca467c. However, the
//     deployment fails due to OOG during initcode execution
//   - Block 7338115: another tx checks the balance of
//     e771789f5cccac282f23bb7add5690e1f6ca467c, and the snapshotter returned it as
//     zero.
//
// The problem being that the snapshotter maintains a destructset, and adds items
// to the destructset in case something is created "onto" an existing item.
// We need to either roll back the snapDestructs, or not place it into snapDestructs
// in the first place.
//

func TestInitThenFailCreateContract(t *testing.T) {
	testInitThenFailCreateContract(t, rawdb.HashScheme)
	testInitThenFailCreateContract(t, rawdb.PathScheme)
}

func testInitThenFailCreateContract(t *testing.T, scheme string) {
	var (
		engine = ethash.NewFaker()

		// A sender who makes transactions, has some funds
		key, _  = crypto.HexToECDSA("b71c71a67e1177ad4e901695e1b4b9ee17ae16c6668d313eac2f96dbcda3f291")
		address = crypto.PubkeyToAddress(key.PublicKey)
		funds   = big.NewInt(1000000000000000)
		bb      = common.HexToAddress("0x000000000000000000000000000000000000bbbb")
	)

	// The bb-code needs to CREATE2 the aa contract. It consists of
	// both initcode and deployment code
	// initcode:
	// 1. If blocknum < 1, error out (e.g invalid opcode)
	// 2. else, return a snippet of code
	initCode := []byte{
		byte(vm.PUSH1), 0x1, // y (2)
		byte(vm.NUMBER), // x (number)
		byte(vm.GT),     // x > y?
		byte(vm.PUSH1), byte(0x8),
		byte(vm.JUMPI), // jump to label if number > 2
		byte(0xFE),     // illegal opcode
		byte(vm.JUMPDEST),
		byte(vm.PUSH1), 0x2, // size
		byte(vm.PUSH1), 0x0, // offset
		byte(vm.RETURN), // return 2 bytes of zero-code
	}
	if l := len(initCode); l > 32 {
		t.Fatalf("init code is too long for a pushx, need a more elaborate deployer")
	}

	bbCode := []byte{
		// Push initcode onto stack
		byte(vm.PUSH1) + byte(len(initCode)-1)}
	bbCode = append(bbCode, initCode...)
	bbCode = append(bbCode, []byte{
		byte(vm.PUSH1), 0x0, // memory start on stack
		byte(vm.MSTORE),
		byte(vm.PUSH1), 0x00, // salt
		byte(vm.PUSH1), byte(len(initCode)), // size
		byte(vm.PUSH1), byte(32 - len(initCode)), // offset
		byte(vm.PUSH1), 0x00, // endowment
		byte(vm.CREATE2),
	}...)

	initHash := crypto.Keccak256Hash(initCode)
	aa := crypto.CreateAddress2(bb, [32]byte{}, initHash[:])
	t.Logf("Destination address: %x\n", aa)

	gspec := &Genesis{
		Config: params.TestChainConfig,
		Alloc: types.GenesisAlloc{
			address: {Balance: funds},
			// The address aa has some funds
			aa: {Balance: big.NewInt(100000)},
			// The contract BB tries to create code onto AA
			bb: {
				Code:    bbCode,
				Balance: big.NewInt(1),
			},
		},
	}
	nonce := uint64(0)
	_, blocks, _ := GenerateChainWithGenesis(gspec, engine, 4, func(i int, b *BlockGen) {
		b.SetCoinbase(common.Address{1})
		// One transaction to BB
		tx, _ := types.SignTx(types.NewTransaction(nonce, bb,
			big.NewInt(0), 100000, b.header.BaseFee, nil), types.HomesteadSigner{}, key)
		b.AddTx(tx)

		nonce++
	})

	// Import the canonical chain
	chain, err := NewBlockChain(rawdb.NewMemoryDatabase(), DefaultCacheConfigWithScheme(scheme), gspec, nil, engine, vm.Config{
		//Debug:  true,
		//Tracer: vm.NewJSONLogger(nil, os.Stdout),
	}, nil, nil, nil)
	if err != nil {
		t.Fatalf("failed to create tester chain: %v", err)
	}

	defer chain.Stop()

	statedb, _ := chain.State()
	if got, exp := statedb.GetBalance(aa), uint256.NewInt(100000); got.Cmp(exp) != 0 {
		t.Fatalf("Genesis err, got %v exp %v", got, exp)
	}
	// First block tries to create, but fails
	{
		block := blocks[0]
		if _, err := chain.InsertChain([]*types.Block{blocks[0]}); err != nil {
			t.Fatalf("block %d: failed to insert into chain: %v", block.NumberU64(), err)
		}

		statedb, _ = chain.State()
		if got, exp := statedb.GetBalance(aa), uint256.NewInt(100000); got.Cmp(exp) != 0 {
			t.Fatalf("block %d: got %v exp %v", block.NumberU64(), got, exp)
		}
	}
	// Import the rest of the blocks
	for _, block := range blocks[1:] {
		if _, err := chain.InsertChain([]*types.Block{block}); err != nil {
			t.Fatalf("block %d: failed to insert into chain: %v", block.NumberU64(), err)
		}
	}
}

// TestEIP2718Transition tests that an EIP-2718 transaction will be accepted
// after the fork block has passed. This is verified by sending an EIP-2930
// access list transaction, which specifies a single slot access, and then
// checking that the gas usage of a hot SLOAD and a cold SLOAD are calculated
// correctly.
func TestEIP2718Transition(t *testing.T) {
	testEIP2718Transition(t, rawdb.HashScheme)
	testEIP2718Transition(t, rawdb.PathScheme)
}

func testEIP2718Transition(t *testing.T, scheme string) {
	var (
		aa     = common.HexToAddress("0x000000000000000000000000000000000000aaaa")
		engine = ethash.NewFaker()

		// A sender who makes transactions, has some funds
		key, _  = crypto.HexToECDSA("b71c71a67e1177ad4e901695e1b4b9ee17ae16c6668d313eac2f96dbcda3f291")
		address = crypto.PubkeyToAddress(key.PublicKey)
		funds   = big.NewInt(1000000000000000)
		gspec   = &Genesis{
			Config: params.TestChainConfig,
			Alloc: types.GenesisAlloc{
				address: {Balance: funds},
				// The address 0xAAAA sloads 0x00 and 0x01
				aa: {
					Code: []byte{
						byte(vm.PC),
						byte(vm.PC),
						byte(vm.SLOAD),
						byte(vm.SLOAD),
					},
					Nonce:   0,
					Balance: big.NewInt(0),
				},
			},
		}
	)
	// Generate blocks
	_, blocks, _ := GenerateChainWithGenesis(gspec, engine, 1, func(i int, b *BlockGen) {
		b.SetCoinbase(common.Address{1})

		// One transaction to 0xAAAA
		signer := types.LatestSigner(gspec.Config)
		tx, _ := types.SignNewTx(key, signer, &types.AccessListTx{
			ChainID:  gspec.Config.ChainID,
			Nonce:    0,
			To:       &aa,
			Gas:      30000,
			GasPrice: b.header.BaseFee,
			AccessList: types.AccessList{{
				Address:     aa,
				StorageKeys: []common.Hash{{0}},
			}},
		})
		b.AddTx(tx)
	})

	// Import the canonical chain
	chain, err := NewBlockChain(rawdb.NewMemoryDatabase(), DefaultCacheConfigWithScheme(scheme), gspec, nil, engine, vm.Config{}, nil, nil, nil)
	if err != nil {
		t.Fatalf("failed to create tester chain: %v", err)
	}

	defer chain.Stop()

	if n, err := chain.InsertChain(blocks); err != nil {
		t.Fatalf("block %d: failed to insert into chain: %v", n, err)
	}

	block := chain.GetBlockByNumber(1)

	// Expected gas is intrinsic + 2 * pc + hot load + cold load, since only one load is in the access list
	expected := params.TxGas + params.TxAccessListAddressGas + params.TxAccessListStorageKeyGas +
		vm.GasQuickStep*2 + params.WarmStorageReadCostEIP2929 + params.ColdSloadCostEIP2929
	if block.GasUsed() != expected {
		t.Fatalf("incorrect amount of gas spent: expected %d, got %d", expected, block.GasUsed())
	}
}

// TestEIP1559Transition tests the following:
//
//  1. A transaction whose gasFeeCap is greater than the baseFee is valid.
//  2. Gas accounting for access lists on EIP-1559 transactions is correct.
//  3. Only the transaction's tip will be received by the coinbase.
//  4. The transaction sender pays for both the tip and baseFee.
//  5. The coinbase receives only the partially realized tip when
//     gasFeeCap - gasTipCap < baseFee.
//  6. Legacy transaction behave as expected (e.g. gasPrice = gasFeeCap = gasTipCap).
func TestEIP1559Transition(t *testing.T) {
	testEIP1559Transition(t, rawdb.HashScheme)
	testEIP1559Transition(t, rawdb.PathScheme)
}

func testEIP1559Transition(t *testing.T, scheme string) {
	var (
		aa     = common.HexToAddress("0x000000000000000000000000000000000000aaaa")
		engine = ethash.NewFaker()

		// A sender who makes transactions, has some funds
		key1, _ = crypto.HexToECDSA("b71c71a67e1177ad4e901695e1b4b9ee17ae16c6668d313eac2f96dbcda3f291")
		key2, _ = crypto.HexToECDSA("8a1f9a8f95be41cd7ccb6168179afb4504aefe388d1e14474d32c45c72ce7b7a")
		addr1   = crypto.PubkeyToAddress(key1.PublicKey)
		addr2   = crypto.PubkeyToAddress(key2.PublicKey)
		funds   = new(big.Int).Mul(common.Big1, big.NewInt(params.Ether))
		config  = *params.AllEthashProtocolChanges
		gspec   = &Genesis{
			Config: &config,
			Alloc: types.GenesisAlloc{
				addr1: {Balance: funds},
				addr2: {Balance: funds},
				// The address 0xAAAA sloads 0x00 and 0x01
				aa: {
					Code: []byte{
						byte(vm.PC),
						byte(vm.PC),
						byte(vm.SLOAD),
						byte(vm.SLOAD),
					},
					Nonce:   0,
					Balance: big.NewInt(0),
				},
			},
		}
	)

	gspec.Config.BerlinBlock = common.Big0
	gspec.Config.LondonBlock = common.Big0
	signer := types.LatestSigner(gspec.Config)

	genDb, blocks, _ := GenerateChainWithGenesis(gspec, engine, 1, func(i int, b *BlockGen) {
		b.SetCoinbase(common.Address{1})

		// One transaction to 0xAAAA
		accesses := types.AccessList{types.AccessTuple{
			Address:     aa,
			StorageKeys: []common.Hash{{0}},
		}}

		txdata := &types.DynamicFeeTx{
			ChainID:    gspec.Config.ChainID,
			Nonce:      0,
			To:         &aa,
			Gas:        30000,
			GasFeeCap:  newGwei(5),
			GasTipCap:  big.NewInt(2),
			AccessList: accesses,
			Data:       []byte{},
		}
		tx := types.NewTx(txdata)
		tx, _ = types.SignTx(tx, signer, key1)

		b.AddTx(tx)
	})
	chain, err := NewBlockChain(rawdb.NewMemoryDatabase(), DefaultCacheConfigWithScheme(scheme), gspec, nil, engine, vm.Config{}, nil, nil, nil)
	if err != nil {
		t.Fatalf("failed to create tester chain: %v", err)
	}

	defer chain.Stop()

	if n, err := chain.InsertChain(blocks); err != nil {
		t.Fatalf("block %d: failed to insert into chain: %v", n, err)
	}

	block := chain.GetBlockByNumber(1)

	// 1+2: Ensure EIP-1559 access lists are accounted for via gas usage.
	expectedGas := params.TxGas + params.TxAccessListAddressGas + params.TxAccessListStorageKeyGas +
		vm.GasQuickStep*2 + params.WarmStorageReadCostEIP2929 + params.ColdSloadCostEIP2929
	if block.GasUsed() != expectedGas {
		t.Fatalf("incorrect amount of gas spent: expected %d, got %d", expectedGas, block.GasUsed())
	}

	state, _ := chain.State()

	// 3: Ensure that miner received only the tx's tip.
	actual := state.GetBalance(block.Coinbase()).ToBig()
	expected := new(big.Int).Add(
		new(big.Int).SetUint64(block.GasUsed()*block.Transactions()[0].GasTipCap().Uint64()),
		ethash.ConstantinopleBlockReward.ToBig(),
	)

	if actual.Cmp(expected) != 0 {
		t.Fatalf("miner balance incorrect: expected %d, got %d", expected, actual)
	}

	// 4: Ensure the tx sender paid for the gasUsed * (tip + block baseFee).
	actual = new(big.Int).Sub(funds, state.GetBalance(addr1).ToBig())
	expected = new(big.Int).SetUint64(block.GasUsed() * (block.Transactions()[0].GasTipCap().Uint64() + block.BaseFee().Uint64()))

	if actual.Cmp(expected) != 0 {
		t.Fatalf("sender balance incorrect: expected %d, got %d", expected, actual)
	}

	blocks, _ = GenerateChain(gspec.Config, block, engine, genDb, 1, func(i int, b *BlockGen) {
		b.SetCoinbase(common.Address{2})

		txdata := &types.LegacyTx{
			Nonce:    0,
			To:       &aa,
			Gas:      30000,
			GasPrice: newGwei(5),
		}
		tx := types.NewTx(txdata)
		tx, _ = types.SignTx(tx, signer, key2)

		b.AddTx(tx)
	})

	if n, err := chain.InsertChain(blocks); err != nil {
		t.Fatalf("block %d: failed to insert into chain: %v", n, err)
	}

	block = chain.GetBlockByNumber(2)
	state, _ = chain.State()
	effectiveTip := block.Transactions()[0].GasTipCap().Uint64() - block.BaseFee().Uint64()

	// 6+5: Ensure that miner received only the tx's effective tip.
	actual = state.GetBalance(block.Coinbase()).ToBig()
	expected = new(big.Int).Add(
		new(big.Int).SetUint64(block.GasUsed()*effectiveTip),
		ethash.ConstantinopleBlockReward.ToBig(),
	)

	if actual.Cmp(expected) != 0 {
		t.Fatalf("miner balance incorrect: expected %d, got %d", expected, actual)
	}

	// 4: Ensure the tx sender paid for the gasUsed * (effectiveTip + block baseFee).
	actual = new(big.Int).Sub(funds, state.GetBalance(addr2).ToBig())
	expected = new(big.Int).SetUint64(block.GasUsed() * (effectiveTip + block.BaseFee().Uint64()))

	if actual.Cmp(expected) != 0 {
		t.Fatalf("sender balance incorrect: expected %d, got %d", expected, actual)
	}
}

// Tests the scenario the chain is requested to another point with the missing state.
// It expects the state is recovered and all relevant chain markers are set correctly.
func TestSetCanonical(t *testing.T) {
	testSetCanonical(t, rawdb.HashScheme)
	testSetCanonical(t, rawdb.PathScheme)
}

func testSetCanonical(t *testing.T, scheme string) {
	// log.SetDefault(log.NewLogger(log.NewTerminalHandlerWithLevel(os.Stderr, log.LevelInfo, true)))

	var (
		key, _  = crypto.HexToECDSA("b71c71a67e1177ad4e901695e1b4b9ee17ae16c6668d313eac2f96dbcda3f291")
		address = crypto.PubkeyToAddress(key.PublicKey)
		funds   = big.NewInt(100000000000000000)
		gspec   = &Genesis{
			Config:  params.TestChainConfig,
			Alloc:   types.GenesisAlloc{address: {Balance: funds}},
			BaseFee: big.NewInt(params.InitialBaseFee),
		}
		signer      = types.LatestSigner(gspec.Config)
		engine      = ethash.NewFaker()
		chainLength = 10
	)

	//log.Root().SetHandler(log.LvlFilterHandler(log.LvlDebug, log.StreamHandler(os.Stderr, log.TerminalFormat(true))))

	// Generate and import the canonical chain
	_, canon, _ := GenerateChainWithGenesis(gspec, engine, chainLength, func(i int, gen *BlockGen) {
		tx, err := types.SignTx(types.NewTransaction(gen.TxNonce(address), common.Address{0x00}, big.NewInt(1000), params.TxGas, gen.header.BaseFee, nil), signer, key)
		if err != nil {
			panic(err)
		}

		gen.AddTx(tx)
	})
	diskdb, _ := rawdb.NewDatabaseWithFreezer(rawdb.NewMemoryDatabase(), t.TempDir(), "", false, false, false)
	defer diskdb.Close()

	chain, err := NewBlockChain(diskdb, DefaultCacheConfigWithScheme(scheme), gspec, nil, engine, vm.Config{}, nil, nil, nil)
	if err != nil {
		t.Fatalf("failed to create tester chain: %v", err)
	}

	defer chain.Stop()

	if n, err := chain.InsertChain(canon); err != nil {
		t.Fatalf("block %d: failed to insert into chain: %v", n, err)
	}

	// Generate the side chain and import them
	_, side, _ := GenerateChainWithGenesis(gspec, engine, chainLength, func(i int, gen *BlockGen) {
		tx, err := types.SignTx(types.NewTransaction(gen.TxNonce(address), common.Address{0x00}, big.NewInt(1), params.TxGas, gen.header.BaseFee, nil), signer, key)
		if err != nil {
			panic(err)
		}

		gen.AddTx(tx)
	})

	for _, block := range side {
		_, err := chain.InsertBlockWithoutSetHead(block, false)
		if err != nil {
			t.Fatalf("Failed to insert into chain: %v", err)
		}
	}

	for _, block := range side {
		got := chain.GetBlockByHash(block.Hash())
		if got == nil {
			t.Fatalf("Lost the inserted block")
		}
	}

	// Set the chain head to the side chain, ensure all the relevant markers are updated.
	verify := func(head *types.Block) {
		if chain.CurrentBlock().Hash() != head.Hash() {
			t.Fatalf("Unexpected block hash, want %x, got %x", head.Hash(), chain.CurrentBlock().Hash())
		}

		if chain.CurrentSnapBlock().Hash() != head.Hash() {
			t.Fatalf("Unexpected fast block hash, want %x, got %x", head.Hash(), chain.CurrentSnapBlock().Hash())
		}

		if chain.CurrentHeader().Hash() != head.Hash() {
			t.Fatalf("Unexpected head header, want %x, got %x", head.Hash(), chain.CurrentHeader().Hash())
		}

		if !chain.HasState(head.Root()) {
			t.Fatalf("Lost block state %v %x", head.Number(), head.Hash())
		}
	}

	_, _ = chain.SetCanonical(side[len(side)-1])
	verify(side[len(side)-1])

	// Reset the chain head to original chain
	chain.SetCanonical(canon[chainLength-1])
	verify(canon[chainLength-1])
}

// TestCanonicalHashMarker tests all the canonical hash markers are updated/deleted
// correctly in case reorg is called.
// nolint:gocognit
func TestCanonicalHashMarker(t *testing.T) {
	testCanonicalHashMarker(t, rawdb.HashScheme)
	testCanonicalHashMarker(t, rawdb.PathScheme)
}

func testCanonicalHashMarker(t *testing.T, scheme string) {
	var cases = []struct {
		forkA int
		forkB int
	}{
		// ForkA: 10 blocks
		// ForkB: 1 blocks
		//
		// reorged:
		//      markers [2, 10] should be deleted
		//      markers [1] should be updated
		{10, 1},

		// ForkA: 10 blocks
		// ForkB: 2 blocks
		//
		// reorged:
		//      markers [3, 10] should be deleted
		//      markers [1, 2] should be updated
		{10, 2},

		// ForkA: 10 blocks
		// ForkB: 10 blocks
		//
		// reorged:
		//      markers [1, 10] should be updated
		{10, 10},

		// ForkA: 10 blocks
		// ForkB: 11 blocks
		//
		// reorged:
		//      markers [1, 11] should be updated
		{10, 11},
	}

	for _, c := range cases {
		var (
			gspec = &Genesis{
				Config:  params.TestChainConfig,
				Alloc:   types.GenesisAlloc{},
				BaseFee: big.NewInt(params.InitialBaseFee),
			}
			engine = ethash.NewFaker()
		)

		_, forkA, _ := GenerateChainWithGenesis(gspec, engine, c.forkA, func(i int, gen *BlockGen) {})
		_, forkB, _ := GenerateChainWithGenesis(gspec, engine, c.forkB, func(i int, gen *BlockGen) {})

		// Initialize test chain
		chain, err := NewBlockChain(rawdb.NewMemoryDatabase(), DefaultCacheConfigWithScheme(scheme), gspec, nil, engine, vm.Config{}, nil, nil, nil)
		if err != nil {
			t.Fatalf("failed to create tester chain: %v", err)
		}

		// Insert forkA and forkB, the canonical should on forkA still
		if n, err := chain.InsertChain(forkA); err != nil {
			t.Fatalf("block %d: failed to insert into chain: %v", n, err)
		}

		if n, err := chain.InsertChain(forkB); err != nil {
			t.Fatalf("block %d: failed to insert into chain: %v", n, err)
		}

		verify := func(head *types.Block) {
			if chain.CurrentBlock().Hash() != head.Hash() {
				t.Fatalf("Unexpected block hash, want %x, got %x", head.Hash(), chain.CurrentBlock().Hash())
			}

			if chain.CurrentSnapBlock().Hash() != head.Hash() {
				t.Fatalf("Unexpected fast block hash, want %x, got %x", head.Hash(), chain.CurrentSnapBlock().Hash())
			}

			if chain.CurrentHeader().Hash() != head.Hash() {
				t.Fatalf("Unexpected head header, want %x, got %x", head.Hash(), chain.CurrentHeader().Hash())
			}

			if !chain.HasState(head.Root()) {
				t.Fatalf("Lost block state %v %x", head.Number(), head.Hash())
			}
		}

		// Switch canonical chain to forkB if necessary
		if len(forkA) < len(forkB) {
			verify(forkB[len(forkB)-1])
		} else {
			verify(forkA[len(forkA)-1])
			_, _ = chain.SetCanonical(forkB[len(forkB)-1])
			verify(forkB[len(forkB)-1])
		}

		// Ensure all hash markers are updated correctly
		for i := 0; i < len(forkB); i++ {
			block := forkB[i]
			hash := chain.GetCanonicalHash(block.NumberU64())

			if hash != block.Hash() {
				t.Fatalf("Unexpected canonical hash %d", block.NumberU64())
			}
		}

		if c.forkA > c.forkB {
			for i := uint64(c.forkB) + 1; i <= uint64(c.forkA); i++ {
				hash := chain.GetCanonicalHash(i)
				if hash != (common.Hash{}) {
					t.Fatalf("Unexpected canonical hash %d", i)
				}
			}
		}

		chain.Stop()
	}
}

func TestCreateThenDeletePreByzantium(t *testing.T) {
	t.Parallel()

	// We use Ropsten chain config instead of Testchain config, this is
	// deliberate: we want to use pre-byz rules where we have intermediate state roots
	// between transactions.
	testCreateThenDelete(t, &params.ChainConfig{
		ChainID:        big.NewInt(3),
		HomesteadBlock: big.NewInt(0),
		EIP150Block:    big.NewInt(0),
		EIP155Block:    big.NewInt(10),
		EIP158Block:    big.NewInt(10),
		ByzantiumBlock: big.NewInt(1_700_000),
	})
}
func TestCreateThenDeletePostByzantium(t *testing.T) {
	t.Parallel()
	testCreateThenDelete(t, params.TestChainConfig)
}

// testCreateThenDelete tests a creation and subsequent deletion of a contract, happening
// within the same block.
func testCreateThenDelete(t *testing.T, config *params.ChainConfig) {
	t.Helper()

	var (
		engine = ethash.NewFaker()
		// A sender who makes transactions, has some funds
		key, _      = crypto.HexToECDSA("b71c71a67e1177ad4e901695e1b4b9ee17ae16c6668d313eac2f96dbcda3f291")
		address     = crypto.PubkeyToAddress(key.PublicKey)
		destAddress = crypto.CreateAddress(address, 0)
		funds       = big.NewInt(1000000000000000)
	)

	// runtime code is 	0x60ffff : PUSH1 0xFF SELFDESTRUCT, a.k.a SELFDESTRUCT(0xFF)
	code := append([]byte{0x60, 0xff, 0xff}, make([]byte, 32-3)...)
	initCode := []byte{
		// SSTORE 1:1
		byte(vm.PUSH1), 0x1,
		byte(vm.PUSH1), 0x1,
		byte(vm.SSTORE),
		// Get the runtime-code on the stack
		byte(vm.PUSH32)}
	initCode = append(initCode, code...)
	initCode = append(initCode, []byte{
		byte(vm.PUSH1), 0x0, // offset
		byte(vm.MSTORE),
		byte(vm.PUSH1), 0x3, // size
		byte(vm.PUSH1), 0x0, // offset
		byte(vm.RETURN), // return 3 bytes of zero-code
	}...)
	gspec := &Genesis{
		Config: config,
		Alloc: types.GenesisAlloc{
			address: {Balance: funds},
		},
	}
	nonce := uint64(0)
	signer := types.HomesteadSigner{}
	_, blocks, _ := GenerateChainWithGenesis(gspec, engine, 2, func(i int, b *BlockGen) {
		fee := big.NewInt(1)
		if b.header.BaseFee != nil {
			fee = b.header.BaseFee
		}

		b.SetCoinbase(common.Address{1})

		tx, _ := types.SignNewTx(key, signer, &types.LegacyTx{
			Nonce:    nonce,
			GasPrice: new(big.Int).Set(fee),
			Gas:      100000,
			Data:     initCode,
		})
		nonce++

		b.AddTx(tx)
		tx, _ = types.SignNewTx(key, signer, &types.LegacyTx{
			Nonce:    nonce,
			GasPrice: new(big.Int).Set(fee),
			Gas:      100000,
			To:       &destAddress,
		})
		b.AddTx(tx)

		nonce++
	})
	// Import the canonical chain
	chain, err := NewBlockChain(rawdb.NewMemoryDatabase(), nil, gspec, nil, engine, vm.Config{
		//Debug:  true,
		//Tracer: logger.NewJSONLogger(nil, os.Stdout),
	}, nil, nil, nil)
	if err != nil {
		t.Fatalf("failed to create tester chain: %v", err)
	}
	defer chain.Stop()
	// Import the blocks
	for _, block := range blocks {
		if _, err := chain.InsertChain([]*types.Block{block}); err != nil {
			t.Fatalf("block %d: failed to insert into chain: %v", block.NumberU64(), err)
		}
	}
}

func TestDeleteThenCreate(t *testing.T) {
	var (
		engine      = ethash.NewFaker()
		key, _      = crypto.HexToECDSA("b71c71a67e1177ad4e901695e1b4b9ee17ae16c6668d313eac2f96dbcda3f291")
		address     = crypto.PubkeyToAddress(key.PublicKey)
		factoryAddr = crypto.CreateAddress(address, 0)
		funds       = big.NewInt(1000000000000000)
	)
	/*
		contract Factory {
		  function deploy(bytes memory code) public {
			address addr;
			assembly {
			  addr := create2(0, add(code, 0x20), mload(code), 0)
			  if iszero(extcodesize(addr)) {
				revert(0, 0)
			  }
			}
		  }
		}
	*/
	factoryBIN := common.Hex2Bytes("608060405234801561001057600080fd5b50610241806100206000396000f3fe608060405234801561001057600080fd5b506004361061002a5760003560e01c80627743601461002f575b600080fd5b610049600480360381019061004491906100d8565b61004b565b005b6000808251602084016000f59050803b61006457600080fd5b5050565b600061007b61007684610146565b610121565b905082815260208101848484011115610097576100966101eb565b5b6100a2848285610177565b509392505050565b600082601f8301126100bf576100be6101e6565b5b81356100cf848260208601610068565b91505092915050565b6000602082840312156100ee576100ed6101f5565b5b600082013567ffffffffffffffff81111561010c5761010b6101f0565b5b610118848285016100aa565b91505092915050565b600061012b61013c565b90506101378282610186565b919050565b6000604051905090565b600067ffffffffffffffff821115610161576101606101b7565b5b61016a826101fa565b9050602081019050919050565b82818337600083830152505050565b61018f826101fa565b810181811067ffffffffffffffff821117156101ae576101ad6101b7565b5b80604052505050565b7f4e487b7100000000000000000000000000000000000000000000000000000000600052604160045260246000fd5b600080fd5b600080fd5b600080fd5b600080fd5b6000601f19601f830116905091905056fea2646970667358221220ea8b35ed310d03b6b3deef166941140b4d9e90ea2c92f6b41eb441daf49a59c364736f6c63430008070033")

	/*
		contract C {
			uint256 value;
			constructor() {
				value = 100;
			}
			function destruct() public payable {
				selfdestruct(payable(msg.sender));
			}
			receive() payable external {}
		}
	*/
	contractABI := common.Hex2Bytes("6080604052348015600f57600080fd5b5060646000819055506081806100266000396000f3fe608060405260043610601f5760003560e01c80632b68b9c614602a576025565b36602557005b600080fd5b60306032565b005b3373ffffffffffffffffffffffffffffffffffffffff16fffea2646970667358221220ab749f5ed1fcb87bda03a74d476af3f074bba24d57cb5a355e8162062ad9a4e664736f6c63430008070033")
	contractAddr := crypto.CreateAddress2(factoryAddr, [32]byte{}, crypto.Keccak256(contractABI))

	gspec := &Genesis{
		Config: params.TestChainConfig,
		Alloc: types.GenesisAlloc{
			address: {Balance: funds},
		},
	}
	nonce := uint64(0)
	signer := types.HomesteadSigner{}
	_, blocks, _ := GenerateChainWithGenesis(gspec, engine, 2, func(i int, b *BlockGen) {
		fee := big.NewInt(1)
		if b.header.BaseFee != nil {
			fee = b.header.BaseFee
		}
		b.SetCoinbase(common.Address{1})

		// Block 1
		if i == 0 {
			tx, _ := types.SignNewTx(key, signer, &types.LegacyTx{
				Nonce:    nonce,
				GasPrice: new(big.Int).Set(fee),
				Gas:      500000,
				Data:     factoryBIN,
			})
			nonce++
			b.AddTx(tx)

			data := common.Hex2Bytes("00774360000000000000000000000000000000000000000000000000000000000000002000000000000000000000000000000000000000000000000000000000000000a76080604052348015600f57600080fd5b5060646000819055506081806100266000396000f3fe608060405260043610601f5760003560e01c80632b68b9c614602a576025565b36602557005b600080fd5b60306032565b005b3373ffffffffffffffffffffffffffffffffffffffff16fffea2646970667358221220ab749f5ed1fcb87bda03a74d476af3f074bba24d57cb5a355e8162062ad9a4e664736f6c6343000807003300000000000000000000000000000000000000000000000000")
			tx, _ = types.SignNewTx(key, signer, &types.LegacyTx{
				Nonce:    nonce,
				GasPrice: new(big.Int).Set(fee),
				Gas:      500000,
				To:       &factoryAddr,
				Data:     data,
			})
			b.AddTx(tx)
			nonce++
		} else {
			// Block 2
			tx, _ := types.SignNewTx(key, signer, &types.LegacyTx{
				Nonce:    nonce,
				GasPrice: new(big.Int).Set(fee),
				Gas:      500000,
				To:       &contractAddr,
				Data:     common.Hex2Bytes("2b68b9c6"), // destruct
			})
			nonce++
			b.AddTx(tx)

			data := common.Hex2Bytes("00774360000000000000000000000000000000000000000000000000000000000000002000000000000000000000000000000000000000000000000000000000000000a76080604052348015600f57600080fd5b5060646000819055506081806100266000396000f3fe608060405260043610601f5760003560e01c80632b68b9c614602a576025565b36602557005b600080fd5b60306032565b005b3373ffffffffffffffffffffffffffffffffffffffff16fffea2646970667358221220ab749f5ed1fcb87bda03a74d476af3f074bba24d57cb5a355e8162062ad9a4e664736f6c6343000807003300000000000000000000000000000000000000000000000000")
			tx, _ = types.SignNewTx(key, signer, &types.LegacyTx{
				Nonce:    nonce,
				GasPrice: new(big.Int).Set(fee),
				Gas:      500000,
				To:       &factoryAddr, // re-creation
				Data:     data,
			})
			b.AddTx(tx)
			nonce++
		}
	})
	// Import the canonical chain
	chain, err := NewBlockChain(rawdb.NewMemoryDatabase(), nil, gspec, nil, engine, vm.Config{}, nil, nil, nil)
	if err != nil {
		t.Fatalf("failed to create tester chain: %v", err)
	}
	for _, block := range blocks {
		if _, err := chain.InsertChain([]*types.Block{block}); err != nil {
			t.Fatalf("block %d: failed to insert into chain: %v", block.NumberU64(), err)
		}
	}
}

// TestTransientStorageReset ensures the transient storage is wiped correctly
// between transactions.
func TestTransientStorageReset(t *testing.T) {
	t.Parallel()

	var (
		engine      = ethash.NewFaker()
		key, _      = crypto.HexToECDSA("b71c71a67e1177ad4e901695e1b4b9ee17ae16c6668d313eac2f96dbcda3f291")
		address     = crypto.PubkeyToAddress(key.PublicKey)
		destAddress = crypto.CreateAddress(address, 0)
		funds       = big.NewInt(1000000000000000)
		vmConfig    = vm.Config{
			ExtraEips: []int{1153}, // Enable transient storage EIP
		}
	)

	code := append([]byte{
		// TLoad value with location 1
		byte(vm.PUSH1), 0x1,
		byte(vm.TLOAD),

		// PUSH location
		byte(vm.PUSH1), 0x1,

		// SStore location:value
		byte(vm.SSTORE),
	}, make([]byte, 32-6)...)
	initCode := []byte{
		// TSTORE 1:1
		byte(vm.PUSH1), 0x1,
		byte(vm.PUSH1), 0x1,
		byte(vm.TSTORE),

		// Get the runtime-code on the stack
		byte(vm.PUSH32)}
	initCode = append(initCode, code...)
	initCode = append(initCode, []byte{
		byte(vm.PUSH1), 0x0, // offset
		byte(vm.MSTORE),
		byte(vm.PUSH1), 0x6, // size
		byte(vm.PUSH1), 0x0, // offset
		byte(vm.RETURN), // return 6 bytes of zero-code
	}...)
	gspec := &Genesis{
		Config: params.TestChainConfig,
		Alloc: types.GenesisAlloc{
			address: {Balance: funds},
		},
	}
	nonce := uint64(0)
	signer := types.HomesteadSigner{}
	_, blocks, _ := GenerateChainWithGenesis(gspec, engine, 1, func(i int, b *BlockGen) {
		fee := big.NewInt(1)
		if b.header.BaseFee != nil {
			fee = b.header.BaseFee
		}

		b.SetCoinbase(common.Address{1})

		tx, _ := types.SignNewTx(key, signer, &types.LegacyTx{
			Nonce:    nonce,
			GasPrice: new(big.Int).Set(fee),
			Gas:      100000,
			Data:     initCode,
		})
		nonce++

		b.AddTxWithVMConfig(tx, vmConfig)

		tx, _ = types.SignNewTx(key, signer, &types.LegacyTx{
			Nonce:    nonce,
			GasPrice: new(big.Int).Set(fee),
			Gas:      100000,
			To:       &destAddress,
		})
		b.AddTxWithVMConfig(tx, vmConfig)

		nonce++
	})

	// Initialize the blockchain with 1153 enabled.
	chain, err := NewBlockChain(rawdb.NewMemoryDatabase(), nil, gspec, nil, engine, vmConfig, nil, nil, nil)
	if err != nil {
		t.Fatalf("failed to create tester chain: %v", err)
	}
	defer chain.Stop()
	// Import the blocks
	if _, err := chain.InsertChain(blocks); err != nil {
		t.Fatalf("failed to insert into chain: %v", err)
	}
	// Check the storage
	state, err := chain.StateAt(chain.CurrentHeader().Root)
	if err != nil {
		t.Fatalf("Failed to load state %v", err)
	}

	loc := common.BytesToHash([]byte{1})
	slot := state.GetState(destAddress, loc)

	if slot != (common.Hash{}) {
		t.Fatalf("Unexpected dirty storage slot")
	}
}

func TestEIP3651(t *testing.T) {
	t.Parallel()

	var (
		aa     = common.HexToAddress("0x000000000000000000000000000000000000aaaa")
		bb     = common.HexToAddress("0x000000000000000000000000000000000000bbbb")
		engine = beacon.NewFaker()

		// A sender who makes transactions, has some funds
		key1, _ = crypto.HexToECDSA("b71c71a67e1177ad4e901695e1b4b9ee17ae16c6668d313eac2f96dbcda3f291")
		key2, _ = crypto.HexToECDSA("8a1f9a8f95be41cd7ccb6168179afb4504aefe388d1e14474d32c45c72ce7b7a")
		addr1   = crypto.PubkeyToAddress(key1.PublicKey)
		addr2   = crypto.PubkeyToAddress(key2.PublicKey)
		funds   = new(big.Int).Mul(common.Big1, big.NewInt(params.Ether))
		config  = *params.AllEthashProtocolChanges
		gspec   = &Genesis{
			Config: &config,
			Alloc: types.GenesisAlloc{
				addr1: {Balance: funds},
				addr2: {Balance: funds},
				// The address 0xAAAA sloads 0x00 and 0x01
				aa: {
					Code: []byte{
						byte(vm.PC),
						byte(vm.PC),
						byte(vm.SLOAD),
						byte(vm.SLOAD),
					},
					Nonce:   0,
					Balance: big.NewInt(0),
				},
				// The address 0xBBBB calls 0xAAAA
				bb: {
					Code: []byte{
						byte(vm.PUSH1), 0, // out size
						byte(vm.DUP1),  // out offset
						byte(vm.DUP1),  // out insize
						byte(vm.DUP1),  // in offset
						byte(vm.PUSH2), // address
						byte(0xaa),
						byte(0xaa),
						byte(vm.GAS), // gas
						byte(vm.DELEGATECALL),
					},
					Nonce:   0,
					Balance: big.NewInt(0),
				},
			},
		}
	)

	gspec.Config.BerlinBlock = common.Big0
	gspec.Config.LondonBlock = common.Big0
	gspec.Config.TerminalTotalDifficulty = common.Big0
	gspec.Config.ShanghaiBlock = common.Big0
	signer := types.LatestSigner(gspec.Config)

	_, blocks, _ := GenerateChainWithGenesis(gspec, engine, 1, func(i int, b *BlockGen) {
		b.SetCoinbase(aa)
		// One transaction to Coinbase
		txdata := &types.DynamicFeeTx{
			ChainID:    gspec.Config.ChainID,
			Nonce:      0,
			To:         &bb,
			Gas:        500000,
			GasFeeCap:  newGwei(5),
			GasTipCap:  big.NewInt(2),
			AccessList: nil,
			Data:       []byte{},
		}
		tx := types.NewTx(txdata)
		tx, _ = types.SignTx(tx, signer, key1)

		b.AddTx(tx)
	})
	chain, err := NewBlockChain(rawdb.NewMemoryDatabase(), nil, gspec, nil, engine, vm.Config{Tracer: logger.NewMarkdownLogger(&logger.Config{}, os.Stderr).Hooks()}, nil, nil, nil)
	if err != nil {
		t.Fatalf("failed to create tester chain: %v", err)
	}
	defer chain.Stop()
	if n, err := chain.InsertChain(blocks); err != nil {
		t.Fatalf("block %d: failed to insert into chain: %v", n, err)
	}

	block := chain.GetBlockByNumber(1)

	// 1+2: Ensure EIP-1559 access lists are accounted for via gas usage.
	innerGas := vm.GasQuickStep*2 + params.ColdSloadCostEIP2929*2
	expectedGas := params.TxGas + 5*vm.GasFastestStep + vm.GasQuickStep + 100 + innerGas // 100 because 0xaaaa is in access list

	if block.GasUsed() != expectedGas {
		t.Fatalf("incorrect amount of gas spent: expected %d, got %d", expectedGas, block.GasUsed())
	}

	state, _ := chain.State()

	// 3: Ensure that miner received only the tx's tip.
	actual := state.GetBalance(block.Coinbase()).ToBig()
	expected := new(big.Int).SetUint64(block.GasUsed() * block.Transactions()[0].GasTipCap().Uint64())

	if actual.Cmp(expected) != 0 {
		t.Fatalf("miner balance incorrect: expected %d, got %d", expected, actual)
	}

	// 4: Ensure the tx sender paid for the gasUsed * (tip + block baseFee).
	actual = new(big.Int).Sub(funds, state.GetBalance(addr1).ToBig())
	expected = new(big.Int).SetUint64(block.GasUsed() * (block.Transactions()[0].GasTipCap().Uint64() + block.BaseFee().Uint64()))

	if actual.Cmp(expected) != 0 {
		t.Fatalf("sender balance incorrect: expected %d, got %d", expected, actual)
	}
}

// Simple deposit generator, source: https://gist.github.com/lightclient/54abb2af2465d6969fa6d1920b9ad9d7
var depositsGeneratorCode = common.FromHex("6080604052366103aa575f603067ffffffffffffffff811115610025576100246103ae565b5b6040519080825280601f01601f1916602001820160405280156100575781602001600182028036833780820191505090505b5090505f8054906101000a900460ff1660f81b815f8151811061007d5761007c6103db565b5b60200101907effffffffffffffffffffffffffffffffffffffffffffffffffffffffffffff191690815f1a9053505f602067ffffffffffffffff8111156100c7576100c66103ae565b5b6040519080825280601f01601f1916602001820160405280156100f95781602001600182028036833780820191505090505b5090505f8054906101000a900460ff1660f81b815f8151811061011f5761011e6103db565b5b60200101907effffffffffffffffffffffffffffffffffffffffffffffffffffffffffffff191690815f1a9053505f600867ffffffffffffffff811115610169576101686103ae565b5b6040519080825280601f01601f19166020018201604052801561019b5781602001600182028036833780820191505090505b5090505f8054906101000a900460ff1660f81b815f815181106101c1576101c06103db565b5b60200101907effffffffffffffffffffffffffffffffffffffffffffffffffffffffffffff191690815f1a9053505f606067ffffffffffffffff81111561020b5761020a6103ae565b5b6040519080825280601f01601f19166020018201604052801561023d5781602001600182028036833780820191505090505b5090505f8054906101000a900460ff1660f81b815f81518110610263576102626103db565b5b60200101907effffffffffffffffffffffffffffffffffffffffffffffffffffffffffffff191690815f1a9053505f600867ffffffffffffffff8111156102ad576102ac6103ae565b5b6040519080825280601f01601f1916602001820160405280156102df5781602001600182028036833780820191505090505b5090505f8054906101000a900460ff1660f81b815f81518110610305576103046103db565b5b60200101907effffffffffffffffffffffffffffffffffffffffffffffffffffffffffffff191690815f1a9053505f8081819054906101000a900460ff168092919061035090610441565b91906101000a81548160ff021916908360ff160217905550507f649bbc62d0e31342afea4e5cd82d4049e7e1ee912fc0889aa790803be39038c585858585856040516103a09594939291906104d9565b60405180910390a1005b5f80fd5b7f4e487b71000000000000000000000000000000000000000000000000000000005f52604160045260245ffd5b7f4e487b71000000000000000000000000000000000000000000000000000000005f52603260045260245ffd5b7f4e487b71000000000000000000000000000000000000000000000000000000005f52601160045260245ffd5b5f60ff82169050919050565b5f61044b82610435565b915060ff820361045e5761045d610408565b5b600182019050919050565b5f81519050919050565b5f82825260208201905092915050565b8281835e5f83830152505050565b5f601f19601f8301169050919050565b5f6104ab82610469565b6104b58185610473565b93506104c5818560208601610483565b6104ce81610491565b840191505092915050565b5f60a0820190508181035f8301526104f181886104a1565b9050818103602083015261050581876104a1565b9050818103604083015261051981866104a1565b9050818103606083015261052d81856104a1565b9050818103608083015261054181846104a1565b9050969550505050505056fea26469706673582212208569967e58690162d7d6fe3513d07b393b4c15e70f41505cbbfd08f53eba739364736f6c63430008190033")

// This is a smoke test for EIP-7685 requests added in the Prague fork. The test first
// creates a block containing requests, and then inserts it into the chain to run
// validation.
func TestPragueRequests(t *testing.T) {
	t.Skip("skipping because prague requests not applicable in bor")
	var (
		key1, _ = crypto.HexToECDSA("b71c71a67e1177ad4e901695e1b4b9ee17ae16c6668d313eac2f96dbcda3f291")
		addr1   = crypto.PubkeyToAddress(key1.PublicKey)
		config  = *params.MergedTestChainConfig
		signer  = types.LatestSigner(&config)
		engine  = beacon.NewFaker()
	)
	gspec := &Genesis{
		Config: &config,
		Alloc: types.GenesisAlloc{
			addr1:                            {Balance: big.NewInt(9999900000000000)},
			config.DepositContractAddress:    {Code: depositsGeneratorCode},
			params.WithdrawalQueueAddress:    {Code: params.WithdrawalQueueCode},
			params.ConsolidationQueueAddress: {Code: params.ConsolidationQueueCode},
		},
	}

	_, blocks, _ := GenerateChainWithGenesis(gspec, engine, 1, func(i int, b *BlockGen) {
		// create deposit
		depositTx := types.MustSignNewTx(key1, signer, &types.DynamicFeeTx{
			ChainID:   gspec.Config.ChainID,
			Nonce:     0,
			To:        &config.DepositContractAddress,
			Gas:       500_000,
			GasFeeCap: newGwei(5),
			GasTipCap: big.NewInt(2),
		})
		b.AddTx(depositTx)

		// create withdrawal request
		withdrawalTx := types.MustSignNewTx(key1, signer, &types.DynamicFeeTx{
			ChainID:   gspec.Config.ChainID,
			Nonce:     1,
			To:        &params.WithdrawalQueueAddress,
			Gas:       500_000,
			GasFeeCap: newGwei(5),
			GasTipCap: big.NewInt(2),
			Value:     newGwei(1),
			Data:      common.FromHex("b917cfdc0d25b72d55cf94db328e1629b7f4fde2c30cdacf873b664416f76a0c7f7cc50c9f72a3cb84be88144cde91250000000000000d80"),
		})
		b.AddTx(withdrawalTx)

		// create consolidation request
		consolidationTx := types.MustSignNewTx(key1, signer, &types.DynamicFeeTx{
			ChainID:   gspec.Config.ChainID,
			Nonce:     2,
			To:        &params.ConsolidationQueueAddress,
			Gas:       500_000,
			GasFeeCap: newGwei(5),
			GasTipCap: big.NewInt(2),
			Value:     newGwei(1),
			Data:      common.FromHex("b917cfdc0d25b72d55cf94db328e1629b7f4fde2c30cdacf873b664416f76a0c7f7cc50c9f72a3cb84be88144cde9125b9812f7d0b1f2f969b52bbb2d316b0c2fa7c9dba85c428c5e6c27766bcc4b0c6e874702ff1eb1c7024b08524a9771601"),
		})
		b.AddTx(consolidationTx)
	})

	// Check block has the correct requests hash.
	rh := blocks[0].RequestsHash()
	if rh == nil {
		t.Fatal("block has nil requests hash")
	}
	expectedRequestsHash := common.HexToHash("0x06ffb72b9f0823510b128bca6cd4f96f59b745de6791e9fc350b596e7605101e")
	if *rh != expectedRequestsHash {
		t.Fatalf("block has wrong requestsHash %v, want %v", *rh, expectedRequestsHash)
	}

	// Insert block to check validation.
	chain, err := NewBlockChain(rawdb.NewMemoryDatabase(), nil, gspec, nil, engine, vm.Config{}, nil, nil, nil)
	if err != nil {
		t.Fatalf("failed to create tester chain: %v", err)
	}
	defer chain.Stop()
	if n, err := chain.InsertChain(blocks); err != nil {
		t.Fatalf("block %d: failed to insert into chain: %v", n, err)
	}
}<|MERGE_RESOLUTION|>--- conflicted
+++ resolved
@@ -176,11 +176,7 @@
 		if err != nil {
 			return err
 		}
-<<<<<<< HEAD
-		receipts, logs, usedGas, statedb, _, err := blockchain.ProcessBlock(block, blockchain.GetBlockByHash(block.ParentHash()).Header(), false)
-=======
 		receipts, logs, usedGas, statedb, _, err := blockchain.ProcessBlock(block, blockchain.GetBlockByHash(block.ParentHash()).Header(), nil)
->>>>>>> 4200afdb
 		res := &ProcessResult{
 			Receipts: receipts,
 			Logs:     logs,
