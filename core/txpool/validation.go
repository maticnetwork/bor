// Copyright 2023 The go-ethereum Authors
// This file is part of the go-ethereum library.
//
// The go-ethereum library is free software: you can redistribute it and/or modify
// it under the terms of the GNU Lesser General Public License as published by
// the Free Software Foundation, either version 3 of the License, or
// (at your option) any later version.
//
// The go-ethereum library is distributed in the hope that it will be useful,
// but WITHOUT ANY WARRANTY; without even the implied warranty of
// MERCHANTABILITY or FITNESS FOR A PARTICULAR PURPOSE. See the
// GNU Lesser General Public License for more details.
//
// You should have received a copy of the GNU Lesser General Public License
// along with the go-ethereum library. If not, see <http://www.gnu.org/licenses/>.

package txpool

import (
	"crypto/sha256"
	"fmt"
	"math/big"

	"github.com/ethereum/go-ethereum/common"
	"github.com/ethereum/go-ethereum/core"
	"github.com/ethereum/go-ethereum/core/state"
	"github.com/ethereum/go-ethereum/core/types"
	"github.com/ethereum/go-ethereum/crypto/kzg4844"
	"github.com/ethereum/go-ethereum/log"
	"github.com/ethereum/go-ethereum/params"
)

// ValidationOptions define certain differences between transaction validation
// across the different pools without having to duplicate those checks.
type ValidationOptions struct {
	Config *params.ChainConfig // Chain configuration to selectively validate based on current fork rules

	Accept  uint8    // Bitmap of transaction types that should be accepted for the calling pool
	MaxSize uint64   // Maximum size of a transaction that the caller can meaningfully handle
	MinTip  *big.Int // Minimum gas tip needed to allow a transaction into the caller pool
}

// ValidateTransaction is a helper method to check whether a transaction is valid
// according to the consensus rules, but does not check state-dependent validation
// (balance, nonce, etc).
//
// This check is public to allow different transaction pools to check the basic
// rules without duplicating code and running the risk of missed updates.
func ValidateTransaction(tx *types.Transaction, head *types.Header, signer types.Signer, opts *ValidationOptions) error {
	// Ensure transactions not implemented by the calling pool are rejected
	if opts.Accept&(1<<tx.Type()) == 0 {
		return fmt.Errorf("%w: tx type %v not supported by this pool", core.ErrTxTypeNotSupported, tx.Type())
	}
	// Before performing any expensive validations, sanity check that the tx is
	// smaller than the maximum limit the pool can meaningfully handle
	if tx.Size() > opts.MaxSize {
		return fmt.Errorf("%w: transaction size %v, limit %v", ErrOversizedData, tx.Size(), opts.MaxSize)
	}
	// Ensure only transactions that have been enabled are accepted
	if !opts.Config.IsBerlin(head.Number) && tx.Type() != types.LegacyTxType {
		return fmt.Errorf("%w: type %d rejected, pool not yet in Berlin", core.ErrTxTypeNotSupported, tx.Type())
	}
	if !opts.Config.IsLondon(head.Number) && tx.Type() == types.DynamicFeeTxType {
		return fmt.Errorf("%w: type %d rejected, pool not yet in London", core.ErrTxTypeNotSupported, tx.Type())
	}
	if !opts.Config.IsCancun(head.Number) && tx.Type() == types.BlobTxType {
		return fmt.Errorf("%w: type %d rejected, pool not yet in Cancun", core.ErrTxTypeNotSupported, tx.Type())
	}
	// Check whether the init code size has been exceeded
	if opts.Config.IsShanghai(head.Number) && tx.To() == nil && len(tx.Data()) > params.MaxInitCodeSize {
		return fmt.Errorf("%w: code size %v, limit %v", core.ErrMaxInitCodeSizeExceeded, len(tx.Data()), params.MaxInitCodeSize)
	}
	// Transactions can't be negative. This may never happen using RLP decoded
	// transactions but may occur for transactions created using the RPC.
	if tx.Value().Sign() < 0 {
		return ErrNegativeValue
	}
	// Ensure the transaction doesn't exceed the current block limit gas
	if head.GasLimit < tx.Gas() {
		return ErrGasLimit
	}
	// Sanity check for extremely large numbers (supported by RLP or RPC)
	if tx.GasFeeCap().BitLen() > 256 {
		return core.ErrFeeCapVeryHigh
	}
	if tx.GasTipCap().BitLen() > 256 {
		return core.ErrTipVeryHigh
	}
	// Ensure gasFeeCap is greater than or equal to gasTipCap
	if tx.GasFeeCapIntCmp(tx.GasTipCap()) < 0 {
		return core.ErrTipAboveFeeCap
	}
	// Make sure the transaction is signed properly
	if _, err := types.Sender(signer, tx); err != nil {
		return ErrInvalidSender
	}
	// Ensure the transaction has more gas than the bare minimum needed to cover
	// the transaction metadata
	intrGas, err := core.IntrinsicGas(tx.Data(), tx.AccessList(), tx.To() == nil, true, opts.Config.IsIstanbul(head.Number), opts.Config.IsShanghai(head.Number))
	if err != nil {
		return err
	}
	if tx.Gas() < intrGas {
		return fmt.Errorf("%w: needed %v, allowed %v", core.ErrIntrinsicGas, intrGas, tx.Gas())
	}
	// Ensure the gasprice is high enough to cover the requirement of the calling
	// pool and/or block producer
	if tx.GasTipCapIntCmp(opts.MinTip) < 0 {
		return fmt.Errorf("%w: tip needed %v, tip permitted %v", ErrUnderpriced, opts.MinTip, tx.GasTipCap())
	}
	// Ensure blob transactions have valid commitments
	if tx.Type() == types.BlobTxType {
<<<<<<< HEAD
		sidecar := tx.BlobTxSidecar()
		if sidecar == nil {
			return fmt.Errorf("missing sidecar in blob transaction")
		}
=======
>>>>>>> 36f2ae5b
		// Ensure the number of items in the blob transaction and various side
		// data match up before doing any expensive validations
		hashes := tx.BlobHashes()
		if len(hashes) == 0 {
			return fmt.Errorf("blobless blob transaction")
		}
		if len(hashes) > params.MaxBlobGasPerBlock/params.BlobTxBlobGasPerBlob {
			return fmt.Errorf("too many blobs in transaction: have %d, permitted %d", len(hashes), params.MaxBlobGasPerBlock/params.BlobTxBlobGasPerBlob)
		}
		if err := validateBlobSidecar(hashes, sidecar); err != nil {
			return err
		}
	}
	return nil
}

func validateBlobSidecar(hashes []common.Hash, sidecar *types.BlobTxSidecar) error {
	if len(sidecar.Blobs) != len(hashes) {
		return fmt.Errorf("invalid number of %d blobs compared to %d blob hashes", len(sidecar.Blobs), len(hashes))
	}
	if len(sidecar.Commitments) != len(hashes) {
		return fmt.Errorf("invalid number of %d blob commitments compared to %d blob hashes", len(sidecar.Commitments), len(hashes))
	}
	if len(sidecar.Proofs) != len(hashes) {
		return fmt.Errorf("invalid number of %d blob proofs compared to %d blob hashes", len(sidecar.Proofs), len(hashes))
	}
	// Blob quantities match up, validate that the provers match with the
	// transaction hash before getting to the cryptography
	hasher := sha256.New()
	for i, want := range hashes {
		hasher.Write(sidecar.Commitments[i][:])
		hash := hasher.Sum(nil)
		hasher.Reset()

		var vhash common.Hash
		vhash[0] = params.BlobTxHashVersion
		copy(vhash[1:], hash[1:])

		if vhash != want {
			return fmt.Errorf("blob %d: computed hash %#x mismatches transaction one %#x", i, vhash, want)
		}
	}
	// Blob commitments match with the hashes in the transaction, verify the
	// blobs themselves via KZG
	for i := range sidecar.Blobs {
		if err := kzg4844.VerifyBlobProof(sidecar.Blobs[i], sidecar.Commitments[i], sidecar.Proofs[i]); err != nil {
			return fmt.Errorf("invalid blob %d: %v", i, err)
		}
	}
	return nil
}

// ValidationOptionsWithState define certain differences between stateful transaction
// validation across the different pools without having to duplicate those checks.
type ValidationOptionsWithState struct {
	State *state.StateDB // State database to check nonces and balances against

	// FirstNonceGap is an optional callback to retrieve the first nonce gap in
	// the list of pooled transactions of a specific account. If this method is
	// set, nonce gaps will be checked and forbidden. If this method is not set,
	// nonce gaps will be ignored and permitted.
	FirstNonceGap func(addr common.Address) uint64

	// UsedAndLeftSlots is a mandatory callback to retrieve the number of tx slots
	// used and the number still permitted for an account. New transactions will
	// be rejected once the number of remaining slots reaches zero.
	UsedAndLeftSlots func(addr common.Address) (int, int)

	// ExistingExpenditure is a mandatory callback to retrieve the cumulative
	// cost of the already pooled transactions to check for overdrafts.
	ExistingExpenditure func(addr common.Address) *big.Int

	// ExistingCost is a mandatory callback to retrieve an already pooled
	// transaction's cost with the given nonce to check for overdrafts.
	ExistingCost func(addr common.Address, nonce uint64) *big.Int
}

// ValidateTransactionWithState is a helper method to check whether a transaction
// is valid according to the pool's internal state checks (balance, nonce, gaps).
//
// This check is public to allow different transaction pools to check the stateful
// rules without duplicating code and running the risk of missed updates.
func ValidateTransactionWithState(tx *types.Transaction, signer types.Signer, opts *ValidationOptionsWithState) error {
	// Ensure the transaction adheres to nonce ordering
	from, err := signer.Sender(tx) // already validated (and cached), but cleaner to check
	if err != nil {
		log.Error("Transaction sender recovery failed", "err", err)
		return err
	}
	next := opts.State.GetNonce(from)
	if next > tx.Nonce() {
		return fmt.Errorf("%w: next nonce %v, tx nonce %v", core.ErrNonceTooLow, next, tx.Nonce())
	}
	// Ensure the transaction doesn't produce a nonce gap in pools that do not
	// support arbitrary orderings
	if opts.FirstNonceGap != nil {
		if gap := opts.FirstNonceGap(from); gap < tx.Nonce() {
			return fmt.Errorf("%w: tx nonce %v, gapped nonce %v", core.ErrNonceTooHigh, tx.Nonce(), gap)
		}
	}
	// Ensure the transactor has enough funds to cover the transaction costs
	var (
		balance = opts.State.GetBalance(from)
		cost    = tx.Cost()
	)
	if balance.Cmp(cost) < 0 {
		return fmt.Errorf("%w: balance %v, tx cost %v, overshot %v", core.ErrInsufficientFunds, balance, cost, new(big.Int).Sub(cost, balance))
	}
	// Ensure the transactor has enough funds to cover for replacements or nonce
	// expansions without overdrafts
	spent := opts.ExistingExpenditure(from)
	if prev := opts.ExistingCost(from, tx.Nonce()); prev != nil {
		bump := new(big.Int).Sub(cost, prev)
		need := new(big.Int).Add(spent, bump)
		if balance.Cmp(need) < 0 {
			return fmt.Errorf("%w: balance %v, queued cost %v, tx bumped %v, overshot %v", core.ErrInsufficientFunds, balance, spent, bump, new(big.Int).Sub(need, balance))
		}
	} else {
		need := new(big.Int).Add(spent, cost)
		if balance.Cmp(need) < 0 {
			return fmt.Errorf("%w: balance %v, queued cost %v, tx cost %v, overshot %v", core.ErrInsufficientFunds, balance, spent, cost, new(big.Int).Sub(need, balance))
		}
		// Transaction takes a new nonce value out of the pool. Ensure it doesn't
		// overflow the number of permitted transactions from a single account
		// (i.e. max cancellable via out-of-bound transaction).
		if used, left := opts.UsedAndLeftSlots(from); left <= 0 {
			return fmt.Errorf("%w: pooled %d txs", ErrAccountLimitExceeded, used)
		}
	}
	return nil
}<|MERGE_RESOLUTION|>--- conflicted
+++ resolved
@@ -110,13 +110,10 @@
 	}
 	// Ensure blob transactions have valid commitments
 	if tx.Type() == types.BlobTxType {
-<<<<<<< HEAD
 		sidecar := tx.BlobTxSidecar()
 		if sidecar == nil {
 			return fmt.Errorf("missing sidecar in blob transaction")
 		}
-=======
->>>>>>> 36f2ae5b
 		// Ensure the number of items in the blob transaction and various side
 		// data match up before doing any expensive validations
 		hashes := tx.BlobHashes()
