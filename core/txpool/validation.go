// Copyright 2023 The go-ethereum Authors
// This file is part of the go-ethereum library.
//
// The go-ethereum library is free software: you can redistribute it and/or modify
// it under the terms of the GNU Lesser General Public License as published by
// the Free Software Foundation, either version 3 of the License, or
// (at your option) any later version.
//
// The go-ethereum library is distributed in the hope that it will be useful,
// but WITHOUT ANY WARRANTY; without even the implied warranty of
// MERCHANTABILITY or FITNESS FOR A PARTICULAR PURPOSE. See the
// GNU Lesser General Public License for more details.
//
// You should have received a copy of the GNU Lesser General Public License
// along with the go-ethereum library. If not, see <http://www.gnu.org/licenses/>.

package txpool

import (
	"errors"
	"fmt"
	"math/big"

	"github.com/ethereum/go-ethereum/common"
	"github.com/ethereum/go-ethereum/consensus/misc/eip4844"
	"github.com/ethereum/go-ethereum/core"
	"github.com/ethereum/go-ethereum/core/state"
	"github.com/ethereum/go-ethereum/core/types"
	"github.com/ethereum/go-ethereum/crypto/kzg4844"
	"github.com/ethereum/go-ethereum/log"
	"github.com/ethereum/go-ethereum/params"
)

var (
	// blobTxMinBlobGasPrice is the big.Int version of the configured protocol
	// parameter to avoid constructing a new big integer for every transaction.
	blobTxMinBlobGasPrice = big.NewInt(params.BlobTxMinBlobGasprice)
)

// ValidationOptions define certain differences between transaction validation
// across the different pools without having to duplicate those checks.
type ValidationOptions struct {
	Config *params.ChainConfig // Chain configuration to selectively validate based on current fork rules

	AllowUnprotectedTxs bool // Whether to allow unprotected transactions in the pool

	Accept  uint8    // Bitmap of transaction types that should be accepted for the calling pool
	MaxSize uint64   // Maximum size of a transaction that the caller can meaningfully handle
	MinTip  *big.Int // Minimum gas tip needed to allow a transaction into the caller pool
}

// ValidationFunction is an method type which the pools use to perform the tx-validations which do not
// require state access. Production code typically uses ValidateTransaction, whereas testing-code
// might choose to instead use something else, e.g. to always fail or avoid heavy cpu usage.
type ValidationFunction func(tx *types.Transaction, head *types.Header, signer types.Signer, opts *ValidationOptions) error

// ValidateTransaction is a helper method to check whether a transaction is valid
// according to the consensus rules, but does not check state-dependent validation
// (balance, nonce, etc).
//
// This check is public to allow different transaction pools to check the basic
// rules without duplicating code and running the risk of missed updates.
func ValidateTransaction(tx *types.Transaction, head *types.Header, signer types.Signer, opts *ValidationOptions) error {
	// Ensure transactions not implemented by the calling pool are rejected
	if opts.Accept&(1<<tx.Type()) == 0 {
		return fmt.Errorf("%w: tx type %v not supported by this pool", core.ErrTxTypeNotSupported, tx.Type())
	}
	// Before performing any expensive validations, sanity check that the tx is
	// smaller than the maximum limit the pool can meaningfully handle
	if tx.Size() > opts.MaxSize {
		return fmt.Errorf("%w: transaction size %v, limit %v", ErrOversizedData, tx.Size(), opts.MaxSize)
	}
	// Ensure only transactions that have been enabled are accepted
	rules := opts.Config.Rules(head.Number, head.Difficulty.Sign() == 0, head.Time)
	if !rules.IsBerlin && tx.Type() != types.LegacyTxType {
		return fmt.Errorf("%w: type %d rejected, pool not yet in Berlin", core.ErrTxTypeNotSupported, tx.Type())
	}
	if !rules.IsLondon && tx.Type() == types.DynamicFeeTxType {
		return fmt.Errorf("%w: type %d rejected, pool not yet in London", core.ErrTxTypeNotSupported, tx.Type())
	}
<<<<<<< HEAD
	if !opts.Config.IsCancun(head.Number) && tx.Type() == types.BlobTxType {
=======
	if !rules.IsCancun && tx.Type() == types.BlobTxType {
>>>>>>> 827d3fcc
		return fmt.Errorf("%w: type %d rejected, pool not yet in Cancun", core.ErrTxTypeNotSupported, tx.Type())
	}
	if !rules.IsPrague && tx.Type() == types.SetCodeTxType {
		return fmt.Errorf("%w: type %d rejected, pool not yet in Prague", core.ErrTxTypeNotSupported, tx.Type())
	}
	// Check whether the init code size has been exceeded
<<<<<<< HEAD
	if opts.Config.IsShanghai(head.Number) && tx.To() == nil && len(tx.Data()) > params.MaxInitCodeSize {
=======
	if rules.IsShanghai && tx.To() == nil && len(tx.Data()) > params.MaxInitCodeSize {
>>>>>>> 827d3fcc
		return fmt.Errorf("%w: code size %v, limit %v", core.ErrMaxInitCodeSizeExceeded, len(tx.Data()), params.MaxInitCodeSize)
	}
	// Transactions can't be negative. This may never happen using RLP decoded
	// transactions but may occur for transactions created using the RPC.
	if tx.Value().Sign() < 0 {
		return ErrNegativeValue
	}
	// Ensure the transaction doesn't exceed the current block limit gas
	if head.GasLimit < tx.Gas() {
		return ErrGasLimit
	}
	// Sanity check for extremely large numbers (supported by RLP or RPC)
	if tx.GasFeeCap().BitLen() > 256 {
		return core.ErrFeeCapVeryHigh
	}
	if tx.GasTipCap().BitLen() > 256 {
		return core.ErrTipVeryHigh
	}
	// Ensure gasFeeCap is greater than or equal to gasTipCap
	if tx.GasFeeCapIntCmp(tx.GasTipCap()) < 0 {
		return core.ErrTipAboveFeeCap
	}
	// Make sure the transaction is signed properly
<<<<<<< HEAD
	if _, err := types.Sender(signer, tx); err != nil && !opts.AllowUnprotectedTxs {
=======
	if _, err := types.Sender(signer, tx); err != nil {
>>>>>>> 827d3fcc
		return fmt.Errorf("%w: %v", ErrInvalidSender, err)
	}
	// Ensure the transaction has more gas than the bare minimum needed to cover
	// the transaction metadata
<<<<<<< HEAD
	intrGas, err := core.IntrinsicGas(tx.Data(), tx.AccessList(), tx.To() == nil, true, opts.Config.IsIstanbul(head.Number), opts.Config.IsShanghai(head.Number))
=======
	intrGas, err := core.IntrinsicGas(tx.Data(), tx.AccessList(), tx.SetCodeAuthorizations(), tx.To() == nil, true, rules.IsIstanbul, rules.IsShanghai)
>>>>>>> 827d3fcc
	if err != nil {
		return err
	}
	if tx.Gas() < intrGas {
		return fmt.Errorf("%w: gas %v, minimum needed %v", core.ErrIntrinsicGas, tx.Gas(), intrGas)
	}
	// Ensure the transaction can cover floor data gas.
	if opts.Config.IsPrague(head.Number, head.Time) {
		floorDataGas, err := core.FloorDataGas(tx.Data())
		if err != nil {
			return err
		}
		if tx.Gas() < floorDataGas {
			return fmt.Errorf("%w: gas %v, minimum needed %v", core.ErrFloorDataGas, tx.Gas(), floorDataGas)
		}
	}
	// Ensure the gasprice is high enough to cover the requirement of the calling pool
	if tx.GasTipCapIntCmp(opts.MinTip) < 0 {
		return fmt.Errorf("%w: gas tip cap %v, minimum needed %v", ErrUnderpriced, tx.GasTipCap(), opts.MinTip)
	}
	if tx.Type() == types.BlobTxType {
		// Ensure the blob fee cap satisfies the minimum blob gas price
		if tx.BlobGasFeeCapIntCmp(blobTxMinBlobGasPrice) < 0 {
			return fmt.Errorf("%w: blob fee cap %v, minimum needed %v", ErrUnderpriced, tx.BlobGasFeeCap(), blobTxMinBlobGasPrice)
		}
		sidecar := tx.BlobTxSidecar()
		if sidecar == nil {
			return errors.New("missing sidecar in blob transaction")
		}
		// Ensure the number of items in the blob transaction and various side
		// data match up before doing any expensive validations
		hashes := tx.BlobHashes()
		if len(hashes) == 0 {
			return errors.New("blobless blob transaction")
		}
		maxBlobs := eip4844.MaxBlobsPerBlock(opts.Config, head.Time)
		if len(hashes) > maxBlobs {
			return fmt.Errorf("too many blobs in transaction: have %d, permitted %d", len(hashes), maxBlobs)
		}
		// Ensure commitments, proofs and hashes are valid
		if err := validateBlobSidecar(hashes, sidecar); err != nil {
			return err
		}
	}
	if tx.Type() == types.SetCodeTxType {
		if len(tx.SetCodeAuthorizations()) == 0 {
			return fmt.Errorf("set code tx must have at least one authorization tuple")
		}
	}
	return nil
}

func validateBlobSidecar(hashes []common.Hash, sidecar *types.BlobTxSidecar) error {
	if len(sidecar.Blobs) != len(hashes) {
		return fmt.Errorf("invalid number of %d blobs compared to %d blob hashes", len(sidecar.Blobs), len(hashes))
	}
	if len(sidecar.Proofs) != len(hashes) {
		return fmt.Errorf("invalid number of %d blob proofs compared to %d blob hashes", len(sidecar.Proofs), len(hashes))
	}
	if err := sidecar.ValidateBlobCommitmentHashes(hashes); err != nil {
		return err
	}
	// Blob commitments match with the hashes in the transaction, verify the
	// blobs themselves via KZG
	for i := range sidecar.Blobs {
		if err := kzg4844.VerifyBlobProof(&sidecar.Blobs[i], sidecar.Commitments[i], sidecar.Proofs[i]); err != nil {
			return fmt.Errorf("invalid blob %d: %v", i, err)
		}
	}
	return nil
}

// ValidationOptionsWithState define certain differences between stateful transaction
// validation across the different pools without having to duplicate those checks.
type ValidationOptionsWithState struct {
	State *state.StateDB // State database to check nonces and balances against

	// FirstNonceGap is an optional callback to retrieve the first nonce gap in
	// the list of pooled transactions of a specific account. If this method is
	// set, nonce gaps will be checked and forbidden. If this method is not set,
	// nonce gaps will be ignored and permitted.
	FirstNonceGap func(addr common.Address) uint64

	// UsedAndLeftSlots is an optional callback to retrieve the number of tx slots
	// used and the number still permitted for an account. New transactions will
	// be rejected once the number of remaining slots reaches zero.
	UsedAndLeftSlots func(addr common.Address) (int, int)

	// ExistingExpenditure is a mandatory callback to retrieve the cumulative
	// cost of the already pooled transactions to check for overdrafts.
	ExistingExpenditure func(addr common.Address) *big.Int

	// ExistingCost is a mandatory callback to retrieve an already pooled
	// transaction's cost with the given nonce to check for overdrafts.
	ExistingCost func(addr common.Address, nonce uint64) *big.Int
}

// ValidateTransactionWithState is a helper method to check whether a transaction
// is valid according to the pool's internal state checks (balance, nonce, gaps).
//
// This check is public to allow different transaction pools to check the stateful
// rules without duplicating code and running the risk of missed updates.
func ValidateTransactionWithState(tx *types.Transaction, signer types.Signer, opts *ValidationOptionsWithState) error {
	// Ensure the transaction adheres to nonce ordering
	from, err := types.Sender(signer, tx) // already validated (and cached), but cleaner to check
	if err != nil {
		log.Error("Transaction sender recovery failed", "err", err)
		return err
	}
	next := opts.State.GetNonce(from)
	if next > tx.Nonce() {
		return fmt.Errorf("%w: next nonce %v, tx nonce %v", core.ErrNonceTooLow, next, tx.Nonce())
	}
	// Ensure the transaction doesn't produce a nonce gap in pools that do not
	// support arbitrary orderings
	if opts.FirstNonceGap != nil {
		if gap := opts.FirstNonceGap(from); gap < tx.Nonce() {
			return fmt.Errorf("%w: tx nonce %v, gapped nonce %v", core.ErrNonceTooHigh, tx.Nonce(), gap)
		}
	}
	// Ensure the transactor has enough funds to cover the transaction costs
	var (
		balance = opts.State.GetBalance(from).ToBig()
		cost    = tx.Cost()
	)
	if balance.Cmp(cost) < 0 {
		return fmt.Errorf("%w: balance %v, tx cost %v, overshot %v", core.ErrInsufficientFunds, balance, cost, new(big.Int).Sub(cost, balance))
	}
	// Ensure the transactor has enough funds to cover for replacements or nonce
	// expansions without overdrafts
	spent := opts.ExistingExpenditure(from)
	if prev := opts.ExistingCost(from, tx.Nonce()); prev != nil {
		bump := new(big.Int).Sub(cost, prev)
		need := new(big.Int).Add(spent, bump)
		if balance.Cmp(need) < 0 {
			return fmt.Errorf("%w: balance %v, queued cost %v, tx bumped %v, overshot %v", core.ErrInsufficientFunds, balance, spent, bump, new(big.Int).Sub(need, balance))
		}
	} else {
		need := new(big.Int).Add(spent, cost)
		if balance.Cmp(need) < 0 {
			return fmt.Errorf("%w: balance %v, queued cost %v, tx cost %v, overshot %v", core.ErrInsufficientFunds, balance, spent, cost, new(big.Int).Sub(need, balance))
		}
		// Transaction takes a new nonce value out of the pool. Ensure it doesn't
		// overflow the number of permitted transactions from a single account
		// (i.e. max cancellable via out-of-bound transaction).
		if opts.UsedAndLeftSlots != nil {
			if used, left := opts.UsedAndLeftSlots(from); left <= 0 {
				return fmt.Errorf("%w: pooled %d txs", ErrAccountLimitExceeded, used)
			}
		}
	}
	return nil
}<|MERGE_RESOLUTION|>--- conflicted
+++ resolved
@@ -78,22 +78,14 @@
 	if !rules.IsLondon && tx.Type() == types.DynamicFeeTxType {
 		return fmt.Errorf("%w: type %d rejected, pool not yet in London", core.ErrTxTypeNotSupported, tx.Type())
 	}
-<<<<<<< HEAD
-	if !opts.Config.IsCancun(head.Number) && tx.Type() == types.BlobTxType {
-=======
 	if !rules.IsCancun && tx.Type() == types.BlobTxType {
->>>>>>> 827d3fcc
 		return fmt.Errorf("%w: type %d rejected, pool not yet in Cancun", core.ErrTxTypeNotSupported, tx.Type())
 	}
 	if !rules.IsPrague && tx.Type() == types.SetCodeTxType {
 		return fmt.Errorf("%w: type %d rejected, pool not yet in Prague", core.ErrTxTypeNotSupported, tx.Type())
 	}
 	// Check whether the init code size has been exceeded
-<<<<<<< HEAD
-	if opts.Config.IsShanghai(head.Number) && tx.To() == nil && len(tx.Data()) > params.MaxInitCodeSize {
-=======
 	if rules.IsShanghai && tx.To() == nil && len(tx.Data()) > params.MaxInitCodeSize {
->>>>>>> 827d3fcc
 		return fmt.Errorf("%w: code size %v, limit %v", core.ErrMaxInitCodeSizeExceeded, len(tx.Data()), params.MaxInitCodeSize)
 	}
 	// Transactions can't be negative. This may never happen using RLP decoded
@@ -117,20 +109,12 @@
 		return core.ErrTipAboveFeeCap
 	}
 	// Make sure the transaction is signed properly
-<<<<<<< HEAD
 	if _, err := types.Sender(signer, tx); err != nil && !opts.AllowUnprotectedTxs {
-=======
-	if _, err := types.Sender(signer, tx); err != nil {
->>>>>>> 827d3fcc
 		return fmt.Errorf("%w: %v", ErrInvalidSender, err)
 	}
 	// Ensure the transaction has more gas than the bare minimum needed to cover
 	// the transaction metadata
-<<<<<<< HEAD
-	intrGas, err := core.IntrinsicGas(tx.Data(), tx.AccessList(), tx.To() == nil, true, opts.Config.IsIstanbul(head.Number), opts.Config.IsShanghai(head.Number))
-=======
 	intrGas, err := core.IntrinsicGas(tx.Data(), tx.AccessList(), tx.SetCodeAuthorizations(), tx.To() == nil, true, rules.IsIstanbul, rules.IsShanghai)
->>>>>>> 827d3fcc
 	if err != nil {
 		return err
 	}
