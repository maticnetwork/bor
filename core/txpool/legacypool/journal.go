// Copyright 2017 The go-ethereum Authors
// This file is part of the go-ethereum library.
//
// The go-ethereum library is free software: you can redistribute it and/or modify
// it under the terms of the GNU Lesser General Public License as published by
// the Free Software Foundation, either version 3 of the License, or
// (at your option) any later version.
//
// The go-ethereum library is distributed in the hope that it will be useful,
// but WITHOUT ANY WARRANTY; without even the implied warranty of
// MERCHANTABILITY or FITNESS FOR A PARTICULAR PURPOSE. See the
// GNU Lesser General Public License for more details.
//
// You should have received a copy of the GNU Lesser General Public License
// along with the go-ethereum library. If not, see <http://www.gnu.org/licenses/>.

package legacypool

import (
	"errors"
	"io"
	"io/fs"
	"os"

	"github.com/ethereum/go-ethereum/common"
	"github.com/ethereum/go-ethereum/core/types"
	"github.com/ethereum/go-ethereum/log"
	"github.com/ethereum/go-ethereum/rlp"
)

// errNoActiveJournal is returned if a transaction is attempted to be inserted
// into the journal, but no such file is currently open.
var errNoActiveJournal = errors.New("no active journal")

// devNull is a WriteCloser that just discards anything written into it. Its
// goal is to allow the transaction journal to write into a fake journal when
// loading transactions on startup without printing warnings due to no file
// being read for write.
type devNull struct{}

func (*devNull) Write(p []byte) (n int, err error) { return len(p), nil }
func (*devNull) Close() error                      { return nil }

// journal is a rotating log of transactions with the aim of storing locally
// created transactions to allow non-executed ones to survive node restarts.
type journal struct {
	path   string         // Filesystem path to store the transactions at
	writer io.WriteCloser // Output stream to write new transactions into
}

// newTxJournal creates a new transaction journal to
func newTxJournal(path string) *journal {
	return &journal{
		path: path,
	}
}

// load parses a transaction journal dump from disk, loading its contents into
// the specified pool.
func (journal *journal) load(add func([]*types.Transaction) []error) error {
	// Open the journal for loading any past transactions
	input, err := os.Open(journal.path)
	if errors.Is(err, fs.ErrNotExist) {
		// Skip the parsing if the journal file doesn't exist at all
		return nil
	}

	if err != nil {
		return err
	}

	defer input.Close()

	// Temporarily discard any journal additions (don't double add on load)
	journal.writer = new(devNull)
	defer func() { journal.writer = nil }()

	// Inject all transactions from the journal into the pool
	stream := rlp.NewStream(input, 0)
	total, dropped := 0, 0

	// Create a method to load a limited batch of transactions and bump the
	// appropriate progress counters. Then use this method to load all the
	// journaled transactions in small-ish batches.
	loadBatch := func(txs types.Transactions) {
		for _, err := range add(txs) {
			if err != nil {
				log.Debug("Failed to add journaled transaction", "err", err)

				dropped++
			}
		}
	}

	var (
		failure error
		batch   types.Transactions
	)

	for {
		// Parse the next transaction and terminate on error
		tx := new(types.Transaction)
		if err = stream.Decode(tx); err != nil {
			if err != io.EOF {
				failure = err
			}

			if batch.Len() > 0 {
				loadBatch(batch)
			}

			break
		}
		// New transaction parsed, queue up for later, import if threshold is reached
		total++

		if batch = append(batch, tx); batch.Len() > 1024 {
			loadBatch(batch)
			batch = batch[:0]
		}
	}
	log.Info("Loaded local transaction journal", "transactions", total, "dropped", dropped)

	return failure
}

// insert adds the specified transaction to the local disk journal.
func (journal *journal) insert(tx *types.Transaction) error {
	if journal.writer == nil {
		return errNoActiveJournal
	}

	if err := rlp.Encode(journal.writer, tx); err != nil {
		return err
	}

	return nil
}

// rotate regenerates the transaction journal based on the current contents of
// the transaction pool.
func (journal *journal) rotate(all map[common.Address]types.Transactions) error {
	// Close the current journal (if any is open)
	if journal.writer != nil {
		if err := journal.writer.Close(); err != nil {
			return err
		}

		journal.writer = nil
	}
	// Generate a new journal with the contents of the current pool
	replacement, err := os.OpenFile(journal.path+".new", os.O_WRONLY|os.O_CREATE|os.O_TRUNC, 0644)
	if err != nil {
		return err
	}

	journaled := 0

	for _, txs := range all {
		for _, tx := range txs {
			if err = rlp.Encode(replacement, tx); err != nil {
				replacement.Close()
				return err
			}
		}

		journaled += len(txs)
	}

	replacement.Close()

	// Replace the live journal with the newly generated one
	if err = os.Rename(journal.path+".new", journal.path); err != nil {
		return err
	}

	sink, err := os.OpenFile(journal.path, os.O_WRONLY|os.O_APPEND, 0644)
	if err != nil {
		return err
	}

	journal.writer = sink

<<<<<<< HEAD
	log.Info("Regenerated local transaction journal", "transactions", journaled, "accounts", len(all))
=======
	logger := log.Info
	if len(all) == 0 {
		logger = log.Debug
	}
	logger("Regenerated local transaction journal", "transactions", journaled, "accounts", len(all))
>>>>>>> c5ba367e

	return nil
}

// close flushes the transaction journal contents to disk and closes the file.
func (journal *journal) close() error {
	var err error

	if journal.writer != nil {
		err = journal.writer.Close()
		journal.writer = nil
	}

	return err
}<|MERGE_RESOLUTION|>--- conflicted
+++ resolved
@@ -181,15 +181,11 @@
 
 	journal.writer = sink
 
-<<<<<<< HEAD
-	log.Info("Regenerated local transaction journal", "transactions", journaled, "accounts", len(all))
-=======
 	logger := log.Info
 	if len(all) == 0 {
 		logger = log.Debug
 	}
 	logger("Regenerated local transaction journal", "transactions", journaled, "accounts", len(all))
->>>>>>> c5ba367e
 
 	return nil
 }
