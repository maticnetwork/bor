--- conflicted
+++ resolved
@@ -980,10 +980,6 @@
 func (pool *LegacyPool) Add(txs []*types.Transaction, local, sync bool) []error {
 	// Do not treat as local if local transactions have been disabled
 	local = local && !pool.config.NoLocals
-<<<<<<< HEAD
-=======
-
->>>>>>> bd5d54e9
 	// Filter out known ones without obtaining the pool lock or recovering signatures
 	var (
 		errs = make([]error, len(txs))
