// Copyright 2014 The go-ethereum Authors
// This file is part of the go-ethereum library.
//
// The go-ethereum library is free software: you can redistribute it and/or modify
// it under the terms of the GNU Lesser General Public License as published by
// the Free Software Foundation, either version 3 of the License, or
// (at your option) any later version.
//
// The go-ethereum library is distributed in the hope that it will be useful,
// but WITHOUT ANY WARRANTY; without even the implied warranty of
// MERCHANTABILITY or FITNESS FOR A PARTICULAR PURPOSE. See the
// GNU Lesser General Public License for more details.
//
// You should have received a copy of the GNU Lesser General Public License
// along with the go-ethereum library. If not, see <http://www.gnu.org/licenses/>.

// Package legacypool implements the normal EVM execution transaction pool.
package legacypool

import (
	"errors"
	"math"
	"math/big"
	"sort"
	"sync"
	"sync/atomic"
	"time"

	"github.com/ethereum/go-ethereum/common"
	"github.com/ethereum/go-ethereum/common/prque"
	"github.com/ethereum/go-ethereum/consensus/misc/eip1559"
	"github.com/ethereum/go-ethereum/core"
	"github.com/ethereum/go-ethereum/core/state"
	"github.com/ethereum/go-ethereum/core/txpool"
	"github.com/ethereum/go-ethereum/core/types"
	"github.com/ethereum/go-ethereum/event"
	"github.com/ethereum/go-ethereum/log"
	"github.com/ethereum/go-ethereum/metrics"
	"github.com/ethereum/go-ethereum/params"
)

const (
	// txSlotSize is used to calculate how many data slots a single transaction
	// takes up based on its size. The slots are used as DoS protection, ensuring
	// that validating a new transaction remains a constant operation (in reality
	// O(maxslots), where max slots are 4 currently).
	txSlotSize = 32 * 1024

	// txMaxSize is the maximum size a single transaction can have. This field has
	// non-trivial consequences: larger transactions are significantly harder and
	// more expensive to propagate; larger transactions also take more resources
	// to validate whether they fit into the pool or not.
	txMaxSize = 4 * txSlotSize // 128KB
)

var (
	// ErrTxPoolOverflow is returned if the transaction pool is full and can't accept
	// another remote transaction.
	ErrTxPoolOverflow = errors.New("txpool is full")
)

var (
	evictionInterval    = time.Minute     // Time interval to check for evictable transactions
	statsReportInterval = 8 * time.Second // Time interval to report transaction pool stats
)

var (
	// Metrics for the pending pool
	pendingDiscardMeter   = metrics.NewRegisteredMeter("txpool/pending/discard", nil)
	pendingReplaceMeter   = metrics.NewRegisteredMeter("txpool/pending/replace", nil)
	pendingRateLimitMeter = metrics.NewRegisteredMeter("txpool/pending/ratelimit", nil) // Dropped due to rate limiting
	pendingNofundsMeter   = metrics.NewRegisteredMeter("txpool/pending/nofunds", nil)   // Dropped due to out-of-funds

	// Metrics for the queued pool
	queuedDiscardMeter   = metrics.NewRegisteredMeter("txpool/queued/discard", nil)
	queuedReplaceMeter   = metrics.NewRegisteredMeter("txpool/queued/replace", nil)
	queuedRateLimitMeter = metrics.NewRegisteredMeter("txpool/queued/ratelimit", nil) // Dropped due to rate limiting
	queuedNofundsMeter   = metrics.NewRegisteredMeter("txpool/queued/nofunds", nil)   // Dropped due to out-of-funds
	queuedEvictionMeter  = metrics.NewRegisteredMeter("txpool/queued/eviction", nil)  // Dropped due to lifetime

	// General tx metrics
	knownTxMeter       = metrics.NewRegisteredMeter("txpool/known", nil)
	validTxMeter       = metrics.NewRegisteredMeter("txpool/valid", nil)
	invalidTxMeter     = metrics.NewRegisteredMeter("txpool/invalid", nil)
	underpricedTxMeter = metrics.NewRegisteredMeter("txpool/underpriced", nil)
	overflowedTxMeter  = metrics.NewRegisteredMeter("txpool/overflowed", nil)

	// throttleTxMeter counts how many transactions are rejected due to too-many-changes between
	// txpool reorgs.
	throttleTxMeter = metrics.NewRegisteredMeter("txpool/throttle", nil)
	// reorgDurationTimer measures how long time a txpool reorg takes.
	reorgDurationTimer = metrics.NewRegisteredTimer("txpool/reorgtime", nil)
	// dropBetweenReorgHistogram counts how many drops we experience between two reorg runs. It is expected
	// that this number is pretty low, since txpool reorgs happen very frequently.
	dropBetweenReorgHistogram = metrics.NewRegisteredHistogram("txpool/dropbetweenreorg", nil, metrics.NewExpDecaySample(1028, 0.015))

	pendingGauge = metrics.NewRegisteredGauge("txpool/pending", nil)
	queuedGauge  = metrics.NewRegisteredGauge("txpool/queued", nil)
	localGauge   = metrics.NewRegisteredGauge("txpool/local", nil)
	slotsGauge   = metrics.NewRegisteredGauge("txpool/slots", nil)

	resetCacheGauge  = metrics.NewRegisteredGauge("txpool/resetcache", nil)
	reinitCacheGauge = metrics.NewRegisteredGauge("txpool/reinittcache", nil)
	hitCacheCounter  = metrics.NewRegisteredCounter("txpool/cachehit", nil)
	missCacheCounter = metrics.NewRegisteredCounter("txpool/cachemiss", nil)

	reheapTimer = metrics.NewRegisteredTimer("txpool/reheap", nil)
)

// BlockChain defines the minimal set of methods needed to back a tx pool with
// a chain. Exists to allow mocking the live chain out of tests.
type BlockChain interface {
	// Config retrieves the chain's fork configuration.
	Config() *params.ChainConfig

	// CurrentBlock returns the current head of the chain.
	CurrentBlock() *types.Header

	// GetBlock retrieves a specific block, used during pool resets.
	GetBlock(hash common.Hash, number uint64) *types.Block

	// StateAt returns a state database for a given root hash (generally the head).
	StateAt(root common.Hash) (*state.StateDB, error)
}

// Config are the configuration parameters of the transaction pool.
type Config struct {
	Locals    []common.Address // Addresses that should be treated by default as local
	NoLocals  bool             // Whether local transaction handling should be disabled
	Journal   string           // Journal of local transactions to survive node restarts
	Rejournal time.Duration    // Time interval to regenerate the local transaction journal

	PriceLimit uint64 // Minimum gas price to enforce for acceptance into the pool
	PriceBump  uint64 // Minimum price bump percentage to replace an already existing transaction (nonce)

	AccountSlots uint64 // Number of executable transaction slots guaranteed per account
	GlobalSlots  uint64 // Maximum number of executable transaction slots for all accounts
	AccountQueue uint64 // Maximum number of non-executable transaction slots permitted per account
	GlobalQueue  uint64 // Maximum number of non-executable transaction slots for all accounts

	Lifetime            time.Duration // Maximum amount of time non-executable transaction are queued
	AllowUnprotectedTxs bool          // Allow non-EIP-155 transactions
}

// DefaultConfig contains the default configurations for the transaction pool.
var DefaultConfig = Config{
	Journal:   "transactions.rlp",
	Rejournal: time.Hour,

	PriceLimit: 1,
	PriceBump:  10,

	AccountSlots: 16,
	GlobalSlots:  4096 + 1024, // urgent + floating queue capacity with 4:1 ratio
	AccountQueue: 64,
	GlobalQueue:  1024,

	Lifetime: 3 * time.Hour,
}

// sanitize checks the provided user configurations and changes anything that's
// unreasonable or unworkable.
func (config *Config) sanitize() Config {
	conf := *config
	if conf.Rejournal < time.Second {
		log.Warn("Sanitizing invalid txpool journal time", "provided", conf.Rejournal, "updated", time.Second)
		conf.Rejournal = time.Second
	}
	if conf.PriceLimit < 1 {
		log.Warn("Sanitizing invalid txpool price limit", "provided", conf.PriceLimit, "updated", DefaultConfig.PriceLimit)
		conf.PriceLimit = DefaultConfig.PriceLimit
	}
	if conf.PriceBump < 1 {
		log.Warn("Sanitizing invalid txpool price bump", "provided", conf.PriceBump, "updated", DefaultConfig.PriceBump)
		conf.PriceBump = DefaultConfig.PriceBump
	}
	if conf.AccountSlots < 1 {
		log.Warn("Sanitizing invalid txpool account slots", "provided", conf.AccountSlots, "updated", DefaultConfig.AccountSlots)
		conf.AccountSlots = DefaultConfig.AccountSlots
	}
	if conf.GlobalSlots < 1 {
		log.Warn("Sanitizing invalid txpool global slots", "provided", conf.GlobalSlots, "updated", DefaultConfig.GlobalSlots)
		conf.GlobalSlots = DefaultConfig.GlobalSlots
	}
	if conf.AccountQueue < 1 {
		log.Warn("Sanitizing invalid txpool account queue", "provided", conf.AccountQueue, "updated", DefaultConfig.AccountQueue)
		conf.AccountQueue = DefaultConfig.AccountQueue
	}
	if conf.GlobalQueue < 1 {
		log.Warn("Sanitizing invalid txpool global queue", "provided", conf.GlobalQueue, "updated", DefaultConfig.GlobalQueue)
		conf.GlobalQueue = DefaultConfig.GlobalQueue
	}
	if conf.Lifetime < 1 {
		log.Warn("Sanitizing invalid txpool lifetime", "provided", conf.Lifetime, "updated", DefaultConfig.Lifetime)
		conf.Lifetime = DefaultConfig.Lifetime
	}
	return conf
}

// LegacyPool contains all currently known transactions. Transactions
// enter the pool when they are received from the network or submitted
// locally. They exit the pool when they are included in the blockchain.
//
// The pool separates processable transactions (which can be applied to the
// current state) and future transactions. Transactions move between those
// two states over time as they are received and processed.
type LegacyPool struct {
	config      Config
	chainconfig *params.ChainConfig
	chain       BlockChain
	gasTip      atomic.Pointer[big.Int]
	txFeed      event.Feed
	signer      types.Signer
	mu          sync.RWMutex

	currentHead   atomic.Pointer[types.Header] // Current head of the blockchain
	currentState  *state.StateDB               // Current state in the blockchain head
	pendingNonces *noncer                      // Pending state tracking virtual nonces

	locals  *accountSet // Set of local transaction to exempt from eviction rules
	journal *journal    // Journal of local transaction to back up to disk

	reserve txpool.AddressReserver       // Address reserver to ensure exclusivity across subpools
	pending map[common.Address]*list     // All currently processable transactions
	queue   map[common.Address]*list     // Queued but non-processable transactions
	beats   map[common.Address]time.Time // Last heartbeat from each known account
	all     *lookup                      // All transactions to allow lookups
	priced  *pricedList                  // All transactions sorted by price

	reqResetCh      chan *txpoolResetRequest
	reqPromoteCh    chan *accountSet
	queueTxEventCh  chan *types.Transaction
	reorgDoneCh     chan chan struct{}
	reorgShutdownCh chan struct{}  // requests shutdown of scheduleReorgLoop
	wg              sync.WaitGroup // tracks loop, scheduleReorgLoop
	initDoneCh      chan struct{}  // is closed once the pool is initialized (for tests)

	changesSinceReorg int // A counter for how many drops we've performed in-between reorg.

	promoteTxCh chan struct{} // should be used only for tests
}

type txpoolResetRequest struct {
	oldHead, newHead *types.Header
}

// New creates a new transaction pool to gather, sort and filter inbound
// transactions from the network.
func New(config Config, chain BlockChain, options ...func(pool *LegacyPool)) *LegacyPool {
	// Sanitize the input to ensure no vulnerable gas prices are set
	config = (&config).sanitize()

	// Create the transaction pool with its initial settings
	pool := &LegacyPool{
		config:          config,
		chain:           chain,
		chainconfig:     chain.Config(),
		signer:          types.LatestSigner(chain.Config()),
		pending:         make(map[common.Address]*list),
		queue:           make(map[common.Address]*list),
		beats:           make(map[common.Address]time.Time),
		all:             newLookup(),
		reqResetCh:      make(chan *txpoolResetRequest),
		reqPromoteCh:    make(chan *accountSet),
		queueTxEventCh:  make(chan *types.Transaction),
		reorgDoneCh:     make(chan chan struct{}),
		reorgShutdownCh: make(chan struct{}),
		initDoneCh:      make(chan struct{}),
	}
	pool.locals = newAccountSet(pool.signer)
	for _, addr := range config.Locals {
		log.Info("Setting new local account", "address", addr)
		pool.locals.add(addr)
	}
	pool.priced = newPricedList(pool.all)

	if !config.NoLocals && config.Journal != "" {
		pool.journal = newTxJournal(config.Journal)
	}

	// apply options
	for _, fn := range options {
		fn(pool)
	}
	return pool
}

// Filter returns whether the given transaction can be consumed by the legacy
// pool, specifically, whether it is a Legacy, AccessList or Dynamic transaction.
func (pool *LegacyPool) Filter(tx *types.Transaction) bool {
	switch tx.Type() {
	case types.LegacyTxType, types.AccessListTxType, types.DynamicFeeTxType:
		return true
	default:
		return false
	}
}

// Init sets the gas price needed to keep a transaction in the pool and the chain
// head to allow balance / nonce checks. The transaction journal will be loaded
// from disk and filtered based on the provided starting settings. The internal
// goroutines will be spun up and the pool deemed operational afterwards.
func (pool *LegacyPool) Init(gasTip *big.Int, head *types.Header, reserve txpool.AddressReserver) error {
	// Set the address reserver to request exclusive access to pooled accounts
	pool.reserve = reserve

	// Set the basic pool parameters
	pool.gasTip.Store(gasTip)

	// Initialize the state with head block, or fallback to empty one in
	// case the head state is not available(might occur when node is not
	// fully synced).
	statedb, err := pool.chain.StateAt(head.Root)
	if err != nil {
		statedb, err = pool.chain.StateAt(types.EmptyRootHash)
	}
	if err != nil {
		return err
	}
	pool.currentHead.Store(head)
	pool.currentState = statedb
	pool.pendingNonces = newNoncer(statedb)

	// Start the reorg loop early, so it can handle requests generated during
	// journal loading.
	pool.wg.Add(1)
	go pool.scheduleReorgLoop()

	// If local transactions and journaling is enabled, load from disk
	if pool.journal != nil {
		if err := pool.journal.load(pool.addLocals); err != nil {
			log.Warn("Failed to load transaction journal", "err", err)
		}
		if err := pool.journal.rotate(pool.local()); err != nil {
			log.Warn("Failed to rotate transaction journal", "err", err)
		}
	}
	pool.wg.Add(1)
	go pool.loop()
	return nil
}

// loop is the transaction pool's main event loop, waiting for and reacting to
// outside blockchain events as well as for various reporting and transaction
// eviction events.
func (pool *LegacyPool) loop() {
	defer pool.wg.Done()

	var (
		prevPending, prevQueued, prevStales int

		// Start the stats reporting and transaction eviction tickers
		report  = time.NewTicker(statsReportInterval)
		evict   = time.NewTicker(evictionInterval)
		journal = time.NewTicker(pool.config.Rejournal)
	)
	defer report.Stop()
	defer evict.Stop()
	defer journal.Stop()

	// Notify tests that the init phase is done
	close(pool.initDoneCh)
	for {
		select {
		// Handle pool shutdown
		case <-pool.reorgShutdownCh:
			return

		// Handle stats reporting ticks
		case <-report.C:
			pool.mu.RLock()
			pending, queued := pool.stats()
			pool.mu.RUnlock()
			stales := int(pool.priced.stales.Load())

			if pending != prevPending || queued != prevQueued || stales != prevStales {
				log.Debug("Transaction pool status report", "executable", pending, "queued", queued, "stales", stales)
				prevPending, prevQueued, prevStales = pending, queued, stales
			}

		// Handle inactive account transaction eviction
		case <-evict.C:
			pool.mu.Lock()
			for addr := range pool.queue {
				// Skip local transactions from the eviction mechanism
				if pool.locals.contains(addr) {
					continue
				}
				// Any non-locals old enough should be removed
				if time.Since(pool.beats[addr]) > pool.config.Lifetime {
					list := pool.queue[addr].Flatten()
					for _, tx := range list {
						pool.removeTx(tx.Hash(), true, true)
					}
					queuedEvictionMeter.Mark(int64(len(list)))
				}
			}
			pool.mu.Unlock()

		// Handle local transaction journal rotation
		case <-journal.C:
			if pool.journal != nil {
				pool.mu.Lock()
				if err := pool.journal.rotate(pool.local()); err != nil {
					log.Warn("Failed to rotate local tx journal", "err", err)
				}
				pool.mu.Unlock()
			}
		}
	}
}

// Close terminates the transaction pool.
func (pool *LegacyPool) Close() error {
	// Terminate the pool reorger and return
	close(pool.reorgShutdownCh)
	pool.wg.Wait()

	if pool.journal != nil {
		pool.journal.close()
	}
	log.Info("Transaction pool stopped")
	return nil
}

// Reset implements txpool.SubPool, allowing the legacy pool's internal state to be
// kept in sync with the main transaction pool's internal state.
func (pool *LegacyPool) Reset(oldHead, newHead *types.Header) {
	wait := pool.requestReset(oldHead, newHead)
	<-wait
}

// SubscribeTransactions registers a subscription for new transaction events,
// supporting feeding only newly seen or also resurrected transactions.
func (pool *LegacyPool) SubscribeTransactions(ch chan<- core.NewTxsEvent, reorgs bool) event.Subscription {
	// The legacy pool has a very messed up internal shuffling, so it's kind of
	// hard to separate newly discovered transaction from resurrected ones. This
	// is because the new txs are added to the queue, resurrected ones too and
	// reorgs run lazily, so separating the two would need a marker.
	return pool.txFeed.Subscribe(ch)
}

// SetGasTip updates the minimum gas tip required by the transaction pool for a
// new transaction, and drops all transactions below this threshold.
func (pool *LegacyPool) SetGasTip(tip *big.Int) {
	pool.mu.Lock()
	defer pool.mu.Unlock()

	old := pool.gasTip.Load()
	pool.gasTip.Store(new(big.Int).Set(tip))

	// If the min miner fee increased, remove transactions below the new threshold
	if tip.Cmp(old) > 0 {
		// pool.priced is sorted by GasFeeCap, so we have to iterate through pool.all instead
		drop := pool.all.RemotesBelowTip(tip)
		for _, tx := range drop {
			pool.removeTx(tx.Hash(), false, true)
		}
		pool.priced.Removed(len(drop))
	}
	log.Info("Legacy pool tip threshold updated", "tip", tip)
}

// Nonce returns the next nonce of an account, with all transactions executable
// by the pool already applied on top.
func (pool *LegacyPool) Nonce(addr common.Address) uint64 {
	pool.mu.RLock()
	defer pool.mu.RUnlock()

	return pool.pendingNonces.get(addr)
}

// Stats retrieves the current pool stats, namely the number of pending and the
// number of queued (non-executable) transactions.
func (pool *LegacyPool) Stats() (int, int) {
	pool.mu.RLock()
	defer pool.mu.RUnlock()

	return pool.stats()
}

// stats retrieves the current pool stats, namely the number of pending and the
// number of queued (non-executable) transactions.
func (pool *LegacyPool) stats() (int, int) {
	pending := 0
	for _, list := range pool.pending {
		pending += list.Len()
	}
	queued := 0
	for _, list := range pool.queue {
		queued += list.Len()
	}
	return pending, queued
}

// Content retrieves the data content of the transaction pool, returning all the
// pending as well as queued transactions, grouped by account and sorted by nonce.
func (pool *LegacyPool) Content() (map[common.Address][]*types.Transaction, map[common.Address][]*types.Transaction) {
	pool.mu.Lock()
	defer pool.mu.Unlock()

	pending := make(map[common.Address][]*types.Transaction, len(pool.pending))
	for addr, list := range pool.pending {
		pending[addr] = list.Flatten()
	}
	queued := make(map[common.Address][]*types.Transaction, len(pool.queue))
	for addr, list := range pool.queue {
		queued[addr] = list.Flatten()
	}
	return pending, queued
}

// ContentFrom retrieves the data content of the transaction pool, returning the
// pending as well as queued transactions of this address, grouped by nonce.
func (pool *LegacyPool) ContentFrom(addr common.Address) ([]*types.Transaction, []*types.Transaction) {
	pool.mu.RLock()
	defer pool.mu.RUnlock()

	var pending []*types.Transaction
	if list, ok := pool.pending[addr]; ok {
		pending = list.Flatten()
	}
	var queued []*types.Transaction
	if list, ok := pool.queue[addr]; ok {
		queued = list.Flatten()
	}
	return pending, queued
}

// Pending retrieves all currently processable transactions, grouped by origin
// account and sorted by nonce. The returned transaction set is a copy and can be
// freely modified by calling code.
//
// The enforceTips parameter can be used to do an extra filtering on the pending
// transactions and only return those whose **effective** tip is large enough in
// the next pending execution environment.
func (pool *LegacyPool) Pending(enforceTips bool) map[common.Address][]*txpool.LazyTransaction {
	pool.mu.Lock()
	defer pool.mu.Unlock()

	pending := make(map[common.Address][]*txpool.LazyTransaction, len(pool.pending))
	for addr, list := range pool.pending {
		txs := list.Flatten()

		// If the miner requests tip enforcement, cap the lists now
		if enforceTips && !pool.locals.contains(addr) {
			for i, tx := range txs {
				if tx.EffectiveGasTipIntCmp(pool.gasTip.Load(), pool.priced.urgent.baseFee) < 0 {
					txs = txs[:i]
					break
				}
			}
		}
		if len(txs) > 0 {
			lazies := make([]*txpool.LazyTransaction, len(txs))
			for i := 0; i < len(txs); i++ {
				lazies[i] = &txpool.LazyTransaction{
					Pool:      pool,
					Hash:      txs[i].Hash(),
					Tx:        txs[i],
					Time:      txs[i].Time(),
					GasFeeCap: txs[i].GasFeeCap(),
					GasTipCap: txs[i].GasTipCap(),
					Gas:       txs[i].Gas(),
					BlobGas:   txs[i].BlobGas(),
				}
			}
			pending[addr] = lazies
		}
	}
	return pending
}

// Locals retrieves the accounts currently considered local by the pool.
func (pool *LegacyPool) Locals() []common.Address {
	pool.mu.Lock()
	defer pool.mu.Unlock()

	return pool.locals.flatten()
}

// local retrieves all currently known local transactions, grouped by origin
// account and sorted by nonce. The returned transaction set is a copy and can be
// freely modified by calling code.
func (pool *LegacyPool) local() map[common.Address]types.Transactions {
	txs := make(map[common.Address]types.Transactions)
	for addr := range pool.locals.accounts {
		if pending := pool.pending[addr]; pending != nil {
			txs[addr] = append(txs[addr], pending.Flatten()...)
		}
		if queued := pool.queue[addr]; queued != nil {
			txs[addr] = append(txs[addr], queued.Flatten()...)
		}
	}
	return txs
}

// validateTxBasics checks whether a transaction is valid according to the consensus
// rules, but does not check state-dependent validation such as sufficient balance.
// This check is meant as an early check which only needs to be performed once,
// and does not require the pool mutex to be held.
func (pool *LegacyPool) validateTxBasics(tx *types.Transaction, local bool) error {
	opts := &txpool.ValidationOptions{
		Config: pool.chainconfig,
		Accept: 0 |
			1<<types.LegacyTxType |
			1<<types.AccessListTxType |
			1<<types.DynamicFeeTxType,
		MaxSize: txMaxSize,
		MinTip:  pool.gasTip.Load(),
	}
	if local {
		opts.MinTip = new(big.Int)
	}
	if err := txpool.ValidateTransaction(tx, pool.currentHead.Load(), pool.signer, opts); err != nil {
		return err
	}
	return nil
}

// validateTx checks whether a transaction is valid according to the consensus
// rules and adheres to some heuristic limits of the local node (price and size).
func (pool *LegacyPool) validateTx(tx *types.Transaction, local bool) error {
	opts := &txpool.ValidationOptionsWithState{
		State: pool.currentState,

		FirstNonceGap: nil, // Pool allows arbitrary arrival order, don't invalidate nonce gaps
		UsedAndLeftSlots: func(addr common.Address) (int, int) {
			var have int
			if list := pool.pending[addr]; list != nil {
				have += list.Len()
			}
			if list := pool.queue[addr]; list != nil {
				have += list.Len()
			}
			return have, math.MaxInt
		},
		ExistingExpenditure: func(addr common.Address) *big.Int {
			if list := pool.pending[addr]; list != nil {
				return list.totalcost
			}
			return new(big.Int)
		},
		ExistingCost: func(addr common.Address, nonce uint64) *big.Int {
			if list := pool.pending[addr]; list != nil {
				if tx := list.txs.Get(nonce); tx != nil {
					return tx.Cost()
				}
			}
			return nil
		},
	}
	if err := txpool.ValidateTransactionWithState(tx, pool.signer, opts); err != nil {
		return err
	}
	return nil
}

// add validates a transaction and inserts it into the non-executable queue for later
// pending promotion and execution. If the transaction is a replacement for an already
// pending or queued one, it overwrites the previous transaction if its price is higher.
//
// If a newly added transaction is marked as local, its sending account will be
// added to the allowlist, preventing any associated transaction from being dropped
// out of the pool due to pricing constraints.
func (pool *LegacyPool) add(tx *types.Transaction, local bool) (replaced bool, err error) {
	// If the transaction is already known, discard it
	hash := tx.Hash()
	if pool.all.Get(hash) != nil {
		log.Trace("Discarding already known transaction", "hash", hash)
		knownTxMeter.Mark(1)
		return false, txpool.ErrAlreadyKnown
	}
	// Make the local flag. If it's from local source or it's from the network but
	// the sender is marked as local previously, treat it as the local transaction.
	isLocal := local || pool.locals.containsTx(tx)

	// If the transaction fails basic validation, discard it
	if err := pool.validateTx(tx, isLocal); err != nil {
		log.Trace("Discarding invalid transaction", "hash", hash, "err", err)
		invalidTxMeter.Mark(1)
		return false, err
	}
	// already validated by this point
	from, _ := types.Sender(pool.signer, tx)

	// If the address is not yet known, request exclusivity to track the account
	// only by this subpool until all transactions are evicted
	var (
		_, hasPending = pool.pending[from]
		_, hasQueued  = pool.queue[from]
	)
	if !hasPending && !hasQueued {
		if err := pool.reserve(from, true); err != nil {
			return false, err
		}
		defer func() {
			// If the transaction is rejected by some post-validation check, remove
			// the lock on the reservation set.
			//
			// Note, `err` here is the named error return, which will be initialized
			// by a return statement before running deferred methods. Take care with
			// removing or subscoping err as it will break this clause.
			if err != nil {
				pool.reserve(from, false)
			}
		}()
	}
	// If the transaction pool is full, discard underpriced transactions
	if uint64(pool.all.Slots()+numSlots(tx)) > pool.config.GlobalSlots+pool.config.GlobalQueue {
		// If the new transaction is underpriced, don't accept it
		if !isLocal && pool.priced.Underpriced(tx) {
			log.Trace("Discarding underpriced transaction", "hash", hash, "gasTipCap", tx.GasTipCap(), "gasFeeCap", tx.GasFeeCap())
			underpricedTxMeter.Mark(1)
			return false, txpool.ErrUnderpriced
		}

		// We're about to replace a transaction. The reorg does a more thorough
		// analysis of what to remove and how, but it runs async. We don't want to
		// do too many replacements between reorg-runs, so we cap the number of
		// replacements to 25% of the slots
		if pool.changesSinceReorg > int(pool.config.GlobalSlots/4) {
			throttleTxMeter.Mark(1)
			return false, ErrTxPoolOverflow
		}

		// New transaction is better than our worse ones, make room for it.
		// If it's a local transaction, forcibly discard all available transactions.
		// Otherwise if we can't make enough room for new one, abort the operation.
		drop, success := pool.priced.Discard(pool.all.Slots()-int(pool.config.GlobalSlots+pool.config.GlobalQueue)+numSlots(tx), isLocal)

		// Special case, we still can't make the room for the new remote one.
		if !isLocal && !success {
			log.Trace("Discarding overflown transaction", "hash", hash)
			overflowedTxMeter.Mark(1)
			return false, ErrTxPoolOverflow
		}

		// If the new transaction is a future transaction it should never churn pending transactions
		if !isLocal && pool.isGapped(from, tx) {
			var replacesPending bool
			for _, dropTx := range drop {
				dropSender, _ := types.Sender(pool.signer, dropTx)
				if list := pool.pending[dropSender]; list != nil && list.Contains(dropTx.Nonce()) {
					replacesPending = true
					break
				}
			}
			// Add all transactions back to the priced queue
			if replacesPending {
				for _, dropTx := range drop {
					pool.priced.Put(dropTx, false)
				}
				log.Trace("Discarding future transaction replacing pending tx", "hash", hash)
				return false, txpool.ErrFutureReplacePending
			}
		}

		// Kick out the underpriced remote transactions.
		for _, tx := range drop {
			log.Trace("Discarding freshly underpriced transaction", "hash", tx.Hash(), "gasTipCap", tx.GasTipCap(), "gasFeeCap", tx.GasFeeCap())
			underpricedTxMeter.Mark(1)

			sender, _ := types.Sender(pool.signer, tx)
			dropped := pool.removeTx(tx.Hash(), false, sender != from) // Don't unreserve the sender of the tx being added if last from the acc

			pool.changesSinceReorg += dropped
		}
	}

	// Try to replace an existing transaction in the pending pool
	if list := pool.pending[from]; list != nil && list.Contains(tx.Nonce()) {
		// Nonce already pending, check if required price bump is met
		inserted, old := list.Add(tx, pool.config.PriceBump)
		if !inserted {
			pendingDiscardMeter.Mark(1)
			return false, txpool.ErrReplaceUnderpriced
		}
		// New transaction is better, replace old one
		if old != nil {
			pool.all.Remove(old.Hash())
			pool.priced.Removed(1)
			pendingReplaceMeter.Mark(1)
		}
		pool.all.Add(tx, isLocal)
		pool.priced.Put(tx, isLocal)
		pool.journalTx(from, tx)
		pool.queueTxEvent(tx)
		log.Trace("Pooled new executable transaction", "hash", hash, "from", from, "to", tx.To())

		// Successful promotion, bump the heartbeat
		pool.beats[from] = time.Now()
		return old != nil, nil
	}
	// New transaction isn't replacing a pending one, push into queue
	replaced, err = pool.enqueueTx(hash, tx, isLocal, true)
	if err != nil {
		return false, err
	}
	// Mark local addresses and journal local transactions
	if local && !pool.locals.contains(from) {
		log.Info("Setting new local account", "address", from)
		pool.locals.add(from)
		pool.priced.Removed(pool.all.RemoteToLocals(pool.locals)) // Migrate the remotes if it's marked as local first time.
	}
	if isLocal {
		localGauge.Inc(1)
	}
	pool.journalTx(from, tx)

	log.Trace("Pooled new future transaction", "hash", hash, "from", from, "to", tx.To())
	return replaced, nil
}

// isGapped reports whether the given transaction is immediately executable.
func (pool *LegacyPool) isGapped(from common.Address, tx *types.Transaction) bool {
	// Short circuit if transaction falls within the scope of the pending list
	// or matches the next pending nonce which can be promoted as an executable
	// transaction afterwards. Note, the tx staleness is already checked in
	// 'validateTx' function previously.
	next := pool.pendingNonces.get(from)
	if tx.Nonce() <= next {
		return false
	}
	// The transaction has a nonce gap with pending list, it's only considered
	// as executable if transactions in queue can fill up the nonce gap.
	queue, ok := pool.queue[from]
	if !ok {
		return true
	}
	for nonce := next; nonce < tx.Nonce(); nonce++ {
		if !queue.Contains(nonce) {
			return true // txs in queue can't fill up the nonce gap
		}
	}
	return false
}

// enqueueTx inserts a new transaction into the non-executable transaction queue.
//
// Note, this method assumes the pool lock is held!
func (pool *LegacyPool) enqueueTx(hash common.Hash, tx *types.Transaction, local bool, addAll bool) (bool, error) {
	// Try to insert the transaction into the future queue
	from, _ := types.Sender(pool.signer, tx) // already validated
	if pool.queue[from] == nil {
		pool.queue[from] = newList(false)
	}
	inserted, old := pool.queue[from].Add(tx, pool.config.PriceBump)
	if !inserted {
		// An older transaction was better, discard this
		queuedDiscardMeter.Mark(1)
		return false, txpool.ErrReplaceUnderpriced
	}
	// Discard any previous transaction and mark this
	if old != nil {
		pool.all.Remove(old.Hash())
		pool.priced.Removed(1)
		queuedReplaceMeter.Mark(1)
	} else {
		// Nothing was replaced, bump the queued counter
		queuedGauge.Inc(1)
	}
	// If the transaction isn't in lookup set but it's expected to be there,
	// show the error log.
	if pool.all.Get(hash) == nil && !addAll {
		log.Error("Missing transaction in lookup set, please report the issue", "hash", hash)
	}
	if addAll {
		pool.all.Add(tx, local)
		pool.priced.Put(tx, local)
	}
	// If we never record the heartbeat, do it right now.
	if _, exist := pool.beats[from]; !exist {
		pool.beats[from] = time.Now()
	}
	return old != nil, nil
}

// journalTx adds the specified transaction to the local disk journal if it is
// deemed to have been sent from a local account.
func (pool *LegacyPool) journalTx(from common.Address, tx *types.Transaction) {
	// Only journal if it's enabled and the transaction is local
	if pool.journal == nil || !pool.locals.contains(from) {
		return
	}
	if err := pool.journal.insert(tx); err != nil {
		log.Warn("Failed to journal local transaction", "err", err)
	}
}

// promoteTx adds a transaction to the pending (processable) list of transactions
// and returns whether it was inserted or an older was better.
//
// Note, this method assumes the pool lock is held!
func (pool *LegacyPool) promoteTx(addr common.Address, hash common.Hash, tx *types.Transaction) bool {
	// Try to insert the transaction into the pending queue
	if pool.pending[addr] == nil {
		pool.pending[addr] = newList(true)
	}
	list := pool.pending[addr]

	inserted, old := list.Add(tx, pool.config.PriceBump)
	if !inserted {
		// An older transaction was better, discard this
		pool.all.Remove(hash)
		pool.priced.Removed(1)
		pendingDiscardMeter.Mark(1)
		return false
	}
	// Otherwise discard any previous transaction and mark this
	if old != nil {
		pool.all.Remove(old.Hash())
		pool.priced.Removed(1)
		pendingReplaceMeter.Mark(1)
	} else {
		// Nothing was replaced, bump the pending counter
		pendingGauge.Inc(1)
	}
	// Set the potentially new pending nonce and notify any subsystems of the new tx
	pool.pendingNonces.set(addr, tx.Nonce()+1)

	// Successful promotion, bump the heartbeat
	pool.beats[addr] = time.Now()
	return true
}

<<<<<<< HEAD
=======
// Add enqueues a batch of transactions into the pool if they are valid. Depending
// on the local flag, full pricing constraints will or will not be applied.
//
// If sync is set, the method will block until all internal maintenance related
// to the add is finished. Only use this during tests for determinism!
func (pool *LegacyPool) Add(txs []*txpool.Transaction, local bool, sync bool) []error {
	unwrapped := make([]*types.Transaction, len(txs))
	for i, tx := range txs {
		unwrapped[i] = tx.Tx
	}
	return pool.addTxs(unwrapped, local, sync)
}

>>>>>>> 36f2ae5b
// addLocals enqueues a batch of transactions into the pool if they are valid, marking the
// senders as local ones, ensuring they go around the local pricing constraints.
//
// This method is used to add transactions from the RPC API and performs synchronous pool
// reorganization and event propagation.
func (pool *LegacyPool) addLocals(txs []*types.Transaction) []error {
	return pool.Add(txs, !pool.config.NoLocals, true)
}

// addLocal enqueues a single local transaction into the pool if it is valid. This is
// a convenience wrapper around addLocals.
func (pool *LegacyPool) addLocal(tx *types.Transaction) error {
	errs := pool.addLocals([]*types.Transaction{tx})
	return errs[0]
}

// addRemotes enqueues a batch of transactions into the pool if they are valid. If the
// senders are not among the locally tracked ones, full pricing constraints will apply.
//
// This method is used to add transactions from the p2p network and does not wait for pool
// reorganization and internal event propagation.
func (pool *LegacyPool) addRemotes(txs []*types.Transaction) []error {
	return pool.Add(txs, false, false)
}

// addRemote enqueues a single transaction into the pool if it is valid. This is a convenience
// wrapper around addRemotes.
func (pool *LegacyPool) addRemote(tx *types.Transaction) error {
	errs := pool.addRemotes([]*types.Transaction{tx})
	return errs[0]
}

// addRemotesSync is like addRemotes, but waits for pool reorganization. Tests use this method.
func (pool *LegacyPool) addRemotesSync(txs []*types.Transaction) []error {
	return pool.Add(txs, false, true)
}

// This is like addRemotes with a single transaction, but waits for pool reorganization. Tests use this method.
func (pool *LegacyPool) addRemoteSync(tx *types.Transaction) error {
	return pool.Add([]*types.Transaction{tx}, false, true)[0]
}

// Add enqueues a batch of transactions into the pool if they are valid. Depending
// on the local flag, full pricing constraints will or will not be applied.
//
// If sync is set, the method will block until all internal maintenance related
// to the add is finished. Only use this during tests for determinism!
func (pool *LegacyPool) Add(txs []*types.Transaction, local, sync bool) []error {
	// Filter out known ones without obtaining the pool lock or recovering signatures
	var (
		errs = make([]error, len(txs))
		news = make([]*types.Transaction, 0, len(txs))
	)
	for i, tx := range txs {
		// If the transaction is known, pre-set the error slot
		if pool.all.Get(tx.Hash()) != nil {
			errs[i] = txpool.ErrAlreadyKnown
			knownTxMeter.Mark(1)
			continue
		}
		// Exclude transactions with basic errors, e.g invalid signatures and
		// insufficient intrinsic gas as soon as possible and cache senders
		// in transactions before obtaining lock
		if err := pool.validateTxBasics(tx, local); err != nil {
			errs[i] = err
			invalidTxMeter.Mark(1)
			continue
		}
		// Accumulate all unknown transactions for deeper processing
		news = append(news, tx)
	}
	if len(news) == 0 {
		return errs
	}

	// Process all the new transaction and merge any errors into the original slice
	pool.mu.Lock()
	newErrs, dirtyAddrs := pool.addTxsLocked(news, local)
	pool.mu.Unlock()

	var nilSlot = 0
	for _, err := range newErrs {
		for errs[nilSlot] != nil {
			nilSlot++
		}
		errs[nilSlot] = err
		nilSlot++
	}
	// Reorg the pool internals if needed and return
	done := pool.requestPromoteExecutables(dirtyAddrs)
	if sync {
		<-done
	}
	return errs
}

// addTxsLocked attempts to queue a batch of transactions if they are valid.
// The transaction pool lock must be held.
func (pool *LegacyPool) addTxsLocked(txs []*types.Transaction, local bool) ([]error, *accountSet) {
	dirty := newAccountSet(pool.signer)
	errs := make([]error, len(txs))
	for i, tx := range txs {
		replaced, err := pool.add(tx, local)
		errs[i] = err
		if err == nil && !replaced {
			dirty.addTx(tx)
		}
	}
	validTxMeter.Mark(int64(len(dirty.accounts)))
	return errs, dirty
}

// Status returns the status (unknown/pending/queued) of a batch of transactions
// identified by their hashes.
func (pool *LegacyPool) Status(hash common.Hash) txpool.TxStatus {
	tx := pool.get(hash)
	if tx == nil {
		return txpool.TxStatusUnknown
	}
	from, _ := types.Sender(pool.signer, tx) // already validated

	pool.mu.RLock()
	defer pool.mu.RUnlock()

	if txList := pool.pending[from]; txList != nil && txList.txs.items[tx.Nonce()] != nil {
		return txpool.TxStatusPending
	} else if txList := pool.queue[from]; txList != nil && txList.txs.items[tx.Nonce()] != nil {
		return txpool.TxStatusQueued
	}
	return txpool.TxStatusUnknown
}

// Get returns a transaction if it is contained in the pool and nil otherwise.
func (pool *LegacyPool) Get(hash common.Hash) *types.Transaction {
	tx := pool.get(hash)
	if tx == nil {
		return nil
	}
	return tx
}

// get returns a transaction if it is contained in the pool and nil otherwise.
func (pool *LegacyPool) get(hash common.Hash) *types.Transaction {
	return pool.all.Get(hash)
}

// Has returns an indicator whether txpool has a transaction cached with the
// given hash.
func (pool *LegacyPool) Has(hash common.Hash) bool {
	return pool.all.Get(hash) != nil
}

// removeTx removes a single transaction from the queue, moving all subsequent
// transactions back to the future queue.
//
// In unreserve is false, the account will not be relinquished to the main txpool
// even if there are no more references to it. This is used to handle a race when
// a tx being added, and it evicts a previously scheduled tx from the same account,
// which could lead to a premature release of the lock.
//
// Returns the number of transactions removed from the pending queue.
func (pool *LegacyPool) removeTx(hash common.Hash, outofbound bool, unreserve bool) int {
	// Fetch the transaction we wish to delete
	tx := pool.all.Get(hash)
	if tx == nil {
		return 0
	}
	addr, _ := types.Sender(pool.signer, tx) // already validated during insertion

	// If after deletion there are no more transactions belonging to this account,
	// relinquish the address reservation. It's a bit convoluted do this, via a
	// defer, but it's safer vs. the many return pathways.
	if unreserve {
		defer func() {
			var (
				_, hasPending = pool.pending[addr]
				_, hasQueued  = pool.queue[addr]
			)
			if !hasPending && !hasQueued {
				pool.reserve(addr, false)
			}
		}()
	}
	// Remove it from the list of known transactions
	pool.all.Remove(hash)
	if outofbound {
		pool.priced.Removed(1)
	}
	if pool.locals.contains(addr) {
		localGauge.Dec(1)
	}
	// Remove the transaction from the pending lists and reset the account nonce
	if pending := pool.pending[addr]; pending != nil {
		if removed, invalids := pending.Remove(tx); removed {
			// If no more pending transactions are left, remove the list
			if pending.Empty() {
				delete(pool.pending, addr)
			}
			// Postpone any invalidated transactions
			for _, tx := range invalids {
				// Internal shuffle shouldn't touch the lookup set.
				pool.enqueueTx(tx.Hash(), tx, false, false)
			}
			// Update the account nonce if needed
			pool.pendingNonces.setIfLower(addr, tx.Nonce())
			// Reduce the pending counter
			pendingGauge.Dec(int64(1 + len(invalids)))
			return 1 + len(invalids)
		}
	}
	// Transaction is in the future queue
	if future := pool.queue[addr]; future != nil {
		if removed, _ := future.Remove(tx); removed {
			// Reduce the queued counter
			queuedGauge.Dec(1)
		}
		if future.Empty() {
			delete(pool.queue, addr)
			delete(pool.beats, addr)
		}
	}
	return 0
}

// requestReset requests a pool reset to the new head block.
// The returned channel is closed when the reset has occurred.
func (pool *LegacyPool) requestReset(oldHead *types.Header, newHead *types.Header) chan struct{} {
	select {
	case pool.reqResetCh <- &txpoolResetRequest{oldHead, newHead}:
		return <-pool.reorgDoneCh
	case <-pool.reorgShutdownCh:
		return pool.reorgShutdownCh
	}
}

// requestPromoteExecutables requests transaction promotion checks for the given addresses.
// The returned channel is closed when the promotion checks have occurred.
func (pool *LegacyPool) requestPromoteExecutables(set *accountSet) chan struct{} {
	select {
	case pool.reqPromoteCh <- set:
		return <-pool.reorgDoneCh
	case <-pool.reorgShutdownCh:
		return pool.reorgShutdownCh
	}
}

// queueTxEvent enqueues a transaction event to be sent in the next reorg run.
func (pool *LegacyPool) queueTxEvent(tx *types.Transaction) {
	select {
	case pool.queueTxEventCh <- tx:
	case <-pool.reorgShutdownCh:
	}
}

// scheduleReorgLoop schedules runs of reset and promoteExecutables. Code above should not
// call those methods directly, but request them being run using requestReset and
// requestPromoteExecutables instead.
func (pool *LegacyPool) scheduleReorgLoop() {
	defer pool.wg.Done()

	var (
		curDone       chan struct{} // non-nil while runReorg is active
		nextDone      = make(chan struct{})
		launchNextRun bool
		reset         *txpoolResetRequest
		dirtyAccounts *accountSet
		queuedEvents  = make(map[common.Address]*sortedMap)
	)
	for {
		// Launch next background reorg if needed
		if curDone == nil && launchNextRun {
			// Run the background reorg and announcements
			go pool.runReorg(nextDone, reset, dirtyAccounts, queuedEvents)

			// Prepare everything for the next round of reorg
			curDone, nextDone = nextDone, make(chan struct{})
			launchNextRun = false

			reset, dirtyAccounts = nil, nil
			queuedEvents = make(map[common.Address]*sortedMap)
		}

		select {
		case req := <-pool.reqResetCh:
			// Reset request: update head if request is already pending.
			if reset == nil {
				reset = req
			} else {
				reset.newHead = req.newHead
			}
			launchNextRun = true
			pool.reorgDoneCh <- nextDone

		case req := <-pool.reqPromoteCh:
			// Promote request: update address set if request is already pending.
			if dirtyAccounts == nil {
				dirtyAccounts = req
			} else {
				dirtyAccounts.merge(req)
			}
			launchNextRun = true
			pool.reorgDoneCh <- nextDone

		case tx := <-pool.queueTxEventCh:
			// Queue up the event, but don't schedule a reorg. It's up to the caller to
			// request one later if they want the events sent.
			addr, _ := types.Sender(pool.signer, tx)
			if _, ok := queuedEvents[addr]; !ok {
				queuedEvents[addr] = newSortedMap()
			}
			queuedEvents[addr].Put(tx)

		case <-curDone:
			curDone = nil

		case <-pool.reorgShutdownCh:
			// Wait for current run to finish.
			if curDone != nil {
				<-curDone
			}
			close(nextDone)
			return
		}
	}
}

// runReorg runs reset and promoteExecutables on behalf of scheduleReorgLoop.
func (pool *LegacyPool) runReorg(done chan struct{}, reset *txpoolResetRequest, dirtyAccounts *accountSet, events map[common.Address]*sortedMap) {
	defer func(t0 time.Time) {
		reorgDurationTimer.Update(time.Since(t0))
	}(time.Now())
	defer close(done)

	var promoteAddrs []common.Address
	if dirtyAccounts != nil && reset == nil {
		// Only dirty accounts need to be promoted, unless we're resetting.
		// For resets, all addresses in the tx queue will be promoted and
		// the flatten operation can be avoided.
		promoteAddrs = dirtyAccounts.flatten()
	}
	pool.mu.Lock()
	if reset != nil {
		// Reset from the old head to the new, rescheduling any reorged transactions
		pool.reset(reset.oldHead, reset.newHead)

		// Nonces were reset, discard any events that became stale
		for addr := range events {
			events[addr].Forward(pool.pendingNonces.get(addr))
			if events[addr].Len() == 0 {
				delete(events, addr)
			}
		}
		// Reset needs promote for all addresses
		promoteAddrs = make([]common.Address, 0, len(pool.queue))
		for addr := range pool.queue {
			promoteAddrs = append(promoteAddrs, addr)
		}
	}
	// Check for pending transactions for every account that sent new ones
	promoted := pool.promoteExecutables(promoteAddrs)

	// If a new block appeared, validate the pool of pending transactions. This will
	// remove any transaction that has been included in the block or was invalidated
	// because of another transaction (e.g. higher gas price).
	if reset != nil {
		pool.demoteUnexecutables()
		if reset.newHead != nil {
			if pool.chainconfig.IsLondon(new(big.Int).Add(reset.newHead.Number, big.NewInt(1))) {
				pendingBaseFee := eip1559.CalcBaseFee(pool.chainconfig, reset.newHead)
				pool.priced.SetBaseFee(pendingBaseFee)
			} else {
				pool.priced.Reheap()
			}
		}
		// Update all accounts to the latest known pending nonce
		nonces := make(map[common.Address]uint64, len(pool.pending))
		for addr, list := range pool.pending {
			highestPending := list.LastElement()
			nonces[addr] = highestPending.Nonce() + 1
		}
		pool.pendingNonces.setAll(nonces)
	}
	// Ensure pool.queue and pool.pending sizes stay within the configured limits.
	pool.truncatePending()
	pool.truncateQueue()

	dropBetweenReorgHistogram.Update(int64(pool.changesSinceReorg))
	pool.changesSinceReorg = 0 // Reset change counter
	pool.mu.Unlock()

	// Notify subsystems for newly added transactions
	for _, tx := range promoted {
		addr, _ := types.Sender(pool.signer, tx)
		if _, ok := events[addr]; !ok {
			events[addr] = newSortedMap()
		}
		events[addr].Put(tx)
	}
	if len(events) > 0 {
		var txs []*types.Transaction
		for _, set := range events {
			txs = append(txs, set.Flatten()...)
		}
		pool.txFeed.Send(core.NewTxsEvent{Txs: txs})
	}
}

// reset retrieves the current state of the blockchain and ensures the content
// of the transaction pool is valid with regard to the chain state.
func (pool *LegacyPool) reset(oldHead, newHead *types.Header) {
	// If we're reorging an old state, reinject all dropped transactions
	var reinject types.Transactions

	if oldHead != nil && oldHead.Hash() != newHead.ParentHash {
		// If the reorg is too deep, avoid doing it (will happen during fast sync)
		oldNum := oldHead.Number.Uint64()
		newNum := newHead.Number.Uint64()

		if depth := uint64(math.Abs(float64(oldNum) - float64(newNum))); depth > 64 {
			log.Debug("Skipping deep transaction reorg", "depth", depth)
		} else {
			// Reorg seems shallow enough to pull in all transactions into memory
			var (
				rem = pool.chain.GetBlock(oldHead.Hash(), oldHead.Number.Uint64())
				add = pool.chain.GetBlock(newHead.Hash(), newHead.Number.Uint64())
			)
			if rem == nil {
				// This can happen if a setHead is performed, where we simply discard the old
				// head from the chain.
				// If that is the case, we don't have the lost transactions anymore, and
				// there's nothing to add
				if newNum >= oldNum {
					// If we reorged to a same or higher number, then it's not a case of setHead
					log.Warn("Transaction pool reset with missing old head",
						"old", oldHead.Hash(), "oldnum", oldNum, "new", newHead.Hash(), "newnum", newNum)
					return
				}
				// If the reorg ended up on a lower number, it's indicative of setHead being the cause
				log.Debug("Skipping transaction reset caused by setHead",
					"old", oldHead.Hash(), "oldnum", oldNum, "new", newHead.Hash(), "newnum", newNum)
				// We still need to update the current state s.th. the lost transactions can be readded by the user
			} else {
				if add == nil {
					// if the new head is nil, it means that something happened between
					// the firing of newhead-event and _now_: most likely a
					// reorg caused by sync-reversion or explicit sethead back to an
					// earlier block.
					log.Warn("Transaction pool reset with missing new head", "number", newHead.Number, "hash", newHead.Hash())
					return
				}
				var discarded, included types.Transactions
				for rem.NumberU64() > add.NumberU64() {
					discarded = append(discarded, rem.Transactions()...)
					if rem = pool.chain.GetBlock(rem.ParentHash(), rem.NumberU64()-1); rem == nil {
						log.Error("Unrooted old chain seen by tx pool", "block", oldHead.Number, "hash", oldHead.Hash())
						return
					}
				}
				for add.NumberU64() > rem.NumberU64() {
					included = append(included, add.Transactions()...)
					if add = pool.chain.GetBlock(add.ParentHash(), add.NumberU64()-1); add == nil {
						log.Error("Unrooted new chain seen by tx pool", "block", newHead.Number, "hash", newHead.Hash())
						return
					}
				}
				for rem.Hash() != add.Hash() {
					discarded = append(discarded, rem.Transactions()...)
					if rem = pool.chain.GetBlock(rem.ParentHash(), rem.NumberU64()-1); rem == nil {
						log.Error("Unrooted old chain seen by tx pool", "block", oldHead.Number, "hash", oldHead.Hash())
						return
					}
					included = append(included, add.Transactions()...)
					if add = pool.chain.GetBlock(add.ParentHash(), add.NumberU64()-1); add == nil {
						log.Error("Unrooted new chain seen by tx pool", "block", newHead.Number, "hash", newHead.Hash())
						return
					}
				}
				lost := make([]*types.Transaction, 0, len(discarded))
				for _, tx := range types.TxDifference(discarded, included) {
					if pool.Filter(tx) {
						lost = append(lost, tx)
					}
				}
				reinject = lost
			}
		}
	}
	// Initialize the internal state to the current head
	if newHead == nil {
		newHead = pool.chain.CurrentBlock() // Special case during testing
	}
	statedb, err := pool.chain.StateAt(newHead.Root)
	if err != nil {
		log.Error("Failed to reset txpool state", "err", err)
		return
	}
	pool.currentHead.Store(newHead)
	pool.currentState = statedb
	pool.pendingNonces = newNoncer(statedb)

	// Inject any transactions discarded due to reorgs
	log.Debug("Reinjecting stale transactions", "count", len(reinject))
	core.SenderCacher.Recover(pool.signer, reinject)
	pool.addTxsLocked(reinject, false)
}

// promoteExecutables moves transactions that have become processable from the
// future queue to the set of pending transactions. During this process, all
// invalidated transactions (low nonce, low balance) are deleted.
func (pool *LegacyPool) promoteExecutables(accounts []common.Address) []*types.Transaction {
	// Track the promoted transactions to broadcast them at once
	var promoted []*types.Transaction

	// Iterate over all accounts and promote any executable transactions
	gasLimit := pool.currentHead.Load().GasLimit
	for _, addr := range accounts {
		list := pool.queue[addr]
		if list == nil {
			continue // Just in case someone calls with a non existing account
		}
		// Drop all transactions that are deemed too old (low nonce)
		forwards := list.Forward(pool.currentState.GetNonce(addr))
		for _, tx := range forwards {
			hash := tx.Hash()
			pool.all.Remove(hash)
		}
		log.Trace("Removed old queued transactions", "count", len(forwards))
		// Drop all transactions that are too costly (low balance or out of gas)
		drops, _ := list.Filter(pool.currentState.GetBalance(addr), gasLimit)
		for _, tx := range drops {
			hash := tx.Hash()
			pool.all.Remove(hash)
		}
		log.Trace("Removed unpayable queued transactions", "count", len(drops))
		queuedNofundsMeter.Mark(int64(len(drops)))

		// Gather all executable transactions and promote them
		readies := list.Ready(pool.pendingNonces.get(addr))
		for _, tx := range readies {
			hash := tx.Hash()
			if pool.promoteTx(addr, hash, tx) {
				promoted = append(promoted, tx)
			}
		}
		log.Trace("Promoted queued transactions", "count", len(promoted))
		queuedGauge.Dec(int64(len(readies)))

		// Drop all transactions over the allowed limit
		var caps types.Transactions
		if !pool.locals.contains(addr) {
			caps = list.Cap(int(pool.config.AccountQueue))
			for _, tx := range caps {
				hash := tx.Hash()
				pool.all.Remove(hash)
				log.Trace("Removed cap-exceeding queued transaction", "hash", hash)
			}
			queuedRateLimitMeter.Mark(int64(len(caps)))
		}
		// Mark all the items dropped as removed
		pool.priced.Removed(len(forwards) + len(drops) + len(caps))
		queuedGauge.Dec(int64(len(forwards) + len(drops) + len(caps)))
		if pool.locals.contains(addr) {
			localGauge.Dec(int64(len(forwards) + len(drops) + len(caps)))
		}
		// Delete the entire queue entry if it became empty.
		if list.Empty() {
			delete(pool.queue, addr)
			delete(pool.beats, addr)
			if _, ok := pool.pending[addr]; !ok {
				pool.reserve(addr, false)
			}
		}
	}
	return promoted
}

// truncatePending removes transactions from the pending queue if the pool is above the
// pending limit. The algorithm tries to reduce transaction counts by an approximately
// equal number for all for accounts with many pending transactions.
func (pool *LegacyPool) truncatePending() {
	pending := uint64(0)
	for _, list := range pool.pending {
		pending += uint64(list.Len())
	}
	if pending <= pool.config.GlobalSlots {
		return
	}

	pendingBeforeCap := pending
	// Assemble a spam order to penalize large transactors first
	spammers := prque.New[int64, common.Address](nil)
	for addr, list := range pool.pending {
		// Only evict transactions from high rollers
		if !pool.locals.contains(addr) && uint64(list.Len()) > pool.config.AccountSlots {
			spammers.Push(addr, int64(list.Len()))
		}
	}
	// Gradually drop transactions from offenders
	offenders := []common.Address{}
	for pending > pool.config.GlobalSlots && !spammers.Empty() {
		// Retrieve the next offender if not local address
		offender, _ := spammers.Pop()
		offenders = append(offenders, offender)

		// Equalize balances until all the same or below threshold
		if len(offenders) > 1 {
			// Calculate the equalization threshold for all current offenders
			threshold := pool.pending[offender].Len()

			// Iteratively reduce all offenders until below limit or threshold reached
			for pending > pool.config.GlobalSlots && pool.pending[offenders[len(offenders)-2]].Len() > threshold {
				for i := 0; i < len(offenders)-1; i++ {
					list := pool.pending[offenders[i]]

					caps := list.Cap(list.Len() - 1)
					for _, tx := range caps {
						// Drop the transaction from the global pools too
						hash := tx.Hash()
						pool.all.Remove(hash)

						// Update the account nonce to the dropped transaction
						pool.pendingNonces.setIfLower(offenders[i], tx.Nonce())
						log.Trace("Removed fairness-exceeding pending transaction", "hash", hash)
					}
					pool.priced.Removed(len(caps))
					pendingGauge.Dec(int64(len(caps)))
					if pool.locals.contains(offenders[i]) {
						localGauge.Dec(int64(len(caps)))
					}
					pending--
				}
			}
		}
	}

	// If still above threshold, reduce to limit or min allowance
	if pending > pool.config.GlobalSlots && len(offenders) > 0 {
		for pending > pool.config.GlobalSlots && uint64(pool.pending[offenders[len(offenders)-1]].Len()) > pool.config.AccountSlots {
			for _, addr := range offenders {
				list := pool.pending[addr]

				caps := list.Cap(list.Len() - 1)
				for _, tx := range caps {
					// Drop the transaction from the global pools too
					hash := tx.Hash()
					pool.all.Remove(hash)

					// Update the account nonce to the dropped transaction
					pool.pendingNonces.setIfLower(addr, tx.Nonce())
					log.Trace("Removed fairness-exceeding pending transaction", "hash", hash)
				}
				pool.priced.Removed(len(caps))
				pendingGauge.Dec(int64(len(caps)))
				if pool.locals.contains(addr) {
					localGauge.Dec(int64(len(caps)))
				}
				pending--
			}
		}
	}
	pendingRateLimitMeter.Mark(int64(pendingBeforeCap - pending))
}

// truncateQueue drops the oldest transactions in the queue if the pool is above the global queue limit.
func (pool *LegacyPool) truncateQueue() {
	queued := uint64(0)
	for _, list := range pool.queue {
		queued += uint64(list.Len())
	}
	if queued <= pool.config.GlobalQueue {
		return
	}

	// Sort all accounts with queued transactions by heartbeat
	addresses := make(addressesByHeartbeat, 0, len(pool.queue))
	for addr := range pool.queue {
		if !pool.locals.contains(addr) { // don't drop locals
			addresses = append(addresses, addressByHeartbeat{addr, pool.beats[addr]})
		}
	}
	sort.Sort(sort.Reverse(addresses))

	// Drop transactions until the total is below the limit or only locals remain
	for drop := queued - pool.config.GlobalQueue; drop > 0 && len(addresses) > 0; {
		addr := addresses[len(addresses)-1]
		list := pool.queue[addr.address]

		addresses = addresses[:len(addresses)-1]

		// Drop all transactions if they are less than the overflow
		if size := uint64(list.Len()); size <= drop {
			for _, tx := range list.Flatten() {
				pool.removeTx(tx.Hash(), true, true)
			}
			drop -= size
			queuedRateLimitMeter.Mark(int64(size))
			continue
		}
		// Otherwise drop only last few transactions
		txs := list.Flatten()
		for i := len(txs) - 1; i >= 0 && drop > 0; i-- {
			pool.removeTx(txs[i].Hash(), true, true)
			drop--
			queuedRateLimitMeter.Mark(1)
		}
	}
}

// demoteUnexecutables removes invalid and processed transactions from the pools
// executable/pending queue and any subsequent transactions that become unexecutable
// are moved back into the future queue.
//
// Note: transactions are not marked as removed in the priced list because re-heaping
// is always explicitly triggered by SetBaseFee and it would be unnecessary and wasteful
// to trigger a re-heap is this function
func (pool *LegacyPool) demoteUnexecutables() {
	// Iterate over all accounts and demote any non-executable transactions
	gasLimit := pool.currentHead.Load().GasLimit
	for addr, list := range pool.pending {
		nonce := pool.currentState.GetNonce(addr)

		// Drop all transactions that are deemed too old (low nonce)
		olds := list.Forward(nonce)
		for _, tx := range olds {
			hash := tx.Hash()
			pool.all.Remove(hash)
			log.Trace("Removed old pending transaction", "hash", hash)
		}
		// Drop all transactions that are too costly (low balance or out of gas), and queue any invalids back for later
		drops, invalids := list.Filter(pool.currentState.GetBalance(addr), gasLimit)
		for _, tx := range drops {
			hash := tx.Hash()
			log.Trace("Removed unpayable pending transaction", "hash", hash)
			pool.all.Remove(hash)
		}
		pendingNofundsMeter.Mark(int64(len(drops)))

		for _, tx := range invalids {
			hash := tx.Hash()
			log.Trace("Demoting pending transaction", "hash", hash)

			// Internal shuffle shouldn't touch the lookup set.
			pool.enqueueTx(hash, tx, false, false)
		}
		// Drop all transactions that no longer have valid TxOptions
		txConditionalsRemoved := list.FilterTxConditional(pool.currentState)

		for _, tx := range txConditionalsRemoved {
			hash := tx.Hash()
			pool.all.Remove(hash)
			log.Trace("Removed invalid conditional transaction", "hash", hash)
		}

		pendingGauge.Dec(int64(len(olds) + len(drops) + len(invalids) + len(txConditionalsRemoved)))
		if pool.locals.contains(addr) {
			localGauge.Dec(int64(len(olds) + len(drops) + len(invalids) + len(txConditionalsRemoved)))
		}
		// If there's a gap in front, alert (should never happen) and postpone all transactions
		if list.Len() > 0 && list.txs.Get(nonce) == nil {
			gapped := list.Cap(0)
			for _, tx := range gapped {
				hash := tx.Hash()
				log.Error("Demoting invalidated transaction", "hash", hash)

				// Internal shuffle shouldn't touch the lookup set.
				pool.enqueueTx(hash, tx, false, false)
			}
			pendingGauge.Dec(int64(len(gapped)))
		}
		// Delete the entire pending entry if it became empty.
		if list.Empty() {
			delete(pool.pending, addr)
			if _, ok := pool.queue[addr]; !ok {
				pool.reserve(addr, false)
			}
		}
	}
}

// addressByHeartbeat is an account address tagged with its last activity timestamp.
type addressByHeartbeat struct {
	address   common.Address
	heartbeat time.Time
}

type addressesByHeartbeat []addressByHeartbeat

func (a addressesByHeartbeat) Len() int           { return len(a) }
func (a addressesByHeartbeat) Less(i, j int) bool { return a[i].heartbeat.Before(a[j].heartbeat) }
func (a addressesByHeartbeat) Swap(i, j int)      { a[i], a[j] = a[j], a[i] }

// accountSet is simply a set of addresses to check for existence, and a signer
// capable of deriving addresses from transactions.
type accountSet struct {
	accounts map[common.Address]struct{}
	signer   types.Signer
	cache    *[]common.Address
}

// newAccountSet creates a new address set with an associated signer for sender
// derivations.
func newAccountSet(signer types.Signer, addrs ...common.Address) *accountSet {
	as := &accountSet{
		accounts: make(map[common.Address]struct{}, len(addrs)),
		signer:   signer,
	}
	for _, addr := range addrs {
		as.add(addr)
	}
	return as
}

// contains checks if a given address is contained within the set.
func (as *accountSet) contains(addr common.Address) bool {
	_, exist := as.accounts[addr]
	return exist
}

// containsTx checks if the sender of a given tx is within the set. If the sender
// cannot be derived, this method returns false.
func (as *accountSet) containsTx(tx *types.Transaction) bool {
	if addr, err := types.Sender(as.signer, tx); err == nil {
		return as.contains(addr)
	}
	return false
}

// add inserts a new address into the set to track.
func (as *accountSet) add(addr common.Address) {
	as.accounts[addr] = struct{}{}
	as.cache = nil
}

// addTx adds the sender of tx into the set.
func (as *accountSet) addTx(tx *types.Transaction) {
	if addr, err := types.Sender(as.signer, tx); err == nil {
		as.add(addr)
	}
}

// flatten returns the list of addresses within this set, also caching it for later
// reuse. The returned slice should not be changed!
func (as *accountSet) flatten() []common.Address {
	if as.cache == nil {
		accounts := make([]common.Address, 0, len(as.accounts))
		for account := range as.accounts {
			accounts = append(accounts, account)
		}
		as.cache = &accounts
	}
	return *as.cache
}

// merge adds all addresses from the 'other' set into 'as'.
func (as *accountSet) merge(other *accountSet) {
	for addr := range other.accounts {
		as.accounts[addr] = struct{}{}
	}
	as.cache = nil
}

// lookup is used internally by LegacyPool to track transactions while allowing
// lookup without mutex contention.
//
// Note, although this type is properly protected against concurrent access, it
// is **not** a type that should ever be mutated or even exposed outside of the
// transaction pool, since its internal state is tightly coupled with the pools
// internal mechanisms. The sole purpose of the type is to permit out-of-bound
// peeking into the pool in LegacyPool.Get without having to acquire the widely scoped
// LegacyPool.mu mutex.
//
// This lookup set combines the notion of "local transactions", which is useful
// to build upper-level structure.
type lookup struct {
	slots   int
	lock    sync.RWMutex
	locals  map[common.Hash]*types.Transaction
	remotes map[common.Hash]*types.Transaction
}

// newLookup returns a new lookup structure.
func newLookup() *lookup {
	return &lookup{
		locals:  make(map[common.Hash]*types.Transaction),
		remotes: make(map[common.Hash]*types.Transaction),
	}
}

// Range calls f on each key and value present in the map. The callback passed
// should return the indicator whether the iteration needs to be continued.
// Callers need to specify which set (or both) to be iterated.
func (t *lookup) Range(f func(hash common.Hash, tx *types.Transaction, local bool) bool, local bool, remote bool) {
	t.lock.RLock()
	defer t.lock.RUnlock()

	if local {
		for key, value := range t.locals {
			if !f(key, value, true) {
				return
			}
		}
	}
	if remote {
		for key, value := range t.remotes {
			if !f(key, value, false) {
				return
			}
		}
	}
}

// Get returns a transaction if it exists in the lookup, or nil if not found.
func (t *lookup) Get(hash common.Hash) *types.Transaction {
	t.lock.RLock()
	defer t.lock.RUnlock()

	if tx := t.locals[hash]; tx != nil {
		return tx
	}
	return t.remotes[hash]
}

// GetLocal returns a transaction if it exists in the lookup, or nil if not found.
func (t *lookup) GetLocal(hash common.Hash) *types.Transaction {
	t.lock.RLock()
	defer t.lock.RUnlock()

	return t.locals[hash]
}

// GetRemote returns a transaction if it exists in the lookup, or nil if not found.
func (t *lookup) GetRemote(hash common.Hash) *types.Transaction {
	t.lock.RLock()
	defer t.lock.RUnlock()

	return t.remotes[hash]
}

// Count returns the current number of transactions in the lookup.
func (t *lookup) Count() int {
	t.lock.RLock()
	defer t.lock.RUnlock()

	return len(t.locals) + len(t.remotes)
}

// LocalCount returns the current number of local transactions in the lookup.
func (t *lookup) LocalCount() int {
	t.lock.RLock()
	defer t.lock.RUnlock()

	return len(t.locals)
}

// RemoteCount returns the current number of remote transactions in the lookup.
func (t *lookup) RemoteCount() int {
	t.lock.RLock()
	defer t.lock.RUnlock()

	return len(t.remotes)
}

// Slots returns the current number of slots used in the lookup.
func (t *lookup) Slots() int {
	t.lock.RLock()
	defer t.lock.RUnlock()

	return t.slots
}

// Add adds a transaction to the lookup.
func (t *lookup) Add(tx *types.Transaction, local bool) {
	t.lock.Lock()
	defer t.lock.Unlock()

	t.slots += numSlots(tx)
	slotsGauge.Update(int64(t.slots))

	if local {
		t.locals[tx.Hash()] = tx
	} else {
		t.remotes[tx.Hash()] = tx
	}
}

// Remove removes a transaction from the lookup.
func (t *lookup) Remove(hash common.Hash) {
	t.lock.Lock()
	defer t.lock.Unlock()

	tx, ok := t.locals[hash]
	if !ok {
		tx, ok = t.remotes[hash]
	}
	if !ok {
		log.Error("No transaction found to be deleted", "hash", hash)
		return
	}
	t.slots -= numSlots(tx)
	slotsGauge.Update(int64(t.slots))

	delete(t.locals, hash)
	delete(t.remotes, hash)
}

// RemoteToLocals migrates the transactions belongs to the given locals to locals
// set. The assumption is held the locals set is thread-safe to be used.
func (t *lookup) RemoteToLocals(locals *accountSet) int {
	t.lock.Lock()
	defer t.lock.Unlock()

	var migrated int
	for hash, tx := range t.remotes {
		if locals.containsTx(tx) {
			t.locals[hash] = tx
			delete(t.remotes, hash)
			migrated += 1
		}
	}
	return migrated
}

// RemotesBelowTip finds all remote transactions below the given tip threshold.
func (t *lookup) RemotesBelowTip(threshold *big.Int) types.Transactions {
	found := make(types.Transactions, 0, 128)
	t.Range(func(hash common.Hash, tx *types.Transaction, local bool) bool {
		if tx.GasTipCapIntCmp(threshold) < 0 {
			found = append(found, tx)
		}
		return true
	}, false, true) // Only iterate remotes
	return found
}

// numSlots calculates the number of slots needed for a single transaction.
func numSlots(tx *types.Transaction) int {
	return int((tx.Size() + txSlotSize - 1) / txSlotSize)
}<|MERGE_RESOLUTION|>--- conflicted
+++ resolved
@@ -924,22 +924,6 @@
 	return true
 }
 
-<<<<<<< HEAD
-=======
-// Add enqueues a batch of transactions into the pool if they are valid. Depending
-// on the local flag, full pricing constraints will or will not be applied.
-//
-// If sync is set, the method will block until all internal maintenance related
-// to the add is finished. Only use this during tests for determinism!
-func (pool *LegacyPool) Add(txs []*txpool.Transaction, local bool, sync bool) []error {
-	unwrapped := make([]*types.Transaction, len(txs))
-	for i, tx := range txs {
-		unwrapped[i] = tx.Tx
-	}
-	return pool.addTxs(unwrapped, local, sync)
-}
-
->>>>>>> 36f2ae5b
 // addLocals enqueues a batch of transactions into the pool if they are valid, marking the
 // senders as local ones, ensuring they go around the local pricing constraints.
 //
