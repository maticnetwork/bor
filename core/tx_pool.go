// Copyright 2014 The go-ethereum Authors
// This file is part of the go-ethereum library.
//
// The go-ethereum library is free software: you can redistribute it and/or modify
// it under the terms of the GNU Lesser General Public License as published by
// the Free Software Foundation, either version 3 of the License, or
// (at your option) any later version.
//
// The go-ethereum library is distributed in the hope that it will be useful,
// but WITHOUT ANY WARRANTY; without even the implied warranty of
// MERCHANTABILITY or FITNESS FOR A PARTICULAR PURPOSE. See the
// GNU Lesser General Public License for more details.
//
// You should have received a copy of the GNU Lesser General Public License
// along with the go-ethereum library. If not, see <http://www.gnu.org/licenses/>.

package core

import (
	"errors"
	"math"
	"math/big"
	"sort"
	"sync"
	"time"

	"github.com/maticnetwork/bor/common"
	"github.com/maticnetwork/bor/common/prque"
	"github.com/maticnetwork/bor/core/state"
	"github.com/maticnetwork/bor/core/types"
	"github.com/maticnetwork/bor/event"
	"github.com/maticnetwork/bor/log"
	"github.com/maticnetwork/bor/metrics"
	"github.com/maticnetwork/bor/params"
)

const (
	// chainHeadChanSize is the size of channel listening to ChainHeadEvent.
	chainHeadChanSize = 10

	// txSlotSize is used to calculate how many data slots a single transaction
	// takes up based on its size. The slots are used as DoS protection, ensuring
	// that validating a new transaction remains a constant operation (in reality
	// O(maxslots), where max slots are 4 currently).
	txSlotSize = 32 * 1024

	// txMaxSize is the maximum size a single transaction can have. This field has
	// non-trivial consequences: larger transactions are significantly harder and
	// more expensive to propagate; larger transactions also take more resources
	// to validate whether they fit into the pool or not.
	txMaxSize = 4 * txSlotSize // 128KB
)

var (
	// ErrAlreadyKnown is returned if the transactions is already contained
	// within the pool.
	ErrAlreadyKnown = errors.New("already known")

	// ErrInvalidSender is returned if the transaction contains an invalid signature.
	ErrInvalidSender = errors.New("invalid sender")

	// ErrUnderpriced is returned if a transaction's gas price is below the minimum
	// configured for the transaction pool.
	ErrUnderpriced = errors.New("transaction underpriced")

	// ErrReplaceUnderpriced is returned if a transaction is attempted to be replaced
	// with a different one without the required price bump.
	ErrReplaceUnderpriced = errors.New("replacement transaction underpriced")

	// ErrGasLimit is returned if a transaction's requested gas limit exceeds the
	// maximum allowance of the current block.
	ErrGasLimit = errors.New("exceeds block gas limit")

	// ErrNegativeValue is a sanity error to ensure no one is able to specify a
	// transaction with a negative value.
	ErrNegativeValue = errors.New("negative value")

	// ErrOversizedData is returned if the input data of a transaction is greater
	// than some meaningful limit a user might use. This is not a consensus error
	// making the transaction invalid, rather a DOS protection.
	ErrOversizedData = errors.New("oversized data")
)

var (
	evictionInterval    = time.Minute     // Time interval to check for evictable transactions
	statsReportInterval = 8 * time.Second // Time interval to report transaction pool stats
)

var (
	// Metrics for the pending pool
	pendingDiscardMeter   = metrics.NewRegisteredMeter("txpool/pending/discard", nil)
	pendingReplaceMeter   = metrics.NewRegisteredMeter("txpool/pending/replace", nil)
	pendingRateLimitMeter = metrics.NewRegisteredMeter("txpool/pending/ratelimit", nil) // Dropped due to rate limiting
	pendingNofundsMeter   = metrics.NewRegisteredMeter("txpool/pending/nofunds", nil)   // Dropped due to out-of-funds

	// Metrics for the queued pool
	queuedDiscardMeter   = metrics.NewRegisteredMeter("txpool/queued/discard", nil)
	queuedReplaceMeter   = metrics.NewRegisteredMeter("txpool/queued/replace", nil)
	queuedRateLimitMeter = metrics.NewRegisteredMeter("txpool/queued/ratelimit", nil) // Dropped due to rate limiting
	queuedNofundsMeter   = metrics.NewRegisteredMeter("txpool/queued/nofunds", nil)   // Dropped due to out-of-funds

	// General tx metrics
	knownTxMeter       = metrics.NewRegisteredMeter("txpool/known", nil)
	validTxMeter       = metrics.NewRegisteredMeter("txpool/valid", nil)
	invalidTxMeter     = metrics.NewRegisteredMeter("txpool/invalid", nil)
	underpricedTxMeter = metrics.NewRegisteredMeter("txpool/underpriced", nil)

	pendingGauge = metrics.NewRegisteredGauge("txpool/pending", nil)
	queuedGauge  = metrics.NewRegisteredGauge("txpool/queued", nil)
	localGauge   = metrics.NewRegisteredGauge("txpool/local", nil)
	slotsGauge   = metrics.NewRegisteredGauge("txpool/slots", nil)
)

// TxStatus is the current status of a transaction as seen by the pool.
type TxStatus uint

const (
	TxStatusUnknown TxStatus = iota
	TxStatusQueued
	TxStatusPending
	TxStatusIncluded
)

// blockChain provides the state of blockchain and current gas limit to do
// some pre checks in tx pool and event subscribers.
type blockChain interface {
	CurrentBlock() *types.Block
	GetBlock(hash common.Hash, number uint64) *types.Block
	StateAt(root common.Hash) (*state.StateDB, error)

	SubscribeChainHeadEvent(ch chan<- ChainHeadEvent) event.Subscription
}

// TxPoolConfig are the configuration parameters of the transaction pool.
type TxPoolConfig struct {
	Locals    []common.Address // Addresses that should be treated by default as local
	NoLocals  bool             // Whether local transaction handling should be disabled
	Journal   string           // Journal of local transactions to survive node restarts
	Rejournal time.Duration    // Time interval to regenerate the local transaction journal

	PriceLimit uint64 // Minimum gas price to enforce for acceptance into the pool
	PriceBump  uint64 // Minimum price bump percentage to replace an already existing transaction (nonce)

	AccountSlots uint64 // Number of executable transaction slots guaranteed per account
	GlobalSlots  uint64 // Maximum number of executable transaction slots for all accounts
	AccountQueue uint64 // Maximum number of non-executable transaction slots permitted per account
	GlobalQueue  uint64 // Maximum number of non-executable transaction slots for all accounts

	Lifetime time.Duration // Maximum amount of time non-executable transaction are queued
}

// DefaultTxPoolConfig contains the default configurations for the transaction
// pool.
var DefaultTxPoolConfig = TxPoolConfig{
	Journal:   "transactions.rlp",
	Rejournal: time.Hour,

	PriceLimit: 1,
	PriceBump:  10,

	AccountSlots: 16,
	GlobalSlots:  4096,
	AccountQueue: 64,
	GlobalQueue:  1024,

	Lifetime: 3 * time.Hour,
}

// sanitize checks the provided user configurations and changes anything that's
// unreasonable or unworkable.
func (config *TxPoolConfig) sanitize() TxPoolConfig {
	conf := *config
	if conf.Rejournal < time.Second {
		log.Warn("Sanitizing invalid txpool journal time", "provided", conf.Rejournal, "updated", time.Second)
		conf.Rejournal = time.Second
	}
	if conf.PriceLimit < 1 {
		log.Warn("Sanitizing invalid txpool price limit", "provided", conf.PriceLimit, "updated", DefaultTxPoolConfig.PriceLimit)
		conf.PriceLimit = DefaultTxPoolConfig.PriceLimit
	}
	if conf.PriceBump < 1 {
		log.Warn("Sanitizing invalid txpool price bump", "provided", conf.PriceBump, "updated", DefaultTxPoolConfig.PriceBump)
		conf.PriceBump = DefaultTxPoolConfig.PriceBump
	}
	if conf.AccountSlots < 1 {
		log.Warn("Sanitizing invalid txpool account slots", "provided", conf.AccountSlots, "updated", DefaultTxPoolConfig.AccountSlots)
		conf.AccountSlots = DefaultTxPoolConfig.AccountSlots
	}
	if conf.GlobalSlots < 1 {
		log.Warn("Sanitizing invalid txpool global slots", "provided", conf.GlobalSlots, "updated", DefaultTxPoolConfig.GlobalSlots)
		conf.GlobalSlots = DefaultTxPoolConfig.GlobalSlots
	}
	if conf.AccountQueue < 1 {
		log.Warn("Sanitizing invalid txpool account queue", "provided", conf.AccountQueue, "updated", DefaultTxPoolConfig.AccountQueue)
		conf.AccountQueue = DefaultTxPoolConfig.AccountQueue
	}
	if conf.GlobalQueue < 1 {
		log.Warn("Sanitizing invalid txpool global queue", "provided", conf.GlobalQueue, "updated", DefaultTxPoolConfig.GlobalQueue)
		conf.GlobalQueue = DefaultTxPoolConfig.GlobalQueue
	}
	if conf.Lifetime < 1 {
		log.Warn("Sanitizing invalid txpool lifetime", "provided", conf.Lifetime, "updated", DefaultTxPoolConfig.Lifetime)
		conf.Lifetime = DefaultTxPoolConfig.Lifetime
	}
	return conf
}

// TxPool contains all currently known transactions. Transactions
// enter the pool when they are received from the network or submitted
// locally. They exit the pool when they are included in the blockchain.
//
// The pool separates processable transactions (which can be applied to the
// current state) and future transactions. Transactions move between those
// two states over time as they are received and processed.
type TxPool struct {
	config      TxPoolConfig
	chainconfig *params.ChainConfig
	chain       blockChain
	gasPrice    *big.Int
	txFeed      event.Feed
	scope       event.SubscriptionScope
	signer      types.Signer
	mu          sync.RWMutex

	istanbul bool // Fork indicator whether we are in the istanbul stage.

	currentState  *state.StateDB // Current state in the blockchain head
	pendingNonces *txNoncer      // Pending state tracking virtual nonces
	currentMaxGas uint64         // Current gas limit for transaction caps

	locals  *accountSet // Set of local transaction to exempt from eviction rules
	journal *txJournal  // Journal of local transaction to back up to disk

	pending map[common.Address]*txList   // All currently processable transactions
	queue   map[common.Address]*txList   // Queued but non-processable transactions
	beats   map[common.Address]time.Time // Last heartbeat from each known account
	all     *txLookup                    // All transactions to allow lookups
	priced  *txPricedList                // All transactions sorted by price

	chainHeadCh     chan ChainHeadEvent
	chainHeadSub    event.Subscription
	reqResetCh      chan *txpoolResetRequest
	reqPromoteCh    chan *accountSet
	queueTxEventCh  chan *types.Transaction
	reorgDoneCh     chan chan struct{}
	reorgShutdownCh chan struct{}  // requests shutdown of scheduleReorgLoop
	wg              sync.WaitGroup // tracks loop, scheduleReorgLoop
}

type txpoolResetRequest struct {
	oldHead, newHead *types.Header
}

// NewTxPool creates a new transaction pool to gather, sort and filter inbound
// transactions from the network.
func NewTxPool(config TxPoolConfig, chainconfig *params.ChainConfig, chain blockChain) *TxPool {
	// Sanitize the input to ensure no vulnerable gas prices are set
	config = (&config).sanitize()

	// Create the transaction pool with its initial settings
	pool := &TxPool{
		config:          config,
		chainconfig:     chainconfig,
		chain:           chain,
		signer:          types.NewEIP155Signer(chainconfig.ChainID),
		pending:         make(map[common.Address]*txList),
		queue:           make(map[common.Address]*txList),
		beats:           make(map[common.Address]time.Time),
		all:             newTxLookup(),
		chainHeadCh:     make(chan ChainHeadEvent, chainHeadChanSize),
		reqResetCh:      make(chan *txpoolResetRequest),
		reqPromoteCh:    make(chan *accountSet),
		queueTxEventCh:  make(chan *types.Transaction),
		reorgDoneCh:     make(chan chan struct{}),
		reorgShutdownCh: make(chan struct{}),
		gasPrice:        new(big.Int).SetUint64(config.PriceLimit),
	}
	pool.locals = newAccountSet(pool.signer)
	for _, addr := range config.Locals {
		log.Info("Setting new local account", "address", addr)
		pool.locals.add(addr)
	}
	pool.priced = newTxPricedList(pool.all)
	pool.reset(nil, chain.CurrentBlock().Header())

	// Start the reorg loop early so it can handle requests generated during journal loading.
	pool.wg.Add(1)
	go pool.scheduleReorgLoop()

	// If local transactions and journaling is enabled, load from disk
	if !config.NoLocals && config.Journal != "" {
		pool.journal = newTxJournal(config.Journal)

		if err := pool.journal.load(pool.AddLocals); err != nil {
			log.Warn("Failed to load transaction journal", "err", err)
		}
		if err := pool.journal.rotate(pool.local()); err != nil {
			log.Warn("Failed to rotate transaction journal", "err", err)
		}
	}

	// Subscribe events from blockchain and start the main event loop.
	pool.chainHeadSub = pool.chain.SubscribeChainHeadEvent(pool.chainHeadCh)
	pool.wg.Add(1)
	go pool.loop()

	return pool
}

// loop is the transaction pool's main event loop, waiting for and reacting to
// outside blockchain events as well as for various reporting and transaction
// eviction events.
func (pool *TxPool) loop() {
	defer pool.wg.Done()

	var (
		prevPending, prevQueued, prevStales int
		// Start the stats reporting and transaction eviction tickers
		report  = time.NewTicker(statsReportInterval)
		evict   = time.NewTicker(evictionInterval)
		journal = time.NewTicker(pool.config.Rejournal)
		// Track the previous head headers for transaction reorgs
		head = pool.chain.CurrentBlock()
	)
	defer report.Stop()
	defer evict.Stop()
	defer journal.Stop()

	for {
		select {
		// Handle ChainHeadEvent
		case ev := <-pool.chainHeadCh:
			if ev.Block != nil {
				pool.requestReset(head.Header(), ev.Block.Header())
				head = ev.Block
			}

		// System shutdown.
		case <-pool.chainHeadSub.Err():
			close(pool.reorgShutdownCh)
			return

		// Handle stats reporting ticks
		case <-report.C:
			pool.mu.RLock()
			pending, queued := pool.stats()
			stales := pool.priced.stales
			pool.mu.RUnlock()

			if pending != prevPending || queued != prevQueued || stales != prevStales {
				log.Debug("Transaction pool status report", "executable", pending, "queued", queued, "stales", stales)
				prevPending, prevQueued, prevStales = pending, queued, stales
			}

		// Handle inactive account transaction eviction
		case <-evict.C:
			pool.mu.Lock()
			for addr := range pool.queue {
				// Skip local transactions from the eviction mechanism
				if pool.locals.contains(addr) {
					continue
				}
				// Any non-locals old enough should be removed
				if time.Since(pool.beats[addr]) > pool.config.Lifetime {
					for _, tx := range pool.queue[addr].Flatten() {
						pool.removeTx(tx.Hash(), true)
					}
				}
			}
			pool.mu.Unlock()

		// Handle local transaction journal rotation
		case <-journal.C:
			if pool.journal != nil {
				pool.mu.Lock()
				if err := pool.journal.rotate(pool.local()); err != nil {
					log.Warn("Failed to rotate local tx journal", "err", err)
				}
				pool.mu.Unlock()
			}
		}
	}
}

// Stop terminates the transaction pool.
func (pool *TxPool) Stop() {
	// Unsubscribe all subscriptions registered from txpool
	pool.scope.Close()

	// Unsubscribe subscriptions registered from blockchain
	pool.chainHeadSub.Unsubscribe()
	pool.wg.Wait()

	if pool.journal != nil {
		pool.journal.close()
	}
	log.Info("Transaction pool stopped")
}

// SubscribeNewTxsEvent registers a subscription of NewTxsEvent and
// starts sending event to the given channel.
func (pool *TxPool) SubscribeNewTxsEvent(ch chan<- NewTxsEvent) event.Subscription {
	return pool.scope.Track(pool.txFeed.Subscribe(ch))
}

// GasPrice returns the current gas price enforced by the transaction pool.
func (pool *TxPool) GasPrice() *big.Int {
	pool.mu.RLock()
	defer pool.mu.RUnlock()

	return new(big.Int).Set(pool.gasPrice)
}

// SetGasPrice updates the minimum price required by the transaction pool for a
// new transaction, and drops all transactions below this threshold.
func (pool *TxPool) SetGasPrice(price *big.Int) {
	pool.mu.Lock()
	defer pool.mu.Unlock()

	pool.gasPrice = price
	for _, tx := range pool.priced.Cap(price, pool.locals) {
		pool.removeTx(tx.Hash(), false)
	}
	log.Info("Transaction pool price threshold updated", "price", price)
}

// Nonce returns the next nonce of an account, with all transactions executable
// by the pool already applied on top.
func (pool *TxPool) Nonce(addr common.Address) uint64 {
	pool.mu.RLock()
	defer pool.mu.RUnlock()

	return pool.pendingNonces.get(addr)
}

// Stats retrieves the current pool stats, namely the number of pending and the
// number of queued (non-executable) transactions.
func (pool *TxPool) Stats() (int, int) {
	pool.mu.RLock()
	defer pool.mu.RUnlock()

	return pool.stats()
}

// stats retrieves the current pool stats, namely the number of pending and the
// number of queued (non-executable) transactions.
func (pool *TxPool) stats() (int, int) {
	pending := 0
	for _, list := range pool.pending {
		pending += list.Len()
	}
	queued := 0
	for _, list := range pool.queue {
		queued += list.Len()
	}
	return pending, queued
}

// Content retrieves the data content of the transaction pool, returning all the
// pending as well as queued transactions, grouped by account and sorted by nonce.
func (pool *TxPool) Content() (map[common.Address]types.Transactions, map[common.Address]types.Transactions) {
	pool.mu.Lock()
	defer pool.mu.Unlock()

	pending := make(map[common.Address]types.Transactions)
	for addr, list := range pool.pending {
		pending[addr] = list.Flatten()
	}
	queued := make(map[common.Address]types.Transactions)
	for addr, list := range pool.queue {
		queued[addr] = list.Flatten()
	}
	return pending, queued
}

// Pending retrieves all currently processable transactions, grouped by origin
// account and sorted by nonce. The returned transaction set is a copy and can be
// freely modified by calling code.
func (pool *TxPool) Pending() (map[common.Address]types.Transactions, error) {
	pool.mu.Lock()
	defer pool.mu.Unlock()

	pending := make(map[common.Address]types.Transactions)
	for addr, list := range pool.pending {
		pending[addr] = list.Flatten()
	}
	return pending, nil
}

// Locals retrieves the accounts currently considered local by the pool.
func (pool *TxPool) Locals() []common.Address {
	pool.mu.Lock()
	defer pool.mu.Unlock()

	return pool.locals.flatten()
}

// local retrieves all currently known local transactions, grouped by origin
// account and sorted by nonce. The returned transaction set is a copy and can be
// freely modified by calling code.
func (pool *TxPool) local() map[common.Address]types.Transactions {
	txs := make(map[common.Address]types.Transactions)
	for addr := range pool.locals.accounts {
		if pending := pool.pending[addr]; pending != nil {
			txs[addr] = append(txs[addr], pending.Flatten()...)
		}
		if queued := pool.queue[addr]; queued != nil {
			txs[addr] = append(txs[addr], queued.Flatten()...)
		}
	}
	return txs
}

// validateTx checks whether a transaction is valid according to the consensus
// rules and adheres to some heuristic limits of the local node (price and size).
func (pool *TxPool) validateTx(tx *types.Transaction, local bool) error {
	// Reject transactions over defined size to prevent DOS attacks
	if uint64(tx.Size()) > txMaxSize {
		return ErrOversizedData
	}
	// Transactions can't be negative. This may never happen using RLP decoded
	// transactions but may occur if you create a transaction using the RPC.
	if tx.Value().Sign() < 0 {
		return ErrNegativeValue
	}
	// Ensure the transaction doesn't exceed the current block limit gas.
	if pool.currentMaxGas < tx.Gas() {
		return ErrGasLimit
	}
	// Make sure the transaction is signed properly
	from, err := types.Sender(pool.signer, tx)
	if err != nil {
		return ErrInvalidSender
	}
	// Drop non-local transactions under our own minimal accepted gas price
	local = local || pool.locals.contains(from) // account may be local even if the transaction arrived from the network
	if !local && tx.GasPriceIntCmp(pool.gasPrice) < 0 {
		return ErrUnderpriced
	}
	// Ensure the transaction adheres to nonce ordering
	if pool.currentState.GetNonce(from) > tx.Nonce() {
		return ErrNonceTooLow
	}
	// Transactor should have enough funds to cover the costs
	// cost == V + GP * GL
	if pool.currentState.GetBalance(from).Cmp(tx.Cost()) < 0 {
		return ErrInsufficientFunds
	}
	// Ensure the transaction has more gas than the basic tx fee.
	intrGas, err := IntrinsicGas(tx.Data(), tx.To() == nil, true, pool.istanbul)
	if err != nil {
		return err
	}
	if tx.Gas() < intrGas {
		return ErrIntrinsicGas
	}
	return nil
}

// add validates a transaction and inserts it into the non-executable queue for later
// pending promotion and execution. If the transaction is a replacement for an already
// pending or queued one, it overwrites the previous transaction if its price is higher.
//
// If a newly added transaction is marked as local, its sending account will be
// whitelisted, preventing any associated transaction from being dropped out of the pool
// due to pricing constraints.
func (pool *TxPool) add(tx *types.Transaction, local bool) (replaced bool, err error) {
	// If the transaction is already known, discard it
	hash := tx.Hash()
	if pool.all.Get(hash) != nil {
		log.Trace("Discarding already known transaction", "hash", hash)
		knownTxMeter.Mark(1)
		return false, ErrAlreadyKnown
	}
	// If the transaction fails basic validation, discard it
	if err := pool.validateTx(tx, local); err != nil {
		log.Trace("Discarding invalid transaction", "hash", hash, "err", err)
		invalidTxMeter.Mark(1)
		return false, err
	}
	// If the transaction pool is full, discard underpriced transactions
	if uint64(pool.all.Count()) >= pool.config.GlobalSlots+pool.config.GlobalQueue {
		// If the new transaction is underpriced, don't accept it
		if !local && pool.priced.Underpriced(tx, pool.locals) {
			log.Trace("Discarding underpriced transaction", "hash", hash, "price", tx.GasPrice())
			underpricedTxMeter.Mark(1)
			return false, ErrUnderpriced
		}
		// New transaction is better than our worse ones, make room for it
		drop := pool.priced.Discard(pool.all.Slots()-int(pool.config.GlobalSlots+pool.config.GlobalQueue)+numSlots(tx), pool.locals)
		for _, tx := range drop {
			log.Trace("Discarding freshly underpriced transaction", "hash", tx.Hash(), "price", tx.GasPrice())
			underpricedTxMeter.Mark(1)
			pool.removeTx(tx.Hash(), false)
		}
	}
	// Try to replace an existing transaction in the pending pool
	from, _ := types.Sender(pool.signer, tx) // already validated
	if list := pool.pending[from]; list != nil && list.Overlaps(tx) {
		// Nonce already pending, check if required price bump is met
		inserted, old := list.Add(tx, pool.config.PriceBump)
		if !inserted {
			pendingDiscardMeter.Mark(1)
			return false, ErrReplaceUnderpriced
		}
		// New transaction is better, replace old one
		if old != nil {
			pool.all.Remove(old.Hash())
			pool.priced.Removed(1)
			pendingReplaceMeter.Mark(1)
		}
		pool.all.Add(tx)
		pool.priced.Put(tx)
		pool.journalTx(from, tx)
		pool.queueTxEvent(tx)
		log.Trace("Pooled new executable transaction", "hash", hash, "from", from, "to", tx.To())
		return old != nil, nil
	}
	// New transaction isn't replacing a pending one, push into queue
	replaced, err = pool.enqueueTx(hash, tx)
	if err != nil {
		return false, err
	}
	// Mark local addresses and journal local transactions
	if local {
		if !pool.locals.contains(from) {
			log.Info("Setting new local account", "address", from)
			pool.locals.add(from)
		}
	}
	if local || pool.locals.contains(from) {
		localGauge.Inc(1)
	}
	pool.journalTx(from, tx)

	log.Trace("Pooled new future transaction", "hash", hash, "from", from, "to", tx.To())
	return replaced, nil
}

// enqueueTx inserts a new transaction into the non-executable transaction queue.
//
// Note, this method assumes the pool lock is held!
func (pool *TxPool) enqueueTx(hash common.Hash, tx *types.Transaction) (bool, error) {
	// Try to insert the transaction into the future queue
	from, _ := types.Sender(pool.signer, tx) // already validated
	if pool.queue[from] == nil {
		pool.queue[from] = newTxList(false)
	}
	inserted, old := pool.queue[from].Add(tx, pool.config.PriceBump)
	if !inserted {
		// An older transaction was better, discard this
		queuedDiscardMeter.Mark(1)
		return false, ErrReplaceUnderpriced
	}
	// Discard any previous transaction and mark this
	if old != nil {
		pool.all.Remove(old.Hash())
		pool.priced.Removed(1)
		queuedReplaceMeter.Mark(1)
	} else {
		// Nothing was replaced, bump the queued counter
		queuedGauge.Inc(1)
	}
	if pool.all.Get(hash) == nil {
		pool.all.Add(tx)
		pool.priced.Put(tx)
	}
	return old != nil, nil
}

// journalTx adds the specified transaction to the local disk journal if it is
// deemed to have been sent from a local account.
func (pool *TxPool) journalTx(from common.Address, tx *types.Transaction) {
	// Only journal if it's enabled and the transaction is local
	if pool.journal == nil || !pool.locals.contains(from) {
		return
	}
	if err := pool.journal.insert(tx); err != nil {
		log.Warn("Failed to journal local transaction", "err", err)
	}
}

// promoteTx adds a transaction to the pending (processable) list of transactions
// and returns whether it was inserted or an older was better.
//
// Note, this method assumes the pool lock is held!
func (pool *TxPool) promoteTx(addr common.Address, hash common.Hash, tx *types.Transaction) bool {
	// Try to insert the transaction into the pending queue
	if pool.pending[addr] == nil {
		pool.pending[addr] = newTxList(true)
	}
	list := pool.pending[addr]

	inserted, old := list.Add(tx, pool.config.PriceBump)
	if !inserted {
		// An older transaction was better, discard this
		pool.all.Remove(hash)
		pool.priced.Removed(1)

		pendingDiscardMeter.Mark(1)
		return false
	}
	// Otherwise discard any previous transaction and mark this
	if old != nil {
		pool.all.Remove(old.Hash())
		pool.priced.Removed(1)

		pendingReplaceMeter.Mark(1)
	} else {
		// Nothing was replaced, bump the pending counter
		pendingGauge.Inc(1)
	}
	// Failsafe to work around direct pending inserts (tests)
	if pool.all.Get(hash) == nil {
		pool.all.Add(tx)
		pool.priced.Put(tx)
	}
	// Set the potentially new pending nonce and notify any subsystems of the new tx
	pool.beats[addr] = time.Now()
	pool.pendingNonces.set(addr, tx.Nonce()+1)

	return true
}

// AddLocals enqueues a batch of transactions into the pool if they are valid, marking the
// senders as a local ones, ensuring they go around the local pricing constraints.
//
// This method is used to add transactions from the RPC API and performs synchronous pool
// reorganization and event propagation.
func (pool *TxPool) AddLocals(txs []*types.Transaction) []error {
	return pool.addTxs(txs, !pool.config.NoLocals, true)
}

// AddLocal enqueues a single local transaction into the pool if it is valid. This is
// a convenience wrapper aroundd AddLocals.
func (pool *TxPool) AddLocal(tx *types.Transaction) error {
	errs := pool.AddLocals([]*types.Transaction{tx})
	return errs[0]
}

// AddRemotes enqueues a batch of transactions into the pool if they are valid. If the
// senders are not among the locally tracked ones, full pricing constraints will apply.
//
// This method is used to add transactions from the p2p network and does not wait for pool
// reorganization and internal event propagation.
func (pool *TxPool) AddRemotes(txs []*types.Transaction) []error {
	return pool.addTxs(txs, false, false)
}

// This is like AddRemotes, but waits for pool reorganization. Tests use this method.
func (pool *TxPool) AddRemotesSync(txs []*types.Transaction) []error {
	return pool.addTxs(txs, false, true)
}

// This is like AddRemotes with a single transaction, but waits for pool reorganization. Tests use this method.
func (pool *TxPool) addRemoteSync(tx *types.Transaction) error {
	errs := pool.AddRemotesSync([]*types.Transaction{tx})
	return errs[0]
}

// AddRemote enqueues a single transaction into the pool if it is valid. This is a convenience
// wrapper around AddRemotes.
//
// Deprecated: use AddRemotes
func (pool *TxPool) AddRemote(tx *types.Transaction) error {
	errs := pool.AddRemotes([]*types.Transaction{tx})
	return errs[0]
}

// addTxs attempts to queue a batch of transactions if they are valid.
func (pool *TxPool) addTxs(txs []*types.Transaction, local, sync bool) []error {
	// Filter out known ones without obtaining the pool lock or recovering signatures
	var (
		errs = make([]error, len(txs))
		news = make([]*types.Transaction, 0, len(txs))
	)
	for i, tx := range txs {
		// If the transaction is known, pre-set the error slot
		if pool.all.Get(tx.Hash()) != nil {
			errs[i] = ErrAlreadyKnown
			knownTxMeter.Mark(1)
			continue
		}
<<<<<<< HEAD
=======
		// Exclude transactions with invalid signatures as soon as
		// possible and cache senders in transactions before
		// obtaining lock
		_, err := types.Sender(pool.signer, tx)
		if err != nil {
			errs[i] = ErrInvalidSender
			invalidTxMeter.Mark(1)
			continue
		}
>>>>>>> ea3b00ad
		// Accumulate all unknown transactions for deeper processing
		news = append(news, tx)
	}
	if len(news) == 0 {
		return errs
<<<<<<< HEAD
	}
	// Cache senders in transactions before obtaining lock (pool.signer is immutable)
	for _, tx := range news {
		types.Sender(pool.signer, tx)
	}
=======
	}

>>>>>>> ea3b00ad
	// Process all the new transaction and merge any errors into the original slice
	pool.mu.Lock()
	newErrs, dirtyAddrs := pool.addTxsLocked(news, local)
	pool.mu.Unlock()

	var nilSlot = 0
	for _, err := range newErrs {
		for errs[nilSlot] != nil {
			nilSlot++
		}
		errs[nilSlot] = err
	}
	// Reorg the pool internals if needed and return
	done := pool.requestPromoteExecutables(dirtyAddrs)
	if sync {
		<-done
	}
	return errs
}

// addTxsLocked attempts to queue a batch of transactions if they are valid.
// The transaction pool lock must be held.
func (pool *TxPool) addTxsLocked(txs []*types.Transaction, local bool) ([]error, *accountSet) {
	dirty := newAccountSet(pool.signer)
	errs := make([]error, len(txs))
	for i, tx := range txs {
		replaced, err := pool.add(tx, local)
		errs[i] = err
		if err == nil && !replaced {
			dirty.addTx(tx)
		}
	}
	validTxMeter.Mark(int64(len(dirty.accounts)))
	return errs, dirty
}

// Status returns the status (unknown/pending/queued) of a batch of transactions
// identified by their hashes.
func (pool *TxPool) Status(hashes []common.Hash) []TxStatus {
	status := make([]TxStatus, len(hashes))
	for i, hash := range hashes {
		tx := pool.Get(hash)
		if tx == nil {
			continue
<<<<<<< HEAD
		}
		from, _ := types.Sender(pool.signer, tx) // already validated
		pool.mu.RLock()
		if txList := pool.pending[from]; txList != nil && txList.txs.items[tx.Nonce()] != nil {
			status[i] = TxStatusPending
		} else if txList := pool.queue[from]; txList != nil && txList.txs.items[tx.Nonce()] != nil {
			status[i] = TxStatusQueued
		}
=======
		}
		from, _ := types.Sender(pool.signer, tx) // already validated
		pool.mu.RLock()
		if txList := pool.pending[from]; txList != nil && txList.txs.items[tx.Nonce()] != nil {
			status[i] = TxStatusPending
		} else if txList := pool.queue[from]; txList != nil && txList.txs.items[tx.Nonce()] != nil {
			status[i] = TxStatusQueued
		}
>>>>>>> ea3b00ad
		// implicit else: the tx may have been included into a block between
		// checking pool.Get and obtaining the lock. In that case, TxStatusUnknown is correct
		pool.mu.RUnlock()
	}
	return status
}

// Get returns a transaction if it is contained in the pool and nil otherwise.
func (pool *TxPool) Get(hash common.Hash) *types.Transaction {
	return pool.all.Get(hash)
}

// Has returns an indicator whether txpool has a transaction cached with the
// given hash.
func (pool *TxPool) Has(hash common.Hash) bool {
	return pool.all.Get(hash) != nil
}

// removeTx removes a single transaction from the queue, moving all subsequent
// transactions back to the future queue.
func (pool *TxPool) removeTx(hash common.Hash, outofbound bool) {
	// Fetch the transaction we wish to delete
	tx := pool.all.Get(hash)
	if tx == nil {
		return
	}
	addr, _ := types.Sender(pool.signer, tx) // already validated during insertion

	// Remove it from the list of known transactions
	pool.all.Remove(hash)
	if outofbound {
		pool.priced.Removed(1)
	}
	if pool.locals.contains(addr) {
		localGauge.Dec(1)
	}
	// Remove the transaction from the pending lists and reset the account nonce
	if pending := pool.pending[addr]; pending != nil {
		if removed, invalids := pending.Remove(tx); removed {
			// If no more pending transactions are left, remove the list
			if pending.Empty() {
				delete(pool.pending, addr)
				delete(pool.beats, addr)
			}
			// Postpone any invalidated transactions
			for _, tx := range invalids {
				pool.enqueueTx(tx.Hash(), tx)
			}
			// Update the account nonce if needed
			pool.pendingNonces.setIfLower(addr, tx.Nonce())
			// Reduce the pending counter
			pendingGauge.Dec(int64(1 + len(invalids)))
			return
		}
	}
	// Transaction is in the future queue
	if future := pool.queue[addr]; future != nil {
		if removed, _ := future.Remove(tx); removed {
			// Reduce the queued counter
			queuedGauge.Dec(1)
		}
		if future.Empty() {
			delete(pool.queue, addr)
		}
	}
}

// requestPromoteExecutables requests a pool reset to the new head block.
// The returned channel is closed when the reset has occurred.
func (pool *TxPool) requestReset(oldHead *types.Header, newHead *types.Header) chan struct{} {
	select {
	case pool.reqResetCh <- &txpoolResetRequest{oldHead, newHead}:
		return <-pool.reorgDoneCh
	case <-pool.reorgShutdownCh:
		return pool.reorgShutdownCh
	}
}

// requestPromoteExecutables requests transaction promotion checks for the given addresses.
// The returned channel is closed when the promotion checks have occurred.
func (pool *TxPool) requestPromoteExecutables(set *accountSet) chan struct{} {
	select {
	case pool.reqPromoteCh <- set:
		return <-pool.reorgDoneCh
	case <-pool.reorgShutdownCh:
		return pool.reorgShutdownCh
	}
}

// queueTxEvent enqueues a transaction event to be sent in the next reorg run.
func (pool *TxPool) queueTxEvent(tx *types.Transaction) {
	select {
	case pool.queueTxEventCh <- tx:
	case <-pool.reorgShutdownCh:
	}
}

// scheduleReorgLoop schedules runs of reset and promoteExecutables. Code above should not
// call those methods directly, but request them being run using requestReset and
// requestPromoteExecutables instead.
func (pool *TxPool) scheduleReorgLoop() {
	defer pool.wg.Done()

	var (
		curDone       chan struct{} // non-nil while runReorg is active
		nextDone      = make(chan struct{})
		launchNextRun bool
		reset         *txpoolResetRequest
		dirtyAccounts *accountSet
		queuedEvents  = make(map[common.Address]*txSortedMap)
	)
	for {
		// Launch next background reorg if needed
		if curDone == nil && launchNextRun {
			// Run the background reorg and announcements
			go pool.runReorg(nextDone, reset, dirtyAccounts, queuedEvents)

			// Prepare everything for the next round of reorg
			curDone, nextDone = nextDone, make(chan struct{})
			launchNextRun = false

			reset, dirtyAccounts = nil, nil
			queuedEvents = make(map[common.Address]*txSortedMap)
		}

		select {
		case req := <-pool.reqResetCh:
			// Reset request: update head if request is already pending.
			if reset == nil {
				reset = req
			} else {
				reset.newHead = req.newHead
			}
			launchNextRun = true
			pool.reorgDoneCh <- nextDone

		case req := <-pool.reqPromoteCh:
			// Promote request: update address set if request is already pending.
			if dirtyAccounts == nil {
				dirtyAccounts = req
			} else {
				dirtyAccounts.merge(req)
			}
			launchNextRun = true
			pool.reorgDoneCh <- nextDone

		case tx := <-pool.queueTxEventCh:
			// Queue up the event, but don't schedule a reorg. It's up to the caller to
			// request one later if they want the events sent.
			addr, _ := types.Sender(pool.signer, tx)
			if _, ok := queuedEvents[addr]; !ok {
				queuedEvents[addr] = newTxSortedMap()
			}
			queuedEvents[addr].Put(tx)

		case <-curDone:
			curDone = nil

		case <-pool.reorgShutdownCh:
			// Wait for current run to finish.
			if curDone != nil {
				<-curDone
			}
			close(nextDone)
			return
		}
	}
}

// runReorg runs reset and promoteExecutables on behalf of scheduleReorgLoop.
func (pool *TxPool) runReorg(done chan struct{}, reset *txpoolResetRequest, dirtyAccounts *accountSet, events map[common.Address]*txSortedMap) {
	defer close(done)

	var promoteAddrs []common.Address
	if dirtyAccounts != nil {
		promoteAddrs = dirtyAccounts.flatten()
	}
	pool.mu.Lock()
	if reset != nil {
		// Reset from the old head to the new, rescheduling any reorged transactions
		pool.reset(reset.oldHead, reset.newHead)

		// Nonces were reset, discard any events that became stale
		for addr := range events {
			events[addr].Forward(pool.pendingNonces.get(addr))
			if events[addr].Len() == 0 {
				delete(events, addr)
			}
		}
		// Reset needs promote for all addresses
		promoteAddrs = promoteAddrs[:0]
		for addr := range pool.queue {
			promoteAddrs = append(promoteAddrs, addr)
		}
	}
	// Check for pending transactions for every account that sent new ones
	promoted := pool.promoteExecutables(promoteAddrs)
<<<<<<< HEAD
	for _, tx := range promoted {
		addr, _ := types.Sender(pool.signer, tx)
		if _, ok := events[addr]; !ok {
			events[addr] = newTxSortedMap()
		}
		events[addr].Put(tx)
	}
=======

>>>>>>> ea3b00ad
	// If a new block appeared, validate the pool of pending transactions. This will
	// remove any transaction that has been included in the block or was invalidated
	// because of another transaction (e.g. higher gas price).
	if reset != nil {
		pool.demoteUnexecutables()
	}
	// Ensure pool.queue and pool.pending sizes stay within the configured limits.
	pool.truncatePending()
	pool.truncateQueue()

	// Update all accounts to the latest known pending nonce
	for addr, list := range pool.pending {
		txs := list.Flatten() // Heavy but will be cached and is needed by the miner anyway
		pool.pendingNonces.set(addr, txs[len(txs)-1].Nonce()+1)
	}
	pool.mu.Unlock()

	// Notify subsystems for newly added transactions
<<<<<<< HEAD
=======
	for _, tx := range promoted {
		addr, _ := types.Sender(pool.signer, tx)
		if _, ok := events[addr]; !ok {
			events[addr] = newTxSortedMap()
		}
		events[addr].Put(tx)
	}
>>>>>>> ea3b00ad
	if len(events) > 0 {
		var txs []*types.Transaction
		for _, set := range events {
			txs = append(txs, set.Flatten()...)
		}
		pool.txFeed.Send(NewTxsEvent{txs})
	}
}

// reset retrieves the current state of the blockchain and ensures the content
// of the transaction pool is valid with regard to the chain state.
func (pool *TxPool) reset(oldHead, newHead *types.Header) {
	// If we're reorging an old state, reinject all dropped transactions
	var reinject types.Transactions

	if oldHead != nil && oldHead.Hash() != newHead.ParentHash {
		// If the reorg is too deep, avoid doing it (will happen during fast sync)
		oldNum := oldHead.Number.Uint64()
		newNum := newHead.Number.Uint64()

		if depth := uint64(math.Abs(float64(oldNum) - float64(newNum))); depth > 64 {
			log.Debug("Skipping deep transaction reorg", "depth", depth)
		} else {
			// Reorg seems shallow enough to pull in all transactions into memory
			var discarded, included types.Transactions
			var (
				rem = pool.chain.GetBlock(oldHead.Hash(), oldHead.Number.Uint64())
				add = pool.chain.GetBlock(newHead.Hash(), newHead.Number.Uint64())
			)
			if rem == nil {
				// This can happen if a setHead is performed, where we simply discard the old
				// head from the chain.
				// If that is the case, we don't have the lost transactions any more, and
				// there's nothing to add
				if newNum < oldNum {
					// If the reorg ended up on a lower number, it's indicative of setHead being the cause
					log.Debug("Skipping transaction reset caused by setHead",
						"old", oldHead.Hash(), "oldnum", oldNum, "new", newHead.Hash(), "newnum", newNum)
				} else {
					// If we reorged to a same or higher number, then it's not a case of setHead
					log.Warn("Transaction pool reset with missing oldhead",
						"old", oldHead.Hash(), "oldnum", oldNum, "new", newHead.Hash(), "newnum", newNum)
				}
				return
			}
			for rem.NumberU64() > add.NumberU64() {
				discarded = append(discarded, rem.Transactions()...)
				if rem = pool.chain.GetBlock(rem.ParentHash(), rem.NumberU64()-1); rem == nil {
					log.Error("Unrooted old chain seen by tx pool", "block", oldHead.Number, "hash", oldHead.Hash())
					return
				}
			}
			for add.NumberU64() > rem.NumberU64() {
				included = append(included, add.Transactions()...)
				if add = pool.chain.GetBlock(add.ParentHash(), add.NumberU64()-1); add == nil {
					log.Error("Unrooted new chain seen by tx pool", "block", newHead.Number, "hash", newHead.Hash())
					return
				}
			}
			for rem.Hash() != add.Hash() {
				discarded = append(discarded, rem.Transactions()...)
				if rem = pool.chain.GetBlock(rem.ParentHash(), rem.NumberU64()-1); rem == nil {
					log.Error("Unrooted old chain seen by tx pool", "block", oldHead.Number, "hash", oldHead.Hash())
					return
				}
				included = append(included, add.Transactions()...)
				if add = pool.chain.GetBlock(add.ParentHash(), add.NumberU64()-1); add == nil {
					log.Error("Unrooted new chain seen by tx pool", "block", newHead.Number, "hash", newHead.Hash())
					return
				}
			}
			reinject = types.TxDifference(discarded, included)
		}
	}
	// Initialize the internal state to the current head
	if newHead == nil {
		newHead = pool.chain.CurrentBlock().Header() // Special case during testing
	}
	statedb, err := pool.chain.StateAt(newHead.Root)
	if err != nil {
		log.Error("Failed to reset txpool state", "err", err)
		return
	}
	pool.currentState = statedb
	pool.pendingNonces = newTxNoncer(statedb)
	pool.currentMaxGas = newHead.GasLimit

	// Inject any transactions discarded due to reorgs
	log.Debug("Reinjecting stale transactions", "count", len(reinject))
	senderCacher.recover(pool.signer, reinject)
	pool.addTxsLocked(reinject, false)

	// Update all fork indicator by next pending block number.
	next := new(big.Int).Add(newHead.Number, big.NewInt(1))
	pool.istanbul = pool.chainconfig.IsIstanbul(next)
}

// promoteExecutables moves transactions that have become processable from the
// future queue to the set of pending transactions. During this process, all
// invalidated transactions (low nonce, low balance) are deleted.
func (pool *TxPool) promoteExecutables(accounts []common.Address) []*types.Transaction {
	// Track the promoted transactions to broadcast them at once
	var promoted []*types.Transaction

	// Iterate over all accounts and promote any executable transactions
	for _, addr := range accounts {
		list := pool.queue[addr]
		if list == nil {
			continue // Just in case someone calls with a non existing account
		}
		// Drop all transactions that are deemed too old (low nonce)
		forwards := list.Forward(pool.currentState.GetNonce(addr))
		for _, tx := range forwards {
			hash := tx.Hash()
			pool.all.Remove(hash)
<<<<<<< HEAD
			log.Trace("Removed old queued transaction", "hash", hash)
=======
>>>>>>> ea3b00ad
		}
		log.Trace("Removed old queued transactions", "count", len(forwards))
		// Drop all transactions that are too costly (low balance or out of gas)
		drops, _ := list.Filter(pool.currentState.GetBalance(addr), pool.currentMaxGas)
		for _, tx := range drops {
			hash := tx.Hash()
			pool.all.Remove(hash)
<<<<<<< HEAD
			log.Trace("Removed unpayable queued transaction", "hash", hash)
		}
=======
		}
		log.Trace("Removed unpayable queued transactions", "count", len(drops))
>>>>>>> ea3b00ad
		queuedNofundsMeter.Mark(int64(len(drops)))

		// Gather all executable transactions and promote them
		readies := list.Ready(pool.pendingNonces.get(addr))
		for _, tx := range readies {
			hash := tx.Hash()
			if pool.promoteTx(addr, hash, tx) {
				promoted = append(promoted, tx)
			}
		}
<<<<<<< HEAD
=======
		log.Trace("Promoted queued transactions", "count", len(promoted))
>>>>>>> ea3b00ad
		queuedGauge.Dec(int64(len(readies)))

		// Drop all transactions over the allowed limit
		var caps types.Transactions
		if !pool.locals.contains(addr) {
			caps = list.Cap(int(pool.config.AccountQueue))
			for _, tx := range caps {
				hash := tx.Hash()
				pool.all.Remove(hash)
				log.Trace("Removed cap-exceeding queued transaction", "hash", hash)
			}
			queuedRateLimitMeter.Mark(int64(len(caps)))
		}
		// Mark all the items dropped as removed
		pool.priced.Removed(len(forwards) + len(drops) + len(caps))
		queuedGauge.Dec(int64(len(forwards) + len(drops) + len(caps)))
		if pool.locals.contains(addr) {
			localGauge.Dec(int64(len(forwards) + len(drops) + len(caps)))
		}
		// Delete the entire queue entry if it became empty.
		if list.Empty() {
			delete(pool.queue, addr)
		}
	}
	return promoted
}

// truncatePending removes transactions from the pending queue if the pool is above the
// pending limit. The algorithm tries to reduce transaction counts by an approximately
// equal number for all for accounts with many pending transactions.
func (pool *TxPool) truncatePending() {
	pending := uint64(0)
	for _, list := range pool.pending {
		pending += uint64(list.Len())
	}
	if pending <= pool.config.GlobalSlots {
		return
	}

	pendingBeforeCap := pending
	// Assemble a spam order to penalize large transactors first
	spammers := prque.New(nil)
	for addr, list := range pool.pending {
		// Only evict transactions from high rollers
		if !pool.locals.contains(addr) && uint64(list.Len()) > pool.config.AccountSlots {
			spammers.Push(addr, int64(list.Len()))
		}
	}
	// Gradually drop transactions from offenders
	offenders := []common.Address{}
	for pending > pool.config.GlobalSlots && !spammers.Empty() {
		// Retrieve the next offender if not local address
		offender, _ := spammers.Pop()
		offenders = append(offenders, offender.(common.Address))

		// Equalize balances until all the same or below threshold
		if len(offenders) > 1 {
			// Calculate the equalization threshold for all current offenders
			threshold := pool.pending[offender.(common.Address)].Len()

			// Iteratively reduce all offenders until below limit or threshold reached
			for pending > pool.config.GlobalSlots && pool.pending[offenders[len(offenders)-2]].Len() > threshold {
				for i := 0; i < len(offenders)-1; i++ {
					list := pool.pending[offenders[i]]

					caps := list.Cap(list.Len() - 1)
					for _, tx := range caps {
						// Drop the transaction from the global pools too
						hash := tx.Hash()
						pool.all.Remove(hash)

						// Update the account nonce to the dropped transaction
						pool.pendingNonces.setIfLower(offenders[i], tx.Nonce())
						log.Trace("Removed fairness-exceeding pending transaction", "hash", hash)
					}
					pool.priced.Removed(len(caps))
					pendingGauge.Dec(int64(len(caps)))
					if pool.locals.contains(offenders[i]) {
						localGauge.Dec(int64(len(caps)))
					}
					pending--
				}
			}
		}
	}

	// If still above threshold, reduce to limit or min allowance
	if pending > pool.config.GlobalSlots && len(offenders) > 0 {
		for pending > pool.config.GlobalSlots && uint64(pool.pending[offenders[len(offenders)-1]].Len()) > pool.config.AccountSlots {
			for _, addr := range offenders {
				list := pool.pending[addr]

				caps := list.Cap(list.Len() - 1)
				for _, tx := range caps {
					// Drop the transaction from the global pools too
					hash := tx.Hash()
					pool.all.Remove(hash)

					// Update the account nonce to the dropped transaction
					pool.pendingNonces.setIfLower(addr, tx.Nonce())
					log.Trace("Removed fairness-exceeding pending transaction", "hash", hash)
				}
				pool.priced.Removed(len(caps))
				pendingGauge.Dec(int64(len(caps)))
				if pool.locals.contains(addr) {
					localGauge.Dec(int64(len(caps)))
				}
				pending--
			}
		}
	}
	pendingRateLimitMeter.Mark(int64(pendingBeforeCap - pending))
}

// truncateQueue drops the oldes transactions in the queue if the pool is above the global queue limit.
func (pool *TxPool) truncateQueue() {
	queued := uint64(0)
	for _, list := range pool.queue {
		queued += uint64(list.Len())
	}
	if queued <= pool.config.GlobalQueue {
		return
	}

	// Sort all accounts with queued transactions by heartbeat
	addresses := make(addressesByHeartbeat, 0, len(pool.queue))
	for addr := range pool.queue {
		if !pool.locals.contains(addr) { // don't drop locals
			addresses = append(addresses, addressByHeartbeat{addr, pool.beats[addr]})
		}
	}
	sort.Sort(addresses)

	// Drop transactions until the total is below the limit or only locals remain
	for drop := queued - pool.config.GlobalQueue; drop > 0 && len(addresses) > 0; {
		addr := addresses[len(addresses)-1]
		list := pool.queue[addr.address]

		addresses = addresses[:len(addresses)-1]

		// Drop all transactions if they are less than the overflow
		if size := uint64(list.Len()); size <= drop {
			for _, tx := range list.Flatten() {
				pool.removeTx(tx.Hash(), true)
			}
			drop -= size
			queuedRateLimitMeter.Mark(int64(size))
			continue
		}
		// Otherwise drop only last few transactions
		txs := list.Flatten()
		for i := len(txs) - 1; i >= 0 && drop > 0; i-- {
			pool.removeTx(txs[i].Hash(), true)
			drop--
			queuedRateLimitMeter.Mark(1)
		}
	}
}

// demoteUnexecutables removes invalid and processed transactions from the pools
// executable/pending queue and any subsequent transactions that become unexecutable
// are moved back into the future queue.
func (pool *TxPool) demoteUnexecutables() {
	// Iterate over all accounts and demote any non-executable transactions
	for addr, list := range pool.pending {
		nonce := pool.currentState.GetNonce(addr)

		// Drop all transactions that are deemed too old (low nonce)
		olds := list.Forward(nonce)
		for _, tx := range olds {
			hash := tx.Hash()
			pool.all.Remove(hash)
			log.Trace("Removed old pending transaction", "hash", hash)
		}
		// Drop all transactions that are too costly (low balance or out of gas), and queue any invalids back for later
		drops, invalids := list.Filter(pool.currentState.GetBalance(addr), pool.currentMaxGas)
		for _, tx := range drops {
			hash := tx.Hash()
			log.Trace("Removed unpayable pending transaction", "hash", hash)
			pool.all.Remove(hash)
		}
		pool.priced.Removed(len(olds) + len(drops))
		pendingNofundsMeter.Mark(int64(len(drops)))

		for _, tx := range invalids {
			hash := tx.Hash()
			log.Trace("Demoting pending transaction", "hash", hash)
			pool.enqueueTx(hash, tx)
		}
		pendingGauge.Dec(int64(len(olds) + len(drops) + len(invalids)))
		if pool.locals.contains(addr) {
			localGauge.Dec(int64(len(olds) + len(drops) + len(invalids)))
		}
		// If there's a gap in front, alert (should never happen) and postpone all transactions
		if list.Len() > 0 && list.txs.Get(nonce) == nil {
			gapped := list.Cap(0)
			for _, tx := range gapped {
				hash := tx.Hash()
				log.Error("Demoting invalidated transaction", "hash", hash)
				pool.enqueueTx(hash, tx)
			}
			pendingGauge.Dec(int64(len(gapped)))
		}
		// Delete the entire queue entry if it became empty.
		if list.Empty() {
			delete(pool.pending, addr)
			delete(pool.beats, addr)
		}
	}
}

// addressByHeartbeat is an account address tagged with its last activity timestamp.
type addressByHeartbeat struct {
	address   common.Address
	heartbeat time.Time
}

type addressesByHeartbeat []addressByHeartbeat

func (a addressesByHeartbeat) Len() int           { return len(a) }
func (a addressesByHeartbeat) Less(i, j int) bool { return a[i].heartbeat.Before(a[j].heartbeat) }
func (a addressesByHeartbeat) Swap(i, j int)      { a[i], a[j] = a[j], a[i] }

// accountSet is simply a set of addresses to check for existence, and a signer
// capable of deriving addresses from transactions.
type accountSet struct {
	accounts map[common.Address]struct{}
	signer   types.Signer
	cache    *[]common.Address
}

// newAccountSet creates a new address set with an associated signer for sender
// derivations.
func newAccountSet(signer types.Signer, addrs ...common.Address) *accountSet {
	as := &accountSet{
		accounts: make(map[common.Address]struct{}),
		signer:   signer,
	}
	for _, addr := range addrs {
		as.add(addr)
	}
	return as
}

// contains checks if a given address is contained within the set.
func (as *accountSet) contains(addr common.Address) bool {
	_, exist := as.accounts[addr]
	return exist
}

// containsTx checks if the sender of a given tx is within the set. If the sender
// cannot be derived, this method returns false.
func (as *accountSet) containsTx(tx *types.Transaction) bool {
	if addr, err := types.Sender(as.signer, tx); err == nil {
		return as.contains(addr)
	}
	return false
}

// add inserts a new address into the set to track.
func (as *accountSet) add(addr common.Address) {
	as.accounts[addr] = struct{}{}
	as.cache = nil
}

// addTx adds the sender of tx into the set.
func (as *accountSet) addTx(tx *types.Transaction) {
	if addr, err := types.Sender(as.signer, tx); err == nil {
		as.add(addr)
	}
}

// flatten returns the list of addresses within this set, also caching it for later
// reuse. The returned slice should not be changed!
func (as *accountSet) flatten() []common.Address {
	if as.cache == nil {
		accounts := make([]common.Address, 0, len(as.accounts))
		for account := range as.accounts {
			accounts = append(accounts, account)
		}
		as.cache = &accounts
	}
	return *as.cache
}

// merge adds all addresses from the 'other' set into 'as'.
func (as *accountSet) merge(other *accountSet) {
	for addr := range other.accounts {
		as.accounts[addr] = struct{}{}
	}
	as.cache = nil
}

// txLookup is used internally by TxPool to track transactions while allowing lookup without
// mutex contention.
//
// Note, although this type is properly protected against concurrent access, it
// is **not** a type that should ever be mutated or even exposed outside of the
// transaction pool, since its internal state is tightly coupled with the pools
// internal mechanisms. The sole purpose of the type is to permit out-of-bound
// peeking into the pool in TxPool.Get without having to acquire the widely scoped
// TxPool.mu mutex.
type txLookup struct {
	all   map[common.Hash]*types.Transaction
	slots int
	lock  sync.RWMutex
}

// newTxLookup returns a new txLookup structure.
func newTxLookup() *txLookup {
	return &txLookup{
		all: make(map[common.Hash]*types.Transaction),
	}
}

// Range calls f on each key and value present in the map.
func (t *txLookup) Range(f func(hash common.Hash, tx *types.Transaction) bool) {
	t.lock.RLock()
	defer t.lock.RUnlock()

	for key, value := range t.all {
		if !f(key, value) {
			break
		}
	}
}

// Get returns a transaction if it exists in the lookup, or nil if not found.
func (t *txLookup) Get(hash common.Hash) *types.Transaction {
	t.lock.RLock()
	defer t.lock.RUnlock()

	return t.all[hash]
}

// Count returns the current number of items in the lookup.
func (t *txLookup) Count() int {
	t.lock.RLock()
	defer t.lock.RUnlock()

	return len(t.all)
}

// Slots returns the current number of slots used in the lookup.
func (t *txLookup) Slots() int {
	t.lock.RLock()
	defer t.lock.RUnlock()

	return t.slots
}

// Add adds a transaction to the lookup.
func (t *txLookup) Add(tx *types.Transaction) {
	t.lock.Lock()
	defer t.lock.Unlock()

	t.slots += numSlots(tx)
	slotsGauge.Update(int64(t.slots))

	t.all[tx.Hash()] = tx
}

// Remove removes a transaction from the lookup.
func (t *txLookup) Remove(hash common.Hash) {
	t.lock.Lock()
	defer t.lock.Unlock()

	t.slots -= numSlots(t.all[hash])
	slotsGauge.Update(int64(t.slots))

	delete(t.all, hash)
}

// numSlots calculates the number of slots needed for a single transaction.
func numSlots(tx *types.Transaction) int {
	return int((tx.Size() + txSlotSize - 1) / txSlotSize)
}<|MERGE_RESOLUTION|>--- conflicted
+++ resolved
@@ -781,8 +781,6 @@
 			knownTxMeter.Mark(1)
 			continue
 		}
-<<<<<<< HEAD
-=======
 		// Exclude transactions with invalid signatures as soon as
 		// possible and cache senders in transactions before
 		// obtaining lock
@@ -792,22 +790,13 @@
 			invalidTxMeter.Mark(1)
 			continue
 		}
->>>>>>> ea3b00ad
 		// Accumulate all unknown transactions for deeper processing
 		news = append(news, tx)
 	}
 	if len(news) == 0 {
 		return errs
-<<<<<<< HEAD
-	}
-	// Cache senders in transactions before obtaining lock (pool.signer is immutable)
-	for _, tx := range news {
-		types.Sender(pool.signer, tx)
-	}
-=======
-	}
-
->>>>>>> ea3b00ad
+	}
+
 	// Process all the new transaction and merge any errors into the original slice
 	pool.mu.Lock()
 	newErrs, dirtyAddrs := pool.addTxsLocked(news, local)
@@ -852,7 +841,6 @@
 		tx := pool.Get(hash)
 		if tx == nil {
 			continue
-<<<<<<< HEAD
 		}
 		from, _ := types.Sender(pool.signer, tx) // already validated
 		pool.mu.RLock()
@@ -861,16 +849,6 @@
 		} else if txList := pool.queue[from]; txList != nil && txList.txs.items[tx.Nonce()] != nil {
 			status[i] = TxStatusQueued
 		}
-=======
-		}
-		from, _ := types.Sender(pool.signer, tx) // already validated
-		pool.mu.RLock()
-		if txList := pool.pending[from]; txList != nil && txList.txs.items[tx.Nonce()] != nil {
-			status[i] = TxStatusPending
-		} else if txList := pool.queue[from]; txList != nil && txList.txs.items[tx.Nonce()] != nil {
-			status[i] = TxStatusQueued
-		}
->>>>>>> ea3b00ad
 		// implicit else: the tx may have been included into a block between
 		// checking pool.Get and obtaining the lock. In that case, TxStatusUnknown is correct
 		pool.mu.RUnlock()
@@ -1068,17 +1046,6 @@
 	}
 	// Check for pending transactions for every account that sent new ones
 	promoted := pool.promoteExecutables(promoteAddrs)
-<<<<<<< HEAD
-	for _, tx := range promoted {
-		addr, _ := types.Sender(pool.signer, tx)
-		if _, ok := events[addr]; !ok {
-			events[addr] = newTxSortedMap()
-		}
-		events[addr].Put(tx)
-	}
-=======
-
->>>>>>> ea3b00ad
 	// If a new block appeared, validate the pool of pending transactions. This will
 	// remove any transaction that has been included in the block or was invalidated
 	// because of another transaction (e.g. higher gas price).
@@ -1097,8 +1064,6 @@
 	pool.mu.Unlock()
 
 	// Notify subsystems for newly added transactions
-<<<<<<< HEAD
-=======
 	for _, tx := range promoted {
 		addr, _ := types.Sender(pool.signer, tx)
 		if _, ok := events[addr]; !ok {
@@ -1106,7 +1071,6 @@
 		}
 		events[addr].Put(tx)
 	}
->>>>>>> ea3b00ad
 	if len(events) > 0 {
 		var txs []*types.Transaction
 		for _, set := range events {
@@ -1222,10 +1186,6 @@
 		for _, tx := range forwards {
 			hash := tx.Hash()
 			pool.all.Remove(hash)
-<<<<<<< HEAD
-			log.Trace("Removed old queued transaction", "hash", hash)
-=======
->>>>>>> ea3b00ad
 		}
 		log.Trace("Removed old queued transactions", "count", len(forwards))
 		// Drop all transactions that are too costly (low balance or out of gas)
@@ -1233,13 +1193,8 @@
 		for _, tx := range drops {
 			hash := tx.Hash()
 			pool.all.Remove(hash)
-<<<<<<< HEAD
-			log.Trace("Removed unpayable queued transaction", "hash", hash)
-		}
-=======
 		}
 		log.Trace("Removed unpayable queued transactions", "count", len(drops))
->>>>>>> ea3b00ad
 		queuedNofundsMeter.Mark(int64(len(drops)))
 
 		// Gather all executable transactions and promote them
@@ -1250,10 +1205,7 @@
 				promoted = append(promoted, tx)
 			}
 		}
-<<<<<<< HEAD
-=======
 		log.Trace("Promoted queued transactions", "count", len(promoted))
->>>>>>> ea3b00ad
 		queuedGauge.Dec(int64(len(readies)))
 
 		// Drop all transactions over the allowed limit
