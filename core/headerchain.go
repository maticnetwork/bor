// Copyright 2015 The go-ethereum Authors
// This file is part of the go-ethereum library.
//
// The go-ethereum library is free software: you can redistribute it and/or modify
// it under the terms of the GNU Lesser General Public License as published by
// the Free Software Foundation, either version 3 of the License, or
// (at your option) any later version.
//
// The go-ethereum library is distributed in the hope that it will be useful,
// but WITHOUT ANY WARRANTY; without even the implied warranty of
// MERCHANTABILITY or FITNESS FOR A PARTICULAR PURPOSE. See the
// GNU Lesser General Public License for more details.
//
// You should have received a copy of the GNU Lesser General Public License
// along with the go-ethereum library. If not, see <http://www.gnu.org/licenses/>.

package core

import (
	"errors"
	"fmt"
	"math/big"
	"sync/atomic"
	"time"

	"github.com/ethereum/go-ethereum/common"
	"github.com/ethereum/go-ethereum/common/lru"
	"github.com/ethereum/go-ethereum/consensus"
	"github.com/ethereum/go-ethereum/core/rawdb"
	"github.com/ethereum/go-ethereum/core/types"
	"github.com/ethereum/go-ethereum/ethdb"
	"github.com/ethereum/go-ethereum/log"
	"github.com/ethereum/go-ethereum/params"
	"github.com/ethereum/go-ethereum/rlp"
)

const (
	headerCacheLimit = 512
	tdCacheLimit     = 1024
	numberCacheLimit = 2048
)

// HeaderChain implements the basic block header chain logic. It is not usable
// in itself, but rather an internal structure of core.Blockchain.
//
// HeaderChain is responsible for maintaining the header chain including the
// header query and updating.
//
// The data components maintained by HeaderChain include:
//
// - total difficulty
// - header
// - block hash -> number mapping
// - canonical number -> hash mapping
// - head header flag.
//
// It is not thread safe, the encapsulating chain structures should do the
// necessary mutex locking/unlocking.
type HeaderChain struct {
	config        *params.ChainConfig
	chainDb       ethdb.Database
	genesisHeader *types.Header

	currentHeader     atomic.Pointer[types.Header] // Current head of the header chain (maybe above the block chain!)
	currentHeaderHash common.Hash                  // Hash of the current head of the header chain (prevent recomputing all the time)

	headerCache *lru.Cache[common.Hash, *types.Header]
	tdCache     *lru.Cache[common.Hash, *big.Int] // most recent total difficulties
	numberCache *lru.Cache[common.Hash, uint64]   // most recent block numbers

	procInterrupt func() bool
	engine        consensus.Engine
}

// NewHeaderChain creates a new HeaderChain structure. ProcInterrupt points
// to the parent's interrupt semaphore.
func NewHeaderChain(chainDb ethdb.Database, config *params.ChainConfig, engine consensus.Engine, procInterrupt func() bool) (*HeaderChain, error) {
<<<<<<< HEAD
	// Seed a fast but crypto originating random generator
	seed, err := crand.Int(crand.Reader, big.NewInt(math.MaxInt64))
	if err != nil {
		return nil, err
	}

=======
>>>>>>> aadddf3a
	hc := &HeaderChain{
		config:        config,
		chainDb:       chainDb,
		headerCache:   lru.NewCache[common.Hash, *types.Header](headerCacheLimit),
		tdCache:       lru.NewCache[common.Hash, *big.Int](tdCacheLimit),
		numberCache:   lru.NewCache[common.Hash, uint64](numberCacheLimit),
		procInterrupt: procInterrupt,
		engine:        engine,
	}
	hc.genesisHeader = hc.GetHeaderByNumber(0)

	if hc.genesisHeader == nil {
		return nil, ErrNoGenesis
	}

	hc.currentHeader.Store(hc.genesisHeader)

	if head := rawdb.ReadHeadBlockHash(chainDb); head != (common.Hash{}) {
		if chead := hc.GetHeaderByHash(head); chead != nil {
			hc.currentHeader.Store(chead)
		}
	}

	hc.currentHeaderHash = hc.CurrentHeader().Hash()
	headHeaderGauge.Update(hc.CurrentHeader().Number.Int64())

	return hc, nil
}

// GetBlockNumber retrieves the block number belonging to the given hash
// from the cache or database
func (hc *HeaderChain) GetBlockNumber(hash common.Hash) *uint64 {
	if cached, ok := hc.numberCache.Get(hash); ok {
		return &cached
	}

	number := rawdb.ReadHeaderNumber(hc.chainDb, hash)
	if number != nil {
		hc.numberCache.Add(hash, *number)
	}

	return number
}

type headerWriteResult struct {
	status     WriteStatus
	ignored    int
	imported   int
	lastHash   common.Hash
	lastHeader *types.Header
}

// Reorg reorgs the local canonical chain into the specified chain. The reorg
// can be classified into two cases: (a) extend the local chain (b) switch the
// head to the given header.
func (hc *HeaderChain) Reorg(headers []*types.Header) error {
	// Short circuit if nothing to reorg.
	if len(headers) == 0 {
		return nil
	}
	// If the parent of the (first) block is already the canon header,
	// we don't have to go backwards to delete canon blocks, but simply
	// pile them onto the existing chain. Otherwise, do the necessary
	// reorgs.
	var (
		first = headers[0]
		last  = headers[len(headers)-1]
		batch = hc.chainDb.NewBatch()
	)

	if first.ParentHash != hc.currentHeaderHash {
		// Delete any canonical number assignments above the new head
		for i := last.Number.Uint64() + 1; ; i++ {
			hash := rawdb.ReadCanonicalHash(hc.chainDb, i)
			if hash == (common.Hash{}) {
				break
			}

			rawdb.DeleteCanonicalHash(batch, i)
		}
		// Overwrite any stale canonical number assignments, going
		// backwards from the first header in this import until the
		// cross link between two chains.
		var (
			header     = first
			headNumber = header.Number.Uint64()
			headHash   = header.Hash()
		)

		for rawdb.ReadCanonicalHash(hc.chainDb, headNumber) != headHash {
			if frozen, _ := hc.chainDb.Ancients(); frozen == headNumber {
				break
			}
			rawdb.WriteCanonicalHash(batch, headHash, headNumber)

			if headNumber == 0 {
				break // It shouldn't be reached
			}

			headHash, headNumber = header.ParentHash, header.Number.Uint64()-1
			header = hc.GetHeader(headHash, headNumber)

			if header == nil {
				return fmt.Errorf("missing parent %d %x", headNumber, headHash)
			}
		}
	}
	// Extend the canonical chain with the new headers
	for i := 0; i < len(headers)-1; i++ {
		hash := headers[i+1].ParentHash // Save some extra hashing
		num := headers[i].Number.Uint64()
		rawdb.WriteCanonicalHash(batch, hash, num)
		rawdb.WriteHeadHeaderHash(batch, hash)
	}
	// Write the last header
	hash := headers[len(headers)-1].Hash()
	num := headers[len(headers)-1].Number.Uint64()
	rawdb.WriteCanonicalHash(batch, hash, num)
	rawdb.WriteHeadHeaderHash(batch, hash)

	if err := batch.Write(); err != nil {
		return err
	}
	// Last step update all in-memory head header markers
	hc.currentHeaderHash = last.Hash()
	hc.currentHeader.Store(types.CopyHeader(last))
	headHeaderGauge.Update(last.Number.Int64())

	return nil
}

// WriteHeaders writes a chain of headers into the local chain, given that the
// parents are already known. The chain head header won't be updated in this
// function, the additional SetCanonical is expected in order to finish the entire
// procedure.
func (hc *HeaderChain) WriteHeaders(headers []*types.Header) (int, error) {
	if len(headers) == 0 {
		return 0, nil
	}

	ptd := hc.GetTd(headers[0].ParentHash, headers[0].Number.Uint64()-1)
	if ptd == nil {
		return 0, consensus.ErrUnknownAncestor
	}

	var (
		newTD       = new(big.Int).Set(ptd) // Total difficulty of inserted chain
		inserted    []rawdb.NumberHash      // Ephemeral lookup of number/hash for the chain
		parentKnown = true                  // Set to true to force hc.HasHeader check the first iteration
		batch       = hc.chainDb.NewBatch()
	)

	for i, header := range headers {
		var hash common.Hash
		// The headers have already been validated at this point, so we already
		// know that it's a contiguous chain, where
		// headers[i].Hash() == headers[i+1].ParentHash
		if i < len(headers)-1 {
			hash = headers[i+1].ParentHash
		} else {
			hash = header.Hash()
		}

		number := header.Number.Uint64()
		newTD.Add(newTD, header.Difficulty)

		// If the parent was not present, store it
		// If the header is already known, skip it, otherwise store
		alreadyKnown := parentKnown && hc.HasHeader(hash, number)
		if !alreadyKnown {
			// Irrelevant of the canonical status, write the TD and header to the database.
			rawdb.WriteTd(batch, hash, number, newTD)
			hc.tdCache.Add(hash, new(big.Int).Set(newTD))

			rawdb.WriteHeader(batch, header)

			inserted = append(inserted, rawdb.NumberHash{Number: number, Hash: hash})
			hc.headerCache.Add(hash, header)
			hc.numberCache.Add(hash, number)
		}

		parentKnown = alreadyKnown
	}
	// Skip the slow disk write of all headers if interrupted.
	if hc.procInterrupt() {
		log.Debug("Premature abort during headers import")
		return 0, errors.New("aborted")
	}
	// Commit to disk!
	if err := batch.Write(); err != nil {
		log.Crit("Failed to write headers", "error", err)
	}

	return len(inserted), nil
}

// writeHeadersAndSetHead writes a batch of block headers and applies the last
// header as the chain head if the fork choicer says it's ok to update the chain.
// Note: This method is not concurrent-safe with inserting blocks simultaneously
// into the chain, as side effects caused by reorganisations cannot be emulated
// without the real blocks. Hence, writing headers directly should only be done
// in two scenarios: pure-header mode of operation (light clients), or properly
// separated header/block phases (non-archive clients).
func (hc *HeaderChain) writeHeadersAndSetHead(headers []*types.Header, forker *ForkChoice) (*headerWriteResult, error) {
	inserted, err := hc.WriteHeaders(headers)
	if err != nil {
		return nil, err
	}

	var (
		lastHeader = headers[len(headers)-1]
		lastHash   = headers[len(headers)-1].Hash()
		result     = &headerWriteResult{
			status:     NonStatTy,
			ignored:    len(headers) - inserted,
			imported:   inserted,
			lastHash:   lastHash,
			lastHeader: lastHeader,
		}
	)
	// Ask the fork choicer if the reorg is necessary
	if reorg, err := forker.ReorgNeeded(hc.CurrentHeader(), lastHeader); err != nil {
		return nil, err
	} else if !reorg {
		if inserted != 0 {
			result.status = SideStatTy
		}

		return result, nil
	}

	isValid, err := forker.ValidateReorg(hc.CurrentHeader(), headers)
	if err != nil {
		return nil, err
	} else if !isValid {
		if inserted != 0 {
			result.status = SideStatTy
		}

		return result, nil
	}

	// Special case, all the inserted headers are already on the canonical
	// header chain, skip the reorg operation.
	if hc.GetCanonicalHash(lastHeader.Number.Uint64()) == lastHash && lastHeader.Number.Uint64() <= hc.CurrentHeader().Number.Uint64() {
		return result, nil
	}
	// Apply the reorg operation
	if err := hc.Reorg(headers); err != nil {
		return nil, err
	}

	result.status = CanonStatTy

	return result, nil
}

func (hc *HeaderChain) ValidateHeaderChain(chain []*types.Header) (int, error) {
	// Do a sanity check that the provided chain is actually ordered and linked
	for i := 1; i < len(chain); i++ {
		if chain[i].Number.Uint64() != chain[i-1].Number.Uint64()+1 {
			hash := chain[i].Hash()
			parentHash := chain[i-1].Hash()
			// Chain broke ancestry, log a message (programming error) and skip insertion
			log.Error("Non contiguous header insert", "number", chain[i].Number, "hash", hash,
				"parent", chain[i].ParentHash, "prevnumber", chain[i-1].Number, "prevhash", parentHash)

			return 0, fmt.Errorf("non contiguous insert: item %d is #%d [%x..], item %d is #%d [%x..] (parent [%x..])", i-1, chain[i-1].Number,
				parentHash.Bytes()[:4], i, chain[i].Number, hash.Bytes()[:4], chain[i].ParentHash[:4])
		}
	}
	// Start the parallel verifier
	abort, results := hc.engine.VerifyHeaders(hc, chain)
	defer close(abort)

	// Iterate over the headers and ensure they all check out
	for i := range chain {
		// If the chain is terminating, stop processing blocks
		if hc.procInterrupt() {
			log.Debug("Premature abort during headers verification")
			return 0, errors.New("aborted")
		}
		// Otherwise wait for headers checks and ensure they pass
		if err := <-results; err != nil {
			return i, err
		}
	}

	return 0, nil
}

// InsertHeaderChain inserts the given headers and does the reorganisations.
//
// The validity of the headers is NOT CHECKED by this method, i.e. they need to be
// validated by ValidateHeaderChain before calling InsertHeaderChain.
//
// This insert is all-or-nothing. If this returns an error, no headers were written,
// otherwise they were all processed successfully.
//
// The returned 'write status' says if the inserted headers are part of the canonical chain
// or a side chain.
func (hc *HeaderChain) InsertHeaderChain(chain []*types.Header, start time.Time, forker *ForkChoice) (WriteStatus, error) {
	if hc.procInterrupt() {
		return 0, errors.New("aborted")
	}

	res, err := hc.writeHeadersAndSetHead(chain, forker)
	if err != nil {
		return 0, err
	}
	// Report some public statistics so the user has a clue what's going on
	context := []interface{}{
		"count", res.imported,
		"elapsed", common.PrettyDuration(time.Since(start)),
	}
	if last := res.lastHeader; last != nil {
		context = append(context, "number", last.Number, "hash", res.lastHash)
		if timestamp := time.Unix(int64(last.Time), 0); time.Since(timestamp) > time.Minute {
			context = append(context, []interface{}{"age", common.PrettyAge(timestamp)}...)
		}
	}

	if res.ignored > 0 {
		context = append(context, []interface{}{"ignored", res.ignored}...)
	}

	log.Debug("Imported new block headers", context...)

	return res.status, err
}

// GetAncestor retrieves the Nth ancestor of a given block. It assumes that either the given block or
// a close ancestor of it is canonical. maxNonCanonical points to a downwards counter limiting the
// number of blocks to be individually checked before we reach the canonical chain.
//
// Note: ancestor == 0 returns the same block, 1 returns its parent and so on.
func (hc *HeaderChain) GetAncestor(hash common.Hash, number, ancestor uint64, maxNonCanonical *uint64) (common.Hash, uint64) {
	if ancestor > number {
		return common.Hash{}, 0
	}

	if ancestor == 1 {
		// in this case it is cheaper to just read the header
		if header := hc.GetHeader(hash, number); header != nil {
			return header.ParentHash, number - 1
		}

		return common.Hash{}, 0
	}

	for ancestor != 0 {
		if rawdb.ReadCanonicalHash(hc.chainDb, number) == hash {
			ancestorHash := rawdb.ReadCanonicalHash(hc.chainDb, number-ancestor)

			if rawdb.ReadCanonicalHash(hc.chainDb, number) == hash {
				number -= ancestor
				return ancestorHash, number
			}
		}

		if *maxNonCanonical == 0 {
			return common.Hash{}, 0
		}

		*maxNonCanonical--
		ancestor--

		header := hc.GetHeader(hash, number)
		if header == nil {
			return common.Hash{}, 0
		}

		hash = header.ParentHash
		number--
	}

	return hash, number
}

// GetTd retrieves a block's total difficulty in the canonical chain from the
// database by hash and number, caching it if found.
func (hc *HeaderChain) GetTd(hash common.Hash, number uint64) *big.Int {
	// Short circuit if the td's already in the cache, retrieve otherwise
	if cached, ok := hc.tdCache.Get(hash); ok {
		return cached
	}

	td := rawdb.ReadTd(hc.chainDb, hash, number)
	if td == nil {
		return nil
	}
	// Cache the found body for next time and return
	hc.tdCache.Add(hash, td)

	return td
}

// GetHeader retrieves a block header from the database by hash and number,
// caching it if found.
func (hc *HeaderChain) GetHeader(hash common.Hash, number uint64) *types.Header {
	// Short circuit if the header's already in the cache, retrieve otherwise
	if header, ok := hc.headerCache.Get(hash); ok {
		return header
	}

	header := rawdb.ReadHeader(hc.chainDb, hash, number)
	if header == nil {
		return nil
	}
	// Cache the found header for next time and return
	hc.headerCache.Add(hash, header)

	return header
}

// GetHeaderByHash retrieves a block header from the database by hash, caching it if
// found.
func (hc *HeaderChain) GetHeaderByHash(hash common.Hash) *types.Header {
	number := hc.GetBlockNumber(hash)
	if number == nil {
		return nil
	}

	return hc.GetHeader(hash, *number)
}

// HasHeader checks if a block header is present in the database or not.
// In theory, if header is present in the database, all relative components
// like td and hash->number should be present too.
func (hc *HeaderChain) HasHeader(hash common.Hash, number uint64) bool {
	if hc.numberCache.Contains(hash) || hc.headerCache.Contains(hash) {
		return true
	}

	return rawdb.HasHeader(hc.chainDb, hash, number)
}

// GetHeaderByNumber retrieves a block header from the database by number,
// caching it (associated with its hash) if found.
func (hc *HeaderChain) GetHeaderByNumber(number uint64) *types.Header {
	hash := rawdb.ReadCanonicalHash(hc.chainDb, number)
	if hash == (common.Hash{}) {
		return nil
	}

	return hc.GetHeader(hash, number)
}

// GetHeadersFrom returns a contiguous segment of headers, in rlp-form, going
// backwards from the given number.
// If the 'number' is higher than the highest local header, this method will
// return a best-effort response, containing the headers that we do have.
func (hc *HeaderChain) GetHeadersFrom(number, count uint64) []rlp.RawValue {
	// If the request is for future headers, we still return the portion of
	// headers that we are able to serve
	if current := hc.CurrentHeader().Number.Uint64(); current < number {
		if count > number-current {
			count -= number - current
			number = current
		} else {
			return nil
		}
	}

	var headers []rlp.RawValue
	// If we have some of the headers in cache already, use that before going to db.
	hash := rawdb.ReadCanonicalHash(hc.chainDb, number)
	if hash == (common.Hash{}) {
		return nil
	}

	for count > 0 {
		header, ok := hc.headerCache.Get(hash)
		if !ok {
			break
		}

		rlpData, _ := rlp.EncodeToBytes(header)
		headers = append(headers, rlpData)
		hash = header.ParentHash
		count--
		number--
	}
	// Read remaining from db
	if count > 0 {
		headers = append(headers, rawdb.ReadHeaderRange(hc.chainDb, number, count)...)
	}

	return headers
}

func (hc *HeaderChain) GetCanonicalHash(number uint64) common.Hash {
	return rawdb.ReadCanonicalHash(hc.chainDb, number)
}

// CurrentHeader retrieves the current head header of the canonical chain. The
// header is retrieved from the HeaderChain's internal cache.
func (hc *HeaderChain) CurrentHeader() *types.Header {
	return hc.currentHeader.Load()
}

// SetCurrentHeader sets the in-memory head header marker of the canonical chan
// as the given header.
func (hc *HeaderChain) SetCurrentHeader(head *types.Header) {
	hc.currentHeader.Store(head)
	hc.currentHeaderHash = head.Hash()
	headHeaderGauge.Update(head.Number.Int64())
}

type (
	// UpdateHeadBlocksCallback is a callback function that is called by SetHead
	// before head header is updated. The method will return the actual block it
	// updated the head to (missing state) and a flag if setHead should continue
	// rewinding till that forcefully (exceeded ancient limits)
	UpdateHeadBlocksCallback func(ethdb.KeyValueWriter, *types.Header) (*types.Header, bool)

	// DeleteBlockContentCallback is a callback function that is called by SetHead
	// before each header is deleted.
	DeleteBlockContentCallback func(ethdb.KeyValueWriter, common.Hash, uint64)
)

// SetHead rewinds the local chain to a new head. Everything above the new head
// will be deleted and the new one set.
func (hc *HeaderChain) SetHead(head uint64, updateFn UpdateHeadBlocksCallback, delFn DeleteBlockContentCallback) {
	hc.setHead(head, 0, updateFn, delFn)
}

// SetHeadWithTimestamp rewinds the local chain to a new head timestamp. Everything
// above the new head will be deleted and the new one set.
func (hc *HeaderChain) SetHeadWithTimestamp(time uint64, updateFn UpdateHeadBlocksCallback, delFn DeleteBlockContentCallback) {
	hc.setHead(0, time, updateFn, delFn)
}

// setHead rewinds the local chain to a new head block or a head timestamp.
// Everything above the new head will be deleted and the new one set.
// nolint:gocognit
func (hc *HeaderChain) setHead(headBlock uint64, headTime uint64, updateFn UpdateHeadBlocksCallback, delFn DeleteBlockContentCallback) {
	// Sanity check that there's no attempt to undo the genesis block. This is
	// a fairly synthetic case where someone enables a timestamp based fork
	// below the genesis timestamp. It's nice to not allow that instead of the
	// entire chain getting deleted.
	if headTime > 0 && hc.genesisHeader.Time > headTime {
		// Note, a critical error is quite brutal, but we should really not reach
		// this point. Since pre-timestamp based forks it was impossible to have
		// a fork before block 0, the setHead would always work. With timestamp
		// forks it becomes possible to specify below the genesis. That said, the
		// only time we setHead via timestamp is with chain config changes on the
		// startup, so failing hard there is ok.
		log.Crit("Rejecting genesis rewind via timestamp", "target", headTime, "genesis", hc.genesisHeader.Time)
	}

	var (
		parentHash common.Hash
		batch      = hc.chainDb.NewBatch()
		origin     = true
	)

	done := func(header *types.Header) bool {
		if headTime > 0 {
			return header.Time <= headTime
		}

		return header.Number.Uint64() <= headBlock
	}

	for hdr := hc.CurrentHeader(); hdr != nil && !done(hdr); hdr = hc.CurrentHeader() {
		num := hdr.Number.Uint64()

		// Rewind chain to new head
		parent := hc.GetHeader(hdr.ParentHash, num-1)
		if parent == nil {
			parent = hc.genesisHeader
		}

		parentHash = parent.Hash()

		// Notably, since geth has the possibility for setting the head to a low
		// height which is even lower than ancient head.
		// In order to ensure that the head is always no higher than the data in
		// the database (ancient store or active store), we need to update head
		// first then remove the relative data from the database.
		//
		// Update head first(head fast block, head full block) before deleting the data.
		markerBatch := hc.chainDb.NewBatch()
		if updateFn != nil {
			newHead, force := updateFn(markerBatch, parent)
			if force && ((headTime > 0 && newHead.Time < headTime) || (headTime == 0 && newHead.Number.Uint64() < headBlock)) {
				log.Warn("Force rewinding till ancient limit", "head", newHead.Number.Uint64())
				headBlock, headTime = newHead.Number.Uint64(), 0 // Target timestamp passed, continue rewind in block mode (cleaner)
			}
		}
		// Update head header then.
		rawdb.WriteHeadHeaderHash(markerBatch, parentHash)

		if err := markerBatch.Write(); err != nil {
			log.Crit("Failed to update chain markers", "error", err)
		}

		hc.currentHeader.Store(parent)
		hc.currentHeaderHash = parentHash

		headHeaderGauge.Update(parent.Number.Int64())

		// If this is the first iteration, wipe any leftover data upwards too so
		// we don't end up with dangling daps in the database
		var nums []uint64

		if origin {
			for n := num + 1; len(rawdb.ReadAllHashes(hc.chainDb, n)) > 0; n++ {
				nums = append([]uint64{n}, nums...) // suboptimal, but we don't really expect this path
			}

			origin = false
		}

		nums = append(nums, num)

		// Remove the related data from the database on all sidechains
		for _, num := range nums {
			// Gather all the side fork hashes
			hashes := rawdb.ReadAllHashes(hc.chainDb, num)
			if len(hashes) == 0 {
				// No hashes in the database whatsoever, probably frozen already
				hashes = append(hashes, hdr.Hash())
			}

			for _, hash := range hashes {
				if delFn != nil {
					delFn(batch, hash, num)
				}

				rawdb.DeleteHeader(batch, hash, num)
				rawdb.DeleteTd(batch, hash, num)
			}

			rawdb.DeleteCanonicalHash(batch, num)
		}
	}
	// Flush all accumulated deletions.
	if err := batch.Write(); err != nil {
		log.Crit("Failed to rewind block", "error", err)
	}
	// Clear out any stale content from the caches
	hc.headerCache.Purge()
	hc.tdCache.Purge()
	hc.numberCache.Purge()
}

// SetGenesis sets a new genesis block header for the chain
func (hc *HeaderChain) SetGenesis(head *types.Header) {
	hc.genesisHeader = head
}

// Config retrieves the header chain's chain configuration.
func (hc *HeaderChain) Config() *params.ChainConfig { return hc.config }

// Engine retrieves the header chain's consensus engine.
func (hc *HeaderChain) Engine() consensus.Engine { return hc.engine }

// GetBlock implements consensus.ChainReader, and returns nil for every input as
// a header chain does not have blocks available for retrieval.
func (hc *HeaderChain) GetBlock(hash common.Hash, number uint64) *types.Block {
	return nil
}<|MERGE_RESOLUTION|>--- conflicted
+++ resolved
@@ -75,15 +75,6 @@
 // NewHeaderChain creates a new HeaderChain structure. ProcInterrupt points
 // to the parent's interrupt semaphore.
 func NewHeaderChain(chainDb ethdb.Database, config *params.ChainConfig, engine consensus.Engine, procInterrupt func() bool) (*HeaderChain, error) {
-<<<<<<< HEAD
-	// Seed a fast but crypto originating random generator
-	seed, err := crand.Int(crand.Reader, big.NewInt(math.MaxInt64))
-	if err != nil {
-		return nil, err
-	}
-
-=======
->>>>>>> aadddf3a
 	hc := &HeaderChain{
 		config:        config,
 		chainDb:       chainDb,
