--- conflicted
+++ resolved
@@ -17,7 +17,6 @@
 package core
 
 import (
-	"context"
 	"fmt"
 	"math/big"
 
@@ -31,7 +30,6 @@
 	"github.com/ethereum/go-ethereum/core/types"
 	"github.com/ethereum/go-ethereum/core/vm"
 	"github.com/ethereum/go-ethereum/ethdb"
-	"github.com/ethereum/go-ethereum/event"
 	"github.com/ethereum/go-ethereum/params"
 	"github.com/ethereum/go-ethereum/trie"
 )
@@ -120,12 +118,7 @@
 	}
 
 	b.statedb.SetTxContext(tx.Hash(), len(b.txs))
-<<<<<<< HEAD
-	receipt, err := ApplyTransaction(b.config, bc, &b.header.Coinbase, b.gasPool, b.statedb, b.header, tx, &b.header.GasUsed, vmConfig, nil)
-
-=======
 	receipt, err := ApplyTransaction(b.cm.config, bc, &b.header.Coinbase, b.gasPool, b.statedb, b.header, tx, &b.header.GasUsed, vmConfig)
->>>>>>> 916d6a44
 	if err != nil {
 		panic(err)
 	}
@@ -237,13 +230,7 @@
 			break
 		}
 	}
-<<<<<<< HEAD
-
-	chainreader := &fakeChainReader{config: b.config}
-	h.Difficulty = b.engine.CalcDifficulty(chainreader, b.header.Time, parent)
-=======
 	h.Difficulty = b.engine.CalcDifficulty(b.cm, b.header.Time, parent)
->>>>>>> 916d6a44
 
 	// The gas limit and price should be derived from the parent
 	h.GasLimit = parent.GasLimit
@@ -301,12 +288,7 @@
 	if index == -1 {
 		return b.cm.bottom
 	}
-<<<<<<< HEAD
-
-	return b.chain[index]
-=======
 	return b.cm.chain[index]
->>>>>>> 916d6a44
 }
 
 // OffsetTime modifies the time instance of a block, implicitly changing its
@@ -317,13 +299,7 @@
 	if b.header.Time <= b.cm.bottom.Header().Time {
 		panic("block time out of range")
 	}
-<<<<<<< HEAD
-
-	chainreader := &fakeChainReader{config: b.config}
-	b.header.Difficulty = b.engine.CalcDifficulty(chainreader, b.header.Time, b.parent.Header())
-=======
 	b.header.Difficulty = b.engine.CalcDifficulty(b.cm, b.header.Time, b.parent.Header())
->>>>>>> 916d6a44
 }
 
 // GenerateChain creates a chain of n blocks. The first block's
@@ -342,14 +318,6 @@
 	if config == nil {
 		config = params.TestChainConfig
 	}
-<<<<<<< HEAD
-
-	blocks, receipts := make(types.Blocks, n), make([]types.Receipts, n)
-	chainreader := &fakeChainReader{config: config}
-	genblock := func(i int, parent *types.Block, statedb *state.StateDB) (*types.Block, types.Receipts) {
-		b := &BlockGen{i: i, chain: blocks, parent: parent, statedb: statedb, config: config, engine: engine}
-		b.header = makeHeader(chainreader, parent, statedb, b.engine)
-=======
 	if engine == nil {
 		panic("nil consensus engine")
 	}
@@ -358,7 +326,6 @@
 	genblock := func(i int, parent *types.Block, triedb *trie.Database, statedb *state.StateDB) (*types.Block, types.Receipts) {
 		b := &BlockGen{i: i, cm: cm, parent: parent, statedb: statedb, engine: engine}
 		b.header = cm.makeHeader(parent, statedb, b.engine)
->>>>>>> 916d6a44
 
 		// Set the difficulty for clique block. The chain maker doesn't have access
 		// to a chain, so the difficulty will be left unset (nil). Set it here to the
@@ -389,31 +356,6 @@
 		if gen != nil {
 			gen(i, b)
 		}
-<<<<<<< HEAD
-
-		if b.engine != nil {
-			block, err := b.engine.FinalizeAndAssemble(context.Background(), chainreader, b.header, statedb, b.txs, b.uncles, b.receipts, b.withdrawals)
-			if err != nil {
-				panic(err)
-			}
-
-			// Write state changes to db
-			root, err := statedb.Commit(b.header.Number.Uint64(), config.IsEIP158(b.header.Number))
-			if err != nil {
-				panic(fmt.Sprintf("state write error: %v", err))
-			}
-
-			if err := statedb.Database().TrieDB().Commit(root, false); err != nil {
-				panic(fmt.Sprintf("trie write error: %v", err))
-			}
-
-			return block, b.receipts
-		}
-
-		return nil, nil
-	}
-
-=======
 
 		block, err := b.engine.FinalizeAndAssemble(cm, b.header, statedb, b.txs, b.uncles, b.receipts, b.withdrawals)
 		if err != nil {
@@ -435,22 +377,11 @@
 	triedb := trie.NewDatabase(db, trie.HashDefaults)
 	defer triedb.Close()
 
->>>>>>> 916d6a44
 	for i := 0; i < n; i++ {
 		statedb, err := state.New(parent.Root(), state.NewDatabaseWithNodeDB(db, triedb), nil)
 		if err != nil {
 			panic(err)
 		}
-<<<<<<< HEAD
-
-		block, receipt := genblock(i, parent, statedb)
-		blocks[i] = block
-		receipts[i] = receipt
-		parent = block
-	}
-
-	return blocks, receipts
-=======
 		block, receipts := genblock(i, parent, triedb, statedb)
 
 		// Post-process the receipts.
@@ -481,7 +412,6 @@
 		parent = block
 	}
 	return cm.chain, cm.receipts
->>>>>>> 916d6a44
 }
 
 // GenerateChainWithGenesis is a wrapper of GenerateChain which will initialize
@@ -489,14 +419,9 @@
 // then generate chain on top.
 func GenerateChainWithGenesis(genesis *Genesis, engine consensus.Engine, n int, gen func(int, *BlockGen)) (ethdb.Database, []*types.Block, []types.Receipts) {
 	db := rawdb.NewMemoryDatabase()
-<<<<<<< HEAD
-	_, err := genesis.Commit(db, trie.NewDatabase(db))
-
-=======
 	triedb := trie.NewDatabase(db, trie.HashDefaults)
 	defer triedb.Close()
 	_, err := genesis.Commit(db, triedb)
->>>>>>> 916d6a44
 	if err != nil {
 		panic(err)
 	}
@@ -506,19 +431,8 @@
 	return db, blocks, receipts
 }
 
-<<<<<<< HEAD
-func makeHeader(chain consensus.ChainReader, parent *types.Block, state *state.StateDB, engine consensus.Engine) *types.Header {
-	var time uint64
-	if parent.Time() == 0 {
-		time = 10
-	} else {
-		time = parent.Time() + 10 // block time is fixed at 10 seconds
-	}
-
-=======
 func (cm *chainMaker) makeHeader(parent *types.Block, state *state.StateDB, engine consensus.Engine) *types.Header {
 	time := parent.Time() + 10 // block time is fixed at 10 seconds
->>>>>>> 916d6a44
 	header := &types.Header{
 		Root:       state.IntermediateRoot(cm.config.IsEIP158(parent.Number())),
 		ParentHash: parent.Hash(),
@@ -536,9 +450,6 @@
 			header.GasLimit = CalcGasLimit(parentGasLimit, parentGasLimit)
 		}
 	}
-<<<<<<< HEAD
-
-=======
 	if cm.config.IsCancun(header.Number, header.Time) {
 		var (
 			parentExcessBlobGas uint64
@@ -553,7 +464,6 @@
 		header.BlobGasUsed = new(uint64)
 		header.ParentBeaconRoot = new(common.Hash)
 	}
->>>>>>> 916d6a44
 	return header
 }
 
@@ -599,27 +509,6 @@
 	return db, blocks
 }
 
-<<<<<<< HEAD
-// makeBlockChain creates a deterministic chain of blocks rooted at parent with fake invalid transactions.
-func makeFakeNonEmptyBlockChain(parent *types.Block, n int, engine consensus.Engine, db ethdb.Database, seed int, numTx int) []*types.Block {
-	blocks, _ := GenerateChain(params.TestChainConfig, parent, engine, db, n, func(i int, b *BlockGen) {
-		addr := common.Address{0: byte(seed), 19: byte(i)}
-		b.SetCoinbase(addr)
-
-		for j := 0; j < numTx; j++ {
-			b.txs = append(b.txs, types.NewTransaction(0, addr, big.NewInt(1000), params.TxGas, nil, nil))
-		}
-	})
-
-	return blocks
-}
-
-type fakeChainReader struct {
-	config        *params.ChainConfig
-	stateSyncData []*types.StateSyncData
-	stateSyncFeed event.Feed
-	scope         event.SubscriptionScope
-=======
 // chainMaker contains the state of chain generation.
 type chainMaker struct {
 	bottom      *types.Block
@@ -694,31 +583,12 @@
 
 func (cm *chainMaker) GetHeader(hash common.Hash, number uint64) *types.Header {
 	return cm.GetHeaderByNumber(number)
->>>>>>> 916d6a44
 }
 
 func (cm *chainMaker) GetBlock(hash common.Hash, number uint64) *types.Block {
 	return cm.blockByNumber(number)
 }
 
-<<<<<<< HEAD
-func (cr *fakeChainReader) CurrentHeader() *types.Header                            { return nil }
-func (cr *fakeChainReader) GetHeaderByNumber(number uint64) *types.Header           { return nil }
-func (cr *fakeChainReader) GetHeaderByHash(hash common.Hash) *types.Header          { return nil }
-func (cr *fakeChainReader) GetHeader(hash common.Hash, number uint64) *types.Header { return nil }
-func (cr *fakeChainReader) GetBlock(hash common.Hash, number uint64) *types.Block   { return nil }
-func (cr *fakeChainReader) GetTd(hash common.Hash, number uint64) *big.Int          { return nil }
-
-// SetStateSync set sync data in state_data
-func (cr *fakeChainReader) SetStateSync(stateData []*types.StateSyncData) {
-	cr.stateSyncData = stateData
-}
-
-// SubscribeStateSyncEvent registers a subscription of StateSyncEvent.
-func (cr *fakeChainReader) SubscribeStateSyncEvent(ch chan<- StateSyncEvent) event.Subscription {
-	return cr.scope.Track(cr.stateSyncFeed.Subscribe(ch))
-=======
 func (cm *chainMaker) GetTd(hash common.Hash, number uint64) *big.Int {
 	return nil // not supported
->>>>>>> 916d6a44
 }