--- conflicted
+++ resolved
@@ -366,15 +366,6 @@
 	// and can be resumed in next restart since chain flags are updated in last step.
 	if bc.empty() {
 		rawdb.InitDatabaseFromFreezer(bc.db)
-<<<<<<< HEAD
-		// If ancient database is not empty, reconstruct all missing
-		// indices in the background.
-		frozen, _ := bc.db.ItemAmountInAncient()
-		if frozen > 0 {
-			txIndexBlock, _ = bc.db.Ancients()
-		}
-=======
->>>>>>> a31a41d4
 	}
 	// Load blockchain states from disk
 	if err := bc.loadLastState(); err != nil {
