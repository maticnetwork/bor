// Copyright 2014 The go-ethereum Authors
// This file is part of the go-ethereum library.
//
// The go-ethereum library is free software: you can redistribute it and/or modify
// it under the terms of the GNU Lesser General Public License as published by
// the Free Software Foundation, either version 3 of the License, or
// (at your option) any later version.
//
// The go-ethereum library is distributed in the hope that it will be useful,
// but WITHOUT ANY WARRANTY; without even the implied warranty of
// MERCHANTABILITY or FITNESS FOR A PARTICULAR PURPOSE. See the
// GNU Lesser General Public License for more details.
//
// You should have received a copy of the GNU Lesser General Public License
// along with the go-ethereum library. If not, see <http://www.gnu.org/licenses/>.

// Package core implements the Ethereum consensus protocol.
package core

import (
	"compress/gzip"
	"context"
	"errors"
	"fmt"
	"io"
	"math/big"
	"os"
	"path/filepath"
	"sort"
	"strings"
	"sync"
	"sync/atomic"
	"time"

	lru "github.com/hashicorp/golang-lru"
	"go.opentelemetry.io/otel/attribute"
	"go.opentelemetry.io/otel/trace"

	"github.com/ethereum/go-ethereum"
	"github.com/ethereum/go-ethereum/common"
	"github.com/ethereum/go-ethereum/common/mclock"
	"github.com/ethereum/go-ethereum/common/prque"
	"github.com/ethereum/go-ethereum/common/tracing"
	"github.com/ethereum/go-ethereum/consensus"
	"github.com/ethereum/go-ethereum/core/rawdb"
	"github.com/ethereum/go-ethereum/core/state"
	"github.com/ethereum/go-ethereum/core/state/snapshot"
	"github.com/ethereum/go-ethereum/core/types"
	"github.com/ethereum/go-ethereum/core/vm"
	"github.com/ethereum/go-ethereum/eth/downloader/whitelist"
	"github.com/ethereum/go-ethereum/ethdb"
	"github.com/ethereum/go-ethereum/event"
	"github.com/ethereum/go-ethereum/internal/syncx"
	"github.com/ethereum/go-ethereum/log"
	"github.com/ethereum/go-ethereum/metrics"
	"github.com/ethereum/go-ethereum/params"
	"github.com/ethereum/go-ethereum/trie"
)

var (
	headBlockGauge     = metrics.NewRegisteredGauge("chain/head/block", nil)
	headHeaderGauge    = metrics.NewRegisteredGauge("chain/head/header", nil)
	headFastBlockGauge = metrics.NewRegisteredGauge("chain/head/receipt", nil)

	accountReadTimer   = metrics.NewRegisteredTimer("chain/account/reads", nil)
	accountHashTimer   = metrics.NewRegisteredTimer("chain/account/hashes", nil)
	accountUpdateTimer = metrics.NewRegisteredTimer("chain/account/updates", nil)
	accountCommitTimer = metrics.NewRegisteredTimer("chain/account/commits", nil)

	storageReadTimer   = metrics.NewRegisteredTimer("chain/storage/reads", nil)
	storageHashTimer   = metrics.NewRegisteredTimer("chain/storage/hashes", nil)
	storageUpdateTimer = metrics.NewRegisteredTimer("chain/storage/updates", nil)
	storageCommitTimer = metrics.NewRegisteredTimer("chain/storage/commits", nil)

	snapshotAccountReadTimer = metrics.NewRegisteredTimer("chain/snapshot/account/reads", nil)
	snapshotStorageReadTimer = metrics.NewRegisteredTimer("chain/snapshot/storage/reads", nil)
	snapshotCommitTimer      = metrics.NewRegisteredTimer("chain/snapshot/commits", nil)

	blockImportTimer     = metrics.NewRegisteredMeter("chain/imports", nil)
	blockInsertTimer     = metrics.NewRegisteredTimer("chain/inserts", nil)
	blockValidationTimer = metrics.NewRegisteredTimer("chain/validation", nil)
	blockExecutionTimer  = metrics.NewRegisteredTimer("chain/execution", nil)
	blockWriteTimer      = metrics.NewRegisteredTimer("chain/write", nil)

	blockReorgMeter         = metrics.NewRegisteredMeter("chain/reorg/executes", nil)
	blockReorgAddMeter      = metrics.NewRegisteredMeter("chain/reorg/add", nil)
	blockReorgDropMeter     = metrics.NewRegisteredMeter("chain/reorg/drop", nil)
	blockReorgInvalidatedTx = metrics.NewRegisteredMeter("chain/reorg/invalidTx", nil)

	blockPrefetchExecuteTimer   = metrics.NewRegisteredTimer("chain/prefetch/executes", nil)
	blockPrefetchInterruptMeter = metrics.NewRegisteredMeter("chain/prefetch/interrupts", nil)

	errInsertionInterrupted = errors.New("insertion is interrupted")
	errChainStopped         = errors.New("blockchain is stopped")
)

const (
	bodyCacheLimit      = 256
	blockCacheLimit     = 256
	receiptsCacheLimit  = 1024
	txLookupCacheLimit  = 1024
	maxFutureBlocks     = 256
	maxTimeFutureBlocks = 30

	// BlockChainVersion ensures that an incompatible database forces a resync from scratch.
	//
	// Changelog:
	//
	// - Version 4
	//   The following incompatible database changes were added:
	//   * the `BlockNumber`, `TxHash`, `TxIndex`, `BlockHash` and `Index` fields of log are deleted
	//   * the `Bloom` field of receipt is deleted
	//   * the `BlockIndex` and `TxIndex` fields of txlookup are deleted
	// - Version 5
	//  The following incompatible database changes were added:
	//    * the `TxHash`, `GasCost`, and `ContractAddress` fields are no longer stored for a receipt
	//    * the `TxHash`, `GasCost`, and `ContractAddress` fields are computed by looking up the
	//      receipts' corresponding block
	// - Version 6
	//  The following incompatible database changes were added:
	//    * Transaction lookup information stores the corresponding block number instead of block hash
	// - Version 7
	//  The following incompatible database changes were added:
	//    * Use freezer as the ancient database to maintain all ancient data
	// - Version 8
	//  The following incompatible database changes were added:
	//    * New scheme for contract code in order to separate the codes and trie nodes
	BlockChainVersion uint64 = 8
)

// CacheConfig contains the configuration values for the trie caching/pruning
// that's resident in a blockchain.
type CacheConfig struct {
	TrieCleanLimit      int           // Memory allowance (MB) to use for caching trie nodes in memory
	TrieCleanJournal    string        // Disk journal for saving clean cache entries.
	TrieCleanRejournal  time.Duration // Time interval to dump clean cache to disk periodically
	TrieCleanNoPrefetch bool          // Whether to disable heuristic state prefetching for followup blocks
	TrieDirtyLimit      int           // Memory limit (MB) at which to start flushing dirty trie nodes to disk
	TrieDirtyDisabled   bool          // Whether to disable trie write caching and GC altogether (archive node)
	TrieTimeLimit       time.Duration // Time limit after which to flush the current in-memory trie to disk
	SnapshotLimit       int           // Memory allowance (MB) to use for caching snapshot entries in memory
	Preimages           bool          // Whether to store preimage of trie key to the disk
	TriesInMemory       uint64        // Number of recent tries to keep in memory

	SnapshotWait bool // Wait for snapshot construction on startup. TODO(karalabe): This is a dirty hack for testing, nuke it
}

// DefaultCacheConfig are the default caching values if none are specified by the
// user (also used during testing).
var DefaultCacheConfig = &CacheConfig{
	TrieCleanLimit: 256,
	TrieDirtyLimit: 256,
	TrieTimeLimit:  5 * time.Minute,
	SnapshotLimit:  256,
	SnapshotWait:   true,
	TriesInMemory:  128,
}

// BlockChain represents the canonical chain given a database with a genesis
// block. The Blockchain manages chain imports, reverts, chain reorganisations.
//
// Importing blocks in to the block chain happens according to the set of rules
// defined by the two stage Validator. Processing of blocks is done using the
// Processor which processes the included transaction. The validation of the state
// is done in the second part of the Validator. Failing results in aborting of
// the import.
//
// The BlockChain also helps in returning blocks from **any** chain included
// in the database as well as blocks that represents the canonical chain. It's
// important to note that GetBlock can return any block and does not need to be
// included in the canonical one where as GetBlockByNumber always represents the
// canonical chain.
type BlockChain struct {
	chainConfig *params.ChainConfig // Chain & network configuration
	cacheConfig *CacheConfig        // Cache configuration for pruning

	db     ethdb.Database // Low level persistent database to store final content in
	snaps  *snapshot.Tree // Snapshot tree for fast trie leaf access
	triegc *prque.Prque   // Priority queue mapping block numbers to tries to gc
	gcproc time.Duration  // Accumulates canonical block processing for trie dumping

	// txLookupLimit is the maximum number of blocks from head whose tx indices
	// are reserved:
	//  * 0:   means no limit and regenerate any missing indexes
	//  * N:   means N block limit [HEAD-N+1, HEAD] and delete extra indexes
	//  * nil: disable tx reindexer/deleter, but still index new blocks
	txLookupLimit uint64

	hc            *HeaderChain
	rmLogsFeed    event.Feed
	chainFeed     event.Feed
	chainSideFeed event.Feed
	chainHeadFeed event.Feed
	logsFeed      event.Feed
	blockProcFeed event.Feed
	scope         event.SubscriptionScope
	genesisBlock  *types.Block

	// This mutex synchronizes chain write operations.
	// Readers don't need to take it, they can just read the database.
	chainmu *syncx.ClosableMutex

	currentBlock     atomic.Value // Current head of the block chain
	currentFastBlock atomic.Value // Current head of the fast-sync chain (may be above the block chain!)

	stateCache    state.Database // State database to reuse between imports (contains state cache)
	bodyCache     *lru.Cache     // Cache for the most recent block bodies
	bodyRLPCache  *lru.Cache     // Cache for the most recent block bodies in RLP encoded format
	receiptsCache *lru.Cache     // Cache for the most recent receipts per block
	blockCache    *lru.Cache     // Cache for the most recent entire blocks
	txLookupCache *lru.Cache     // Cache for the most recent transaction lookup data.
	futureBlocks  *lru.Cache     // future blocks are blocks added for later processing

	wg            sync.WaitGroup //
	quit          chan struct{}  // shutdown signal, closed in Stop.
	running       int32          // 0 if chain is running, 1 when stopped
	procInterrupt int32          // interrupt signaler for block processing

	engine     consensus.Engine
	validator  Validator // Block and state validator interface
	prefetcher Prefetcher
	processor  Processor // Block transaction processor interface
	forker     *ForkChoice
	vmConfig   vm.Config

	// Bor related changes
	borReceiptsCache *lru.Cache             // Cache for the most recent bor receipt receipts per block
	stateSyncData    []*types.StateSyncData // State sync data
	stateSyncFeed    event.Feed             // State sync feed
	chain2HeadFeed   event.Feed             // Reorg/NewHead/Fork data feed
}

// NewBlockChain returns a fully initialised block chain using information
// available in the database. It initialises the default Ethereum Validator
// and Processor.
//
//nolint:gocognit
func NewBlockChain(db ethdb.Database, cacheConfig *CacheConfig, chainConfig *params.ChainConfig, engine consensus.Engine, vmConfig vm.Config, shouldPreserve func(header *types.Header) bool, txLookupLimit *uint64, checker ethereum.ChainValidator) (*BlockChain, error) {
	if cacheConfig == nil {
		cacheConfig = DefaultCacheConfig
	}

	if cacheConfig.TriesInMemory <= 0 {
		cacheConfig.TriesInMemory = DefaultCacheConfig.TriesInMemory
	}
	bodyCache, _ := lru.New(bodyCacheLimit)
	bodyRLPCache, _ := lru.New(bodyCacheLimit)
	receiptsCache, _ := lru.New(receiptsCacheLimit)
	blockCache, _ := lru.New(blockCacheLimit)
	txLookupCache, _ := lru.New(txLookupCacheLimit)
	futureBlocks, _ := lru.New(maxFutureBlocks)

	borReceiptsCache, _ := lru.New(receiptsCacheLimit)

	bc := &BlockChain{
		chainConfig: chainConfig,
		cacheConfig: cacheConfig,
		db:          db,
		triegc:      prque.New(nil),
		stateCache: state.NewDatabaseWithConfig(db, &trie.Config{
			Cache:     cacheConfig.TrieCleanLimit,
			Journal:   cacheConfig.TrieCleanJournal,
			Preimages: cacheConfig.Preimages,
		}),
		quit:          make(chan struct{}),
		chainmu:       syncx.NewClosableMutex(),
		bodyCache:     bodyCache,
		bodyRLPCache:  bodyRLPCache,
		receiptsCache: receiptsCache,
		blockCache:    blockCache,
		txLookupCache: txLookupCache,
		futureBlocks:  futureBlocks,
		engine:        engine,
		vmConfig:      vmConfig,

		borReceiptsCache: borReceiptsCache,
	}
	bc.forker = NewForkChoice(bc, shouldPreserve, checker)
	bc.validator = NewBlockValidator(chainConfig, bc, engine)
	bc.prefetcher = newStatePrefetcher(chainConfig, bc, engine)
	bc.processor = NewStateProcessor(chainConfig, bc, engine)

	var err error
	bc.hc, err = NewHeaderChain(db, chainConfig, engine, bc.insertStopped)
	if err != nil {
		return nil, err
	}
	bc.genesisBlock = bc.GetBlockByNumber(0)
	if bc.genesisBlock == nil {
		return nil, ErrNoGenesis
	}

	var nilBlock *types.Block
	bc.currentBlock.Store(nilBlock)
	bc.currentFastBlock.Store(nilBlock)

	// Initialize the chain with ancient data if it isn't empty.
	var txIndexBlock uint64

	if bc.empty() {
		rawdb.InitDatabaseFromFreezer(bc.db)
		// If ancient database is not empty, reconstruct all missing
		// indices in the background.
		frozen, _ := bc.db.Ancients()
		if frozen > 0 {
			txIndexBlock = frozen
		}
	}
	if err := bc.loadLastState(); err != nil {
		return nil, err
	}

	// Make sure the state associated with the block is available
	head := bc.CurrentBlock()
	if _, err := state.New(head.Root(), bc.stateCache, bc.snaps); err != nil {
		// Head state is missing, before the state recovery, find out the
		// disk layer point of snapshot(if it's enabled). Make sure the
		// rewound point is lower than disk layer.
		var diskRoot common.Hash
		if bc.cacheConfig.SnapshotLimit > 0 {
			diskRoot = rawdb.ReadSnapshotRoot(bc.db)
		}
		if diskRoot != (common.Hash{}) {
			log.Warn("Head state missing, repairing", "number", head.Number(), "hash", head.Hash(), "snaproot", diskRoot)

			snapDisk, err := bc.setHeadBeyondRoot(head.NumberU64(), diskRoot, true)
			if err != nil {
				return nil, err
			}
			// Chain rewound, persist old snapshot number to indicate recovery procedure
			if snapDisk != 0 {
				rawdb.WriteSnapshotRecoveryNumber(bc.db, snapDisk)
			}
		} else {
			log.Warn("Head state missing, repairing", "number", head.Number(), "hash", head.Hash())
			if _, err := bc.setHeadBeyondRoot(head.NumberU64(), common.Hash{}, true); err != nil {
				return nil, err
			}
		}
	}

	// Ensure that a previous crash in SetHead doesn't leave extra ancients
	if frozen, err := bc.db.Ancients(); err == nil && frozen > 0 {
		var (
			needRewind bool
			low        uint64
		)
		// The head full block may be rolled back to a very low height due to
		// blockchain repair. If the head full block is even lower than the ancient
		// chain, truncate the ancient store.
		fullBlock := bc.CurrentBlock()
		if fullBlock != nil && fullBlock.Hash() != bc.genesisBlock.Hash() && fullBlock.NumberU64() < frozen-1 {
			needRewind = true
			low = fullBlock.NumberU64()
		}
		// In fast sync, it may happen that ancient data has been written to the
		// ancient store, but the LastFastBlock has not been updated, truncate the
		// extra data here.
		fastBlock := bc.CurrentFastBlock()
		if fastBlock != nil && fastBlock.NumberU64() < frozen-1 {
			needRewind = true
			if fastBlock.NumberU64() < low || low == 0 {
				low = fastBlock.NumberU64()
			}
		}
		if needRewind {
			log.Error("Truncating ancient chain", "from", bc.CurrentHeader().Number.Uint64(), "to", low)
			if err := bc.SetHead(low); err != nil {
				return nil, err
			}
		}
	}
	// The first thing the node will do is reconstruct the verification data for
	// the head block (ethash cache or clique voting snapshot). Might as well do
	// it in advance.
	// bc.engine.VerifyHeader(bc, bc.CurrentHeader(), true)

	// Check the current state of the block hashes and make sure that we do not have any of the bad blocks in our chain
	for hash := range BadHashes {
		if header := bc.GetHeaderByHash(hash); header != nil {
			// get the canonical block corresponding to the offending header's number
			headerByNumber := bc.GetHeaderByNumber(header.Number.Uint64())
			// make sure the headerByNumber (if present) is in our current canonical chain
			if headerByNumber != nil && headerByNumber.Hash() == header.Hash() {
				log.Error("Found bad hash, rewinding chain", "number", header.Number, "hash", header.ParentHash)
				if err := bc.SetHead(header.Number.Uint64() - 1); err != nil {
					return nil, err
				}
				log.Error("Chain rewind was successful, resuming normal operation")
			}
		}
	}

	// Load any existing snapshot, regenerating it if loading failed
	if bc.cacheConfig.SnapshotLimit > 0 {
		// If the chain was rewound past the snapshot persistent layer (causing
		// a recovery block number to be persisted to disk), check if we're still
		// in recovery mode and in that case, don't invalidate the snapshot on a
		// head mismatch.
		var recover bool

		head := bc.CurrentBlock()
		if layer := rawdb.ReadSnapshotRecoveryNumber(bc.db); layer != nil && *layer > head.NumberU64() {
			log.Warn("Enabling snapshot recovery", "chainhead", head.NumberU64(), "diskbase", *layer)
			recover = true
		}
		bc.snaps, _ = snapshot.New(bc.db, bc.stateCache.TrieDB(), bc.cacheConfig.SnapshotLimit, head.Root(), !bc.cacheConfig.SnapshotWait, true, recover)
	}

	// Start future block processor.
	bc.wg.Add(1)
	go bc.updateFutureBlocks()

	// Start tx indexer/unindexer.
	if txLookupLimit != nil {
		bc.txLookupLimit = *txLookupLimit

		bc.wg.Add(1)
		go bc.maintainTxIndex(txIndexBlock)
	}

	// If periodic cache journal is required, spin it up.
	if bc.cacheConfig.TrieCleanRejournal > 0 {
		if bc.cacheConfig.TrieCleanRejournal < time.Minute {
			log.Warn("Sanitizing invalid trie cache journal time", "provided", bc.cacheConfig.TrieCleanRejournal, "updated", time.Minute)
			bc.cacheConfig.TrieCleanRejournal = time.Minute
		}
		triedb := bc.stateCache.TrieDB()
		bc.wg.Add(1)
		go func() {
			defer bc.wg.Done()
			triedb.SaveCachePeriodically(bc.cacheConfig.TrieCleanJournal, bc.cacheConfig.TrieCleanRejournal, bc.quit)
		}()
	}
	return bc, nil
}

// empty returns an indicator whether the blockchain is empty.
// Note, it's a special case that we connect a non-empty ancient
// database with an empty node, so that we can plugin the ancient
// into node seamlessly.
func (bc *BlockChain) empty() bool {
	genesis := bc.genesisBlock.Hash()
	for _, hash := range []common.Hash{rawdb.ReadHeadBlockHash(bc.db), rawdb.ReadHeadHeaderHash(bc.db), rawdb.ReadHeadFastBlockHash(bc.db)} {
		if hash != genesis {
			return false
		}
	}
	return true
}

// loadLastState loads the last known chain state from the database. This method
// assumes that the chain manager mutex is held.
func (bc *BlockChain) loadLastState() error {
	// Restore the last known head block
	head := rawdb.ReadHeadBlockHash(bc.db)
	if head == (common.Hash{}) {
		// Corrupt or empty database, init from scratch
		log.Warn("Empty database, resetting chain")
		return bc.Reset()
	}
	// Make sure the entire head block is available
	currentBlock := bc.GetBlockByHash(head)
	if currentBlock == nil {
		// Corrupt or empty database, init from scratch
		log.Warn("Head block missing, resetting chain", "hash", head)
		return bc.Reset()
	}
	// Everything seems to be fine, set as the head block
	bc.currentBlock.Store(currentBlock)
	headBlockGauge.Update(int64(currentBlock.NumberU64()))

	// Restore the last known head header
	currentHeader := currentBlock.Header()
	if head := rawdb.ReadHeadHeaderHash(bc.db); head != (common.Hash{}) {
		if header := bc.GetHeaderByHash(head); header != nil {
			currentHeader = header
		}
	}
	bc.hc.SetCurrentHeader(currentHeader)

	// Restore the last known head fast block
	bc.currentFastBlock.Store(currentBlock)
	headFastBlockGauge.Update(int64(currentBlock.NumberU64()))

	if head := rawdb.ReadHeadFastBlockHash(bc.db); head != (common.Hash{}) {
		if block := bc.GetBlockByHash(head); block != nil {
			bc.currentFastBlock.Store(block)
			headFastBlockGauge.Update(int64(block.NumberU64()))
		}
	}
	// Issue a status log for the user
	currentFastBlock := bc.CurrentFastBlock()

	headerTd := bc.GetTd(currentHeader.Hash(), currentHeader.Number.Uint64())
	blockTd := bc.GetTd(currentBlock.Hash(), currentBlock.NumberU64())
	fastTd := bc.GetTd(currentFastBlock.Hash(), currentFastBlock.NumberU64())

	log.Info("Loaded most recent local header", "number", currentHeader.Number, "hash", currentHeader.Hash(), "td", headerTd, "age", common.PrettyAge(time.Unix(int64(currentHeader.Time), 0)))
	log.Info("Loaded most recent local full block", "number", currentBlock.Number(), "hash", currentBlock.Hash(), "td", blockTd, "age", common.PrettyAge(time.Unix(int64(currentBlock.Time()), 0)))
	log.Info("Loaded most recent local fast block", "number", currentFastBlock.Number(), "hash", currentFastBlock.Hash(), "td", fastTd, "age", common.PrettyAge(time.Unix(int64(currentFastBlock.Time()), 0)))
	if pivot := rawdb.ReadLastPivotNumber(bc.db); pivot != nil {
		log.Info("Loaded last fast-sync pivot marker", "number", *pivot)
	}
	return nil
}

// SetHead rewinds the local chain to a new head. Depending on whether the node
// was fast synced or full synced and in which state, the method will try to
// delete minimal data from disk whilst retaining chain consistency.
func (bc *BlockChain) SetHead(head uint64) error {
	_, err := bc.setHeadBeyondRoot(head, common.Hash{}, false)
	return err
}

// setHeadBeyondRoot rewinds the local chain to a new head with the extra condition
// that the rewind must pass the specified state root. This method is meant to be
// used when rewinding with snapshots enabled to ensure that we go back further than
// persistent disk layer. Depending on whether the node was fast synced or full, and
// in which state, the method will try to delete minimal data from disk whilst
// retaining chain consistency.
//
// The method returns the block number where the requested root cap was found.
func (bc *BlockChain) setHeadBeyondRoot(head uint64, root common.Hash, repair bool) (uint64, error) {
	if !bc.chainmu.TryLock() {
		return 0, errChainStopped
	}
	defer bc.chainmu.Unlock()

	// Track the block number of the requested root hash
	var rootNumber uint64 // (no root == always 0)

	// Retrieve the last pivot block to short circuit rollbacks beyond it and the
	// current freezer limit to start nuking id underflown
	pivot := rawdb.ReadLastPivotNumber(bc.db)
	frozen, _ := bc.db.Ancients()

	updateFn := func(db ethdb.KeyValueWriter, header *types.Header) (uint64, bool) {
		// Rewind the blockchain, ensuring we don't end up with a stateless head
		// block. Note, depth equality is permitted to allow using SetHead as a
		// chain reparation mechanism without deleting any data!
		if currentBlock := bc.CurrentBlock(); currentBlock != nil && header.Number.Uint64() <= currentBlock.NumberU64() {
			newHeadBlock := bc.GetBlock(header.Hash(), header.Number.Uint64())
			if newHeadBlock == nil {
				log.Error("Gap in the chain, rewinding to genesis", "number", header.Number, "hash", header.Hash())
				newHeadBlock = bc.genesisBlock
			} else {
				// Block exists, keep rewinding until we find one with state,
				// keeping rewinding until we exceed the optional threshold
				// root hash
				beyondRoot := (root == common.Hash{}) // Flag whether we're beyond the requested root (no root, always true)

				for {
					// If a root threshold was requested but not yet crossed, check
					if root != (common.Hash{}) && !beyondRoot && newHeadBlock.Root() == root {
						beyondRoot, rootNumber = true, newHeadBlock.NumberU64()
					}
					if _, err := state.New(newHeadBlock.Root(), bc.stateCache, bc.snaps); err != nil {
						log.Trace("Block state missing, rewinding further", "number", newHeadBlock.NumberU64(), "hash", newHeadBlock.Hash())
						if pivot == nil || newHeadBlock.NumberU64() > *pivot {
							parent := bc.GetBlock(newHeadBlock.ParentHash(), newHeadBlock.NumberU64()-1)
							if parent != nil {
								newHeadBlock = parent
								continue
							}
							log.Error("Missing block in the middle, aiming genesis", "number", newHeadBlock.NumberU64()-1, "hash", newHeadBlock.ParentHash())
							newHeadBlock = bc.genesisBlock
						} else {
							log.Trace("Rewind passed pivot, aiming genesis", "number", newHeadBlock.NumberU64(), "hash", newHeadBlock.Hash(), "pivot", *pivot)
							newHeadBlock = bc.genesisBlock
						}
					}
					if beyondRoot || newHeadBlock.NumberU64() == 0 {
						if newHeadBlock.NumberU64() == 0 {
							// Recommit the genesis state into disk in case the rewinding destination
							// is genesis block and the relevant state is gone. In the future this
							// rewinding destination can be the earliest block stored in the chain
							// if the historical chain pruning is enabled. In that case the logic
							// needs to be improved here.
							if !bc.HasState(bc.genesisBlock.Root()) {
								if err := CommitGenesisState(bc.db, bc.genesisBlock.Hash()); err != nil {
									log.Crit("Failed to commit genesis state", "err", err)
								}
								log.Debug("Recommitted genesis state to disk")
							}
						}
						log.Debug("Rewound to block with state", "number", newHeadBlock.NumberU64(), "hash", newHeadBlock.Hash())
						break
					}
					log.Debug("Skipping block with threshold state", "number", newHeadBlock.NumberU64(), "hash", newHeadBlock.Hash(), "root", newHeadBlock.Root())
					newHeadBlock = bc.GetBlock(newHeadBlock.ParentHash(), newHeadBlock.NumberU64()-1) // Keep rewinding
				}
			}
			rawdb.WriteHeadBlockHash(db, newHeadBlock.Hash())

			// Degrade the chain markers if they are explicitly reverted.
			// In theory we should update all in-memory markers in the
			// last step, however the direction of SetHead is from high
			// to low, so it's safe to update in-memory markers directly.
			bc.currentBlock.Store(newHeadBlock)
			headBlockGauge.Update(int64(newHeadBlock.NumberU64()))
		}
		// Rewind the fast block in a simpleton way to the target head
		if currentFastBlock := bc.CurrentFastBlock(); currentFastBlock != nil && header.Number.Uint64() < currentFastBlock.NumberU64() {
			newHeadFastBlock := bc.GetBlock(header.Hash(), header.Number.Uint64())
			// If either blocks reached nil, reset to the genesis state
			if newHeadFastBlock == nil {
				newHeadFastBlock = bc.genesisBlock
			}
			rawdb.WriteHeadFastBlockHash(db, newHeadFastBlock.Hash())

			// Degrade the chain markers if they are explicitly reverted.
			// In theory we should update all in-memory markers in the
			// last step, however the direction of SetHead is from high
			// to low, so it's safe the update in-memory markers directly.
			bc.currentFastBlock.Store(newHeadFastBlock)
			headFastBlockGauge.Update(int64(newHeadFastBlock.NumberU64()))
		}
		head := bc.CurrentBlock().NumberU64()

		// If setHead underflown the freezer threshold and the block processing
		// intent afterwards is full block importing, delete the chain segment
		// between the stateful-block and the sethead target.
		var wipe bool
		if head+1 < frozen {
			wipe = pivot == nil || head >= *pivot
		}
		return head, wipe // Only force wipe if full synced
	}
	// Rewind the header chain, deleting all block bodies until then
	delFn := func(db ethdb.KeyValueWriter, hash common.Hash, num uint64) {
		// Ignore the error here since light client won't hit this path
		frozen, _ := bc.db.Ancients()
		if num+1 <= frozen {
			// Truncate all relative data(header, total difficulty, body, receipt
			// and canonical hash) from ancient store.
			if err := bc.db.TruncateHead(num); err != nil {
				log.Crit("Failed to truncate ancient data", "number", num, "err", err)
			}
			// Remove the hash <-> number mapping from the active store.
			rawdb.DeleteHeaderNumber(db, hash)
		} else {
			// Remove relative body and receipts from the active store.
			// The header, total difficulty and canonical hash will be
			// removed in the hc.SetHead function.
			rawdb.DeleteBody(db, hash, num)
			rawdb.DeleteReceipts(db, hash, num)
			rawdb.DeleteBorReceipt(db, hash, num)
			rawdb.DeleteBorTxLookupEntry(db, hash, num)
		}
		// Todo(rjl493456442) txlookup, bloombits, etc
	}
	// If SetHead was only called as a chain reparation method, try to skip
	// touching the header chain altogether, unless the freezer is broken
	if repair {
		if target, force := updateFn(bc.db, bc.CurrentBlock().Header()); force {
			bc.hc.SetHead(target, updateFn, delFn)
		}
	} else {
		// Rewind the chain to the requested head and keep going backwards until a
		// block with a state is found or fast sync pivot is passed
		log.Warn("Rewinding blockchain", "target", head)
		bc.hc.SetHead(head, updateFn, delFn)
	}
	// Clear out any stale content from the caches
	bc.bodyCache.Purge()
	bc.bodyRLPCache.Purge()
	bc.receiptsCache.Purge()
	bc.blockCache.Purge()
	bc.txLookupCache.Purge()
	bc.futureBlocks.Purge()
	bc.borReceiptsCache.Purge()

	return rootNumber, bc.loadLastState()
}

// SnapSyncCommitHead sets the current head block to the one defined by the hash
// irrelevant what the chain contents were prior.
func (bc *BlockChain) SnapSyncCommitHead(hash common.Hash) error {
	// Make sure that both the block as well at its state trie exists
	block := bc.GetBlockByHash(hash)
	if block == nil {
		return fmt.Errorf("non existent block [%x..]", hash[:4])
	}
	if _, err := trie.NewSecure(block.Root(), bc.stateCache.TrieDB()); err != nil {
		return err
	}

	// If all checks out, manually set the head block.
	if !bc.chainmu.TryLock() {
		return errChainStopped
	}
	bc.currentBlock.Store(block)
	headBlockGauge.Update(int64(block.NumberU64()))
	bc.chainmu.Unlock()

	// Destroy any existing state snapshot and regenerate it in the background,
	// also resuming the normal maintenance of any previously paused snapshot.
	if bc.snaps != nil {
		bc.snaps.Rebuild(block.Root())
	}
	log.Info("Committed new head block", "number", block.Number(), "hash", hash)
	return nil
}

// Reset purges the entire blockchain, restoring it to its genesis state.
func (bc *BlockChain) Reset() error {
	return bc.ResetWithGenesisBlock(bc.genesisBlock)
}

// ResetWithGenesisBlock purges the entire blockchain, restoring it to the
// specified genesis state.
func (bc *BlockChain) ResetWithGenesisBlock(genesis *types.Block) error {
	// Dump the entire block chain and purge the caches
	if err := bc.SetHead(0); err != nil {
		return err
	}
	if !bc.chainmu.TryLock() {
		return errChainStopped
	}
	defer bc.chainmu.Unlock()

	// Prepare the genesis block and reinitialise the chain
	batch := bc.db.NewBatch()
	rawdb.WriteTd(batch, genesis.Hash(), genesis.NumberU64(), genesis.Difficulty())
	rawdb.WriteBlock(batch, genesis)
	if err := batch.Write(); err != nil {
		log.Crit("Failed to write genesis block", "err", err)
	}
	bc.writeHeadBlock(genesis)

	// Last update all in-memory chain markers
	bc.genesisBlock = genesis
	bc.currentBlock.Store(bc.genesisBlock)
	headBlockGauge.Update(int64(bc.genesisBlock.NumberU64()))
	bc.hc.SetGenesis(bc.genesisBlock.Header())
	bc.hc.SetCurrentHeader(bc.genesisBlock.Header())
	bc.currentFastBlock.Store(bc.genesisBlock)
	headFastBlockGauge.Update(int64(bc.genesisBlock.NumberU64()))
	return nil
}

// Export writes the active chain to the given writer.
func (bc *BlockChain) Export(w io.Writer) error {
	return bc.ExportN(w, uint64(0), bc.CurrentBlock().NumberU64())
}

// ExportN writes a subset of the active chain to the given writer.
func (bc *BlockChain) ExportN(w io.Writer, first uint64, last uint64) error {
	if !bc.chainmu.TryLock() {
		return errChainStopped
	}
	defer bc.chainmu.Unlock()

	if first > last {
		return fmt.Errorf("export failed: first (%d) is greater than last (%d)", first, last)
	}
	log.Info("Exporting batch of blocks", "count", last-first+1)

	start, reported := time.Now(), time.Now()
	for nr := first; nr <= last; nr++ {
		block := bc.GetBlockByNumber(nr)
		if block == nil {
			return fmt.Errorf("export failed on #%d: not found", nr)
		}
		if err := block.EncodeRLP(w); err != nil {
			return err
		}
		if time.Since(reported) >= statsReportLimit {
			log.Info("Exporting blocks", "exported", block.NumberU64()-first, "elapsed", common.PrettyDuration(time.Since(start)))
			reported = time.Now()
		}
	}
	return nil
}

// writeHeadBlock injects a new head block into the current block chain. This method
// assumes that the block is indeed a true head. It will also reset the head
// header and the head fast sync block to this very same block if they are older
// or if they are on a different side chain.
//
// Note, this function assumes that the `mu` mutex is held!
func (bc *BlockChain) writeHeadBlock(block *types.Block) {
	// Add the block to the canonical chain number scheme and mark as the head
	batch := bc.db.NewBatch()
	rawdb.WriteHeadHeaderHash(batch, block.Hash())
	rawdb.WriteHeadFastBlockHash(batch, block.Hash())
	rawdb.WriteCanonicalHash(batch, block.Hash(), block.NumberU64())
	rawdb.WriteTxLookupEntriesByBlock(batch, block)
	rawdb.WriteHeadBlockHash(batch, block.Hash())

	// Flush the whole batch into the disk, exit the node if failed
	if err := batch.Write(); err != nil {
		log.Crit("Failed to update chain indexes and markers", "err", err)
	}
	// Update all in-memory chain markers in the last step
	bc.hc.SetCurrentHeader(block.Header())

	bc.currentFastBlock.Store(block)
	headFastBlockGauge.Update(int64(block.NumberU64()))

	bc.currentBlock.Store(block)
	headBlockGauge.Update(int64(block.NumberU64()))
}

// Stop stops the blockchain service. If any imports are currently in progress
// it will abort them using the procInterrupt.
func (bc *BlockChain) Stop() {
	if !atomic.CompareAndSwapInt32(&bc.running, 0, 1) {
		return
	}

	// Unsubscribe all subscriptions registered from blockchain.
	bc.scope.Close()

	// Signal shutdown to all goroutines.
	close(bc.quit)
	bc.StopInsert()

	// Now wait for all chain modifications to end and persistent goroutines to exit.
	//
	// Note: Close waits for the mutex to become available, i.e. any running chain
	// modification will have exited when Close returns. Since we also called StopInsert,
	// the mutex should become available quickly. It cannot be taken again after Close has
	// returned.
	bc.chainmu.Close()
	bc.wg.Wait()

	// Ensure that the entirety of the state snapshot is journalled to disk.
	var snapBase common.Hash
	if bc.snaps != nil {
		var err error
		if snapBase, err = bc.snaps.Journal(bc.CurrentBlock().Root()); err != nil {
			log.Error("Failed to journal state snapshot", "err", err)
		}
	}

	// Ensure the state of a recent block is also stored to disk before exiting.
	// We're writing three different states to catch different restart scenarios:
	//  - HEAD:     So we don't need to reprocess any blocks in the general case
	//  - HEAD-1:   So we don't do large reorgs if our HEAD becomes an uncle
	//  - HEAD-127: So we have a hard limit on the number of blocks reexecuted
	if !bc.cacheConfig.TrieDirtyDisabled {
		triedb := bc.stateCache.TrieDB()

		for _, offset := range []uint64{0, 1, bc.cacheConfig.TriesInMemory - 1} {
			if number := bc.CurrentBlock().NumberU64(); number > offset {
				recent := bc.GetBlockByNumber(number - offset)

				log.Info("Writing cached state to disk", "block", recent.Number(), "hash", recent.Hash(), "root", recent.Root())
				if err := triedb.Commit(recent.Root(), true, nil); err != nil {
					log.Error("Failed to commit recent state trie", "err", err)
				}
			}
		}
		if snapBase != (common.Hash{}) {
			log.Info("Writing snapshot state to disk", "root", snapBase)
			if err := triedb.Commit(snapBase, true, nil); err != nil {
				log.Error("Failed to commit recent state trie", "err", err)
			}
		}
		for !bc.triegc.Empty() {
			triedb.Dereference(bc.triegc.PopItem().(common.Hash))
		}
		if size, _ := triedb.Size(); size != 0 {
			log.Error("Dangling trie nodes after full cleanup")
		}
	}
	// Ensure all live cached entries be saved into disk, so that we can skip
	// cache warmup when node restarts.
	if bc.cacheConfig.TrieCleanJournal != "" {
		triedb := bc.stateCache.TrieDB()
		triedb.SaveCache(bc.cacheConfig.TrieCleanJournal)
	}
	log.Info("Blockchain stopped")
}

// StopInsert interrupts all insertion methods, causing them to return
// errInsertionInterrupted as soon as possible. Insertion is permanently disabled after
// calling this method.
func (bc *BlockChain) StopInsert() {
	atomic.StoreInt32(&bc.procInterrupt, 1)
}

// insertStopped returns true after StopInsert has been called.
func (bc *BlockChain) insertStopped() bool {
	return atomic.LoadInt32(&bc.procInterrupt) == 1
}

func (bc *BlockChain) procFutureBlocks() {
	blocks := make([]*types.Block, 0, bc.futureBlocks.Len())
	for _, hash := range bc.futureBlocks.Keys() {
		if block, exist := bc.futureBlocks.Peek(hash); exist {
			blocks = append(blocks, block.(*types.Block))
		}
	}
	if len(blocks) > 0 {
		sort.Slice(blocks, func(i, j int) bool {
			return blocks[i].NumberU64() < blocks[j].NumberU64()
		})
		// Insert one by one as chain insertion needs contiguous ancestry between blocks
		for i := range blocks {
			bc.InsertChain(blocks[i : i+1])
		}
	}
}

// WriteStatus status of write
type WriteStatus byte

const (
	NonStatTy WriteStatus = iota
	CanonStatTy
	SideStatTy
)

// InsertReceiptChain attempts to complete an already existing header chain with
// transaction and receipt data.
func (bc *BlockChain) InsertReceiptChain(blockChain types.Blocks, receiptChain []types.Receipts, ancientLimit uint64) (int, error) {
	// We don't require the chainMu here since we want to maximize the
	// concurrency of header insertion and receipt insertion.
	bc.wg.Add(1)
	defer bc.wg.Done()

	var (
		ancientBlocks, liveBlocks     types.Blocks
		ancientReceipts, liveReceipts []types.Receipts
	)

	// Do a sanity check that the provided chain is actually ordered and linked
	for i := 0; i < len(blockChain); i++ {
		if i != 0 {
			if blockChain[i].NumberU64() != blockChain[i-1].NumberU64()+1 || blockChain[i].ParentHash() != blockChain[i-1].Hash() {
				log.Error("Non contiguous receipt insert", "number", blockChain[i].Number(), "hash", blockChain[i].Hash(), "parent", blockChain[i].ParentHash(),
					"prevnumber", blockChain[i-1].Number(), "prevhash", blockChain[i-1].Hash())
				return 0, fmt.Errorf("non contiguous insert: item %d is #%d [%x..], item %d is #%d [%x..] (parent [%x..])", i-1, blockChain[i-1].NumberU64(),
					blockChain[i-1].Hash().Bytes()[:4], i, blockChain[i].NumberU64(), blockChain[i].Hash().Bytes()[:4], blockChain[i].ParentHash().Bytes()[:4])
			}
		}
		if blockChain[i].NumberU64() <= ancientLimit {
			ancientBlocks, ancientReceipts = append(ancientBlocks, blockChain[i]), append(ancientReceipts, receiptChain[i])
		} else {
			liveBlocks, liveReceipts = append(liveBlocks, blockChain[i]), append(liveReceipts, receiptChain[i])
		}
	}

	var (
		stats = struct{ processed, ignored int32 }{}
		start = time.Now()
		size  = int64(0)
	)

	// updateHead updates the head fast sync block if the inserted blocks are better
	// and returns an indicator whether the inserted blocks are canonical.
	updateHead := func(head *types.Block, headers []*types.Header) bool {
		if !bc.chainmu.TryLock() {
			return false
		}
		defer bc.chainmu.Unlock()

		// Rewind may have occurred, skip in that case.
		if bc.CurrentHeader().Number.Cmp(head.Number()) >= 0 {
			reorg, err := bc.forker.ReorgNeeded(bc.CurrentFastBlock().Header(), head.Header())
			if err != nil {
				log.Warn("Reorg failed", "err", err)
				return false
			} else if !reorg {
				return false
			}

			isValid, err := bc.forker.ValidateReorg(bc.CurrentFastBlock().Header(), headers)
			if err != nil {
				log.Warn("Reorg failed", "err", err)
				return false
			} else if !isValid {
				return false
			}
			rawdb.WriteHeadFastBlockHash(bc.db, head.Hash())
			bc.currentFastBlock.Store(head)
			headFastBlockGauge.Update(int64(head.NumberU64()))
			return true
		}
		return false
	}

	// writeAncient writes blockchain and corresponding receipt chain into ancient store.
	//
	// this function only accepts canonical chain data. All side chain will be reverted
	// eventually.
	writeAncient := func(blockChain types.Blocks, receiptChain []types.Receipts) (int, error) {
		first := blockChain[0]
		last := blockChain[len(blockChain)-1]

		// Ensure genesis is in ancients.
		if first.NumberU64() == 1 {
			if frozen, _ := bc.db.Ancients(); frozen == 0 {
				b := bc.genesisBlock
				td := bc.genesisBlock.Difficulty()
				writeSize, err := rawdb.WriteAncientBlocks(bc.db, []*types.Block{b}, []types.Receipts{nil}, []types.Receipts{nil}, td)
				size += writeSize
				if err != nil {
					log.Error("Error writing genesis to ancients", "err", err)
					return 0, err
				}
				log.Info("Wrote genesis to ancients")
			}
		}
		// Before writing the blocks to the ancients, we need to ensure that
		// they correspond to the what the headerchain 'expects'.
		// We only check the last block/header, since it's a contiguous chain.
		if !bc.HasHeader(last.Hash(), last.NumberU64()) {
			return 0, fmt.Errorf("containing header #%d [%x..] unknown", last.Number(), last.Hash().Bytes()[:4])
		}

		// BOR: Retrieve all the bor receipts and also maintain the array of headers
		// for bor specific reorg check.
		borReceipts := []types.Receipts{}

		var headers []*types.Header
		for _, block := range blockChain {
			borReceipts = append(borReceipts, []*types.Receipt{bc.GetBorReceiptByHash(block.Hash())})
			headers = append(headers, block.Header())
		}

		// Write all chain data to ancients.
		td := bc.GetTd(first.Hash(), first.NumberU64())
		writeSize, err := rawdb.WriteAncientBlocks(bc.db, blockChain, receiptChain, borReceipts, td)
		size += writeSize
		if err != nil {
			log.Error("Error importing chain data to ancients", "err", err)
			return 0, err
		}

		// Write tx indices if any condition is satisfied:
		// * If user requires to reserve all tx indices(txlookuplimit=0)
		// * If all ancient tx indices are required to be reserved(txlookuplimit is even higher than ancientlimit)
		// * If block number is large enough to be regarded as a recent block
		// It means blocks below the ancientLimit-txlookupLimit won't be indexed.
		//
		// But if the `TxIndexTail` is not nil, e.g. Geth is initialized with
		// an external ancient database, during the setup, blockchain will start
		// a background routine to re-indexed all indices in [ancients - txlookupLimit, ancients)
		// range. In this case, all tx indices of newly imported blocks should be
		// generated.
		var batch = bc.db.NewBatch()
		for i, block := range blockChain {
			if bc.txLookupLimit == 0 || ancientLimit <= bc.txLookupLimit || block.NumberU64() >= ancientLimit-bc.txLookupLimit {
				rawdb.WriteTxLookupEntriesByBlock(batch, block)
			} else if rawdb.ReadTxIndexTail(bc.db) != nil {
				rawdb.WriteTxLookupEntriesByBlock(batch, block)
			}
			stats.processed++

			if batch.ValueSize() > ethdb.IdealBatchSize || i == len(blockChain)-1 {
				size += int64(batch.ValueSize())
				if err = batch.Write(); err != nil {
					fastBlock := bc.CurrentFastBlock().NumberU64()
					if err := bc.db.TruncateHead(fastBlock + 1); err != nil {
						log.Error("Can't truncate ancient store after failed insert", "err", err)
					}
					return 0, err
				}
				batch.Reset()
			}
		}

		// Sync the ancient store explicitly to ensure all data has been flushed to disk.
		if err := bc.db.Sync(); err != nil {
			return 0, err
		}
		// Update the current fast block because all block data is now present in DB.
		previousFastBlock := bc.CurrentFastBlock().NumberU64()
		if !updateHead(blockChain[len(blockChain)-1], headers) {
			// We end up here if the header chain has reorg'ed, and the blocks/receipts
			// don't match the canonical chain.
			if err := bc.db.TruncateHead(previousFastBlock + 1); err != nil {
				log.Error("Can't truncate ancient store after failed insert", "err", err)
			}
			return 0, errSideChainReceipts
		}

		// Delete block data from the main database.
		batch.Reset()
		canonHashes := make(map[common.Hash]struct{})
		for _, block := range blockChain {
			canonHashes[block.Hash()] = struct{}{}
			if block.NumberU64() == 0 {
				continue
			}
			rawdb.DeleteCanonicalHash(batch, block.NumberU64())
			rawdb.DeleteBlockWithoutNumber(batch, block.Hash(), block.NumberU64())
		}
		// Delete side chain hash-to-number mappings.
		for _, nh := range rawdb.ReadAllHashesInRange(bc.db, first.NumberU64(), last.NumberU64()) {
			if _, canon := canonHashes[nh.Hash]; !canon {
				rawdb.DeleteHeader(batch, nh.Hash, nh.Number)
			}
		}
		if err := batch.Write(); err != nil {
			return 0, err
		}
		return 0, nil
	}

	// writeLive writes blockchain and corresponding receipt chain into active store.
	writeLive := func(blockChain types.Blocks, receiptChain []types.Receipts) (int, error) {
		skipPresenceCheck := false
		batch := bc.db.NewBatch()
		headers := make([]*types.Header, 0, len(blockChain))
		for i, block := range blockChain {
			// Update the headers for bor specific reorg check
			headers = append(headers, block.Header())

			// Short circuit insertion if shutting down or processing failed
			if bc.insertStopped() {
				return 0, errInsertionInterrupted
			}
			// Short circuit if the owner header is unknown
			if !bc.HasHeader(block.Hash(), block.NumberU64()) {
				return i, fmt.Errorf("containing header #%d [%x..] unknown", block.Number(), block.Hash().Bytes()[:4])
			}
			if !skipPresenceCheck {
				// Ignore if the entire data is already known
				if bc.HasBlock(block.Hash(), block.NumberU64()) {
					stats.ignored++
					continue
				} else {
					// If block N is not present, neither are the later blocks.
					// This should be true, but if we are mistaken, the shortcut
					// here will only cause overwriting of some existing data
					skipPresenceCheck = true
				}
			}
			// Write all the data out into the database
			rawdb.WriteBody(batch, block.Hash(), block.NumberU64(), block.Body())
			rawdb.WriteReceipts(batch, block.Hash(), block.NumberU64(), receiptChain[i])
			rawdb.WriteTxLookupEntriesByBlock(batch, block) // Always write tx indices for live blocks, we assume they are needed

			// Write everything belongs to the blocks into the database. So that
			// we can ensure all components of body is completed(body, receipts,
			// tx indexes)
			if batch.ValueSize() >= ethdb.IdealBatchSize {
				if err := batch.Write(); err != nil {
					return 0, err
				}
				size += int64(batch.ValueSize())
				batch.Reset()
			}
			stats.processed++
		}
		// Write everything belongs to the blocks into the database. So that
		// we can ensure all components of body is completed(body, receipts,
		// tx indexes)
		if batch.ValueSize() > 0 {
			size += int64(batch.ValueSize())
			if err := batch.Write(); err != nil {
				return 0, err
			}
		}

		updateHead(blockChain[len(blockChain)-1], headers)
		return 0, nil
	}

	// Write downloaded chain data and corresponding receipt chain data
	if len(ancientBlocks) > 0 {
		if n, err := writeAncient(ancientBlocks, ancientReceipts); err != nil {
			if err == errInsertionInterrupted {
				return 0, nil
			}
			return n, err
		}
	}
	// Write the tx index tail (block number from where we index) before write any live blocks
	if len(liveBlocks) > 0 && liveBlocks[0].NumberU64() == ancientLimit+1 {
		// The tx index tail can only be one of the following two options:
		// * 0: all ancient blocks have been indexed
		// * ancient-limit: the indices of blocks before ancient-limit are ignored
		if tail := rawdb.ReadTxIndexTail(bc.db); tail == nil {
			if bc.txLookupLimit == 0 || ancientLimit <= bc.txLookupLimit {
				rawdb.WriteTxIndexTail(bc.db, 0)
			} else {
				rawdb.WriteTxIndexTail(bc.db, ancientLimit-bc.txLookupLimit)
			}
		}
	}
	if len(liveBlocks) > 0 {
		if n, err := writeLive(liveBlocks, liveReceipts); err != nil {
			if err == errInsertionInterrupted {
				return 0, nil
			}
			return n, err
		}
	}

	head := blockChain[len(blockChain)-1]
	context := []interface{}{
		"count", stats.processed, "elapsed", common.PrettyDuration(time.Since(start)),
		"number", head.Number(), "hash", head.Hash(), "age", common.PrettyAge(time.Unix(int64(head.Time()), 0)),
		"size", common.StorageSize(size),
	}
	if stats.ignored > 0 {
		context = append(context, []interface{}{"ignored", stats.ignored}...)
	}
	log.Info("Imported new block receipts", context...)

	return 0, nil
}

var lastWrite uint64

// writeBlockWithoutState writes only the block and its metadata to the database,
// but does not write any state. This is used to construct competing side forks
// up to the point where they exceed the canonical total difficulty.
func (bc *BlockChain) writeBlockWithoutState(block *types.Block, td *big.Int) (err error) {
	if bc.insertStopped() {
		return errInsertionInterrupted
	}

	batch := bc.db.NewBatch()
	rawdb.WriteTd(batch, block.Hash(), block.NumberU64(), td)
	rawdb.WriteBlock(batch, block)
	if err := batch.Write(); err != nil {
		log.Crit("Failed to write block into disk", "err", err)
	}
	return nil
}

// writeKnownBlock updates the head block flag with a known block
// and introduces chain reorg if necessary.
func (bc *BlockChain) writeKnownBlock(block *types.Block) error {
	current := bc.CurrentBlock()
	if block.ParentHash() != current.Hash() {
		if err := bc.reorg(current, block); err != nil {
			return err
		}
	}
	bc.writeHeadBlock(block)
	return nil
}

// writeBlockWithState writes block, metadata and corresponding state data to the
// database.
func (bc *BlockChain) writeBlockWithState(block *types.Block, receipts []*types.Receipt, logs []*types.Log, state *state.StateDB) ([]*types.Log, error) {
	// Calculate the total difficulty of the block
	ptd := bc.GetTd(block.ParentHash(), block.NumberU64()-1)
	if ptd == nil {
		return []*types.Log{}, consensus.ErrUnknownAncestor
	}
	// Make sure no inconsistent state is leaked during insertion
	externTd := new(big.Int).Add(block.Difficulty(), ptd)

	// Irrelevant of the canonical status, write the block itself to the database.
	//
	// Note all the components of block(td, hash->number map, header, body, receipts)
	// should be written atomically. BlockBatch is used for containing all components.
	blockBatch := bc.db.NewBatch()
	rawdb.WriteTd(blockBatch, block.Hash(), block.NumberU64(), externTd)
	rawdb.WriteBlock(blockBatch, block)
	rawdb.WriteReceipts(blockBatch, block.Hash(), block.NumberU64(), receipts)

	// System call appends state-sync logs into state. So, `state.Logs()` contains
	// all logs including system-call logs (state sync logs) while `logs` contains
	// only logs generated by transactions (receipts).
	//
	// That means that state.Logs() can have more logs than receipt logs.
	// In that case, we can safely assume that extra logs are from state sync logs.
	//
	// block logs = receipt logs + state sync logs = `state.Logs()`
	blockLogs := state.Logs()
	var stateSyncLogs []*types.Log
	if len(blockLogs) > 0 {
		sort.SliceStable(blockLogs, func(i, j int) bool {
			return blockLogs[i].Index < blockLogs[j].Index
		})

		if len(blockLogs) > len(logs) {
			stateSyncLogs = blockLogs[len(logs):] // get state-sync logs from `state.Logs()`

			// State sync logs don't have tx index, tx hash and other necessary fields
			// DeriveFieldsForBorLogs will fill those fields for websocket subscriptions
			types.DeriveFieldsForBorLogs(stateSyncLogs, block.Hash(), block.NumberU64(), uint(len(receipts)), uint(len(logs)))

			// Write bor receipt
			rawdb.WriteBorReceipt(blockBatch, block.Hash(), block.NumberU64(), &types.ReceiptForStorage{
				Status: types.ReceiptStatusSuccessful, // make receipt status successful
				Logs:   stateSyncLogs,
			})

			// Write bor tx reverse lookup
			rawdb.WriteBorTxLookupEntry(blockBatch, block.Hash(), block.NumberU64())
		}
	}

	rawdb.WritePreimages(blockBatch, state.Preimages())
	if err := blockBatch.Write(); err != nil {
		log.Crit("Failed to write block into disk", "err", err)
	}
	// Commit all cached state changes into underlying memory database.
	root, err := state.Commit(bc.chainConfig.IsEIP158(block.Number()))
	if err != nil {
		return []*types.Log{}, err
	}
	triedb := bc.stateCache.TrieDB()

	// If we're running an archive node, always flush
	if bc.cacheConfig.TrieDirtyDisabled {
		return []*types.Log{}, triedb.Commit(root, false, nil)
	} else {
		// Full but not archive node, do proper garbage collection
		triedb.Reference(root, common.Hash{}) // metadata reference to keep trie alive
		bc.triegc.Push(root, -int64(block.NumberU64()))

		if current := block.NumberU64(); current > bc.cacheConfig.TriesInMemory {
			// If we exceeded our memory allowance, flush matured singleton nodes to disk
			var (
				nodes, imgs = triedb.Size()
				limit       = common.StorageSize(bc.cacheConfig.TrieDirtyLimit) * 1024 * 1024
			)
			if nodes > limit || imgs > 4*1024*1024 {
				triedb.Cap(limit - ethdb.IdealBatchSize)
			}
			// Find the next state trie we need to commit
			chosen := current - bc.cacheConfig.TriesInMemory

			// If we exceeded out time allowance, flush an entire trie to disk
			if bc.gcproc > bc.cacheConfig.TrieTimeLimit {
				// If the header is missing (canonical chain behind), we're reorging a low
				// diff sidechain. Suspend committing until this operation is completed.
				header := bc.GetHeaderByNumber(chosen)
				if header == nil {
					log.Warn("Reorg in progress, trie commit postponed", "number", chosen)
				} else {
					// If we're exceeding limits but haven't reached a large enough memory gap,
					// warn the user that the system is becoming unstable.
					if chosen < lastWrite+bc.cacheConfig.TriesInMemory && bc.gcproc >= 2*bc.cacheConfig.TrieTimeLimit {
						log.Info("State in memory for too long, committing", "time", bc.gcproc, "allowance", bc.cacheConfig.TriesInMemory, "optimum", float64(chosen-lastWrite)/float64((bc.cacheConfig.TriesInMemory)))
					}
					// Flush an entire trie and restart the counters
					triedb.Commit(header.Root, true, nil)
					lastWrite = chosen
					bc.gcproc = 0
				}
			}
			// Garbage collect anything below our required write retention
			for !bc.triegc.Empty() {
				root, number := bc.triegc.Pop()
				if uint64(-number) > chosen {
					bc.triegc.Push(root, number)
					break
				}
				triedb.Dereference(root.(common.Hash))
			}
		}
	}
	return stateSyncLogs, nil
}

// WriteBlockWithState writes the block and all associated state to the database.
func (bc *BlockChain) WriteBlockAndSetHead(ctx context.Context, block *types.Block, receipts []*types.Receipt, logs []*types.Log, state *state.StateDB, emitHeadEvent bool) (status WriteStatus, err error) {
	if !bc.chainmu.TryLock() {
		return NonStatTy, errChainStopped
	}
	defer bc.chainmu.Unlock()

	return bc.writeBlockAndSetHead(ctx, block, receipts, logs, state, emitHeadEvent)
}

// writeBlockAndSetHead writes the block and all associated state to the database,
// and also it applies the given block as the new chain head. This function expects
// the chain mutex to be held.
func (bc *BlockChain) writeBlockAndSetHead(ctx context.Context, block *types.Block, receipts []*types.Receipt, logs []*types.Log, state *state.StateDB, emitHeadEvent bool) (status WriteStatus, err error) {
	writeBlockAndSetHeadCtx, span := tracing.StartSpan(ctx, "blockchain.writeBlockAndSetHead")
	defer tracing.EndSpan(span)

	var stateSyncLogs []*types.Log

<<<<<<< HEAD
	if stateSyncLogs, err = bc.writeBlockWithState(block, receipts, logs, state); err != nil {
=======
	tracing.Exec(writeBlockAndSetHeadCtx, "", "blockchain.writeBlockWithState", func(_ context.Context, span trace.Span) {
		stateSyncLogs, err = bc.writeBlockWithState(block, receipts, logs, state)
		tracing.SetAttributes(
			span,
			attribute.Int("number", int(block.Number().Uint64())),
			attribute.Bool("error", err != nil),
		)
	})

	if err != nil {
>>>>>>> 73f3c75a
		return NonStatTy, err
	}

	currentBlock := bc.CurrentBlock()

	var reorg bool

	tracing.Exec(writeBlockAndSetHeadCtx, "", "blockchain.ReorgNeeded", func(_ context.Context, span trace.Span) {
		reorg, err = bc.forker.ReorgNeeded(currentBlock.Header(), block.Header())
		tracing.SetAttributes(
			span,
			attribute.Int("number", int(block.Number().Uint64())),
			attribute.Int("current block", int(currentBlock.Number().Uint64())),
			attribute.Bool("reorg needed", reorg),
			attribute.Bool("error", err != nil),
		)
	})
	if err != nil {
		return NonStatTy, err
	}

<<<<<<< HEAD
	if reorg {
		// Reorganise the chain if the parent is not the head block
		if block.ParentHash() != currentBlock.Hash() {
			if err := bc.reorg(currentBlock, block); err != nil {
				return NonStatTy, err
=======
	tracing.Exec(writeBlockAndSetHeadCtx, "", "blockchain.reorg", func(_ context.Context, span trace.Span) {
		if reorg {
			// Reorganise the chain if the parent is not the head block
			if block.ParentHash() != currentBlock.Hash() {
				if err = bc.reorg(currentBlock, block); err != nil {
					status = NonStatTy
				}
>>>>>>> 73f3c75a
			}
			status = CanonStatTy
		} else {
			status = SideStatTy
		}

<<<<<<< HEAD
		status = CanonStatTy
	} else {
		status = SideStatTy
=======
		tracing.SetAttributes(
			span,
			attribute.Int("number", int(block.Number().Uint64())),
			attribute.Int("current block", int(currentBlock.Number().Uint64())),
			attribute.Bool("reorg needed", reorg),
			attribute.Bool("error", err != nil),
			attribute.String("status", string(status)),
		)
	})

	if status == NonStatTy {
		return
>>>>>>> 73f3c75a
	}

	// Set new head.
	if status == CanonStatTy {
		tracing.Exec(writeBlockAndSetHeadCtx, "", "blockchain.writeHeadBlock", func(_ context.Context, _ trace.Span) {
			bc.writeHeadBlock(block)
		})
	}

	bc.futureBlocks.Remove(block.Hash())

	if status == CanonStatTy {
		bc.chainFeed.Send(ChainEvent{Block: block, Hash: block.Hash(), Logs: logs})
		if len(logs) > 0 {
			bc.logsFeed.Send(logs)
		}

		// send state sync logs into logs feed
		if len(stateSyncLogs) > 0 {
			bc.logsFeed.Send(stateSyncLogs)
		}

		// In theory we should fire a ChainHeadEvent when we inject
		// a canonical block, but sometimes we can insert a batch of
		// canonicial blocks. Avoid firing too many ChainHeadEvents,
		// we will fire an accumulated ChainHeadEvent and disable fire
		// event here.
		if emitHeadEvent {
			bc.chainHeadFeed.Send(ChainHeadEvent{Block: block})
			// BOR state sync feed related changes
			for _, data := range bc.stateSyncData {
				bc.stateSyncFeed.Send(StateSyncEvent{Data: data})
			}
			// BOR
		}
	} else {
		bc.chainSideFeed.Send(ChainSideEvent{Block: block})

		bc.chain2HeadFeed.Send(Chain2HeadEvent{
			Type:     Chain2HeadForkEvent,
			NewChain: []*types.Block{block},
		})
	}
	return status, nil
}

// addFutureBlock checks if the block is within the max allowed window to get
// accepted for future processing, and returns an error if the block is too far
// ahead and was not added.
//
// TODO after the transition, the future block shouldn't be kept. Because
// it's not checked in the Geth side anymore.
func (bc *BlockChain) addFutureBlock(block *types.Block) error {
	max := uint64(time.Now().Unix() + maxTimeFutureBlocks)
	if block.Time() > max {
		return fmt.Errorf("future block timestamp %v > allowed %v", block.Time(), max)
	}
	if block.Difficulty().Cmp(common.Big0) == 0 {
		// Never add PoS blocks into the future queue
		return nil
	}
	bc.futureBlocks.Add(block.Hash(), block)
	return nil
}

// InsertChain attempts to insert the given batch of blocks in to the canonical
// chain or, otherwise, create a fork. If an error is returned it will return
// the index number of the failing block as well an error describing what went
// wrong. After insertion is done, all accumulated events will be fired.
func (bc *BlockChain) InsertChain(chain types.Blocks) (int, error) {
	// Sanity check that we have something meaningful to import
	if len(chain) == 0 {
		return 0, nil
	}
	bc.blockProcFeed.Send(true)
	defer bc.blockProcFeed.Send(false)

	// Do a sanity check that the provided chain is actually ordered and linked.
	for i := 1; i < len(chain); i++ {
		block, prev := chain[i], chain[i-1]
		if block.NumberU64() != prev.NumberU64()+1 || block.ParentHash() != prev.Hash() {
			log.Error("Non contiguous block insert",
				"number", block.Number(),
				"hash", block.Hash(),
				"parent", block.ParentHash(),
				"prevnumber", prev.Number(),
				"prevhash", prev.Hash(),
			)
			return 0, fmt.Errorf("non contiguous insert: item %d is #%d [%x..], item %d is #%d [%x..] (parent [%x..])", i-1, prev.NumberU64(),
				prev.Hash().Bytes()[:4], i, block.NumberU64(), block.Hash().Bytes()[:4], block.ParentHash().Bytes()[:4])
		}
	}
	// Pre-checks passed, start the full block imports
	if !bc.chainmu.TryLock() {
		return 0, errChainStopped
	}
	defer bc.chainmu.Unlock()
	return bc.insertChain(chain, true, true)
}

// insertChain is the internal implementation of InsertChain, which assumes that
// 1) chains are contiguous, and 2) The chain mutex is held.
//
// This method is split out so that import batches that require re-injecting
// historical blocks can do so without releasing the lock, which could lead to
// racey behaviour. If a sidechain import is in progress, and the historic state
// is imported, but then new canon-head is added before the actual sidechain
// completes, then the historic state could be pruned again
func (bc *BlockChain) insertChain(chain types.Blocks, verifySeals, setHead bool) (int, error) {
	// If the chain is terminating, don't even bother starting up.
	if bc.insertStopped() {
		return 0, nil
	}

	// Start a parallel signature recovery (signer will fluke on fork transition, minimal perf loss)
	senderCacher.recoverFromBlocks(types.MakeSigner(bc.chainConfig, chain[0].Number()), chain)

	var (
		stats     = insertStats{startTime: mclock.Now()}
		lastCanon *types.Block
	)
	// Fire a single chain head event if we've progressed the chain
	defer func() {
		if lastCanon != nil && bc.CurrentBlock().Hash() == lastCanon.Hash() {
			bc.chainHeadFeed.Send(ChainHeadEvent{lastCanon})
		}
	}()
	// Start the parallel header verifier
	headers := make([]*types.Header, len(chain))
	seals := make([]bool, len(chain))

	for i, block := range chain {
		headers[i] = block.Header()
		seals[i] = verifySeals
	}
	abort, results := bc.engine.VerifyHeaders(bc, headers, seals)
	defer close(abort)

	// Peek the error for the first block to decide the directing import logic
	it := newInsertIterator(chain, results, bc.validator)
	block, err := it.next()

	// Update the block import meter; it will just record chains we've received
	// from other peers. (Note that the actual chain which gets imported would be
	// quite low).
	blockImportTimer.Mark(int64(len(headers)))

	// Check the validity of incoming chain
	isValid, err1 := bc.forker.ValidateReorg(bc.CurrentBlock().Header(), headers)
	if err1 != nil {
		return it.index, err1
	}

	if !isValid {
		// The chain to be imported is invalid as the blocks doesn't match with
		// the whitelisted checkpoints.
		return it.index, whitelist.ErrCheckpointMismatch
	}

	// Left-trim all the known blocks that don't need to build snapshot
	if bc.skipBlock(err, it) {
		// First block (and state) is known
		//   1. We did a roll-back, and should now do a re-import
		//   2. The block is stored as a sidechain, and is lying about it's stateroot, and passes a stateroot
		//      from the canonical chain, which has not been verified.
		// Skip all known blocks that are behind us.
		var (
			reorg   bool
			current = bc.CurrentBlock()
		)
		for block != nil && bc.skipBlock(err, it) {
			reorg, err = bc.forker.ReorgNeeded(current.Header(), block.Header())
			if err != nil {
				return it.index, err
			}
			if reorg {
				// Switch to import mode if the forker says the reorg is necessary
				// and also the block is not on the canonical chain.
				// In eth2 the forker always returns true for reorg decision (blindly trusting
				// the external consensus engine), but in order to prevent the unnecessary
				// reorgs when importing known blocks, the special case is handled here.
				if block.NumberU64() > current.NumberU64() || bc.GetCanonicalHash(block.NumberU64()) != block.Hash() {
					break
				}
			}
			log.Debug("Ignoring already known block", "number", block.Number(), "hash", block.Hash())
			stats.ignored++

			block, err = it.next()
		}
		// The remaining blocks are still known blocks, the only scenario here is:
		// During the fast sync, the pivot point is already submitted but rollback
		// happens. Then node resets the head full block to a lower height via `rollback`
		// and leaves a few known blocks in the database.
		//
		// When node runs a fast sync again, it can re-import a batch of known blocks via
		// `insertChain` while a part of them have higher total difficulty than current
		// head full block(new pivot point).
		for block != nil && bc.skipBlock(err, it) {
			log.Debug("Writing previously known block", "number", block.Number(), "hash", block.Hash())
			if err := bc.writeKnownBlock(block); err != nil {
				return it.index, err
			}
			lastCanon = block

			block, err = it.next()
		}
		// Falls through to the block import
	}
	switch {
	// First block is pruned
	case errors.Is(err, consensus.ErrPrunedAncestor):
		if setHead {
			// First block is pruned, insert as sidechain and reorg only if TD grows enough
			log.Debug("Pruned ancestor, inserting as sidechain", "number", block.Number(), "hash", block.Hash())
			return bc.insertSideChain(block, it)
		} else {
			// We're post-merge and the parent is pruned, try to recover the parent state
			log.Debug("Pruned ancestor", "number", block.Number(), "hash", block.Hash())
			return it.index, bc.recoverAncestors(block)
		}
	// First block is future, shove it (and all children) to the future queue (unknown ancestor)
	case errors.Is(err, consensus.ErrFutureBlock) || (errors.Is(err, consensus.ErrUnknownAncestor) && bc.futureBlocks.Contains(it.first().ParentHash())):
		for block != nil && (it.index == 0 || errors.Is(err, consensus.ErrUnknownAncestor)) {
			log.Debug("Future block, postponing import", "number", block.Number(), "hash", block.Hash())
			if err := bc.addFutureBlock(block); err != nil {
				return it.index, err
			}
			block, err = it.next()
		}
		stats.queued += it.processed()
		stats.ignored += it.remaining()

		// If there are any still remaining, mark as ignored
		return it.index, err

	// Some other error(except ErrKnownBlock) occurred, abort.
	// ErrKnownBlock is allowed here since some known blocks
	// still need re-execution to generate snapshots that are missing
	case err != nil && !errors.Is(err, ErrKnownBlock):
		bc.futureBlocks.Remove(block.Hash())
		stats.ignored += len(it.chain)
		bc.reportBlock(block, nil, err)
		return it.index, err
	}
	// No validation errors for the first block (or chain prefix skipped)
	var activeState *state.StateDB
	defer func() {
		// The chain importer is starting and stopping trie prefetchers. If a bad
		// block or other error is hit however, an early return may not properly
		// terminate the background threads. This defer ensures that we clean up
		// and dangling prefetcher, without defering each and holding on live refs.
		if activeState != nil {
			activeState.StopPrefetcher()
		}
	}()

	// accumulator for canonical blocks
	var canonAccum []*types.Block

	emitAccum := func() {
		size := len(canonAccum)
		if size == 0 || size > 5 {
			// avoid reporting events for large sync events
			return
		}
		bc.chain2HeadFeed.Send(Chain2HeadEvent{
			Type:     Chain2HeadCanonicalEvent,
			NewChain: canonAccum,
		})
		canonAccum = canonAccum[:0]
	}

	for ; block != nil && err == nil || errors.Is(err, ErrKnownBlock); block, err = it.next() {
		// If the chain is terminating, stop processing blocks
		if bc.insertStopped() {
			log.Debug("Abort during block processing")
			break
		}
		// If the header is a banned one, straight out abort
		if BadHashes[block.Hash()] {
			bc.reportBlock(block, nil, ErrBannedHash)
			return it.index, ErrBannedHash
		}
		// If the block is known (in the middle of the chain), it's a special case for
		// Clique blocks where they can share state among each other, so importing an
		// older block might complete the state of the subsequent one. In this case,
		// just skip the block (we already validated it once fully (and crashed), since
		// its header and body was already in the database). But if the corresponding
		// snapshot layer is missing, forcibly rerun the execution to build it.
		if bc.skipBlock(err, it) {
			logger := log.Debug
			if bc.chainConfig.Clique == nil {
				logger = log.Warn
			}
			logger("Inserted known block", "number", block.Number(), "hash", block.Hash(),
				"uncles", len(block.Uncles()), "txs", len(block.Transactions()), "gas", block.GasUsed(),
				"root", block.Root())

			// Special case. Commit the empty receipt slice if we meet the known
			// block in the middle. It can only happen in the clique chain. Whenever
			// we insert blocks via `insertSideChain`, we only commit `td`, `header`
			// and `body` if it's non-existent. Since we don't have receipts without
			// reexecution, so nothing to commit. But if the sidechain will be adpoted
			// as the canonical chain eventually, it needs to be reexecuted for missing
			// state, but if it's this special case here(skip reexecution) we will lose
			// the empty receipt entry.
			if len(block.Transactions()) == 0 {
				rawdb.WriteReceipts(bc.db, block.Hash(), block.NumberU64(), nil)
			} else {
				log.Error("Please file an issue, skip known block execution without receipt",
					"hash", block.Hash(), "number", block.NumberU64())
			}
			if err := bc.writeKnownBlock(block); err != nil {
				return it.index, err
			}
			stats.processed++

			// We can assume that logs are empty here, since the only way for consecutive
			// Clique blocks to have the same state is if there are no transactions.
			lastCanon = block
			continue
		}

		// Retrieve the parent block and it's state to execute on top
		start := time.Now()
		parent := it.previous()
		if parent == nil {
			parent = bc.GetHeader(block.ParentHash(), block.NumberU64()-1)
		}
		statedb, err := state.New(parent.Root, bc.stateCache, bc.snaps)
		if err != nil {
			return it.index, err
		}

		// Enable prefetching to pull in trie node paths while processing transactions
		statedb.StartPrefetcher("chain")
		activeState = statedb

		// If we have a followup block, run that against the current state to pre-cache
		// transactions and probabilistically some of the account/storage trie nodes.
		var followupInterrupt uint32
		if !bc.cacheConfig.TrieCleanNoPrefetch {
			if followup, err := it.peek(); followup != nil && err == nil {
				throwaway, _ := state.New(parent.Root, bc.stateCache, bc.snaps)

				go func(start time.Time, followup *types.Block, throwaway *state.StateDB, interrupt *uint32) {
					bc.prefetcher.Prefetch(followup, throwaway, bc.vmConfig, &followupInterrupt)

					blockPrefetchExecuteTimer.Update(time.Since(start))
					if atomic.LoadUint32(interrupt) == 1 {
						blockPrefetchInterruptMeter.Mark(1)
					}
				}(time.Now(), followup, throwaway, &followupInterrupt)
			}
		}

		// Process block using the parent state as reference point
		substart := time.Now()
		receipts, logs, usedGas, err := bc.processor.Process(block, statedb, bc.vmConfig)
		if err != nil {
			bc.reportBlock(block, receipts, err)
			atomic.StoreUint32(&followupInterrupt, 1)
			return it.index, err
		}
		// BOR state sync feed related changes
		for _, data := range bc.stateSyncData {
			bc.stateSyncFeed.Send(StateSyncEvent{Data: data})
		}
		// BOR

		// Update the metrics touched during block processing
		accountReadTimer.Update(statedb.AccountReads)                 // Account reads are complete, we can mark them
		storageReadTimer.Update(statedb.StorageReads)                 // Storage reads are complete, we can mark them
		accountUpdateTimer.Update(statedb.AccountUpdates)             // Account updates are complete, we can mark them
		storageUpdateTimer.Update(statedb.StorageUpdates)             // Storage updates are complete, we can mark them
		snapshotAccountReadTimer.Update(statedb.SnapshotAccountReads) // Account reads are complete, we can mark them
		snapshotStorageReadTimer.Update(statedb.SnapshotStorageReads) // Storage reads are complete, we can mark them
		triehash := statedb.AccountHashes + statedb.StorageHashes     // Save to not double count in validation
		trieproc := statedb.SnapshotAccountReads + statedb.AccountReads + statedb.AccountUpdates
		trieproc += statedb.SnapshotStorageReads + statedb.StorageReads + statedb.StorageUpdates

		blockExecutionTimer.Update(time.Since(substart) - trieproc - triehash)

		// Validate the state using the default validator
		substart = time.Now()
		if err := bc.validator.ValidateState(block, statedb, receipts, usedGas); err != nil {
			bc.reportBlock(block, receipts, err)
			atomic.StoreUint32(&followupInterrupt, 1)
			return it.index, err
		}
		proctime := time.Since(start)

		// Update the metrics touched during block validation
		accountHashTimer.Update(statedb.AccountHashes) // Account hashes are complete, we can mark them
		storageHashTimer.Update(statedb.StorageHashes) // Storage hashes are complete, we can mark them
		blockValidationTimer.Update(time.Since(substart) - (statedb.AccountHashes + statedb.StorageHashes - triehash))

		// Write the block to the chain and get the status.
		substart = time.Now()
		var status WriteStatus
		if !setHead {
			// Don't set the head, only insert the block
			_, err = bc.writeBlockWithState(block, receipts, logs, statedb)
		} else {
			status, err = bc.writeBlockAndSetHead(context.Background(), block, receipts, logs, statedb, false)
		}
		atomic.StoreUint32(&followupInterrupt, 1)
		if err != nil {
			return it.index, err
		}
		// Update the metrics touched during block commit
		accountCommitTimer.Update(statedb.AccountCommits)   // Account commits are complete, we can mark them
		storageCommitTimer.Update(statedb.StorageCommits)   // Storage commits are complete, we can mark them
		snapshotCommitTimer.Update(statedb.SnapshotCommits) // Snapshot commits are complete, we can mark them

		blockWriteTimer.Update(time.Since(substart) - statedb.AccountCommits - statedb.StorageCommits - statedb.SnapshotCommits)
		blockInsertTimer.UpdateSince(start)

		// Report the import stats before returning the various results
		stats.processed++
		stats.usedGas += usedGas

		dirty, _ := bc.stateCache.TrieDB().Size()
		stats.report(chain, it.index, dirty, setHead)

		if !setHead {
			return it.index, nil // Direct block insertion of a single block
		}

		// BOR
		if status == CanonStatTy {
			canonAccum = append(canonAccum, block)
		} else {
			emitAccum()
		}
		// BOR

		switch status {
		case CanonStatTy:
			log.Debug("Inserted new block", "number", block.Number(), "hash", block.Hash(),
				"uncles", len(block.Uncles()), "txs", len(block.Transactions()), "gas", block.GasUsed(),
				"elapsed", common.PrettyDuration(time.Since(start)),
				"root", block.Root())

			lastCanon = block

			// Only count canonical blocks for GC processing time
			bc.gcproc += proctime

		case SideStatTy:
			log.Debug("Inserted forked block", "number", block.Number(), "hash", block.Hash(),
				"diff", block.Difficulty(), "elapsed", common.PrettyDuration(time.Since(start)),
				"txs", len(block.Transactions()), "gas", block.GasUsed(), "uncles", len(block.Uncles()),
				"root", block.Root())

		default:
			// This in theory is impossible, but lets be nice to our future selves and leave
			// a log, instead of trying to track down blocks imports that don't emit logs.
			log.Warn("Inserted block with unknown status", "number", block.Number(), "hash", block.Hash(),
				"diff", block.Difficulty(), "elapsed", common.PrettyDuration(time.Since(start)),
				"txs", len(block.Transactions()), "gas", block.GasUsed(), "uncles", len(block.Uncles()),
				"root", block.Root())
		}
	}

	// BOR
	emitAccum()
	// BOR

	// Any blocks remaining here? The only ones we care about are the future ones
	if block != nil && errors.Is(err, consensus.ErrFutureBlock) {
		if err := bc.addFutureBlock(block); err != nil {
			return it.index, err
		}
		block, err = it.next()

		for ; block != nil && errors.Is(err, consensus.ErrUnknownAncestor); block, err = it.next() {
			if err := bc.addFutureBlock(block); err != nil {
				return it.index, err
			}
			stats.queued++
		}
	}
	stats.ignored += it.remaining()

	return it.index, err
}

// insertSideChain is called when an import batch hits upon a pruned ancestor
// error, which happens when a sidechain with a sufficiently old fork-block is
// found.
//
// The method writes all (header-and-body-valid) blocks to disk, then tries to
// switch over to the new chain if the TD exceeded the current chain.
// insertSideChain is only used pre-merge.
func (bc *BlockChain) insertSideChain(block *types.Block, it *insertIterator) (int, error) {
	var (
		externTd  *big.Int
		lastBlock = block
		current   = bc.CurrentBlock()
		headers   []*types.Header
	)
	// The first sidechain block error is already verified to be ErrPrunedAncestor.
	// Since we don't import them here, we expect ErrUnknownAncestor for the remaining
	// ones. Any other errors means that the block is invalid, and should not be written
	// to disk.
	err := consensus.ErrPrunedAncestor
	for ; block != nil && errors.Is(err, consensus.ErrPrunedAncestor); block, err = it.next() {
		headers = append(headers, block.Header())
		// Check the canonical state root for that number
		if number := block.NumberU64(); current.NumberU64() >= number {
			canonical := bc.GetBlockByNumber(number)
			if canonical != nil && canonical.Hash() == block.Hash() {
				// Not a sidechain block, this is a re-import of a canon block which has it's state pruned

				// Collect the TD of the block. Since we know it's a canon one,
				// we can get it directly, and not (like further below) use
				// the parent and then add the block on top
				externTd = bc.GetTd(block.Hash(), block.NumberU64())
				continue
			}
			if canonical != nil && canonical.Root() == block.Root() {
				// This is most likely a shadow-state attack. When a fork is imported into the
				// database, and it eventually reaches a block height which is not pruned, we
				// just found that the state already exist! This means that the sidechain block
				// refers to a state which already exists in our canon chain.
				//
				// If left unchecked, we would now proceed importing the blocks, without actually
				// having verified the state of the previous blocks.
				log.Warn("Sidechain ghost-state attack detected", "number", block.NumberU64(), "sideroot", block.Root(), "canonroot", canonical.Root())

				// If someone legitimately side-mines blocks, they would still be imported as usual. However,
				// we cannot risk writing unverified blocks to disk when they obviously target the pruning
				// mechanism.
				return it.index, errors.New("sidechain ghost-state attack")
			}
		}
		if externTd == nil {
			externTd = bc.GetTd(block.ParentHash(), block.NumberU64()-1)
		}
		externTd = new(big.Int).Add(externTd, block.Difficulty())

		if !bc.HasBlock(block.Hash(), block.NumberU64()) {
			start := time.Now()
			if err := bc.writeBlockWithoutState(block, externTd); err != nil {
				return it.index, err
			}
			log.Debug("Injected sidechain block", "number", block.Number(), "hash", block.Hash(),
				"diff", block.Difficulty(), "elapsed", common.PrettyDuration(time.Since(start)),
				"txs", len(block.Transactions()), "gas", block.GasUsed(), "uncles", len(block.Uncles()),
				"root", block.Root())
		}
		lastBlock = block
	}
	// At this point, we've written all sidechain blocks to database. Loop ended
	// either on some other error or all were processed. If there was some other
	// error, we can ignore the rest of those blocks.
	//
	// If the externTd was larger than our local TD, we now need to reimport the previous
	// blocks to regenerate the required state
	reorg, err := bc.forker.ReorgNeeded(current.Header(), lastBlock.Header())
	if err != nil {
		return it.index, err
	}

	isValid, err := bc.forker.ValidateReorg(current.Header(), headers)
	if err != nil {
		return it.index, err
	}

	if !reorg || !isValid {
		localTd := bc.GetTd(current.Hash(), current.NumberU64())
		log.Info("Sidechain written to disk", "start", it.first().NumberU64(), "end", it.previous().Number, "sidetd", externTd, "localtd", localTd)
		return it.index, err
	}
	// Gather all the sidechain hashes (full blocks may be memory heavy)
	var (
		hashes  []common.Hash
		numbers []uint64
	)
	parent := it.previous()
	for parent != nil && !bc.HasState(parent.Root) {
		hashes = append(hashes, parent.Hash())
		numbers = append(numbers, parent.Number.Uint64())

		parent = bc.GetHeader(parent.ParentHash, parent.Number.Uint64()-1)
	}
	if parent == nil {
		return it.index, errors.New("missing parent")
	}
	// Import all the pruned blocks to make the state available
	var (
		blocks []*types.Block
		memory common.StorageSize
	)
	for i := len(hashes) - 1; i >= 0; i-- {
		// Append the next block to our batch
		block := bc.GetBlock(hashes[i], numbers[i])

		blocks = append(blocks, block)
		memory += block.Size()

		// If memory use grew too large, import and continue. Sadly we need to discard
		// all raised events and logs from notifications since we're too heavy on the
		// memory here.
		if len(blocks) >= 2048 || memory > 64*1024*1024 {
			log.Info("Importing heavy sidechain segment", "blocks", len(blocks), "start", blocks[0].NumberU64(), "end", block.NumberU64())
			if _, err := bc.insertChain(blocks, false, true); err != nil {
				return 0, err
			}
			blocks, memory = blocks[:0], 0

			// If the chain is terminating, stop processing blocks
			if bc.insertStopped() {
				log.Debug("Abort during blocks processing")
				return 0, nil
			}
		}
	}
	if len(blocks) > 0 {
		log.Info("Importing sidechain segment", "start", blocks[0].NumberU64(), "end", blocks[len(blocks)-1].NumberU64())
		return bc.insertChain(blocks, false, true)
	}
	return 0, nil
}

// recoverAncestors finds the closest ancestor with available state and re-execute
// all the ancestor blocks since that.
// recoverAncestors is only used post-merge.
func (bc *BlockChain) recoverAncestors(block *types.Block) error {
	// Gather all the sidechain hashes (full blocks may be memory heavy)
	var (
		hashes  []common.Hash
		numbers []uint64
		parent  = block
	)
	for parent != nil && !bc.HasState(parent.Root()) {
		hashes = append(hashes, parent.Hash())
		numbers = append(numbers, parent.NumberU64())
		parent = bc.GetBlock(parent.ParentHash(), parent.NumberU64()-1)

		// If the chain is terminating, stop iteration
		if bc.insertStopped() {
			log.Debug("Abort during blocks iteration")
			return errInsertionInterrupted
		}
	}
	if parent == nil {
		return errors.New("missing parent")
	}
	// Import all the pruned blocks to make the state available
	for i := len(hashes) - 1; i >= 0; i-- {
		// If the chain is terminating, stop processing blocks
		if bc.insertStopped() {
			log.Debug("Abort during blocks processing")
			return errInsertionInterrupted
		}
		var b *types.Block
		if i == 0 {
			b = block
		} else {
			b = bc.GetBlock(hashes[i], numbers[i])
		}
		if _, err := bc.insertChain(types.Blocks{b}, false, false); err != nil {
			return err
		}
	}
	return nil
}

// collectLogs collects the logs that were generated or removed during
// the processing of the block that corresponds with the given hash.
// These logs are later announced as deleted or reborn.
func (bc *BlockChain) collectLogs(hash common.Hash, removed bool) []*types.Log {
	number := bc.hc.GetBlockNumber(hash)
	if number == nil {
		return []*types.Log{}
	}
	receipts := rawdb.ReadReceipts(bc.db, hash, *number, bc.chainConfig)

	// Append bor receipt
	borReceipt := rawdb.ReadBorReceipt(bc.db, hash, *number, bc.chainConfig)
	if borReceipt != nil {
		receipts = append(receipts, borReceipt)
	}

	var logs []*types.Log
	for _, receipt := range receipts {
		for _, log := range receipt.Logs {
			l := *log
			if removed {
				l.Removed = true
			}
			logs = append(logs, &l)
		}
	}
	return logs
}

// mergeLogs returns a merged log slice with specified sort order.
func mergeLogs(logs [][]*types.Log, reverse bool) []*types.Log {
	var ret []*types.Log
	if reverse {
		for i := len(logs) - 1; i >= 0; i-- {
			ret = append(ret, logs[i]...)
		}
	} else {
		for i := 0; i < len(logs); i++ {
			ret = append(ret, logs[i]...)
		}
	}
	return ret
}

// reorg takes two blocks, an old chain and a new chain and will reconstruct the
// blocks and inserts them to be part of the new canonical chain and accumulates
// potential missing transactions and post an event about them.
// Note the new head block won't be processed here, callers need to handle it
// externally.
func (bc *BlockChain) reorg(oldBlock, newBlock *types.Block) error {
	var (
		newChain    types.Blocks
		oldChain    types.Blocks
		commonBlock *types.Block

		deletedTxs types.Transactions
		addedTxs   types.Transactions

		deletedLogs [][]*types.Log
		rebirthLogs [][]*types.Log
	)
	// Reduce the longer chain to the same number as the shorter one
	if oldBlock.NumberU64() > newBlock.NumberU64() {
		// Old chain is longer, gather all transactions and logs as deleted ones
		for ; oldBlock != nil && oldBlock.NumberU64() != newBlock.NumberU64(); oldBlock = bc.GetBlock(oldBlock.ParentHash(), oldBlock.NumberU64()-1) {
			oldChain = append(oldChain, oldBlock)
			deletedTxs = append(deletedTxs, oldBlock.Transactions()...)

			// Collect deleted logs for notification
			logs := bc.collectLogs(oldBlock.Hash(), true)
			if len(logs) > 0 {
				deletedLogs = append(deletedLogs, logs)
			}
		}
	} else {
		// New chain is longer, stash all blocks away for subsequent insertion
		for ; newBlock != nil && newBlock.NumberU64() != oldBlock.NumberU64(); newBlock = bc.GetBlock(newBlock.ParentHash(), newBlock.NumberU64()-1) {
			newChain = append(newChain, newBlock)
		}
	}
	if oldBlock == nil {
		return fmt.Errorf("invalid old chain")
	}
	if newBlock == nil {
		return fmt.Errorf("invalid new chain")
	}
	// Both sides of the reorg are at the same number, reduce both until the common
	// ancestor is found
	for {
		// If the common ancestor was found, bail out
		if oldBlock.Hash() == newBlock.Hash() {
			commonBlock = oldBlock
			break
		}
		// Remove an old block as well as stash away a new block
		oldChain = append(oldChain, oldBlock)
		deletedTxs = append(deletedTxs, oldBlock.Transactions()...)

		// Collect deleted logs for notification
		logs := bc.collectLogs(oldBlock.Hash(), true)
		if len(logs) > 0 {
			deletedLogs = append(deletedLogs, logs)
		}
		newChain = append(newChain, newBlock)

		// Step back with both chains
		oldBlock = bc.GetBlock(oldBlock.ParentHash(), oldBlock.NumberU64()-1)
		if oldBlock == nil {
			return fmt.Errorf("invalid old chain")
		}
		newBlock = bc.GetBlock(newBlock.ParentHash(), newBlock.NumberU64()-1)
		if newBlock == nil {
			return fmt.Errorf("invalid new chain")
		}
	}
	// Ensure the user sees large reorgs
	if len(oldChain) > 0 && len(newChain) > 0 {

		bc.chain2HeadFeed.Send(Chain2HeadEvent{
			Type:     Chain2HeadReorgEvent,
			NewChain: newChain,
			OldChain: oldChain,
		})

		logFn := log.Info
		msg := "Chain reorg detected"
		if len(oldChain) > 63 {
			msg = "Large chain reorg detected"
			logFn = log.Warn
		}
		logFn(msg, "number", commonBlock.Number(), "hash", commonBlock.Hash(),
			"drop", len(oldChain), "dropfrom", oldChain[0].Hash(), "add", len(newChain), "addfrom", newChain[0].Hash())
		blockReorgAddMeter.Mark(int64(len(newChain)))
		blockReorgDropMeter.Mark(int64(len(oldChain)))
		blockReorgMeter.Mark(1)
	} else if len(newChain) > 0 {
		// Special case happens in the post merge stage that current head is
		// the ancestor of new head while these two blocks are not consecutive
		log.Info("Extend chain", "add", len(newChain), "number", newChain[0].NumberU64(), "hash", newChain[0].Hash())
		blockReorgAddMeter.Mark(int64(len(newChain)))
	} else {
		// len(newChain) == 0 && len(oldChain) > 0
		// rewind the canonical chain to a lower point.

		home, err := os.UserHomeDir()
		if err != nil {
			fmt.Println("Impossible reorg : Unable to get user home dir", "Error", err)
		}
		outPath := filepath.Join(home, "impossible-reorgs", fmt.Sprintf("%v-impossibleReorg", time.Now().Format(time.RFC3339)))

		if _, err := os.Stat(outPath); errors.Is(err, os.ErrNotExist) {
			err := os.MkdirAll(outPath, os.ModePerm)
			if err != nil {
				log.Error("Impossible reorg : Unable to create Dir", "Error", err)
			}
		} else {
			err = ExportBlocks(oldChain, filepath.Join(outPath, "oldChain.gz"))
			if err != nil {
				log.Error("Impossible reorg : Unable to export oldChain", "Error", err)
			}

			err = ExportBlocks([]*types.Block{oldBlock}, filepath.Join(outPath, "oldBlock.gz"))
			if err != nil {
				log.Error("Impossible reorg : Unable to export oldBlock", "Error", err)
			}

			err = ExportBlocks([]*types.Block{newBlock}, filepath.Join(outPath, "newBlock.gz"))
			if err != nil {
				log.Error("Impossible reorg : Unable to export newBlock", "Error", err)
			}
		}

		log.Error("Impossible reorg, please file an issue", "oldnum", oldBlock.Number(), "oldhash", oldBlock.Hash(), "oldblocks", len(oldChain), "newnum", newBlock.Number(), "newhash", newBlock.Hash(), "newblocks", len(newChain))
	}
	// Insert the new chain(except the head block(reverse order)),
	// taking care of the proper incremental order.
	for i := len(newChain) - 1; i >= 1; i-- {
		// Insert the block in the canonical way, re-writing history
		bc.writeHeadBlock(newChain[i])

		// Collect reborn logs due to chain reorg
		logs := bc.collectLogs(newChain[i].Hash(), false)
		if len(logs) > 0 {
			rebirthLogs = append(rebirthLogs, logs)
		}
		// Collect the new added transactions.
		addedTxs = append(addedTxs, newChain[i].Transactions()...)
	}
	// Delete useless indexes right now which includes the non-canonical
	// transaction indexes, canonical chain indexes which above the head.
	indexesBatch := bc.db.NewBatch()
	for _, tx := range types.TxDifference(deletedTxs, addedTxs) {
		rawdb.DeleteTxLookupEntry(indexesBatch, tx.Hash())
	}
	// Delete any canonical number assignments above the new head
	number := bc.CurrentBlock().NumberU64()
	for i := number + 1; ; i++ {
		hash := rawdb.ReadCanonicalHash(bc.db, i)
		if hash == (common.Hash{}) {
			break
		}
		rawdb.DeleteCanonicalHash(indexesBatch, i)
	}
	if err := indexesBatch.Write(); err != nil {
		log.Crit("Failed to delete useless indexes", "err", err)
	}
	// If any logs need to be fired, do it now. In theory we could avoid creating
	// this goroutine if there are no events to fire, but realistcally that only
	// ever happens if we're reorging empty blocks, which will only happen on idle
	// networks where performance is not an issue either way.
	if len(deletedLogs) > 0 {
		bc.rmLogsFeed.Send(RemovedLogsEvent{mergeLogs(deletedLogs, true)})
	}
	if len(rebirthLogs) > 0 {
		bc.logsFeed.Send(mergeLogs(rebirthLogs, false))
	}
	if len(oldChain) > 0 {
		for i := len(oldChain) - 1; i >= 0; i-- {
			bc.chainSideFeed.Send(ChainSideEvent{Block: oldChain[i]})
		}
	}
	return nil
}

// ExportBlocks exports blocks into the specified file, truncating any data
// already present in the file.
func ExportBlocks(blocks []*types.Block, fn string) error {
	log.Info("Exporting blockchain", "file", fn)

	// Open the file handle and potentially wrap with a gzip stream
	fh, err := os.OpenFile(fn, os.O_CREATE|os.O_WRONLY|os.O_TRUNC, os.ModePerm)
	if err != nil {
		return err
	}
	defer fh.Close()

	var writer io.Writer = fh
	if strings.HasSuffix(fn, ".gz") {
		writer = gzip.NewWriter(writer)
		defer writer.(*gzip.Writer).Close()
	}
	// Iterate over the blocks and export them
	if err := ExportN(writer, blocks); err != nil {
		return err
	}

	log.Info("Exported blocks", "file", fn)

	return nil
}

// ExportBlock writes a block to the given writer.
func ExportN(w io.Writer, blocks []*types.Block) error {
	for _, block := range blocks {
		if err := block.EncodeRLP(w); err != nil {
			return err
		}
	}

	return nil
}

// InsertBlockWithoutSetHead executes the block, runs the necessary verification
// upon it and then persist the block and the associate state into the database.
// The key difference between the InsertChain is it won't do the canonical chain
// updating. It relies on the additional SetChainHead call to finalize the entire
// procedure.
func (bc *BlockChain) InsertBlockWithoutSetHead(block *types.Block) error {
	if !bc.chainmu.TryLock() {
		return errChainStopped
	}
	defer bc.chainmu.Unlock()

	_, err := bc.insertChain(types.Blocks{block}, true, false)
	return err
}

// SetChainHead rewinds the chain to set the new head block as the specified
// block. It's possible that after the reorg the relevant state of head
// is missing. It can be fixed by inserting a new block which triggers
// the re-execution.
func (bc *BlockChain) SetChainHead(head *types.Block) error {
	if !bc.chainmu.TryLock() {
		return errChainStopped
	}
	defer bc.chainmu.Unlock()

	// Run the reorg if necessary and set the given block as new head.
	start := time.Now()
	if head.ParentHash() != bc.CurrentBlock().Hash() {
		if err := bc.reorg(bc.CurrentBlock(), head); err != nil {
			return err
		}
	}
	bc.writeHeadBlock(head)

	// Emit events
	logs := bc.collectLogs(head.Hash(), false)
	bc.chainFeed.Send(ChainEvent{Block: head, Hash: head.Hash(), Logs: logs})
	if len(logs) > 0 {
		bc.logsFeed.Send(logs)
	}
	bc.chainHeadFeed.Send(ChainHeadEvent{Block: head})

	context := []interface{}{
		"number", head.Number(),
		"hash", head.Hash(),
		"root", head.Root(),
		"elapsed", time.Since(start),
	}
	if timestamp := time.Unix(int64(head.Time()), 0); time.Since(timestamp) > time.Minute {
		context = append(context, []interface{}{"age", common.PrettyAge(timestamp)}...)
	}
	log.Info("Chain head was updated", context...)
	return nil
}

func (bc *BlockChain) updateFutureBlocks() {
	futureTimer := time.NewTicker(5 * time.Second)
	defer futureTimer.Stop()
	defer bc.wg.Done()
	for {
		select {
		case <-futureTimer.C:
			bc.procFutureBlocks()
		case <-bc.quit:
			return
		}
	}
}

// skipBlock returns 'true', if the block being imported can be skipped over, meaning
// that the block does not need to be processed but can be considered already fully 'done'.
func (bc *BlockChain) skipBlock(err error, it *insertIterator) bool {
	// We can only ever bypass processing if the only error returned by the validator
	// is ErrKnownBlock, which means all checks passed, but we already have the block
	// and state.
	if !errors.Is(err, ErrKnownBlock) {
		return false
	}
	// If we're not using snapshots, we can skip this, since we have both block
	// and (trie-) state
	if bc.snaps == nil {
		return true
	}
	var (
		header     = it.current() // header can't be nil
		parentRoot common.Hash
	)
	// If we also have the snapshot-state, we can skip the processing.
	if bc.snaps.Snapshot(header.Root) != nil {
		return true
	}
	// In this case, we have the trie-state but not snapshot-state. If the parent
	// snapshot-state exists, we need to process this in order to not get a gap
	// in the snapshot layers.
	// Resolve parent block
	if parent := it.previous(); parent != nil {
		parentRoot = parent.Root
	} else if parent = bc.GetHeaderByHash(header.ParentHash); parent != nil {
		parentRoot = parent.Root
	}
	if parentRoot == (common.Hash{}) {
		return false // Theoretically impossible case
	}
	// Parent is also missing snapshot: we can skip this. Otherwise process.
	if bc.snaps.Snapshot(parentRoot) == nil {
		return true
	}
	return false
}

// maintainTxIndex is responsible for the construction and deletion of the
// transaction index.
//
// User can use flag `txlookuplimit` to specify a "recentness" block, below
// which ancient tx indices get deleted. If `txlookuplimit` is 0, it means
// all tx indices will be reserved.
//
// The user can adjust the txlookuplimit value for each launch after fast
// sync, Geth will automatically construct the missing indices and delete
// the extra indices.
func (bc *BlockChain) maintainTxIndex(ancients uint64) {
	defer bc.wg.Done()

	// Before starting the actual maintenance, we need to handle a special case,
	// where user might init Geth with an external ancient database. If so, we
	// need to reindex all necessary transactions before starting to process any
	// pruning requests.
	if ancients > 0 {
		var from = uint64(0)
		if bc.txLookupLimit != 0 && ancients > bc.txLookupLimit {
			from = ancients - bc.txLookupLimit
		}
		rawdb.IndexTransactions(bc.db, from, ancients, bc.quit)
	}

	// indexBlocks reindexes or unindexes transactions depending on user configuration
	indexBlocks := func(tail *uint64, head uint64, done chan struct{}) {
		defer func() { done <- struct{}{} }()

		// If the user just upgraded Geth to a new version which supports transaction
		// index pruning, write the new tail and remove anything older.
		if tail == nil {
			if bc.txLookupLimit == 0 || head < bc.txLookupLimit {
				// Nothing to delete, write the tail and return
				rawdb.WriteTxIndexTail(bc.db, 0)
			} else {
				// Prune all stale tx indices and record the tx index tail
				rawdb.UnindexTransactions(bc.db, 0, head-bc.txLookupLimit+1, bc.quit)
			}
			return
		}
		// If a previous indexing existed, make sure that we fill in any missing entries
		if bc.txLookupLimit == 0 || head < bc.txLookupLimit {
			if *tail > 0 {
				// It can happen when chain is rewound to a historical point which
				// is even lower than the indexes tail, recap the indexing target
				// to new head to avoid reading non-existent block bodies.
				end := *tail
				if end > head+1 {
					end = head + 1
				}
				rawdb.IndexTransactions(bc.db, 0, end, bc.quit)
			}
			return
		}
		// Update the transaction index to the new chain state
		if head-bc.txLookupLimit+1 < *tail {
			// Reindex a part of missing indices and rewind index tail to HEAD-limit
			rawdb.IndexTransactions(bc.db, head-bc.txLookupLimit+1, *tail, bc.quit)
		} else {
			// Unindex a part of stale indices and forward index tail to HEAD-limit
			rawdb.UnindexTransactions(bc.db, *tail, head-bc.txLookupLimit+1, bc.quit)
		}
	}

	// Any reindexing done, start listening to chain events and moving the index window
	var (
		done   chan struct{}                  // Non-nil if background unindexing or reindexing routine is active.
		headCh = make(chan ChainHeadEvent, 1) // Buffered to avoid locking up the event feed
	)
	sub := bc.SubscribeChainHeadEvent(headCh)
	if sub == nil {
		return
	}
	defer sub.Unsubscribe()

	for {
		select {
		case head := <-headCh:
			if done == nil {
				done = make(chan struct{})
				go indexBlocks(rawdb.ReadTxIndexTail(bc.db), head.Block.NumberU64(), done)
			}
		case <-done:
			done = nil
		case <-bc.quit:
			if done != nil {
				log.Info("Waiting background transaction indexer to exit")
				<-done
			}
			return
		}
	}
}

// reportBlock logs a bad block error.
func (bc *BlockChain) reportBlock(block *types.Block, receipts types.Receipts, err error) {
	rawdb.WriteBadBlock(bc.db, block)

	var receiptString string
	for i, receipt := range receipts {
		receiptString += fmt.Sprintf("\t %d: cumulative: %v gas: %v contract: %v status: %v tx: %v logs: %v bloom: %x state: %x\n",
			i, receipt.CumulativeGasUsed, receipt.GasUsed, receipt.ContractAddress.Hex(),
			receipt.Status, receipt.TxHash.Hex(), receipt.Logs, receipt.Bloom, receipt.PostState)
	}
	log.Error(fmt.Sprintf(`
########## BAD BLOCK #########
Chain config: %v

Number: %v
Hash: 0x%x
%v

Error: %v
##############################
`, bc.chainConfig, block.Number(), block.Hash(), receiptString, err))
}

// InsertHeaderChain attempts to insert the given header chain in to the local
// chain, possibly creating a reorg. If an error is returned, it will return the
// index number of the failing header as well an error describing what went wrong.
//
// The verify parameter can be used to fine tune whether nonce verification
// should be done or not. The reason behind the optional check is because some
// of the header retrieval mechanisms already need to verify nonces, as well as
// because nonces can be verified sparsely, not needing to check each.
func (bc *BlockChain) InsertHeaderChain(chain []*types.Header, checkFreq int) (int, error) {
	if len(chain) == 0 {
		return 0, nil
	}
	start := time.Now()
	if i, err := bc.hc.ValidateHeaderChain(chain, checkFreq); err != nil {
		return i, err
	}

	if !bc.chainmu.TryLock() {
		return 0, errChainStopped
	}
	defer bc.chainmu.Unlock()
	_, err := bc.hc.InsertHeaderChain(chain, start, bc.forker)
	return 0, err
}<|MERGE_RESOLUTION|>--- conflicted
+++ resolved
@@ -1375,9 +1375,6 @@
 
 	var stateSyncLogs []*types.Log
 
-<<<<<<< HEAD
-	if stateSyncLogs, err = bc.writeBlockWithState(block, receipts, logs, state); err != nil {
-=======
 	tracing.Exec(writeBlockAndSetHeadCtx, "", "blockchain.writeBlockWithState", func(_ context.Context, span trace.Span) {
 		stateSyncLogs, err = bc.writeBlockWithState(block, receipts, logs, state)
 		tracing.SetAttributes(
@@ -1388,7 +1385,6 @@
 	})
 
 	if err != nil {
->>>>>>> 73f3c75a
 		return NonStatTy, err
 	}
 
@@ -1410,13 +1406,6 @@
 		return NonStatTy, err
 	}
 
-<<<<<<< HEAD
-	if reorg {
-		// Reorganise the chain if the parent is not the head block
-		if block.ParentHash() != currentBlock.Hash() {
-			if err := bc.reorg(currentBlock, block); err != nil {
-				return NonStatTy, err
-=======
 	tracing.Exec(writeBlockAndSetHeadCtx, "", "blockchain.reorg", func(_ context.Context, span trace.Span) {
 		if reorg {
 			// Reorganise the chain if the parent is not the head block
@@ -1424,18 +1413,12 @@
 				if err = bc.reorg(currentBlock, block); err != nil {
 					status = NonStatTy
 				}
->>>>>>> 73f3c75a
 			}
 			status = CanonStatTy
 		} else {
 			status = SideStatTy
 		}
 
-<<<<<<< HEAD
-		status = CanonStatTy
-	} else {
-		status = SideStatTy
-=======
 		tracing.SetAttributes(
 			span,
 			attribute.Int("number", int(block.Number().Uint64())),
@@ -1448,7 +1431,6 @@
 
 	if status == NonStatTy {
 		return
->>>>>>> 73f3c75a
 	}
 
 	// Set new head.
