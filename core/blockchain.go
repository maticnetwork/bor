// Copyright 2014 The go-ethereum Authors
// This file is part of the go-ethereum library.
//
// The go-ethereum library is free software: you can redistribute it and/or modify
// it under the terms of the GNU Lesser General Public License as published by
// the Free Software Foundation, either version 3 of the License, or
// (at your option) any later version.
//
// The go-ethereum library is distributed in the hope that it will be useful,
// but WITHOUT ANY WARRANTY; without even the implied warranty of
// MERCHANTABILITY or FITNESS FOR A PARTICULAR PURPOSE. See the
// GNU Lesser General Public License for more details.
//
// You should have received a copy of the GNU Lesser General Public License
// along with the go-ethereum library. If not, see <http://www.gnu.org/licenses/>.

// Package core implements the Ethereum consensus protocol.
package core

import (
<<<<<<< HEAD
	"bytes"
	"compress/gzip"
=======
>>>>>>> 4200afdb
	"context"
	"errors"
	"fmt"
	"io"
	"math/big"
	"runtime"
	"slices"
	"sort"
	"strings"
	"sync"
	"sync/atomic"
	"time"

	"github.com/ethereum/go-ethereum"
	"github.com/ethereum/go-ethereum/common"
	"github.com/ethereum/go-ethereum/common/lru"
	"github.com/ethereum/go-ethereum/common/mclock"
	"github.com/ethereum/go-ethereum/common/prque"
	"github.com/ethereum/go-ethereum/consensus"
	"github.com/ethereum/go-ethereum/core/rawdb"
	"github.com/ethereum/go-ethereum/core/state"
	"github.com/ethereum/go-ethereum/core/state/snapshot"
	"github.com/ethereum/go-ethereum/core/stateless"
	"github.com/ethereum/go-ethereum/core/tracing"
	"github.com/ethereum/go-ethereum/core/types"
	"github.com/ethereum/go-ethereum/core/vm"
	"github.com/ethereum/go-ethereum/eth/downloader/whitelist"
	"github.com/ethereum/go-ethereum/ethdb"
	"github.com/ethereum/go-ethereum/event"
	"github.com/ethereum/go-ethereum/internal/syncx"
	"github.com/ethereum/go-ethereum/internal/version"
	"github.com/ethereum/go-ethereum/log"
	"github.com/ethereum/go-ethereum/metrics"
	"github.com/ethereum/go-ethereum/params"
	"github.com/ethereum/go-ethereum/rlp"
	"github.com/ethereum/go-ethereum/triedb"
	"github.com/ethereum/go-ethereum/triedb/hashdb"
	"github.com/ethereum/go-ethereum/triedb/pathdb"
)

var (
	headBlockGauge          = metrics.NewRegisteredGauge("chain/head/block", nil)
	headHeaderGauge         = metrics.NewRegisteredGauge("chain/head/header", nil)
	headFastBlockGauge      = metrics.NewRegisteredGauge("chain/head/receipt", nil)
	headFinalizedBlockGauge = metrics.NewRegisteredGauge("chain/head/finalized", nil)
	headSafeBlockGauge      = metrics.NewRegisteredGauge("chain/head/safe", nil)

	chainInfoGauge = metrics.NewRegisteredGaugeInfo("chain/info", nil)

	accountReadTimer   = metrics.NewRegisteredResettingTimer("chain/account/reads", nil)
	accountHashTimer   = metrics.NewRegisteredResettingTimer("chain/account/hashes", nil)
	accountUpdateTimer = metrics.NewRegisteredResettingTimer("chain/account/updates", nil)
	accountCommitTimer = metrics.NewRegisteredResettingTimer("chain/account/commits", nil)

	storageReadTimer   = metrics.NewRegisteredResettingTimer("chain/storage/reads", nil)
	storageHashTimer   = metrics.NewRegisteredTimer("chain/storage/hashes", nil)
	storageUpdateTimer = metrics.NewRegisteredResettingTimer("chain/storage/updates", nil)
	storageCommitTimer = metrics.NewRegisteredResettingTimer("chain/storage/commits", nil)

	accountReadSingleTimer = metrics.NewRegisteredResettingTimer("chain/account/single/reads", nil) //nolint:golint,unused
	storageReadSingleTimer = metrics.NewRegisteredResettingTimer("chain/storage/single/reads", nil) //nolint:golint,unused

	snapshotCommitTimer      = metrics.NewRegisteredResettingTimer("chain/snapshot/commits", nil)
	triedbCommitTimer        = metrics.NewRegisteredResettingTimer("chain/triedb/commits", nil)
	snapshotAccountReadTimer = metrics.NewRegisteredResettingTimer("chain/snapshot/account/reads", nil)
	snapshotStorageReadTimer = metrics.NewRegisteredResettingTimer("chain/snapshot/storage/reads", nil)

	borConsensusTime = metrics.NewRegisteredTimer("chain/bor/consensus", nil)

	blockImportTimer = metrics.NewRegisteredMeter("chain/imports", nil)

	blockInsertTimer                   = metrics.NewRegisteredTimer("chain/inserts", nil)
	blockValidationTimer               = metrics.NewRegisteredTimer("chain/validation", nil)
	blockCrossValidationTimer          = metrics.NewRegisteredResettingTimer("chain/crossvalidation", nil) //nolint:golint,unused
	blockExecutionTimer                = metrics.NewRegisteredTimer("chain/execution", nil)
	blockWriteTimer                    = metrics.NewRegisteredTimer("chain/write", nil)
	blockExecutionParallelCounter      = metrics.NewRegisteredCounter("chain/execution/parallel", nil)
	blockExecutionSerialCounter        = metrics.NewRegisteredCounter("chain/execution/serial", nil)
	blockExecutionParallelErrorCounter = metrics.NewRegisteredCounter("chain/execution/parallel/error", nil)
	blockExecutionParallelTimer        = metrics.NewRegisteredTimer("chain/execution/parallel/timer", nil)
	blockExecutionSerialTimer          = metrics.NewRegisteredTimer("chain/execution/serial/timer", nil)

	blockReorgMeter     = metrics.NewRegisteredMeter("chain/reorg/executes", nil)
	blockReorgAddMeter  = metrics.NewRegisteredMeter("chain/reorg/add", nil)
	blockReorgDropMeter = metrics.NewRegisteredMeter("chain/reorg/drop", nil)

	blockPrefetchExecuteTimer   = metrics.NewRegisteredTimer("chain/prefetch/executes", nil)
	blockPrefetchInterruptMeter = metrics.NewRegisteredMeter("chain/prefetch/interrupts", nil)

	errInsertionInterrupted     = errors.New("insertion is interrupted")
	errChainStopped             = errors.New("blockchain is stopped")
	errInvalidOldChain          = errors.New("invalid old chain")
	errInvalidNewChain          = errors.New("invalid new chain")
	errWitnessTimeout           = errors.New("timeout waiting for witness computation")     // New error
	errWitnessComputationFailed = errors.New("witness computation failed or was cancelled") // New error
)

const (
	bodyCacheLimit      = 256
	blockCacheLimit     = 256
	receiptsCacheLimit  = 1024
	txLookupCacheLimit  = 1024
	maxFutureBlocks     = 256
	maxTimeFutureBlocks = 30

	// BlockChainVersion ensures that an incompatible database forces a resync from scratch.
	//
	// Changelog:
	//
	// - Version 4
	//   The following incompatible database changes were added:
	//   * the `BlockNumber`, `TxHash`, `TxIndex`, `BlockHash` and `Index` fields of log are deleted
	//   * the `Bloom` field of receipt is deleted
	//   * the `BlockIndex` and `TxIndex` fields of txlookup are deleted
	// - Version 5
	//  The following incompatible database changes were added:
	//    * the `TxHash`, `GasCost`, and `ContractAddress` fields are no longer stored for a receipt
	//    * the `TxHash`, `GasCost`, and `ContractAddress` fields are computed by looking up the
	//      receipts' corresponding block
	// - Version 6
	//  The following incompatible database changes were added:
	//    * Transaction lookup information stores the corresponding block number instead of block hash
	// - Version 7
	//  The following incompatible database changes were added:
	//    * Use freezer as the ancient database to maintain all ancient data
	// - Version 8
	//  The following incompatible database changes were added:
	//    * New scheme for contract code in order to separate the codes and trie nodes
	BlockChainVersion uint64 = 8
)

// CacheConfig contains the configuration values for the trie database
// and state snapshot these are resident in a blockchain.
type CacheConfig struct {
	TrieCleanLimit      int           // Memory allowance (MB) to use for caching trie nodes in memory
	TrieCleanNoPrefetch bool          // Whether to disable heuristic state prefetching for followup blocks
	TrieDirtyLimit      int           // Memory limit (MB) at which to start flushing dirty trie nodes to disk
	TrieDirtyDisabled   bool          // Whether to disable trie write caching and GC altogether (archive node)
	TrieTimeLimit       time.Duration // Time limit after which to flush the current in-memory trie to disk
	SnapshotLimit       int           // Memory allowance (MB) to use for caching snapshot entries in memory
	Preimages           bool          // Whether to store preimage of trie key to the disk
	TriesInMemory       uint64        // Number of recent tries to keep in memory
	StateHistory        uint64        // Number of blocks from head whose state histories are reserved.
	StateScheme         string        // Scheme used to store ethereum states and merkle tree nodes on top

	SnapshotNoBuild bool // Whether the background generation is allowed
	SnapshotWait    bool // Wait for snapshot construction on startup. TODO(karalabe): This is a dirty hack for testing, nuke it
}

// triedbConfig derives the configures for trie database.
func (c *CacheConfig) triedbConfig(isVerkle bool) *triedb.Config {
	config := &triedb.Config{
		Preimages: c.Preimages,
		IsVerkle:  isVerkle,
	}
	if c.StateScheme == rawdb.HashScheme {
		config.HashDB = &hashdb.Config{
			CleanCacheSize: c.TrieCleanLimit * 1024 * 1024,
		}
	}
	if c.StateScheme == rawdb.PathScheme {
		config.PathDB = &pathdb.Config{
			StateHistory:    c.StateHistory,
			CleanCacheSize:  c.TrieCleanLimit * 1024 * 1024,
			WriteBufferSize: c.TrieDirtyLimit * 1024 * 1024,
		}
	}
	return config
}

// defaultCacheConfig are the default caching values if none are specified by the
// user (also used during testing).
var defaultCacheConfig = &CacheConfig{
	TrieCleanLimit: 256,
	TrieDirtyLimit: 256,
	TrieTimeLimit:  5 * time.Minute,
	SnapshotLimit:  256,
	SnapshotWait:   true,
	TriesInMemory:  128,
	StateScheme:    rawdb.HashScheme,
}

// DefaultCacheConfigWithScheme returns a deep copied default cache config with
// a provided trie node scheme.
func DefaultCacheConfigWithScheme(scheme string) *CacheConfig {
	config := *defaultCacheConfig
	config.StateScheme = scheme
	return &config
}

var DefaultCacheConfig = defaultCacheConfig

// txLookup is wrapper over transaction lookup along with the corresponding
// transaction object.
type txLookup struct {
	lookup      *rawdb.LegacyTxLookupEntry
	transaction *types.Transaction
}

// witnessResult holds the outcome of a witness computation.
type witnessResult struct {
	witness *stateless.Witness
	err     error
}

// BlockChain represents the canonical chain given a database with a genesis
// block. The Blockchain manages chain imports, reverts, chain reorganisations.
//
// Importing blocks in to the block chain happens according to the set of rules
// defined by the two stage Validator. Processing of blocks is done using the
// Processor which processes the included transaction. The validation of the state
// is done in the second part of the Validator. Failing results in aborting of
// the import.
//
// The BlockChain also helps in returning blocks from **any** chain included
// in the database as well as blocks that represents the canonical chain. It's
// important to note that GetBlock can return any block and does not need to be
// included in the canonical one where as GetBlockByNumber always represents the
// canonical chain.
type BlockChain struct {
	chainConfig *params.ChainConfig // Chain & network configuration
	cacheConfig *CacheConfig        // Cache configuration for pruning

	db            ethdb.Database                   // Low level persistent database to store final content in
	snaps         *snapshot.Tree                   // Snapshot tree for fast trie leaf access
	triegc        *prque.Prque[int64, common.Hash] // Priority queue mapping block numbers to tries to gc
	gcproc        time.Duration                    // Accumulates canonical block processing for trie dumping
	lastWrite     uint64                           // Last block when the state was flushed
	flushInterval atomic.Int64                     // Time interval (processing time) after which to flush a state
	triedb        *triedb.Database                 // The database handler for maintaining trie nodes.
	statedb       *state.CachingDB                 // State database to reuse between imports (contains state cache)
	txIndexer     *txIndexer                       // Transaction indexer, might be nil if not enabled

	hc            *HeaderChain
	rmLogsFeed    event.Feed
	chainFeed     event.Feed
	chainHeadFeed event.Feed
	logsFeed      event.Feed
	blockProcFeed event.Feed
	scope         event.SubscriptionScope
	genesisBlock  *types.Block

	// This mutex synchronizes chain write operations.
	// Readers don't need to take it, they can just read the database.
	chainmu *syncx.ClosableMutex

	currentBlock      atomic.Pointer[types.Header] // Current head of the chain
	currentSnapBlock  atomic.Pointer[types.Header] // Current head of snap-sync
	currentFinalBlock atomic.Pointer[types.Header] // Latest (consensus) finalized block
	currentSafeBlock  atomic.Pointer[types.Header] // Latest (consensus) safe block

	bodyCache     *lru.Cache[common.Hash, *types.Body]
	bodyRLPCache  *lru.Cache[common.Hash, rlp.RawValue]
	receiptsCache *lru.Cache[common.Hash, []*types.Receipt]
	blockCache    *lru.Cache[common.Hash, *types.Block]

	txLookupLock  sync.RWMutex
	txLookupCache *lru.Cache[common.Hash, txLookup]

	// future blocks are blocks added for later processing
	futureBlocks *lru.Cache[common.Hash, *types.Block]

	wg            sync.WaitGroup
	quit          chan struct{} // shutdown signal, closed in Stop.
	stopping      atomic.Bool   // false if chain is running, true when stopped
	procInterrupt atomic.Bool   // interrupt signaler for block processing

	engine                       consensus.Engine
	validator                    Validator // Block and state validator interface
	prefetcher                   Prefetcher
	processor                    Processor // Block transaction processor interface
	parallelProcessor            Processor // Parallel block transaction processor interface
	parallelSpeculativeProcesses int       // Number of parallel speculative processes
	enforceParallelProcessor     bool
	forker                       *ForkChoice
	vmConfig                     vm.Config
	logger                       *tracing.Hooks

	// Bor related changes
	borReceiptsCache *lru.Cache[common.Hash, *types.Receipt] // Cache for the most recent bor receipt receipts per block
	stateSyncData    []*types.StateSyncData                  // State sync data
	stateSyncFeed    event.Feed                              // State sync feed
	chain2HeadFeed   event.Feed                              // Reorg/NewHead/Fork data feed
	chainSideFeed    event.Feed                              // Side chain data feed (removed from geth but needed in bor)
}

// NewBlockChain returns a fully initialised block chain using information
// available in the database. It initialises the default Ethereum Validator
// and Processor.
//
//nolint:gocognit
func NewBlockChain(db ethdb.Database, cacheConfig *CacheConfig, genesis *Genesis, overrides *ChainOverrides, engine consensus.Engine, vmConfig vm.Config, shouldPreserve func(header *types.Header) bool, txLookupLimit *uint64, checker ethereum.ChainValidator) (*BlockChain, error) {
	if cacheConfig == nil {
		cacheConfig = defaultCacheConfig
	}

	// Open trie database with provided config
	triedb := triedb.NewDatabase(db, cacheConfig.triedbConfig(genesis != nil && genesis.IsVerkle()))

	// Setup the genesis block, commit the provided genesis specification
	// to database if the genesis block is not present yet, or load the
	// stored one from database.
	chainConfig, genesisHash, genesisErr := SetupGenesisBlockWithOverride(db, triedb, genesis, overrides)
	if _, ok := genesisErr.(*params.ConfigCompatError); genesisErr != nil && !ok {
		return nil, genesisErr
	}

	log.Info("")
	log.Info(strings.Repeat("-", 153))

	for _, line := range strings.Split(chainConfig.Description(), "\n") {
		log.Info(line)
	}

	log.Info(strings.Repeat("-", 153))
	log.Info("")

	bc := &BlockChain{
		chainConfig:   chainConfig,
		cacheConfig:   cacheConfig,
		db:            db,
		triedb:        triedb,
		triegc:        prque.New[int64, common.Hash](nil),
		quit:          make(chan struct{}),
		chainmu:       syncx.NewClosableMutex(),
		bodyCache:     lru.NewCache[common.Hash, *types.Body](bodyCacheLimit),
		bodyRLPCache:  lru.NewCache[common.Hash, rlp.RawValue](bodyCacheLimit),
		receiptsCache: lru.NewCache[common.Hash, []*types.Receipt](receiptsCacheLimit),
		blockCache:    lru.NewCache[common.Hash, *types.Block](blockCacheLimit),
		txLookupCache: lru.NewCache[common.Hash, txLookup](txLookupCacheLimit),
		futureBlocks:  lru.NewCache[common.Hash, *types.Block](maxFutureBlocks),
		engine:        engine,
		vmConfig:      vmConfig,

		borReceiptsCache: lru.NewCache[common.Hash, *types.Receipt](receiptsCacheLimit),
		logger:           vmConfig.Tracer,
	}

	var err error

	bc.hc, err = NewHeaderChain(db, chainConfig, engine, bc.insertStopped)
	if err != nil {
		return nil, err
	}

	bc.flushInterval.Store(int64(cacheConfig.TrieTimeLimit))
	bc.forker = NewForkChoice(bc, shouldPreserve, checker)
	bc.statedb = state.NewDatabase(bc.triedb, nil)
	bc.validator = NewBlockValidator(chainConfig, bc)
	bc.prefetcher = newStatePrefetcher(chainConfig, bc.hc)
<<<<<<< HEAD
	bc.processor = NewStateProcessor(chainConfig, bc.hc)
=======
	bc.processor = NewStateProcessor(chainConfig, bc.hc, bc)
>>>>>>> 4200afdb

	bc.genesisBlock = bc.GetBlockByNumber(0)
	if bc.genesisBlock == nil {
		return nil, ErrNoGenesis
	}

	bc.currentBlock.Store(nil)
	bc.currentSnapBlock.Store(nil)
	bc.currentFinalBlock.Store(nil)
	bc.currentSafeBlock.Store(nil)

	// Update chain info data metrics
	chainInfoGauge.Update(metrics.GaugeInfoValue{"chain_id": bc.chainConfig.ChainID.String()})

	// If Geth is initialized with an external ancient store, re-initialize the
	// missing chain indexes and chain flags. This procedure can survive crash
	// and can be resumed in next restart since chain flags are updated in last step.
	if bc.empty() {
		rawdb.InitDatabaseFromFreezer(bc.db)
	}
	// Load blockchain states from disk
	if err := bc.loadLastState(); err != nil {
		return nil, err
	}
	// Make sure the state associated with the block is available, or log out
	// if there is no available state, waiting for state sync.
	head := bc.CurrentBlock()
	// nolint:nestif

	// If TriesInMemory is set to 0, we know the node is in stateless mode and will not load the state from disk
	if !bc.HasState(head.Root) && bc.cacheConfig.TriesInMemory > 0 {
		if head.Number.Uint64() == 0 {
			// The genesis state is missing, which is only possible in the path-based
			// scheme. This situation occurs when the initial state sync is not finished
			// yet, or the chain head is rewound below the pivot point. In both scenarios,
			// there is no possible recovery approach except for rerunning a snap sync.
			// Do nothing here until the state syncer picks it up.
			log.Info("Genesis state is missing, wait state sync")
		} else {
			// Head state is missing, before the state recovery, find out the
			// disk layer point of snapshot(if it's enabled). Make sure the
			// rewound point is lower than disk layer.
			var diskRoot common.Hash
			if bc.cacheConfig.SnapshotLimit > 0 {
				diskRoot = rawdb.ReadSnapshotRoot(bc.db)
			}
			if diskRoot != (common.Hash{}) {
				log.Warn("Head state missing, repairing", "number", head.Number, "hash", head.Hash(), "snaproot", diskRoot)

				snapDisk, err := bc.setHeadBeyondRoot(head.Number.Uint64(), 0, diskRoot, true)
				if err != nil {
					return nil, err
				}
				// Chain rewound, persist old snapshot number to indicate recovery procedure
				if snapDisk != 0 {
					rawdb.WriteSnapshotRecoveryNumber(bc.db, snapDisk)
				}
			} else {
				log.Warn("Head state missing, repairing", "number", head.Number, "hash", head.Hash())
				if _, err := bc.setHeadBeyondRoot(head.Number.Uint64(), 0, common.Hash{}, true); err != nil {
					return nil, err
				}
			}
		}
	}
	// Ensure that a previous crash in SetHead doesn't leave extra ancients
	//nolint:nestif
	if frozen, err := bc.db.ItemAmountInAncient(); err == nil && frozen > 0 {
		frozen, err = bc.db.Ancients()
		if err != nil {
			return nil, err
		}
		var (
			needRewind bool
			low        uint64
		)
		// The head full block may be rolled back to a very low height due to
		// blockchain repair. If the head full block is even lower than the ancient
		// chain, truncate the ancient store.
		fullBlock := bc.CurrentBlock()
		if fullBlock != nil && fullBlock.Hash() != bc.genesisBlock.Hash() && fullBlock.Number.Uint64() < frozen-1 {
			needRewind = true
			low = fullBlock.Number.Uint64()
		}
		// In snap sync, it may happen that ancient data has been written to the
		// ancient store, but the LastFastBlock has not been updated, truncate the
		// extra data here.
		snapBlock := bc.CurrentSnapBlock()
		if snapBlock != nil && snapBlock.Number.Uint64() < frozen-1 {
			needRewind = true

			if snapBlock.Number.Uint64() < low || low == 0 {
				low = snapBlock.Number.Uint64()
			}
		}

		if needRewind {
			log.Error("Truncating ancient chain", "from", bc.CurrentHeader().Number.Uint64(), "to", low)

			if err := bc.SetHead(low); err != nil {
				return nil, err
			}
		}
	}
	// The first thing the node will do is reconstruct the verification data for
	// the head block (ethash cache or clique voting snapshot). Might as well do
	// it in advance.
	// BOR - commented out intentionally
	// bc.engine.VerifyHeader(bc, bc.CurrentHeader())

	// Check the current state of the block hashes and make sure that we do not have any of the bad blocks in our chain
	for hash := range BadHashes {
		if header := bc.GetHeaderByHash(hash); header != nil {
			// get the canonical block corresponding to the offending header's number
			headerByNumber := bc.GetHeaderByNumber(header.Number.Uint64())
			// make sure the headerByNumber (if present) is in our current canonical chain
			if headerByNumber != nil && headerByNumber.Hash() == header.Hash() {
				log.Error("Found bad hash, rewinding chain", "number", header.Number, "hash", header.ParentHash)

				if err := bc.SetHead(header.Number.Uint64() - 1); err != nil {
					return nil, err
				}

				log.Error("Chain rewind was successful, resuming normal operation")
			}
		}
	}

	if bc.logger != nil && bc.logger.OnBlockchainInit != nil {
		bc.logger.OnBlockchainInit(chainConfig)
	}
	if bc.logger != nil && bc.logger.OnGenesisBlock != nil {
		if block := bc.CurrentBlock(); block.Number.Uint64() == 0 {
			alloc, err := getGenesisState(bc.db, block.Hash())
			if err != nil {
				return nil, fmt.Errorf("failed to get genesis state: %w", err)
			}
			if alloc == nil {
				return nil, errors.New("live blockchain tracer requires genesis alloc to be set")
			}
			bc.logger.OnGenesisBlock(bc.genesisBlock, alloc)
		}
	}

	// Load any existing snapshot, regenerating it if loading failed
	if bc.cacheConfig.SnapshotLimit > 0 {
		// If the chain was rewound past the snapshot persistent layer (causing
		// a recovery block number to be persisted to disk), check if we're still
		// in recovery mode and in that case, don't invalidate the snapshot on a
		// head mismatch.
		var recover bool

		head := bc.CurrentBlock()
		if layer := rawdb.ReadSnapshotRecoveryNumber(bc.db); layer != nil && *layer >= head.Number.Uint64() {
			log.Warn("Enabling snapshot recovery", "chainhead", head.Number, "diskbase", *layer)

			recover = true
		}

		snapconfig := snapshot.Config{
			CacheSize:  bc.cacheConfig.SnapshotLimit,
			Recovery:   recover,
			NoBuild:    bc.cacheConfig.SnapshotNoBuild,
			AsyncBuild: !bc.cacheConfig.SnapshotWait,
		}
		bc.snaps, _ = snapshot.New(snapconfig, bc.db, bc.triedb, head.Root)

		// Re-initialize the state database with snapshot
		bc.statedb = state.NewDatabase(bc.triedb, bc.snaps)
	}

	// Rewind the chain in case of an incompatible config upgrade.
	if compat, ok := genesisErr.(*params.ConfigCompatError); ok {
		log.Warn("Rewinding chain to upgrade configuration", "err", compat)

		if compat.RewindToTime > 0 {
			_ = bc.SetHeadWithTimestamp(compat.RewindToTime)
		} else {
			_ = bc.SetHead(compat.RewindToBlock)
		}

		rawdb.WriteChainConfig(db, genesisHash, chainConfig)
	}

	if txLookupLimit != nil {
		bc.txIndexer = newTxIndexer(*txLookupLimit, bc)
	}

	return bc, nil
}

// NewParallelBlockChain , similar to NewBlockChain, creates a new blockchain object, but with a parallel state processor
func NewParallelBlockChain(db ethdb.Database, cacheConfig *CacheConfig, genesis *Genesis, overrides *ChainOverrides, engine consensus.Engine, vmConfig vm.Config, shouldPreserve func(header *types.Header) bool, txLookupLimit *uint64, checker ethereum.ChainValidator, numprocs int, enforce bool) (*BlockChain, error) {
	bc, err := NewBlockChain(db, cacheConfig, genesis, overrides, engine, vmConfig, shouldPreserve, txLookupLimit, checker)

	if err != nil {
		return nil, err
	}

	// Open trie database with provided config
	triedb := bc.triedb

	chainConfig, _, genesisErr := SetupGenesisBlockWithOverride(db, triedb, genesis, overrides)

	if _, ok := genesisErr.(*params.ConfigCompatError); genesisErr != nil && !ok {
		return nil, genesisErr
	}

	bc.parallelProcessor = NewParallelStateProcessor(chainConfig, bc, engine)
	bc.parallelSpeculativeProcesses = numprocs
	bc.enforceParallelProcessor = enforce

	return bc, nil
}

<<<<<<< HEAD
func (bc *BlockChain) ProcessBlock(block *types.Block, parent *types.Header, computeWitness bool) (_ types.Receipts, _ []*types.Log, _ uint64, _ *state.StateDB, vtime time.Duration, blockEndErr error) {
=======
func (bc *BlockChain) ProcessBlock(block *types.Block, parent *types.Header, witness *stateless.Witness) (_ types.Receipts, _ []*types.Log, _ uint64, _ *state.StateDB, vtime time.Duration, blockEndErr error) {
>>>>>>> 4200afdb
	// Process the block using processor and parallelProcessor at the same time, take the one which finishes first, cancel the other, and return the result
	ctx, cancel := context.WithCancel(context.Background())
	defer cancel()

	if bc.logger != nil && bc.logger.OnBlockStart != nil {
		td := bc.GetTd(block.ParentHash(), block.NumberU64()-1)
		bc.logger.OnBlockStart(tracing.BlockEvent{
			Block:     block,
			TD:        td,
			Finalized: bc.CurrentFinalBlock(),
			Safe:      bc.CurrentSafeBlock(),
		})
	}

	if bc.logger != nil && bc.logger.OnBlockEnd != nil {
		defer func() {
			bc.logger.OnBlockEnd(blockEndErr)
		}()
	}

	type Result struct {
		receipts types.Receipts
		logs     []*types.Log
		usedGas  uint64
		err      error
		statedb  *state.StateDB
		counter  metrics.Counter
		parallel bool
	}

	// temporary disabled block STM because witness not work on parallel.
	// TODO: how to enable witness on parallel state processing
	bc.parallelProcessor = nil
	bc.enforceParallelProcessor = false

	var resultChanLen int = 2
	if bc.enforceParallelProcessor {
		log.Debug("Processing block using Block STM only", "number", block.NumberU64())
		resultChanLen = 1
	}
	resultChan := make(chan Result, resultChanLen)

	processorCount := 0

	if bc.parallelProcessor != nil {
		parallelStatedb, err := state.New(parent.Root, bc.statedb)
		if err != nil {
			return nil, nil, 0, nil, 0, err
		}

		processorCount++

		go func() {
			parallelStatedb.StartPrefetcher("chain", witness)
			pstart := time.Now()
			res, err := bc.parallelProcessor.Process(block, parallelStatedb, bc.vmConfig, nil, ctx)
			blockExecutionParallelTimer.UpdateSince(pstart)
			if err == nil {
				vstart := time.Now()
				err = bc.validator.ValidateState(block, parallelStatedb, res, false)
				vtime = time.Since(vstart)
			}
			if res == nil {
				res = &ProcessResult{}
			}
			resultChan <- Result{res.Receipts, res.Logs, res.GasUsed, err, parallelStatedb, blockExecutionParallelCounter, true}
		}()
	}

	if bc.processor != nil && !bc.enforceParallelProcessor {
		statedb, err := state.New(parent.Root, bc.statedb)
		if err != nil {
			return nil, nil, 0, nil, 0, err
		}

		processorCount++

		go func() {
<<<<<<< HEAD
			var witness *stateless.Witness
			if computeWitness {
				witness, err = stateless.NewWitness(block.Header(), bc)
				if err != nil {
					log.Error("error in witness generation", "caughterr", err)
				}
			}
			statedb.StartPrefetcher("chain", witness)

=======
			statedb.StartPrefetcher("chain", witness)
>>>>>>> 4200afdb
			pstart := time.Now()
			res, err := bc.processor.Process(block, statedb, bc.vmConfig, nil, ctx)
			blockExecutionSerialTimer.UpdateSince(pstart)
			if err == nil {
				vstart := time.Now()
				err = bc.validator.ValidateState(block, statedb, res, false)
				vtime = time.Since(vstart)
			}
			if res == nil {
				res = &ProcessResult{}
			}
			resultChan <- Result{res.Receipts, res.Logs, res.GasUsed, err, statedb, blockExecutionSerialCounter, false}
		}()
	}

	result := <-resultChan

	if result.parallel && result.err != nil {
		log.Warn("Parallel state processor failed", "err", result.err)
		blockExecutionParallelErrorCounter.Inc(1)
		// If the parallel processor failed, we will fallback to the serial processor if enabled
		if processorCount == 2 {
			result = <-resultChan
			result.statedb.StopPrefetcher()
			processorCount--
		}
	}

	result.counter.Inc(1)

	// Make sure we are not leaking any prefetchers
	if processorCount == 2 {
		go func() {
			second_result := <-resultChan
			second_result.statedb.StopPrefetcher()
		}()
	}

	return result.receipts, result.logs, result.usedGas, result.statedb, vtime, result.err
}

// empty returns an indicator whether the blockchain is empty.
// Note, it's a special case that we connect a non-empty ancient
// database with an empty node, so that we can plugin the ancient
// into node seamlessly.
func (bc *BlockChain) empty() bool {
	genesis := bc.genesisBlock.Hash()
	for _, hash := range []common.Hash{rawdb.ReadHeadBlockHash(bc.db), rawdb.ReadHeadHeaderHash(bc.db), rawdb.ReadHeadFastBlockHash(bc.db)} {
		if hash != genesis {
			return false
		}
	}

	return true
}

// loadLastState loads the last known chain state from the database. This method
// assumes that the chain manager mutex is held.
func (bc *BlockChain) loadLastState() error {
	// Restore the last known head block
	head := rawdb.ReadHeadBlockHash(bc.db)
	if head == (common.Hash{}) {
		// Corrupt or empty database, init from scratch
		log.Warn("Empty database, resetting chain")
		return bc.Reset()
	}
	// Make sure the entire head block is available
	headBlock := bc.GetBlockByHash(head)
	if headBlock == nil {
		// Corrupt or empty database, init from scratch
		log.Warn("Head block missing, resetting chain", "hash", head)
		return bc.Reset()
	}
	// Everything seems to be fine, set as the head block
	bc.currentBlock.Store(headBlock.Header())
	headBlockGauge.Update(int64(headBlock.NumberU64()))

	// Restore the last known head header
	headHeader := headBlock.Header()

	if head := rawdb.ReadHeadHeaderHash(bc.db); head != (common.Hash{}) {
		if header := bc.GetHeaderByHash(head); header != nil {
			headHeader = header
		}
	}

	bc.hc.SetCurrentHeader(headHeader)

	// Restore the last known head snap block
	bc.currentSnapBlock.Store(headBlock.Header())
	headFastBlockGauge.Update(int64(headBlock.NumberU64()))

	if head := rawdb.ReadHeadFastBlockHash(bc.db); head != (common.Hash{}) {
		if block := bc.GetBlockByHash(head); block != nil {
			bc.currentSnapBlock.Store(block.Header())
			headFastBlockGauge.Update(int64(block.NumberU64()))
		}
	}

	// Restore the last known finalized block and safe block
	// Note: the safe block is not stored on disk and it is set to the last
	// known finalized block on startup
	if head := rawdb.ReadFinalizedBlockHash(bc.db); head != (common.Hash{}) {
		if block := bc.GetBlockByHash(head); block != nil {
			bc.currentFinalBlock.Store(block.Header())
			headFinalizedBlockGauge.Update(int64(block.NumberU64()))
			bc.currentSafeBlock.Store(block.Header())
			headSafeBlockGauge.Update(int64(block.NumberU64()))
		}
	}
	// Issue a status log for the user
	var (
		currentSnapBlock  = bc.CurrentSnapBlock()
		currentFinalBlock = bc.CurrentFinalBlock()

		headerTd = bc.GetTd(headHeader.Hash(), headHeader.Number.Uint64())
		blockTd  = bc.GetTd(headBlock.Hash(), headBlock.NumberU64())
	)

	if headHeader.Hash() != headBlock.Hash() {
		log.Info("Loaded most recent local header", "number", headHeader.Number, "hash", headHeader.Hash(), "td", headerTd, "age", common.PrettyAge(time.Unix(int64(headHeader.Time), 0)))
	}

	log.Info("Loaded most recent local block", "number", headBlock.Number(), "hash", headBlock.Hash(), "td", blockTd, "age", common.PrettyAge(time.Unix(int64(headBlock.Time()), 0)))

	if headBlock.Hash() != currentSnapBlock.Hash() {
		snapTd := bc.GetTd(currentSnapBlock.Hash(), currentSnapBlock.Number.Uint64())
		log.Info("Loaded most recent local snap block", "number", currentSnapBlock.Number, "hash", currentSnapBlock.Hash(), "td", snapTd, "age", common.PrettyAge(time.Unix(int64(currentSnapBlock.Time), 0)))
	}

	if currentFinalBlock != nil {
		finalTd := bc.GetTd(currentFinalBlock.Hash(), currentFinalBlock.Number.Uint64())
		log.Info("Loaded most recent local finalized block", "number", currentFinalBlock.Number, "hash", currentFinalBlock.Hash(), "td", finalTd, "age", common.PrettyAge(time.Unix(int64(currentFinalBlock.Time), 0)))
	}

	if pivot := rawdb.ReadLastPivotNumber(bc.db); pivot != nil {
		log.Info("Loaded last snap-sync pivot marker", "number", *pivot)
	}

	return nil
}

// SetHead rewinds the local chain to a new head. Depending on whether the node
// was snap synced or full synced and in which state, the method will try to
// delete minimal data from disk whilst retaining chain consistency.
func (bc *BlockChain) SetHead(head uint64) error {
	if _, err := bc.setHeadBeyondRoot(head, 0, common.Hash{}, false); err != nil {
		return err
	}
	// Send chain head event to update the transaction pool
	header := bc.CurrentBlock()
	if block := bc.GetBlock(header.Hash(), header.Number.Uint64()); block == nil {
		// This should never happen. In practice, previously currentBlock
		// contained the entire block whereas now only a "marker", so there
		// is an ever so slight chance for a race we should handle.
		log.Error("Current block not found in database", "block", header.Number, "hash", header.Hash())
		return fmt.Errorf("current block missing: #%d [%x..]", header.Number, header.Hash().Bytes()[:4])
	}
	bc.chainHeadFeed.Send(ChainHeadEvent{Header: header})
	return nil
}

// SetHeadWithTimestamp rewinds the local chain to a new head that has at max
// the given timestamp. Depending on whether the node was snap synced or full
// synced and in which state, the method will try to delete minimal data from
// disk whilst retaining chain consistency.
func (bc *BlockChain) SetHeadWithTimestamp(timestamp uint64) error {
	if _, err := bc.setHeadBeyondRoot(0, timestamp, common.Hash{}, false); err != nil {
		return err
	}
	// Send chain head event to update the transaction pool
	header := bc.CurrentBlock()
	if block := bc.GetBlock(header.Hash(), header.Number.Uint64()); block == nil {
		// This should never happen. In practice, previously currentBlock
		// contained the entire block whereas now only a "marker", so there
		// is an ever so slight chance for a race we should handle.
		log.Error("Current block not found in database", "block", header.Number, "hash", header.Hash())
		return fmt.Errorf("current block missing: #%d [%x..]", header.Number, header.Hash().Bytes()[:4])
	}
	bc.chainHeadFeed.Send(ChainHeadEvent{Header: header})
	return nil
}

// SetFinalized sets the finalized block.
func (bc *BlockChain) SetFinalized(header *types.Header) {
	bc.currentFinalBlock.Store(header)

	if header != nil {
		rawdb.WriteFinalizedBlockHash(bc.db, header.Hash())
		headFinalizedBlockGauge.Update(int64(header.Number.Uint64()))
	} else {
		rawdb.WriteFinalizedBlockHash(bc.db, common.Hash{})
		headFinalizedBlockGauge.Update(0)
	}
}

// SetSafe sets the safe block.
func (bc *BlockChain) SetSafe(header *types.Header) {
	bc.currentSafeBlock.Store(header)

	if header != nil {
		headSafeBlockGauge.Update(int64(header.Number.Uint64()))
	} else {
		headSafeBlockGauge.Update(0)
	}
}

// rewindHashHead implements the logic of rewindHead in the context of hash scheme.
func (bc *BlockChain) rewindHashHead(head *types.Header, root common.Hash) (*types.Header, uint64) {
	var (
		limit      uint64                             // The oldest block that will be searched for this rewinding
		beyondRoot = root == common.Hash{}            // Flag whether we're beyond the requested root (no root, always true)
		pivot      = rawdb.ReadLastPivotNumber(bc.db) // Associated block number of pivot point state
		rootNumber uint64                             // Associated block number of requested root

		start  = time.Now() // Timestamp the rewinding is restarted
		logged = time.Now() // Timestamp last progress log was printed
	)
	// The oldest block to be searched is determined by the pivot block or a constant
	// searching threshold. The rationale behind this is as follows:
	//
	// - Snap sync is selected if the pivot block is available. The earliest available
	//   state is the pivot block itself, so there is no sense in going further back.
	//
	// - Full sync is selected if the pivot block does not exist. The hash database
	//   periodically flushes the state to disk, and the used searching threshold is
	//   considered sufficient to find a persistent state, even for the testnet. It
	//   might be not enough for a chain that is nearly empty. In the worst case,
	//   the entire chain is reset to genesis, and snap sync is re-enabled on top,
	//   which is still acceptable.
	if pivot != nil {
		limit = *pivot
	} else if head.Number.Uint64() > params.FullImmutabilityThreshold {
		limit = head.Number.Uint64() - params.FullImmutabilityThreshold
	}
	for {
		logger := log.Trace
		if time.Since(logged) > time.Second*8 {
			logged = time.Now()
			logger = log.Info
		}
		logger("Block state missing, rewinding further", "number", head.Number, "hash", head.Hash(), "elapsed", common.PrettyDuration(time.Since(start)))

		// If a root threshold was requested but not yet crossed, check
		if !beyondRoot && head.Root == root {
			beyondRoot, rootNumber = true, head.Number.Uint64()
		}
		// If search limit is reached, return the genesis block as the
		// new chain head.
		if head.Number.Uint64() < limit {
			log.Info("Rewinding limit reached, resetting to genesis", "number", head.Number, "hash", head.Hash(), "limit", limit)
			return bc.genesisBlock.Header(), rootNumber
		}
		// If the associated state is not reachable, continue searching
		// backwards until an available state is found.
		if !bc.HasState(head.Root) {
			// If the chain is gapped in the middle, return the genesis
			// block as the new chain head.
			parent := bc.GetHeader(head.ParentHash, head.Number.Uint64()-1)
			if parent == nil {
				log.Error("Missing block in the middle, resetting to genesis", "number", head.Number.Uint64()-1, "hash", head.ParentHash)
				return bc.genesisBlock.Header(), rootNumber
			}
			head = parent

			// If the genesis block is reached, stop searching.
			if head.Number.Uint64() == 0 {
				log.Info("Genesis block reached", "number", head.Number, "hash", head.Hash())
				return head, rootNumber
			}
			continue // keep rewinding
		}
		// Once the available state is found, ensure that the requested root
		// has already been crossed. If not, continue rewinding.
		if beyondRoot || head.Number.Uint64() == 0 {
			log.Info("Rewound to block with state", "number", head.Number, "hash", head.Hash())
			return head, rootNumber
		}
		log.Debug("Skipping block with threshold state", "number", head.Number, "hash", head.Hash(), "root", head.Root)
		head = bc.GetHeader(head.ParentHash, head.Number.Uint64()-1) // Keep rewinding
	}
}

// rewindPathHead implements the logic of rewindHead in the context of path scheme.
func (bc *BlockChain) rewindPathHead(head *types.Header, root common.Hash) (*types.Header, uint64) {
	var (
		pivot      = rawdb.ReadLastPivotNumber(bc.db) // Associated block number of pivot block
		rootNumber uint64                             // Associated block number of requested root

		// BeyondRoot represents whether the requested root is already
		// crossed. The flag value is set to true if the root is empty.
		beyondRoot = root == common.Hash{}

		// noState represents if the target state requested for search
		// is unavailable and impossible to be recovered.
		noState = !bc.HasState(root) && !bc.stateRecoverable(root)

		start  = time.Now() // Timestamp the rewinding is restarted
		logged = time.Now() // Timestamp last progress log was printed
	)
	// Rewind the head block tag until an available state is found.
	for {
		logger := log.Trace
		if time.Since(logged) > time.Second*8 {
			logged = time.Now()
			logger = log.Info
		}
		logger("Block state missing, rewinding further", "number", head.Number, "hash", head.Hash(), "elapsed", common.PrettyDuration(time.Since(start)))

		// If a root threshold was requested but not yet crossed, check
		if !beyondRoot && head.Root == root {
			beyondRoot, rootNumber = true, head.Number.Uint64()
		}
		// If the root threshold hasn't been crossed but the available
		// state is reached, quickly determine if the target state is
		// possible to be reached or not.
		if !beyondRoot && noState && bc.HasState(head.Root) {
			beyondRoot = true
			log.Info("Disable the search for unattainable state", "root", root)
		}
		// Check if the associated state is available or recoverable if
		// the requested root has already been crossed.
		if beyondRoot && (bc.HasState(head.Root) || bc.stateRecoverable(head.Root)) {
			break
		}
		// If pivot block is reached, return the genesis block as the
		// new chain head. Theoretically there must be a persistent
		// state before or at the pivot block, prevent endless rewinding
		// towards the genesis just in case.
		if pivot != nil && *pivot >= head.Number.Uint64() {
			log.Info("Pivot block reached, resetting to genesis", "number", head.Number, "hash", head.Hash())
			return bc.genesisBlock.Header(), rootNumber
		}
		// If the chain is gapped in the middle, return the genesis
		// block as the new chain head
		parent := bc.GetHeader(head.ParentHash, head.Number.Uint64()-1) // Keep rewinding
		if parent == nil {
			log.Error("Missing block in the middle, resetting to genesis", "number", head.Number.Uint64()-1, "hash", head.ParentHash)
			return bc.genesisBlock.Header(), rootNumber
		}
		head = parent

		// If the genesis block is reached, stop searching.
		if head.Number.Uint64() == 0 {
			log.Info("Genesis block reached", "number", head.Number, "hash", head.Hash())
			return head, rootNumber
		}
	}
	// Recover if the target state if it's not available yet.
	if !bc.HasState(head.Root) {
		if err := bc.triedb.Recover(head.Root); err != nil {
			log.Crit("Failed to rollback state", "err", err)
		}
	}
	log.Info("Rewound to block with state", "number", head.Number, "hash", head.Hash())
	return head, rootNumber
}

// rewindHead searches the available states in the database and returns the associated
// block as the new head block.
//
// If the given root is not empty, then the rewind should attempt to pass the specified
// state root and return the associated block number as well. If the root, typically
// representing the state corresponding to snapshot disk layer, is deemed impassable,
// then block number zero is returned, indicating that snapshot recovery is disabled
// and the whole snapshot should be auto-generated in case of head mismatch.
func (bc *BlockChain) rewindHead(head *types.Header, root common.Hash) (*types.Header, uint64) {
	if bc.triedb.Scheme() == rawdb.PathScheme {
		return bc.rewindPathHead(head, root)
	}
	return bc.rewindHashHead(head, root)
}

// setHeadBeyondRoot rewinds the local chain to a new head with the extra condition
// that the rewind must pass the specified state root. This method is meant to be
// used when rewinding with snapshots enabled to ensure that we go back further than
// persistent disk layer. Depending on whether the node was snap synced or full, and
// in which state, the method will try to delete minimal data from disk whilst
// retaining chain consistency.
//
// The method also works in timestamp mode if `head == 0` but `time != 0`. In that
// case blocks are rolled back until the new head becomes older or equal to the
// requested time. If both `head` and `time` is 0, the chain is rewound to genesis.
//
// The method returns the block number where the requested root cap was found.
// nolint:gocognit
func (bc *BlockChain) setHeadBeyondRoot(head uint64, time uint64, root common.Hash, repair bool) (uint64, error) {
	if !bc.chainmu.TryLock() {
		return 0, errChainStopped
	}
	defer bc.chainmu.Unlock()

	var (
		// Track the block number of the requested root hash
		rootNumber uint64 // (no root == always 0)

		// Retrieve the last pivot block to short circuit rollbacks beyond it
		// and the current freezer limit to start nuking it's underflown.
		pivot = rawdb.ReadLastPivotNumber(bc.db)
	)
	updateFn := func(db ethdb.KeyValueWriter, header *types.Header) (*types.Header, bool) {
		// Rewind the blockchain, ensuring we don't end up with a stateless head
		// block. Note, depth equality is permitted to allow using SetHead as a
		// chain reparation mechanism without deleting any data!
		// nolint:nestif
		if currentBlock := bc.CurrentBlock(); currentBlock != nil && header.Number.Uint64() <= currentBlock.Number.Uint64() {
			var newHeadBlock *types.Header
			newHeadBlock, rootNumber = bc.rewindHead(header, root)
			rawdb.WriteHeadBlockHash(db, newHeadBlock.Hash())

			// Degrade the chain markers if they are explicitly reverted.
			// In theory we should update all in-memory markers in the
			// last step, however the direction of SetHead is from high
			// to low, so it's safe to update in-memory markers directly.
			bc.currentBlock.Store(newHeadBlock)
			headBlockGauge.Update(int64(newHeadBlock.Number.Uint64()))

			// The head state is missing, which is only possible in the path-based
			// scheme. This situation occurs when the chain head is rewound below
			// the pivot point. In this scenario, there is no possible recovery
			// approach except for rerunning a snap sync. Do nothing here until the
			// state syncer picks it up.
			if !bc.HasState(newHeadBlock.Root) {
				if newHeadBlock.Number.Uint64() != 0 {
					log.Crit("Chain is stateless at a non-genesis block")
				}
				log.Info("Chain is stateless, wait state sync", "number", newHeadBlock.Number, "hash", newHeadBlock.Hash())
			}
		}
		// Rewind the snap block in a simpleton way to the target head
		if currentSnapBlock := bc.CurrentSnapBlock(); currentSnapBlock != nil && header.Number.Uint64() < currentSnapBlock.Number.Uint64() {
			newHeadSnapBlock := bc.GetBlock(header.Hash(), header.Number.Uint64())
			// If either blocks reached nil, reset to the genesis state
			if newHeadSnapBlock == nil {
				newHeadSnapBlock = bc.genesisBlock
			}

			rawdb.WriteHeadFastBlockHash(db, newHeadSnapBlock.Hash())

			// Degrade the chain markers if they are explicitly reverted.
			// In theory, we should update all in-memory markers in the
			// last step, however the direction of SetHead is from high
			// to low, so it's safe the update in-memory markers directly.
			bc.currentSnapBlock.Store(newHeadSnapBlock.Header())
			headFastBlockGauge.Update(int64(newHeadSnapBlock.NumberU64()))
		}

		var (
			headHeader = bc.CurrentBlock()
			headNumber = headHeader.Number.Uint64()
		)
		// If setHead underflown the freezer threshold and the block processing
		// intent afterwards is full block importing, delete the chain segment
		// between the stateful-block and the sethead target.
		var wipe bool
		frozen, _ := bc.db.Ancients()
		if headNumber+1 < frozen {
			wipe = pivot == nil || headNumber >= *pivot
		}

		return headHeader, wipe // Only force wipe if full synced
	}
	// Rewind the header chain, deleting all block bodies until then
	delFn := func(db ethdb.KeyValueWriter, hash common.Hash, num uint64) {
		// Ignore the error here since light client won't hit this path
		frozen, _ := bc.db.Ancients()
		if num+1 <= frozen {
			// Truncate all relative data(header, total difficulty, body, receipt
			// and canonical hash) from ancient store.
			if _, err := bc.db.TruncateHead(num); err != nil {
				log.Crit("Failed to truncate ancient data", "number", num, "err", err)
			}
			// Remove the hash <-> number mapping from the active store.
			rawdb.DeleteHeaderNumber(db, hash)
		} else {
			// Remove relative body and receipts from the active store.
			// The header, total difficulty and canonical hash will be
			// removed in the hc.SetHead function.
			rawdb.DeleteBody(db, hash, num)
			rawdb.DeleteReceipts(db, hash, num)
			rawdb.DeleteBorReceipt(db, hash, num)
			rawdb.DeleteBorTxLookupEntry(db, hash, num)
		}
		// Todo(rjl493456442) txlookup, bloombits, etc
	}
	// If SetHead was only called as a chain reparation method, try to skip
	// touching the header chain altogether, unless the freezer is broken
	if repair {
		if target, force := updateFn(bc.db, bc.CurrentBlock()); force {
			bc.hc.SetHead(target.Number.Uint64(), nil, delFn)
		}
	} else {
		// Rewind the chain to the requested head and keep going backwards until a
		// block with a state is found or snap sync pivot is passed
		if time > 0 {
			log.Warn("Rewinding blockchain to timestamp", "target", time)
			bc.hc.SetHeadWithTimestamp(time, updateFn, delFn)
		} else {
			log.Warn("Rewinding blockchain to block", "target", head)
			bc.hc.SetHead(head, updateFn, delFn)
		}
	}
	// Clear out any stale content from the caches
	bc.bodyCache.Purge()
	bc.bodyRLPCache.Purge()
	bc.receiptsCache.Purge()
	bc.blockCache.Purge()
	bc.txLookupCache.Purge()
	bc.borReceiptsCache.Purge()

	// Clear safe block, finalized block if needed
	if safe := bc.CurrentSafeBlock(); safe != nil && head < safe.Number.Uint64() {
		log.Warn("SetHead invalidated safe block")
		bc.SetSafe(nil)
	}

	if finalized := bc.CurrentFinalBlock(); finalized != nil && head < finalized.Number.Uint64() {
		log.Error("SetHead invalidated finalized block")
		bc.SetFinalized(nil)
	}

	return rootNumber, bc.loadLastState()
}

// SnapSyncCommitHead sets the current head block to the one defined by the hash
// irrelevant what the chain contents were prior.
func (bc *BlockChain) SnapSyncCommitHead(hash common.Hash) error {
	// Make sure that both the block as well at its state trie exists
	block := bc.GetBlockByHash(hash)
	if block == nil {
		return fmt.Errorf("non existent block [%x..]", hash[:4])
	}
	// Reset the trie database with the fresh snap synced state.
	root := block.Root()
	if bc.triedb.Scheme() == rawdb.PathScheme {
		if err := bc.triedb.Enable(root); err != nil {
			return err
		}
	}
	if !bc.HasState(root) {
		return fmt.Errorf("non existent state [%x..]", root[:4])
	}
	// If all checks out, manually set the head block.
	if !bc.chainmu.TryLock() {
		return errChainStopped
	}

	bc.currentBlock.Store(block.Header())
	headBlockGauge.Update(int64(block.NumberU64()))
	bc.chainmu.Unlock()

	// Destroy any existing state snapshot and regenerate it in the background,
	// also resuming the normal maintenance of any previously paused snapshot.
	if bc.snaps != nil {
		bc.snaps.Rebuild(root)
	}

	log.Info("Committed new head block", "number", block.Number(), "hash", hash)

	return nil
}

// Reset purges the entire blockchain, restoring it to its genesis state.
func (bc *BlockChain) Reset() error {
	return bc.ResetWithGenesisBlock(bc.genesisBlock)
}

// ResetWithGenesisBlock purges the entire blockchain, restoring it to the
// specified genesis state.
func (bc *BlockChain) ResetWithGenesisBlock(genesis *types.Block) error {
	// Dump the entire block chain and purge the caches
	if err := bc.SetHead(0); err != nil {
		return err
	}

	if !bc.chainmu.TryLock() {
		return errChainStopped
	}
	defer bc.chainmu.Unlock()

	// Prepare the genesis block and reinitialise the chain
	batch := bc.db.NewBatch()
	rawdb.WriteTd(batch, genesis.Hash(), genesis.NumberU64(), genesis.Difficulty())
	rawdb.WriteBlock(batch, genesis)

	if err := batch.Write(); err != nil {
		log.Crit("Failed to write genesis block", "err", err)
	}

	bc.writeHeadBlock(genesis)

	// Last update all in-memory chain markers
	bc.genesisBlock = genesis
	bc.currentBlock.Store(bc.genesisBlock.Header())
	headBlockGauge.Update(int64(bc.genesisBlock.NumberU64()))
	bc.hc.SetGenesis(bc.genesisBlock.Header())
	bc.hc.SetCurrentHeader(bc.genesisBlock.Header())
	bc.currentSnapBlock.Store(bc.genesisBlock.Header())
	headFastBlockGauge.Update(int64(bc.genesisBlock.NumberU64()))

	return nil
}

// Export writes the active chain to the given writer.
func (bc *BlockChain) Export(w io.Writer) error {
	return bc.ExportN(w, uint64(0), bc.CurrentBlock().Number.Uint64())
}

// ExportN writes a subset of the active chain to the given writer.
func (bc *BlockChain) ExportN(w io.Writer, first uint64, last uint64) error {
	if first > last {
		return fmt.Errorf("export failed: first (%d) is greater than last (%d)", first, last)
	}

	log.Info("Exporting batch of blocks", "count", last-first+1)

	var (
		parentHash common.Hash
		start      = time.Now()
		reported   = time.Now()
	)

	for nr := first; nr <= last; nr++ {
		block := bc.GetBlockByNumber(nr)
		if block == nil {
			return fmt.Errorf("export failed on #%d: not found", nr)
		}

		if nr > first && block.ParentHash() != parentHash {
			return errors.New("export failed: chain reorg during export")
		}

		parentHash = block.Hash()

		if err := block.EncodeRLP(w); err != nil {
			return err
		}

		if time.Since(reported) >= statsReportLimit {
			log.Info("Exporting blocks", "exported", block.NumberU64()-first, "elapsed", common.PrettyDuration(time.Since(start)))
			reported = time.Now()
		}
	}

	return nil
}

// writeHeadBlock injects a new head block into the current block chain. This method
// assumes that the block is indeed a true head. It will also reset the head
// header and the head snap sync block to this very same block if they are older
// or if they are on a different side chain.
//
// Note, this function assumes that the `mu` mutex is held!
func (bc *BlockChain) writeHeadBlock(block *types.Block) {
	// Add the block to the canonical chain number scheme and mark as the head
	batch := bc.db.NewBatch()
	rawdb.WriteHeadHeaderHash(batch, block.Hash())
	rawdb.WriteHeadFastBlockHash(batch, block.Hash())
	rawdb.WriteCanonicalHash(batch, block.Hash(), block.NumberU64())
	rawdb.WriteTxLookupEntriesByBlock(batch, block)
	rawdb.WriteHeadBlockHash(batch, block.Hash())

	// Flush the whole batch into the disk, exit the node if failed
	if err := batch.Write(); err != nil {
		log.Crit("Failed to update chain indexes and markers", "err", err)
	}
	// Update all in-memory chain markers in the last step
	bc.hc.SetCurrentHeader(block.Header())

	bc.currentSnapBlock.Store(block.Header())
	headFastBlockGauge.Update(int64(block.NumberU64()))

	bc.currentBlock.Store(block.Header())
	headBlockGauge.Update(int64(block.NumberU64()))
}

// stopWithoutSaving stops the blockchain service. If any imports are currently in progress
// it will abort them using the procInterrupt. This method stops all running
// goroutines, but does not do all the post-stop work of persisting data.
// OBS! It is generally recommended to use the Stop method!
// This method has been exposed to allow tests to stop the blockchain while simulating
// a crash.
func (bc *BlockChain) stopWithoutSaving() {
	if !bc.stopping.CompareAndSwap(false, true) {
		return
	}
	// Signal shutdown tx indexer.
	if bc.txIndexer != nil {
		bc.txIndexer.close()
	}
	// Unsubscribe all subscriptions registered from blockchain.
	bc.scope.Close()

	// Signal shutdown to all goroutines.
	close(bc.quit)
	bc.StopInsert()

	// Now wait for all chain modifications to end and persistent goroutines to exit.
	//
	// Note: Close waits for the mutex to become available, i.e. any running chain
	// modification will have exited when Close returns. Since we also called StopInsert,
	// the mutex should become available quickly. It cannot be taken again after Close has
	// returned.
	bc.chainmu.Close()
	bc.wg.Wait()
}

// Stop stops the blockchain service. If any imports are currently in progress
// it will abort them using the procInterrupt.
func (bc *BlockChain) Stop() {
	bc.stopWithoutSaving()

	// Ensure that the entirety of the state snapshot is journaled to disk.
	var snapBase common.Hash

	if bc.snaps != nil {
		var err error
		if snapBase, err = bc.snaps.Journal(bc.CurrentBlock().Root); err != nil {
			log.Error("Failed to journal state snapshot", "err", err)
		}
		bc.snaps.Release()
	}
	if bc.triedb.Scheme() == rawdb.PathScheme {
		// Ensure that the in-memory trie nodes are journaled to disk properly.
		if bc.cacheConfig.TriesInMemory > 0 {
			if err := bc.triedb.Journal(bc.CurrentBlock().Root); err != nil {
				log.Info("Failed to journal in-memory trie nodes", "err", err)
			}
		}
	} else {
		// Ensure the state of a recent block is also stored to disk before exiting.
		// We're writing three different states to catch different restart scenarios:
		//  - HEAD:     So we don't need to reprocess any blocks in the general case
		//  - HEAD-1:   So we don't do large reorgs if our HEAD becomes an uncle
		//  - HEAD-127: So we have a hard limit on the number of blocks reexecuted
		if !bc.cacheConfig.TrieDirtyDisabled {
			triedb := bc.triedb

			for _, offset := range []uint64{0, 1, state.TriesInMemory - 1} {
				if number := bc.CurrentBlock().Number.Uint64(); number > offset {
					recent := bc.GetBlockByNumber(number - offset)

					log.Info("Writing cached state to disk", "block", recent.Number(), "hash", recent.Hash(), "root", recent.Root())
					if err := triedb.Commit(recent.Root(), true); err != nil {
						log.Error("Failed to commit recent state trie", "err", err)
					}
				}
			}
			if snapBase != (common.Hash{}) {
				log.Info("Writing snapshot state to disk", "root", snapBase)
				if err := triedb.Commit(snapBase, true); err != nil {
					log.Error("Failed to commit recent state trie", "err", err)
				}
			}
			for !bc.triegc.Empty() {
				triedb.Dereference(bc.triegc.PopItem())
			}
			if _, nodes, _ := triedb.Size(); nodes != 0 { // all memory is contained within the nodes return for hashdb
				log.Error("Dangling trie nodes after full cleanup")
			}
		}
	}
	// Allow tracers to clean-up and release resources.
	if bc.logger != nil && bc.logger.OnClose != nil {
		bc.logger.OnClose()
	}
	// Close the trie database, release all the held resources as the last step.
	if err := bc.triedb.Close(); err != nil {
		log.Error("Failed to close trie database", "err", err)
	}

	log.Info("Blockchain stopped")
}

// StopInsert interrupts all insertion methods, causing them to return
// errInsertionInterrupted as soon as possible. Insertion is permanently disabled after
// calling this method.
func (bc *BlockChain) StopInsert() {
	bc.procInterrupt.Store(true)
}

// insertStopped returns true after StopInsert has been called.
func (bc *BlockChain) insertStopped() bool {
	return bc.procInterrupt.Load()
}

// WriteStatus status of write
type WriteStatus byte

const (
	NonStatTy WriteStatus = iota
	CanonStatTy
	SideStatTy
)

// InsertReceiptChain attempts to complete an already existing header chain with
// transaction and receipt data.
func (bc *BlockChain) InsertReceiptChain(blockChain types.Blocks, receiptChain []types.Receipts, ancientLimit uint64) (int, error) {
	// We don't require the chainMu here since we want to maximize the
	// concurrency of header insertion and receipt insertion.
	bc.wg.Add(1)
	defer bc.wg.Done()

	var (
		ancientBlocks, liveBlocks     types.Blocks
		ancientReceipts, liveReceipts []types.Receipts
	)
	// Do a sanity check that the provided chain is actually ordered and linked
	for i, block := range blockChain {
		if i != 0 {
			prev := blockChain[i-1]
			if block.NumberU64() != prev.NumberU64()+1 || block.ParentHash() != prev.Hash() {
				log.Error("Non contiguous receipt insert",
					"number", block.Number(), "hash", block.Hash(), "parent", block.ParentHash(),
					"prevnumber", prev.Number(), "prevhash", prev.Hash())
				return 0, fmt.Errorf("non contiguous insert: item %d is #%d [%x..], item %d is #%d [%x..] (parent [%x..])",
					i-1, prev.NumberU64(), prev.Hash().Bytes()[:4],
					i, block.NumberU64(), block.Hash().Bytes()[:4], block.ParentHash().Bytes()[:4])
			}
		}
		if block.NumberU64() <= ancientLimit {
			ancientBlocks, ancientReceipts = append(ancientBlocks, block), append(ancientReceipts, receiptChain[i])
		} else {
			liveBlocks, liveReceipts = append(liveBlocks, block), append(liveReceipts, receiptChain[i])
		}

		// Here we also validate that blob transactions in the block do not contain a sidecar.
		// While the sidecar does not affect the block hash / tx hash, sending blobs within a block is not allowed.
		for txIndex, tx := range block.Transactions() {
			if tx.Type() == types.BlobTxType && tx.BlobTxSidecar() != nil {
				return 0, fmt.Errorf("block #%d contains unexpected blob sidecar in tx at index %d", block.NumberU64(), txIndex)
			}
		}
	}

	var (
		stats = struct{ processed, ignored int32 }{}
		start = time.Now()
		size  = int64(0)
	)

	// updateHead updates the head snap sync block if the inserted blocks are better
	// and returns an indicator whether the inserted blocks are canonical.
	updateHead := func(head *types.Block, headers []*types.Header) bool {
		if !bc.chainmu.TryLock() {
			return false
		}
		defer bc.chainmu.Unlock()

		// Rewind may have occurred, skip in that case.
		if bc.CurrentHeader().Number.Cmp(head.Number()) >= 0 {
			reorg, err := bc.forker.ReorgNeeded(bc.CurrentSnapBlock(), head.Header())
			if err != nil {
				log.Warn("Reorg failed", "err", err)
				return false
			} else if !reorg {
				return false
			}

			isValid, err := bc.forker.ValidateReorg(bc.CurrentSnapBlock(), headers)
			if err != nil {
				log.Warn("Reorg failed", "err", err)
				return false
			} else if !isValid {
				return false
			}

			rawdb.WriteHeadFastBlockHash(bc.db, head.Hash())
			bc.currentSnapBlock.Store(head.Header())
			headFastBlockGauge.Update(int64(head.NumberU64()))

			return true
		}

		return false
	}
	// writeAncient writes blockchain and corresponding receipt chain into ancient store.
	//
	// this function only accepts canonical chain data. All side chain will be reverted
	// eventually.
	writeAncient := func(blockChain types.Blocks, receiptChain []types.Receipts) (int, error) {
		first := blockChain[0]
		last := blockChain[len(blockChain)-1]

		// Ensure genesis is in ancients.
		if first.NumberU64() == 1 {
			if frozen, _ := bc.db.Ancients(); frozen == 0 {
				b := bc.genesisBlock
				td := bc.genesisBlock.Difficulty()
				writeSize, err := rawdb.WriteAncientBlocks(bc.db, []*types.Block{b}, []types.Receipts{nil}, []types.Receipts{nil}, td)
				size += writeSize

				if err != nil {
					log.Error("Error writing genesis to ancients", "err", err)
					return 0, err
				}

				log.Info("Wrote genesis to ancients")
			}
		}
		// Before writing the blocks to the ancients, we need to ensure that
		// they correspond to the what the headerchain 'expects'.
		// We only check the last block/header, since it's a contiguous chain.
		if !bc.HasHeader(last.Hash(), last.NumberU64()) {
			return 0, fmt.Errorf("containing header #%d [%x..] unknown", last.Number(), last.Hash().Bytes()[:4])
		}

		// BOR: Retrieve all the bor receipts and also maintain the array of headers
		// for bor specific reorg check.
		borReceipts := []types.Receipts{}

		var headers []*types.Header

		for _, block := range blockChain {
			borReceipts = append(borReceipts, []*types.Receipt{bc.GetBorReceiptByHash(block.Hash())})
			headers = append(headers, block.Header())
		}

		// Write all chain data to ancients.
		td := bc.GetTd(first.Hash(), first.NumberU64())
		writeSize, err := rawdb.WriteAncientBlocks(bc.db, blockChain, receiptChain, borReceipts, td)
		if err != nil {
			log.Error("Error importing chain data to ancients", "err", err)
			return 0, err
		}
		size += writeSize

		// Write tx indices if any condition is satisfied:
		// * If user requires to reserve all tx indices(txlookuplimit=0)
		// * If all ancient tx indices are required to be reserved(txlookuplimit is even higher than ancientlimit)
		// * If block number is large enough to be regarded as a recent block
		// It means blocks below the ancientLimit-txlookupLimit won't be indexed.
		//
		// But if the `TxIndexTail` is not nil, e.g. Geth is initialized with
		// an external ancient database, during the setup, blockchain will start
		// a background routine to re-indexed all indices in [ancients - txlookupLimit, ancients)
		// range. In this case, all tx indices of newly imported blocks should be
		// generated.
		batch := bc.db.NewBatch()
		for i, block := range blockChain {
			if bc.txIndexer == nil || bc.txIndexer.limit == 0 || ancientLimit <= bc.txIndexer.limit || block.NumberU64() >= ancientLimit-bc.txIndexer.limit {
				rawdb.WriteTxLookupEntriesByBlock(batch, block)
			} else if rawdb.ReadTxIndexTail(bc.db) != nil {
				rawdb.WriteTxLookupEntriesByBlock(batch, block)
			}

			stats.processed++

			if batch.ValueSize() > ethdb.IdealBatchSize || i == len(blockChain)-1 {
				size += int64(batch.ValueSize())

				if err = batch.Write(); err != nil {
					snapBlock := bc.CurrentSnapBlock().Number.Uint64()
					if _, err := bc.db.TruncateHead(snapBlock + 1); err != nil {
						log.Error("Can't truncate ancient store after failed insert", "err", err)
					}

					return 0, err
				}

				batch.Reset()
			}
		}

		// Sync the ancient store explicitly to ensure all data has been flushed to disk.
		if err := bc.db.Sync(); err != nil {
			return 0, err
		}
		// Update the current snap block because all block data is now present in DB.
		previousSnapBlock := bc.CurrentSnapBlock().Number.Uint64()
		if !updateHead(blockChain[len(blockChain)-1], headers) {
			// We end up here if the header chain has reorg'ed, and the blocks/receipts
			// don't match the canonical chain.
			if _, err := bc.db.TruncateHead(previousSnapBlock + 1); err != nil {
				log.Error("Can't truncate ancient store after failed insert", "err", err)
			}

			return 0, errSideChainReceipts
		}

		// Delete block data from the main database.
		var (
			canonHashes = make(map[common.Hash]struct{}, len(blockChain))
		)
		batch = bc.db.NewBatch()
		for _, block := range blockChain {
			canonHashes[block.Hash()] = struct{}{}

			if block.NumberU64() == 0 {
				continue
			}

			rawdb.DeleteCanonicalHash(batch, block.NumberU64())
			rawdb.DeleteBlockWithoutNumber(batch, block.Hash(), block.NumberU64())
		}
		// Delete side chain hash-to-number mappings.
		for _, nh := range rawdb.ReadAllHashesInRange(bc.db, first.NumberU64(), last.NumberU64()) {
			if _, canon := canonHashes[nh.Hash]; !canon {
				rawdb.DeleteHeader(batch, nh.Hash, nh.Number)
			}
		}

		if err := batch.Write(); err != nil {
			return 0, err
		}

		stats.processed += int32(len(blockChain))
		return 0, nil
	}

	// writeLive writes blockchain and corresponding receipt chain into active store.
	writeLive := func(blockChain types.Blocks, receiptChain []types.Receipts) (int, error) {
		headers := make([]*types.Header, 0, len(blockChain))
		var (
			skipPresenceCheck = false
			batch             = bc.db.NewBatch()
		)
		for i, block := range blockChain {
			// Update the headers for bor specific reorg check
			headers = append(headers, block.Header())

			// Short circuit insertion if shutting down or processing failed
			if bc.insertStopped() {
				return 0, errInsertionInterrupted
			}
			// Short circuit if the owner header is unknown
			if !bc.HasHeader(block.Hash(), block.NumberU64()) {
				return i, fmt.Errorf("containing header #%d [%x..] unknown", block.Number(), block.Hash().Bytes()[:4])
			}

			if !skipPresenceCheck {
				// Ignore if the entire data is already known
				if bc.HasBlock(block.Hash(), block.NumberU64()) {
					stats.ignored++
					continue
				} else {
					// If block N is not present, neither are the later blocks.
					// This should be true, but if we are mistaken, the shortcut
					// here will only cause overwriting of some existing data
					skipPresenceCheck = true
				}
			}
			// Write all the data out into the database
			rawdb.WriteBody(batch, block.Hash(), block.NumberU64(), block.Body())
			rawdb.WriteReceipts(batch, block.Hash(), block.NumberU64(), receiptChain[i])

			// Write everything belongs to the blocks into the database. So that
			// we can ensure all components of body is completed(body, receipts)
			// except transaction indexes(will be created once sync is finished).
			if batch.ValueSize() >= ethdb.IdealBatchSize {
				if err := batch.Write(); err != nil {
					return 0, err
				}

				size += int64(batch.ValueSize())
				batch.Reset()
			}

			stats.processed++
		}
		// Write everything belongs to the blocks into the database. So that
		// we can ensure all components of body is completed(body, receipts,
		// tx indexes)
		if batch.ValueSize() > 0 {
			size += int64(batch.ValueSize())

			if err := batch.Write(); err != nil {
				return 0, err
			}
		}

		updateHead(blockChain[len(blockChain)-1], headers)

		return 0, nil
	}

	// Write downloaded chain data and corresponding receipt chain data
	if len(ancientBlocks) > 0 {
		if n, err := writeAncient(ancientBlocks, ancientReceipts); err != nil {
			if err == errInsertionInterrupted {
				return 0, nil
			}

			return n, err
		}
	}

	if len(liveBlocks) > 0 {
		if n, err := writeLive(liveBlocks, liveReceipts); err != nil {
			if err == errInsertionInterrupted {
				return 0, nil
			}

			return n, err
		}
	}
	var (
		head = blockChain[len(blockChain)-1]

		context = []interface{}{
			"count", stats.processed, "elapsed", common.PrettyDuration(time.Since(start)),
			"number", head.Number(), "hash", head.Hash(), "age", common.PrettyAge(time.Unix(int64(head.Time()), 0)),
			"size", common.StorageSize(size),
		}
	)
	if stats.ignored > 0 {
		context = append(context, []interface{}{"ignored", stats.ignored}...)
	}

	log.Debug("Imported new block receipts", context...)

	return 0, nil
}

// writeBlockWithoutState writes only the block and its metadata to the database,
// but does not write any state. This is used to construct competing side forks
// up to the point where they exceed the canonical total difficulty.
func (bc *BlockChain) writeBlockWithoutState(block *types.Block, td *big.Int) (err error) {
	if bc.insertStopped() {
		return errInsertionInterrupted
	}
	batch := bc.db.NewBatch()
	rawdb.WriteTd(batch, block.Hash(), block.NumberU64(), td)
	rawdb.WriteBlock(batch, block)

	if err := batch.Write(); err != nil {
		log.Crit("Failed to write block into disk", "err", err)
	}

	return nil
}

// writeKnownBlock updates the head block flag with a known block
// and introduces chain reorg if necessary.
func (bc *BlockChain) writeKnownBlock(block *types.Block) error {
	current := bc.CurrentBlock()
	if block.ParentHash() != current.Hash() {
		if err := bc.reorg(current, block.Header()); err != nil {
			return err
		}
	}

	bc.writeHeadBlock(block)

	return nil
}

// writeBlockWithState writes block, metadata and corresponding state data to the
// database.
func (bc *BlockChain) writeBlockWithState(block *types.Block, receipts []*types.Receipt, logs []*types.Log, statedb *state.StateDB) ([]*types.Log, error) {
	// Calculate the total difficulty of the block
	ptd := bc.GetTd(block.ParentHash(), block.NumberU64()-1)
	var externTd *big.Int
	if ptd == nil {
		return []*types.Log{}, consensus.ErrUnknownAncestor
	}

	// Make sure no inconsistent state is leaked during insertion
	externTd = new(big.Int).Add(block.Difficulty(), ptd)

	// Irrelevant of the canonical status, write the block itself to the database.
	//
	// Note all the components of block(td, hash->number map, header, body, receipts)
	// should be written atomically. BlockBatch is used for containing all components.
	blockBatch := bc.db.NewBatch()
	rawdb.WriteTd(blockBatch, block.Hash(), block.NumberU64(), externTd)
	rawdb.WriteBlock(blockBatch, block)
	rawdb.WriteReceipts(blockBatch, block.Hash(), block.NumberU64(), receipts)

	// System call appends state-sync logs into state. So, `state.Logs()` contains
	// all logs including system-call logs (state sync logs) while `logs` contains
	// only logs generated by transactions (receipts).
	//
	// That means that state.Logs() can have more logs than receipt logs.
	// In that case, we can safely assume that extra logs are from state sync logs.
	//
	// block logs = receipt logs + state sync logs = `state.Logs()`
	blockLogs := statedb.Logs()

	var stateSyncLogs []*types.Log

	if len(blockLogs) > 0 {
		sort.SliceStable(blockLogs, func(i, j int) bool {
			return blockLogs[i].Index < blockLogs[j].Index
		})

		if len(blockLogs) > len(logs) {
			stateSyncLogs = blockLogs[len(logs):] // get state-sync logs from `state.Logs()`

			// State sync logs don't have tx index, tx hash and other necessary fields
			// DeriveFieldsForBorLogs will fill those fields for websocket subscriptions
			types.DeriveFieldsForBorLogs(stateSyncLogs, block.Hash(), block.NumberU64(), uint(len(receipts)), uint(len(logs)))

			// Write bor receipt
			rawdb.WriteBorReceipt(blockBatch, block.Hash(), block.NumberU64(), &types.ReceiptForStorage{
				Status: types.ReceiptStatusSuccessful, // make receipt status successful
				Logs:   stateSyncLogs,
			})

			// Write bor tx reverse lookup
			rawdb.WriteBorTxLookupEntry(blockBatch, block.Hash(), block.NumberU64())
		}
	}

	rawdb.WritePreimages(blockBatch, statedb.Preimages())

	if statedb.Witness() != nil {
		var witBuf bytes.Buffer
		if err := statedb.Witness().EncodeRLP(&witBuf); err != nil {
			log.Error("error in witness encoding", "caughterr", err)
		}

		log.Debug("Writing witness", "block", block.NumberU64(), "hash", block.Hash(), "header", statedb.Witness().Header())

		rawdb.WriteWitness(blockBatch, block.Hash(), witBuf.Bytes())
	} else {
		log.Debug("No witness to write", "block", block.NumberU64())
	}

	if err := blockBatch.Write(); err != nil {
		log.Crit("Failed to write block into disk", "err", err)
	}
	// Commit all cached state changes into underlying memory database.

	var root common.Hash
	var err error
	if statedb.Database() != nil {
		root, err = statedb.Commit(block.NumberU64(), bc.chainConfig.IsEIP158(block.Number()))
		if err != nil {
			return []*types.Log{}, err
		}
	}
	// If node is running in path mode, skip explicit gc operation
	// which is unnecessary in this mode.
	if bc.triedb.Scheme() == rawdb.PathScheme {
		return []*types.Log{}, nil
	}
	// If we're running an archive node, always flush
	if bc.cacheConfig.TrieDirtyDisabled {
		return []*types.Log{}, bc.triedb.Commit(root, false)
	}
	// Full but not archive node, do proper garbage collection
	bc.triedb.Reference(root, common.Hash{}) // metadata reference to keep trie alive
	bc.triegc.Push(root, -int64(block.NumberU64()))

	// Flush limits are not considered for the first TriesInMemory blocks.
	current := block.NumberU64()
	if current <= state.TriesInMemory {
		return []*types.Log{}, nil
	}
	// If we exceeded our memory allowance, flush matured singleton nodes to disk
	var (
		_, nodes, imgs = bc.triedb.Size() // all memory is contained within the nodes return for hashdb
		limit          = common.StorageSize(bc.cacheConfig.TrieDirtyLimit) * 1024 * 1024
	)

	if nodes > limit || imgs > 4*1024*1024 {
		_ = bc.triedb.Cap(limit - ethdb.IdealBatchSize)
	}
	// Find the next state trie we need to commit
	chosen := current - state.TriesInMemory
	flushInterval := time.Duration(bc.flushInterval.Load())
	// If we exceeded time allowance, flush an entire trie to disk
	if bc.gcproc > flushInterval {
		// If the header is missing (canonical chain behind), we're reorging a low
		// diff sidechain. Suspend committing until this operation is completed.
		header := bc.GetHeaderByNumber(chosen)
		if header == nil {
			log.Warn("Reorg in progress, trie commit postponed", "number", chosen)
		} else {
			// If we're exceeding limits but haven't reached a large enough memory gap,
			// warn the user that the system is becoming unstable.
			if chosen < bc.lastWrite+state.TriesInMemory && bc.gcproc >= 2*flushInterval {
				log.Info("State in memory for too long, committing", "time", bc.gcproc, "allowance", flushInterval, "optimum", float64(chosen-bc.lastWrite)/state.TriesInMemory)
			}
			// Flush an entire trie and restart the counters
			_ = bc.triedb.Commit(header.Root, true)
			bc.lastWrite = chosen
			bc.gcproc = 0
		}
	}
	// Garbage collect anything below our required write retention
	for !bc.triegc.Empty() {
		root, number := bc.triegc.Pop()
		if uint64(-number) > chosen {
			bc.triegc.Push(root, number)
			break
		}

		bc.triedb.Dereference(root)
	}

	return stateSyncLogs, nil
}

// WriteBlockAndSetHead writes the given block and all associated state to the database,
// and applies the block as the new chain head.
func (bc *BlockChain) WriteBlockAndSetHead(block *types.Block, receipts []*types.Receipt, logs []*types.Log, state *state.StateDB, emitHeadEvent bool) (status WriteStatus, err error) {
	if !bc.chainmu.TryLock() {
		return NonStatTy, errChainStopped
	}
	defer bc.chainmu.Unlock()

	return bc.writeBlockAndSetHead(block, receipts, logs, state, emitHeadEvent, false)
}

// writeBlockAndSetHead is the internal implementation of WriteBlockAndSetHead.
// This function expects the chain mutex to be held.
func (bc *BlockChain) writeBlockAndSetHead(block *types.Block, receipts []*types.Receipt, logs []*types.Log, state *state.StateDB, emitHeadEvent bool, stateless bool) (status WriteStatus, err error) {
	stateSyncLogs, err := bc.writeBlockWithState(block, receipts, logs, state)
	if err != nil {
		return NonStatTy, err
	}

	currentBlock := bc.CurrentBlock()
	reorg, err := bc.forker.ReorgNeeded(currentBlock, block.Header())
	if err != nil {
		return NonStatTy, err
	}

	if reorg {
		// Reorganise the chain if the parent is not the head block
		if block.ParentHash() != currentBlock.Hash() {
<<<<<<< HEAD
			if err = bc.reorg(currentBlock, block); err != nil {
				if !(stateless && err == errInvalidNewChain) { // fast forward may raise an invalid new chain error, skipping for stateless
					return NonStatTy, err
				}
=======
			if err = bc.reorg(currentBlock, block.Header()); err != nil {
				return NonStatTy, err
>>>>>>> 4200afdb
			}
		}

		status = CanonStatTy
	} else {
		status = SideStatTy
	}

	// Set new head.
	if status == CanonStatTy {
		bc.writeHeadBlock(block)

		bc.chainFeed.Send(ChainEvent{Header: block.Header()})

		if len(logs) > 0 {
			bc.logsFeed.Send(logs)
		}
		// send state sync logs into logs feed
		if len(stateSyncLogs) > 0 {
			bc.logsFeed.Send(stateSyncLogs)
		}
		// In theory, we should fire a ChainHeadEvent when we inject
		// a canonical block, but sometimes we can insert a batch of
		// canonical blocks. Avoid firing too many ChainHeadEvents,
		// we will fire an accumulated ChainHeadEvent and disable fire
		// event here.
		if emitHeadEvent {
			bc.chainHeadFeed.Send(ChainHeadEvent{Header: block.Header()})
			// BOR state sync feed related changes
			for _, data := range bc.stateSyncData {
				bc.stateSyncFeed.Send(StateSyncEvent{Data: data})
			}
			// BOR
		}
	} else {
		bc.chainSideFeed.Send(ChainSideEvent{Header: block.Header()})

		bc.chain2HeadFeed.Send(Chain2HeadEvent{
			Type:     Chain2HeadForkEvent,
			NewChain: []*types.Header{block.Header()},
		})
	}

	return status, nil
}

// addFutureBlock checks if the block is within the max allowed window to get
// accepted for future processing, and returns an error if the block is too far
// ahead and was not added.
//
// TODO after the transition, the future block shouldn't be kept. Because
// it's not checked in the Geth side anymore.
func (bc *BlockChain) addFutureBlock(block *types.Block) error {
	max := uint64(time.Now().Unix() + maxTimeFutureBlocks)
	if block.Time() > max {
		return fmt.Errorf("future block timestamp %v > allowed %v", block.Time(), max)
	}

	if block.Difficulty().Cmp(common.Big0) == 0 {
		// Never add PoS blocks into the future queue
		return nil
	}

	bc.futureBlocks.Add(block.Hash(), block)

	return nil
}

// InsertChain attempts to insert the given batch of blocks in to the canonical
// chain or, otherwise, create a fork. If an error is returned it will return
// the index number of the failing block as well an error describing what went
// wrong. After insertion is done, all accumulated events will be fired.
func (bc *BlockChain) InsertChain(chain types.Blocks) (int, error) {
	return bc.InsertChainWithWitnesses(chain, false, nil)
}

func (bc *BlockChain) InsertChainWithWitnesses(chain types.Blocks, makeWitness bool, witnesses []*stateless.Witness) (int, error) {
	// Sanity check that we have something meaningful to import
	if len(chain) == 0 {
		return 0, nil
	}

	bc.blockProcFeed.Send(true)

	defer bc.blockProcFeed.Send(false)

	// Do a sanity check that the provided chain is actually ordered and linked.
	for i := 1; i < len(chain); i++ {
		block, prev := chain[i], chain[i-1]
		if block.NumberU64() != prev.NumberU64()+1 || block.ParentHash() != prev.Hash() {
			log.Error("Non contiguous block insert",
				"number", block.Number(),
				"hash", block.Hash(),
				"parent", block.ParentHash(),
				"prevnumber", prev.Number(),
				"prevhash", prev.Hash(),
			)

			return 0, fmt.Errorf("non contiguous insert: item %d is #%d [%x..], item %d is #%d [%x..] (parent [%x..])", i-1, prev.NumberU64(),
				prev.Hash().Bytes()[:4], i, block.NumberU64(), block.Hash().Bytes()[:4], block.ParentHash().Bytes()[:4])
		}
	}
	// Pre-checks passed, start the full block imports
	if !bc.chainmu.TryLock() {
		return 0, errChainStopped
	}
	defer bc.chainmu.Unlock()

	_, n, err := bc.insertChainWithWitnesses(chain, true, makeWitness, witnesses)
	return n, err
}

func (bc *BlockChain) InsertChainStateless(chain types.Blocks, witnesses []*stateless.Witness) (int, error) {
	// Sanity check that we have something meaningful to import
	if len(chain) == 0 {
		return 0, nil
	}

	bc.blockProcFeed.Send(true)
	defer bc.blockProcFeed.Send(false)

	stats := insertStats{startTime: mclock.Now()}

	// Do a sanity check that the provided chain is actually ordered and linked.
	for i := 1; i < len(chain); i++ {
		block, prev := chain[i], chain[i-1]
		if block.NumberU64() != prev.NumberU64()+1 || block.ParentHash() != prev.Hash() {
			log.Error("Non contiguous block insert",
				"number", block.Number(),
				"hash", block.Hash(),
				"parent", block.ParentHash(),
				"prevnumber", prev.Number(),
				"prevhash", prev.Hash(),
			)

			return 0, fmt.Errorf("non contiguous insert: item %d is #%d [%x..], item %d is #%d [%x..] (parent [%x..])", i-1, prev.NumberU64(),
				prev.Hash().Bytes()[:4], i, block.NumberU64(), block.Hash().Bytes()[:4], block.ParentHash().Bytes()[:4])
		}
	}

	// Pre-checks passed, start the full block imports
	if !bc.chainmu.TryLock() {
		return 0, errChainStopped
	}
	defer bc.chainmu.Unlock()

	// Start the parallel header verifier
	headers := make([]*types.Header, len(chain))
	for i, block := range chain {
		headers[i] = block.Header()
	}
	abort, results := bc.engine.VerifyHeaders(bc, headers)
	defer close(abort)

	// Check the validity of incoming chain
	isValid, err := bc.forker.ValidateReorg(bc.CurrentBlock(), headers)
	if err != nil {
		return 0, err
	}

	if !isValid {
		// The chain to be imported is invalid as the blocks doesn't match with
		// the whitelisted block number.
		return 0, whitelist.ErrMismatch
	}

	// In stateless mode, we process blocks one by one without committing the state
	var processed int
	for i, block := range chain {
		// Check if block is already known before attempting to process

		if bc.HasBlock(block.Hash(), block.NumberU64()) {
			log.Trace("Skipping known block in InsertChainStateless", "number", block.NumberU64(), "hash", block.Hash())
			processed++ // Count as processed since we're skipping it
			// We need to ensure the header verification result for this block is consumed
			// even though we are skipping the processing.
			if err := <-results; err != nil {
				// If header verification failed for this known block (shouldn't happen often),
				// it might indicate a deeper issue, but we can't proceed with the chain.
				log.Warn("Header verification failed for known block", "number", block.NumberU64(), "hash", block.Hash(), "err", err)
				return processed - 1, fmt.Errorf("header verification failed for known block %d (%s): %w", block.NumberU64(), block.Hash(), err)
			}
			continue // Skip to the next block
		}
		// If the chain is terminating, don't even bother starting up.
		if bc.insertStopped() {
			return processed, errInsertionInterrupted
		}

		// Wait for the block's verification to complete
		if err := <-results; err != nil {
			// ignoring Unknown Ancestor error for fast forward scenario
			if !(i == 0 && err == consensus.ErrUnknownAncestor) {
				return processed, err
			}
		}

		// Get the witness for this block if available
		var witness *stateless.Witness
		if i < len(witnesses) {
			witness = witnesses[i]
		}

		// Process the block using stateless execution
		err := bc.ProcessBlockWithWitnesses(block, witness)
		if err != nil {
			return processed, err
		}

		statedb := state.StateDB{}
		statedb.SetWitness(witness)

		// Write the block to the chain without committing state
		if _, err := bc.writeBlockAndSetHead(block, nil, nil, &statedb, false, true); err != nil {
			return processed, err
		}

		processed++

		stats.processed = processed

		stats.report(chain, i, 0, 0, 0, 0, true, true)
	}

	return processed, nil
}

// insertChain is the internal implementation of InsertChain, which assumes that
// 1) chains are contiguous, and 2) The chain mutex is held.
//
// This method is split out so that import batches that require re-injecting
// historical blocks can do so without releasing the lock, which could lead to
// racey behaviour. If a sidechain import is in progress, and the historic state
// is imported, but then new canon-head is added before the actual sidechain
// completes, then the historic state could be pruned again
func (bc *BlockChain) insertChain(chain types.Blocks, setHead bool, makeWitness bool) (*stateless.Witness, int, error) {
	return bc.insertChainWithWitnesses(chain, setHead, makeWitness, nil)
}

func (bc *BlockChain) insertChainWithWitnesses(chain types.Blocks, setHead bool, makeWitness bool, witnesses []*stateless.Witness) (*stateless.Witness, int, error) {
	// If the chain is terminating, don't even bother starting up.
	if bc.insertStopped() {
		return nil, 0, nil
	}

	// Start a parallel signature recovery (signer will fluke on fork transition, minimal perf loss)
	SenderCacher.RecoverFromBlocks(types.MakeSigner(bc.chainConfig, chain[0].Number(), chain[0].Time()), chain)

	var (
		stats     = insertStats{startTime: mclock.Now()}
		lastCanon *types.Block
	)
	// Fire a single chain head event if we've progressed the chain
	defer func() {
		if lastCanon != nil && bc.CurrentBlock().Hash() == lastCanon.Hash() {
			bc.chainHeadFeed.Send(ChainHeadEvent{Header: lastCanon.Header()})
		}
	}()
	// Start the parallel header verifier
	headers := make([]*types.Header, len(chain))
	for i, block := range chain {
		headers[i] = block.Header()
	}
	abort, results := bc.engine.VerifyHeaders(bc, headers)
	defer close(abort)

	// Peek the error for the first block to decide the directing import logic
	it := newInsertIterator(chain, results, bc.validator)
	block, err := it.next()

	// Update the block import meter; it will just record chains we've received
	// from other peers. (Note that the actual chain which gets imported would be
	// quite low).
	blockImportTimer.Mark(int64(len(headers)))

	// Check the validity of incoming chain
	isValid, err1 := bc.forker.ValidateReorg(bc.CurrentBlock(), headers)
	if err1 != nil {
		return nil, it.index, err1
	}

	if !isValid {
		// The chain to be imported is invalid as the blocks doesn't match with
		// the whitelisted block number.
		return nil, it.index, whitelist.ErrMismatch
	}

	// Left-trim all the known blocks that don't need to build snapshot
	if bc.skipBlock(err, it) {
		// First block (and state) is known
		//   1. We did a roll-back, and should now do a re-import
		//   2. The block is stored as a sidechain, and is lying about it's stateroot, and passes a stateroot
		//      from the canonical chain, which has not been verified.
		// Skip all known blocks that are behind us.
		var (
			reorg   bool
			current = bc.CurrentBlock()
		)

		for block != nil && bc.skipBlock(err, it) {
			reorg, err = bc.forker.ReorgNeeded(current, block.Header())
			if err != nil {
				return nil, it.index, err
			}

			if reorg {
				// Switch to import mode if the forker says the reorg is necessary
				// and also the block is not on the canonical chain.
				// In eth2 the forker always returns true for reorg decision (blindly trusting
				// the external consensus engine), but in order to prevent the unnecessary
				// reorgs when importing known blocks, the special case is handled here.
				if block.NumberU64() > current.Number.Uint64() || bc.GetCanonicalHash(block.NumberU64()) != block.Hash() {
					break
				}
			}

			log.Debug("Ignoring already known block", "number", block.Number(), "hash", block.Hash())

			stats.ignored++

			block, err = it.next()
		}
		// The remaining blocks are still known blocks, the only scenario here is:
		// During the snap sync, the pivot point is already submitted but rollback
		// happens. Then node resets the head full block to a lower height via `rollback`
		// and leaves a few known blocks in the database.
		//
		// When node runs a snap sync again, it can re-import a batch of known blocks via
		// `insertChain` while a part of them have higher total difficulty than current
		// head full block(new pivot point).
		for block != nil && bc.skipBlock(err, it) {
			log.Debug("Writing previously known block", "number", block.Number(), "hash", block.Hash())

			if err := bc.writeKnownBlock(block); err != nil {
				return nil, it.index, err
			}

			lastCanon = block

			block, err = it.next()
		}
		// Falls through to the block import
	}

	switch {
	// First block is pruned
	case errors.Is(err, consensus.ErrPrunedAncestor):
		if setHead {
			// First block is pruned, insert as sidechain and reorg only if TD grows enough
			log.Debug("Pruned ancestor, inserting as sidechain", "number", block.Number(), "hash", block.Hash())
			return bc.insertSideChain(block, it, makeWitness)
		} else {
			// We're post-merge and the parent is pruned, try to recover the parent state
			log.Debug("Pruned ancestor", "number", block.Number(), "hash", block.Hash())
			_, err := bc.recoverAncestors(block, makeWitness)
			return nil, it.index, err
		}
	// First block is future, shove it (and all children) to the future queue (unknown ancestor)
	case errors.Is(err, consensus.ErrFutureBlock) || (errors.Is(err, consensus.ErrUnknownAncestor) && bc.futureBlocks.Contains(it.first().ParentHash())):
		for block != nil && (it.index == 0 || errors.Is(err, consensus.ErrUnknownAncestor)) {
			log.Debug("Future block, postponing import", "number", block.Number(), "hash", block.Hash())

			if err := bc.addFutureBlock(block); err != nil {
				return nil, it.index, err
			}

			block, err = it.next()
		}

		stats.queued += it.processed()
		stats.ignored += it.remaining()

		// If there are any still remaining, mark as ignored
		return nil, it.index, err

	// Some other error(except ErrKnownBlock) occurred, abort.
	// ErrKnownBlock is allowed here since some known blocks
	// still need re-execution to generate snapshots that are missing
	case err != nil && !errors.Is(err, ErrKnownBlock):
		stats.ignored += len(it.chain)

		bc.reportBlock(block, nil, err)
		return nil, it.index, err
	}
	// No validation errors for the first block (or chain prefix skipped)
	var activeState *state.StateDB
	defer func() {
		// The chain importer is starting and stopping trie prefetchers. If a bad
		// block or other error is hit however, an early return may not properly
		// terminate the background threads. This defer ensures that we clean up
		// and dangling prefetcher, without deferring each and holding on live refs.
		if activeState != nil {
			activeState.StopPrefetcher()
		}
	}()

	// Track the singleton witness from this chain insertion (if any)
	var witness *stateless.Witness

	// accumulator for canonical blocks
	var canonAccum []*types.Block

	emitAccum := func() {
		size := len(canonAccum)
		if size == 0 || size > 5 {
			// avoid reporting events for large sync events
			return
		}

		headers := make([]*types.Header, size)
		for i, block := range canonAccum {
			headers[i] = block.Header()
		}
		bc.chain2HeadFeed.Send(Chain2HeadEvent{
			Type:     Chain2HeadCanonicalEvent,
			NewChain: headers,
		})

		canonAccum = canonAccum[:0]
	}

	for ; block != nil && err == nil || errors.Is(err, ErrKnownBlock); block, err = it.next() {
		// If the chain is terminating, stop processing blocks
		if bc.insertStopped() {
			log.Debug("Abort during block processing")
			break
		}

		// If the header is a banned one, straight out abort
		if BadHashes[block.Hash()] {
			bc.reportBlock(block, nil, ErrBannedHash)
			return nil, it.index, ErrBannedHash
		}

		// If the block is known (in the middle of the chain), it's a special case for
		// Clique blocks where they can share state among each other, so importing an
		// older block might complete the state of the subsequent one. In this case,
		// just skip the block (we already validated it once fully (and crashed), since
		// its header and body was already in the database). But if the corresponding
		// snapshot layer is missing, forcibly rerun the execution to build it.
		if bc.skipBlock(err, it) {
			logger := log.Debug
			if bc.chainConfig.Clique == nil {
				logger = log.Warn
			}

			logger("Inserted known block", "number", block.Number(), "hash", block.Hash(),
				"uncles", len(block.Uncles()), "txs", len(block.Transactions()), "gas", block.GasUsed(),
				"root", block.Root())

			// Special case. Commit the empty receipt slice if we meet the known
			// block in the middle. It can only happen in the clique chain. Whenever
			// we insert blocks via `insertSideChain`, we only commit `td`, `header`
			// and `body` if it's non-existent. Since we don't have receipts without
			// reexecution, so nothing to commit. But if the sidechain will be adopted
			// as the canonical chain eventually, it needs to be reexecuted for missing
			// state, but if it's this special case here(skip reexecution) we will lose
			// the empty receipt entry.
			if len(block.Transactions()) == 0 {
				rawdb.WriteReceipts(bc.db, block.Hash(), block.NumberU64(), nil)
			} else {
				log.Error("Please file an issue, skip known block execution without receipt",
					"hash", block.Hash(), "number", block.NumberU64())
			}

			if err := bc.writeKnownBlock(block); err != nil {
				return nil, it.index, err
			}

			stats.processed++
			if bc.logger != nil && bc.logger.OnSkippedBlock != nil {
				bc.logger.OnSkippedBlock(tracing.BlockEvent{
					Block:     block,
					TD:        bc.GetTd(block.ParentHash(), block.NumberU64()-1),
					Finalized: bc.CurrentFinalBlock(),
					Safe:      bc.CurrentSafeBlock(),
				})
			}
			// We can assume that logs are empty here, since the only way for consecutive
			// Clique blocks to have the same state is if there are no transactions.
			lastCanon = block

			continue
		}
		// Retrieve the parent block and it's state to execute on top
		start := time.Now()

		parent := it.previous()
		if parent == nil {
			parent = bc.GetHeader(block.ParentHash(), block.NumberU64()-1)
		}
		statedb, err := state.New(parent.Root, bc.statedb)
		if err != nil {
			return nil, it.index, err
		}

		// If we are past Byzantium, enable prefetching to pull in trie node paths
		// while processing transactions. Before Byzantium the prefetcher is mostly
		// useless due to the intermediate root hashing after each transaction.
		if bc.chainConfig.IsByzantium(block.Number()) {
			// Generate witnesses either if we're self-testing, or if it's the
			// only block being inserted. A bit crude, but witnesses are huge,
			// so we refuse to make an entire chain of them.
			if bc.vmConfig.StatelessSelfValidation || (makeWitness && len(chain) == 1) {
				witness, err = stateless.NewWitness(block.Header(), bc)
				if err != nil {
					return nil, it.index, err
				}
			}
			// Bor: We start the prefetcher in process block function called below
			// and not here as we copy state for block-stm in that function. Also,
			// we don't want to start duplicate prefetchers per block.
			// statedb.StartPrefetcher("chain", witness)
		}
		activeState = statedb

		// If we have a followup block, run that against the current state to pre-cache
		// transactions and probabilistically some of the account/storage trie nodes.
		var followupInterrupt atomic.Bool

		if !bc.cacheConfig.TrieCleanNoPrefetch {
			if followup, err := it.peek(); followup != nil && err == nil {
				throwaway, _ := state.New(parent.Root, bc.statedb)

				go func(start time.Time, followup *types.Block, throwaway *state.StateDB) {
					// Disable tracing for prefetcher executions.
					vmCfg := bc.vmConfig
					vmCfg.Tracer = nil
					bc.prefetcher.Prefetch(followup, throwaway, vmCfg, &followupInterrupt)

					blockPrefetchExecuteTimer.Update(time.Since(start))

					if followupInterrupt.Load() {
						blockPrefetchInterruptMeter.Mark(1)
					}
				}(time.Now(), followup, throwaway)
			}
		}

		// Process block using the parent state as reference point
		pstart := time.Now()
<<<<<<< HEAD

		computeWitness := makeWitness

		if witnesses != nil && len(witnesses) > it.processed()-1 && witnesses[it.processed()-1] != nil {
			memdb := witnesses[it.processed()-1].MakeHashDB()
			bc.statedb.TrieDB().SetReadBackend(hashdb.New(memdb, triedb.HashDefaults.HashDB))
			computeWitness = false
			bc.statedb.DisableSnapInReader()
		}

		receipts, logs, usedGas, statedb, vtime, err := bc.ProcessBlock(block, parent, computeWitness)
		bc.statedb.TrieDB().SetReadBackend(nil)
		bc.statedb.EnableSnapInReader()
=======
		receipts, logs, usedGas, statedb, vtime, err := bc.ProcessBlock(block, parent, witness)
>>>>>>> 4200afdb
		activeState = statedb

		if err != nil {
			bc.reportBlock(block, &ProcessResult{Receipts: receipts}, err)
			followupInterrupt.Store(true)

			return nil, it.index, err
		}

		// BOR state sync feed related changes
		for _, data := range bc.stateSyncData {
			bc.stateSyncFeed.Send(StateSyncEvent{Data: data})
		}
		// BOR
		ptime := time.Since(pstart) - vtime - statedb.BorConsensusTime

		proctime := time.Since(start) // processing + validation

		// Update the metrics touched during block processing and validation
		accountReadTimer.Update(statedb.AccountReads)                   // Account reads are complete(in processing)
		storageReadTimer.Update(statedb.StorageReads)                   // Storage reads are complete(in processing)
		snapshotAccountReadTimer.Update(statedb.SnapshotAccountReads)   // Account reads are complete(in processing)
		snapshotStorageReadTimer.Update(statedb.SnapshotStorageReads)   // Storage reads are complete(in processing)
		accountUpdateTimer.Update(statedb.AccountUpdates)               // Account updates are complete(in validation)
		storageUpdateTimer.Update(statedb.StorageUpdates)               // Storage updates are complete(in validation)
		accountHashTimer.Update(statedb.AccountHashes)                  // Account hashes are complete(in validation)
		storageHashTimer.Update(statedb.StorageHashes)                  // Storage hashes are complete(in validation)
		triehash := statedb.AccountHashes + statedb.StorageHashes       // The time spent on tries hashing
		trieUpdate := statedb.AccountUpdates + statedb.StorageUpdates   // The time spent on tries update
		trieRead := statedb.SnapshotAccountReads + statedb.AccountReads // The time spent on account read
		trieRead += statedb.SnapshotStorageReads + statedb.StorageReads // The time spent on storage read
		blockExecutionTimer.Update(ptime - trieRead)                    // The time spent on EVM processing
		blockValidationTimer.Update(vtime - (triehash + trieUpdate))    // The time spent on block validation
		borConsensusTime.Update(statedb.BorConsensusTime)               // The time spent on bor consensus (span + state sync)
		// Write the block to the chain and get the status.
		var (
			wstart = time.Now()
			status WriteStatus
		)

		// Before the actual db insertion happens, verify the block against the whitelisted
		// milestone and checkpoint. This is to prevent a race condition where a milestone
		// or checkpoint was whitelisted while the block execution happened (and wasn't
		// available sometime before) and the block turns out to be invalid (i.e. not
		// honouring the milestone or checkpoint). Use the block itself as current block
		// so that it's considered as a `past` chain and the validation doesn't get bypassed.
		isValid, err = bc.forker.ValidateReorg(block.Header(), []*types.Header{block.Header()})
		if err != nil {
			return nil, it.index, err
		}

		if !isValid {
			return nil, it.index, whitelist.ErrMismatch
		}

		if !setHead {
			// Don't set the head, only insert the block
			_, err = bc.writeBlockWithState(block, receipts, logs, statedb)
		} else {
			status, err = bc.writeBlockAndSetHead(block, receipts, logs, statedb, false, false)
		}

		followupInterrupt.Store(true)

		if err != nil {
			return nil, it.index, err
		}

		// Update the metrics touched during block commit
		accountCommitTimer.Update(statedb.AccountCommits)   // Account commits are complete, we can mark them
		storageCommitTimer.Update(statedb.StorageCommits)   // Storage commits are complete, we can mark them
		snapshotCommitTimer.Update(statedb.SnapshotCommits) // Snapshot commits are complete, we can mark them
		triedbCommitTimer.Update(statedb.TrieDBCommits)     // Trie database commits are complete, we can mark them

		blockWriteTimer.Update(time.Since(wstart) - statedb.AccountCommits - statedb.StorageCommits - statedb.SnapshotCommits - statedb.TrieDBCommits)
		blockInsertTimer.UpdateSince(start)

		// Report the import stats before returning the various results
		stats.processed++
		stats.usedGas += usedGas

		var snapDiffItems, snapBufItems common.StorageSize
		if bc.snaps != nil {
			snapDiffItems, snapBufItems = bc.snaps.Size()
		}
		trieDiffNodes, trieBufNodes, _ := bc.triedb.Size()
		stats.report(chain, it.index, snapDiffItems, snapBufItems, trieDiffNodes, trieBufNodes, setHead, false)

		if !setHead {
			// After merge we expect few side chains. Simply count
			// all blocks the CL gives us for GC processing time
			bc.gcproc += proctime
			return witness, it.index, nil // Direct block insertion of a single block
		}

		// BOR
		if status == CanonStatTy {
			canonAccum = append(canonAccum, block)
		} else {
			emitAccum()
		}
		// BOR

		switch status {
		case CanonStatTy:
			log.Debug("Inserted new block", "number", block.Number(), "hash", block.Hash(),
				"uncles", len(block.Uncles()), "txs", len(block.Transactions()), "gas", block.GasUsed(),
				"elapsed", common.PrettyDuration(time.Since(start)),
				"root", block.Root())

			lastCanon = block

			// Only count canonical blocks for GC processing time
			bc.gcproc += proctime

		case SideStatTy:
			log.Debug("Inserted forked block", "number", block.Number(), "hash", block.Hash(),
				"diff", block.Difficulty(), "elapsed", common.PrettyDuration(time.Since(start)),
				"txs", len(block.Transactions()), "gas", block.GasUsed(), "uncles", len(block.Uncles()),
				"root", block.Root())

		default:
			// This in theory is impossible, but lets be nice to our future selves and leave
			// a log, instead of trying to track down blocks imports that don't emit logs.
			log.Warn("Inserted block with unknown status", "number", block.Number(), "hash", block.Hash(),
				"diff", block.Difficulty(), "elapsed", common.PrettyDuration(time.Since(start)),
				"txs", len(block.Transactions()), "gas", block.GasUsed(), "uncles", len(block.Uncles()),
				"root", block.Root())
		}
	}

	// BOR
	emitAccum()
	// BOR

	// Any blocks remaining here? The only ones we care about are the future ones
	if block != nil && errors.Is(err, consensus.ErrFutureBlock) {
		if err := bc.addFutureBlock(block); err != nil {
			return nil, it.index, err
		}

		block, err = it.next()

		for ; block != nil && errors.Is(err, consensus.ErrUnknownAncestor); block, err = it.next() {
			if err := bc.addFutureBlock(block); err != nil {
				return nil, it.index, err
			}

			stats.queued++
		}
	}

	stats.ignored += it.remaining()
	return witness, it.index, err
}

// blockProcessingResult is a summary of block processing
// used for updating the stats.
// nolint : unused
type blockProcessingResult struct {
	usedGas  uint64
	procTime time.Duration
	status   WriteStatus
}

// processBlock executes and validates the given block. If there was no error
// it writes the block and associated state to database.
// nolint : unused
func (bc *BlockChain) processBlock(block *types.Block, statedb *state.StateDB, start time.Time, setHead bool) (_ *blockProcessingResult, blockEndErr error) {
	if bc.logger != nil && bc.logger.OnBlockStart != nil {
		td := bc.GetTd(block.ParentHash(), block.NumberU64()-1)
		bc.logger.OnBlockStart(tracing.BlockEvent{
			Block:     block,
			TD:        td,
			Finalized: bc.CurrentFinalBlock(),
			Safe:      bc.CurrentSafeBlock(),
		})
	}
	if bc.logger != nil && bc.logger.OnBlockEnd != nil {
		defer func() {
			bc.logger.OnBlockEnd(blockEndErr)
		}()
	}

	// Process block using the parent state as reference point
	pstart := time.Now()
	res, err := bc.processor.Process(block, statedb, bc.vmConfig, nil, context.Background())
	if err != nil {
		bc.reportBlock(block, res, err)
		return nil, err
	}
	ptime := time.Since(pstart)

	vstart := time.Now()
	if err := bc.validator.ValidateState(block, statedb, res, false); err != nil {
		bc.reportBlock(block, res, err)
		return nil, err
	}
	vtime := time.Since(vstart)

	// If witnesses was generated and stateless self-validation requested, do
	// that now. Self validation should *never* run in production, it's more of
	// a tight integration to enable running *all* consensus tests through the
	// witness builder/runner, which would otherwise be impossible due to the
	// various invalid chain states/behaviors being contained in those tests.
	xvstart := time.Now()
	if witness := statedb.Witness(); witness != nil && bc.vmConfig.StatelessSelfValidation {
		log.Warn("Running stateless self-validation", "block", block.Number(), "hash", block.Hash())

		// Remove critical computed fields from the block to force true recalculation
		context := block.Header()
		context.Root = common.Hash{}
		context.ReceiptHash = common.Hash{}

		task := types.NewBlockWithHeader(context).WithBody(*block.Body())
		author := NewEVMBlockContext(block.Header(), bc.hc, nil).Coinbase

		// Run the stateless self-cross-validation
		crossStateRoot, crossReceiptRoot, err := ExecuteStateless(bc.chainConfig, bc.vmConfig, task, witness, &author, bc.engine)
		if err != nil {
			return nil, fmt.Errorf("stateless self-validation failed: %v", err)
		}
		if crossStateRoot != block.Root() {
			return nil, fmt.Errorf("stateless self-validation root mismatch (cross: %x local: %x)", crossStateRoot, block.Root())
		}
		if crossReceiptRoot != block.ReceiptHash() {
			return nil, fmt.Errorf("stateless self-validation receipt root mismatch (cross: %x local: %x)", crossReceiptRoot, block.ReceiptHash())
		}
	}
	xvtime := time.Since(xvstart)
	proctime := time.Since(start) // processing + validation + cross validation

	// Update the metrics touched during block processing and validation
	accountReadTimer.Update(statedb.AccountReads) // Account reads are complete(in processing)
	storageReadTimer.Update(statedb.StorageReads) // Storage reads are complete(in processing)
	if statedb.AccountLoaded != 0 {
		accountReadSingleTimer.Update(statedb.AccountReads / time.Duration(statedb.AccountLoaded))
	}
	if statedb.StorageLoaded != 0 {
		storageReadSingleTimer.Update(statedb.StorageReads / time.Duration(statedb.StorageLoaded))
	}
	accountUpdateTimer.Update(statedb.AccountUpdates)                                 // Account updates are complete(in validation)
	storageUpdateTimer.Update(statedb.StorageUpdates)                                 // Storage updates are complete(in validation)
	accountHashTimer.Update(statedb.AccountHashes)                                    // Account hashes are complete(in validation)
	triehash := statedb.AccountHashes                                                 // The time spent on tries hashing
	trieUpdate := statedb.AccountUpdates + statedb.StorageUpdates                     // The time spent on tries update
	blockExecutionTimer.Update(ptime - (statedb.AccountReads + statedb.StorageReads)) // The time spent on EVM processing
	blockValidationTimer.Update(vtime - (triehash + trieUpdate))                      // The time spent on block validation
	blockCrossValidationTimer.Update(xvtime)                                          // The time spent on stateless cross validation

	// Write the block to the chain and get the status.
	var (
		wstart = time.Now()
		status WriteStatus
	)
	if !setHead {
		// Don't set the head, only insert the block
		_, err = bc.writeBlockWithState(block, res.Receipts, res.Logs, statedb)
	} else {
		status, err = bc.writeBlockAndSetHead(block, res.Receipts, res.Logs, statedb, false, false)
	}
	if err != nil {
		return nil, err
	}
	// Update the metrics touched during block commit
	accountCommitTimer.Update(statedb.AccountCommits)   // Account commits are complete, we can mark them
	storageCommitTimer.Update(statedb.StorageCommits)   // Storage commits are complete, we can mark them
	snapshotCommitTimer.Update(statedb.SnapshotCommits) // Snapshot commits are complete, we can mark them
	triedbCommitTimer.Update(statedb.TrieDBCommits)     // Trie database commits are complete, we can mark them

	blockWriteTimer.Update(time.Since(wstart) - max(statedb.AccountCommits, statedb.StorageCommits) /* concurrent */ - statedb.SnapshotCommits - statedb.TrieDBCommits)
	blockInsertTimer.UpdateSince(start)

	return &blockProcessingResult{usedGas: res.GasUsed, procTime: proctime, status: status}, nil
}

// insertSideChain is called when an import batch hits upon a pruned ancestor
// error, which happens when a sidechain with a sufficiently old fork-block is
// found.
//
// The method writes all (header-and-body-valid) blocks to disk, then tries to
// switch over to the new chain if the TD exceeded the current chain.
// insertSideChain is only used pre-merge.
func (bc *BlockChain) insertSideChain(block *types.Block, it *insertIterator, makeWitness bool) (*stateless.Witness, int, error) {
	var (
		externTd  *big.Int
		lastBlock = block
		current   = bc.CurrentBlock()
		headers   []*types.Header
	)
	// The first sidechain block error is already verified to be ErrPrunedAncestor.
	// Since we don't import them here, we expect ErrUnknownAncestor for the remaining
	// ones. Any other errors means that the block is invalid, and should not be written
	// to disk.
	err := consensus.ErrPrunedAncestor
	for ; block != nil && errors.Is(err, consensus.ErrPrunedAncestor); block, err = it.next() {
		headers = append(headers, block.Header())
		// Check the canonical state root for that number
		if number := block.NumberU64(); current.Number.Uint64() >= number {
			canonical := bc.GetBlockByNumber(number)
			if canonical != nil && canonical.Hash() == block.Hash() {
				// Not a sidechain block, this is a re-import of a canon block which has it's state pruned
				// Collect the TD of the block. Since we know it's a canon one,
				// we can get it directly, and not (like further below) use
				// the parent and then add the block on top
				externTd = bc.GetTd(block.Hash(), block.NumberU64())
				continue
			}

			if canonical != nil && canonical.Root() == block.Root() {
				// This is most likely a shadow-state attack. When a fork is imported into the
				// database, and it eventually reaches a block height which is not pruned, we
				// just found that the state already exist! This means that the sidechain block
				// refers to a state which already exists in our canon chain.
				//
				// If left unchecked, we would now proceed importing the blocks, without actually
				// having verified the state of the previous blocks.
				log.Warn("Sidechain ghost-state attack detected", "number", block.NumberU64(), "sideroot", block.Root(), "canonroot", canonical.Root())

				// If someone legitimately side-mines blocks, they would still be imported as usual. However,
				// we cannot risk writing unverified blocks to disk when they obviously target the pruning
				// mechanism.
				return nil, it.index, errors.New("sidechain ghost-state attack")
			}
		}

		if externTd == nil {
			externTd = bc.GetTd(block.ParentHash(), block.NumberU64()-1)
		}

		externTd = new(big.Int).Add(externTd, block.Difficulty())

		if !bc.HasBlock(block.Hash(), block.NumberU64()) {
			start := time.Now()

			if err := bc.writeBlockWithoutState(block, externTd); err != nil {
				return nil, it.index, err
			}

			log.Debug("Injected sidechain block", "number", block.Number(), "hash", block.Hash(),
				"diff", block.Difficulty(), "elapsed", common.PrettyDuration(time.Since(start)),
				"txs", len(block.Transactions()), "gas", block.GasUsed(), "uncles", len(block.Uncles()),
				"root", block.Root())
		}

		lastBlock = block
	}
	// At this point, we've written all sidechain blocks to database. Loop ended
	// either on some other error or all were processed. If there was some other
	// error, we can ignore the rest of those blocks.
	//
	// If the externTd was larger than our local TD, we now need to reimport the previous
	// blocks to regenerate the required state
	reorg, err := bc.forker.ReorgNeeded(current, lastBlock.Header())
	if err != nil {
		return nil, it.index, err
	}

	isValid, err := bc.forker.ValidateReorg(current, headers)
	if err != nil {
		return nil, it.index, err
	}

	if !reorg || !isValid {
		localTd := bc.GetTd(current.Hash(), current.Number.Uint64())
		log.Info("Sidechain written to disk", "start", it.first().NumberU64(), "end", it.previous().Number, "sidetd", externTd, "localtd", localTd)

		return nil, it.index, err
	}
	// Gather all the sidechain hashes (full blocks may be memory heavy)
	var (
		hashes  []common.Hash
		numbers []uint64
	)

	parent := it.previous()
	for parent != nil && !bc.HasState(parent.Root) {
		if bc.stateRecoverable(parent.Root) {
			if err := bc.triedb.Recover(parent.Root); err != nil {
				return nil, 0, err
			}
			break
		}
		hashes = append(hashes, parent.Hash())
		numbers = append(numbers, parent.Number.Uint64())

		parent = bc.GetHeader(parent.ParentHash, parent.Number.Uint64()-1)
	}

	if parent == nil {
		return nil, it.index, errors.New("missing parent")
	}
	// Import all the pruned blocks to make the state available
	var (
		blocks []*types.Block
		memory uint64
	)

	for i := len(hashes) - 1; i >= 0; i-- {
		// Append the next block to our batch
		block := bc.GetBlock(hashes[i], numbers[i])

		blocks = append(blocks, block)
		memory += block.Size()

		// If memory use grew too large, import and continue. Sadly we need to discard
		// all raised events and logs from notifications since we're too heavy on the
		// memory here.
		if len(blocks) >= 2048 || memory > 64*1024*1024 {
			log.Info("Importing heavy sidechain segment", "blocks", len(blocks), "start", blocks[0].NumberU64(), "end", block.NumberU64())
			if _, _, err := bc.insertChain(blocks, true, false); err != nil {
				return nil, 0, err
			}

			blocks, memory = blocks[:0], 0

			// If the chain is terminating, stop processing blocks
			if bc.insertStopped() {
				log.Debug("Abort during blocks processing")
				return nil, 0, nil
			}
		}
	}

	if len(blocks) > 0 {
		log.Info("Importing sidechain segment", "start", blocks[0].NumberU64(), "end", blocks[len(blocks)-1].NumberU64())
		return bc.insertChain(blocks, true, makeWitness)
	}
	return nil, 0, nil
}

// recoverAncestors finds the closest ancestor with available state and re-execute
// all the ancestor blocks since that.
// recoverAncestors is only used post-merge.
// We return the hash of the latest block that we could correctly validate.
func (bc *BlockChain) recoverAncestors(block *types.Block, makeWitness bool) (common.Hash, error) {
	// Gather all the sidechain hashes (full blocks may be memory heavy)
	var (
		hashes  []common.Hash
		numbers []uint64
		parent  = block
	)

	for parent != nil && !bc.HasState(parent.Root()) {
		if bc.stateRecoverable(parent.Root()) {
			if err := bc.triedb.Recover(parent.Root()); err != nil {
				return common.Hash{}, err
			}
			break
		}
		hashes = append(hashes, parent.Hash())
		numbers = append(numbers, parent.NumberU64())
		parent = bc.GetBlock(parent.ParentHash(), parent.NumberU64()-1)

		// If the chain is terminating, stop iteration
		if bc.insertStopped() {
			log.Debug("Abort during blocks iteration")
			return common.Hash{}, errInsertionInterrupted
		}
	}

	if parent == nil {
		return common.Hash{}, errors.New("missing parent")
	}
	// Import all the pruned blocks to make the state available
	for i := len(hashes) - 1; i >= 0; i-- {
		// If the chain is terminating, stop processing blocks
		if bc.insertStopped() {
			log.Debug("Abort during blocks processing")
			return common.Hash{}, errInsertionInterrupted
		}

		var b *types.Block
		if i == 0 {
			b = block
		} else {
			b = bc.GetBlock(hashes[i], numbers[i])
		}
		if _, _, err := bc.insertChain(types.Blocks{b}, false, makeWitness && i == 0); err != nil {
			return b.ParentHash(), err
		}
	}

	return block.Hash(), nil
}

// collectLogs collects the logs that were generated or removed during the
// processing of a block. These logs are later announced as deleted or reborn.
func (bc *BlockChain) collectLogs(b *types.Block, removed bool) []*types.Log {
	var blobGasPrice *big.Int
	excessBlobGas := b.ExcessBlobGas()
	if excessBlobGas != nil {
		blobGasPrice = nil
	}
	receipts := rawdb.ReadRawReceipts(bc.db, b.Hash(), b.NumberU64())

	// Append bor receipt
	borReceipt := rawdb.ReadBorReceipt(bc.db, b.Hash(), b.NumberU64(), bc.chainConfig)
	if borReceipt != nil {
		receipts = append(receipts, borReceipt)
	}

	if err := receipts.DeriveFields(bc.chainConfig, b.Hash(), b.NumberU64(), b.Time(), b.BaseFee(), blobGasPrice, b.Transactions()); err != nil {
		log.Error("Failed to derive block receipts fields", "hash", b.Hash(), "number", b.NumberU64(), "err", err)
	}
	var logs []*types.Log

	for _, receipt := range receipts {
		for _, log := range receipt.Logs {
			if removed {
				log.Removed = true
			}
			logs = append(logs, log)
		}
	}

	return logs
}

// reorg takes two blocks, an old chain and a new chain and will reconstruct the
// blocks and inserts them to be part of the new canonical chain and accumulates
// potential missing transactions and post an event about them.
//
// Note the new head block won't be processed here, callers need to handle it
// externally.
func (bc *BlockChain) reorg(oldHead *types.Header, newHead *types.Header) error {
	var (
		newChain    []*types.Header
		oldChain    []*types.Header
		commonBlock *types.Header
	)
	// Reduce the longer chain to the same number as the shorter one
	if oldHead.Number.Uint64() > newHead.Number.Uint64() {
		// Old chain is longer, gather all transactions and logs as deleted ones
		for ; oldHead != nil && oldHead.Number.Uint64() != newHead.Number.Uint64(); oldHead = bc.GetHeader(oldHead.ParentHash, oldHead.Number.Uint64()-1) {
			oldChain = append(oldChain, oldHead)
		}
	} else {
		// New chain is longer, stash all blocks away for subsequent insertion
		for ; newHead != nil && newHead.Number.Uint64() != oldHead.Number.Uint64(); newHead = bc.GetHeader(newHead.ParentHash, newHead.Number.Uint64()-1) {
			newChain = append(newChain, newHead)
		}
	}
	if oldHead == nil {
		return errInvalidOldChain
	}
	if newHead == nil {
		return errInvalidNewChain
	}
	// Both sides of the reorg are at the same number, reduce both until the common
	// ancestor is found
	for {
		// If the common ancestor was found, bail out
		if oldHead.Hash() == newHead.Hash() {
			commonBlock = oldHead
			break
		}
		// Remove an old block as well as stash away a new block
		oldChain = append(oldChain, oldHead)
		newChain = append(newChain, newHead)

		// Step back with both chains
		oldHead = bc.GetHeader(oldHead.ParentHash, oldHead.Number.Uint64()-1)
		if oldHead == nil {
			return errInvalidOldChain
		}
		newHead = bc.GetHeader(newHead.ParentHash, newHead.Number.Uint64()-1)
		if newHead == nil {
			return errInvalidNewChain
		}
	}
	// Ensure the user sees large reorgs
	if len(oldChain) > 0 && len(newChain) > 0 {
		bc.chain2HeadFeed.Send(Chain2HeadEvent{
			Type:     Chain2HeadReorgEvent,
			NewChain: newChain,
			OldChain: oldChain,
		})

		logFn := log.Info

		msg := "Chain reorg detected"
		if len(oldChain) > 63 {
			msg = "Large chain reorg detected"
			logFn = log.Warn
		}
		logFn(msg, "number", commonBlock.Number, "hash", commonBlock.Hash(),
			"drop", len(oldChain), "dropfrom", oldChain[0].Hash(), "add", len(newChain), "addfrom", newChain[0].Hash())
		blockReorgAddMeter.Mark(int64(len(newChain)))
		blockReorgDropMeter.Mark(int64(len(oldChain)))
		blockReorgMeter.Mark(1)
	} else if len(newChain) > 0 {
		// Special case happens in the post merge stage that current head is
		// the ancestor of new head while these two blocks are not consecutive
		log.Info("Extend chain", "add", len(newChain), "number", newChain[0].Number, "hash", newChain[0].Hash())
		blockReorgAddMeter.Mark(int64(len(newChain)))
	} else {
		// len(newChain) == 0 && len(oldChain) > 0
		// rewind the canonical chain to a lower point.
		log.Error("Impossible reorg, please file an issue", "oldnum", oldHead.Number, "oldhash", oldHead.Hash(), "oldblocks", len(oldChain), "newnum", newHead.Number, "newhash", newHead.Hash(), "newblocks", len(newChain))
	}
	// Acquire the tx-lookup lock before mutation. This step is essential
	// as the txlookups should be changed atomically, and all subsequent
	// reads should be blocked until the mutation is complete.
	bc.txLookupLock.Lock()

	// Reorg can be executed, start reducing the chain's old blocks and appending
	// the new blocks
	var (
		deletedTxs []common.Hash
		rebirthTxs []common.Hash

		deletedLogs []*types.Log
		rebirthLogs []*types.Log
	)
	// Deleted log emission on the API uses forward order, which is borked, but
	// we'll leave it in for legacy reasons.
	//
	// TODO(karalabe): This should be nuked out, no idea how, deprecate some APIs?
	{
		for i := len(oldChain) - 1; i >= 0; i-- {
			// Also send event for blocks removed from the canon chain. Note: Geth has removed
			// the concept of side chains but we need them in bor.
			bc.chainSideFeed.Send(ChainSideEvent{Header: oldChain[i]})

			block := bc.GetBlock(oldChain[i].Hash(), oldChain[i].Number.Uint64())
			if block == nil {
				return errInvalidOldChain // Corrupt database, mostly here to avoid weird panics
			}
			if logs := bc.collectLogs(block, true); len(logs) > 0 {
				deletedLogs = append(deletedLogs, logs...)
			}
			if len(deletedLogs) > 512 {
				bc.rmLogsFeed.Send(RemovedLogsEvent{deletedLogs})
				deletedLogs = nil
			}
		}
		if len(deletedLogs) > 0 {
			bc.rmLogsFeed.Send(RemovedLogsEvent{deletedLogs})
		}
	}
	// Undo old blocks in reverse order
	for i := 0; i < len(oldChain); i++ {
		// Collect all the deleted transactions
		block := bc.GetBlock(oldChain[i].Hash(), oldChain[i].Number.Uint64())
		if block == nil {
			return errInvalidOldChain // Corrupt database, mostly here to avoid weird panics
		}
		for _, tx := range block.Transactions() {
			deletedTxs = append(deletedTxs, tx.Hash())
		}
		// Collect deleted logs and emit them for new integrations
		if logs := bc.collectLogs(block, true); len(logs) > 0 {
			// Emit revertals latest first, older then
			slices.Reverse(logs)

			// TODO(karalabe): Hook into the reverse emission part
		}
	}
	// Apply new blocks in forward order
	for i := len(newChain) - 1; i >= 1; i-- {
		// Collect all the included transactions
		block := bc.GetBlock(newChain[i].Hash(), newChain[i].Number.Uint64())
		if block == nil {
			return errInvalidNewChain // Corrupt database, mostly here to avoid weird panics
		}
		for _, tx := range block.Transactions() {
			rebirthTxs = append(rebirthTxs, tx.Hash())
		}
		// Collect inserted logs and emit them
		if logs := bc.collectLogs(block, false); len(logs) > 0 {
			rebirthLogs = append(rebirthLogs, logs...)
		}
		if len(rebirthLogs) > 512 {
			bc.logsFeed.Send(rebirthLogs)
			rebirthLogs = nil
		}
		// Update the head block
		bc.writeHeadBlock(block)
	}
	if len(rebirthLogs) > 0 {
		bc.logsFeed.Send(rebirthLogs)
	}
	// Delete useless indexes right now which includes the non-canonical
	// transaction indexes, canonical chain indexes which above the head.
	batch := bc.db.NewBatch()
	for _, tx := range types.HashDifference(deletedTxs, rebirthTxs) {
		rawdb.DeleteTxLookupEntry(batch, tx)
	}
	// Delete all hash markers that are not part of the new canonical chain.
	// Because the reorg function does not handle new chain head, all hash
	// markers greater than or equal to new chain head should be deleted.
	number := commonBlock.Number
	if len(newChain) > 1 {
		number = newChain[1].Number
	}
	for i := number.Uint64() + 1; ; i++ {
		hash := rawdb.ReadCanonicalHash(bc.db, i)
		if hash == (common.Hash{}) {
			break
		}
		rawdb.DeleteCanonicalHash(batch, i)
	}
	if err := batch.Write(); err != nil {
		log.Crit("Failed to delete useless indexes", "err", err)
	}
	// Reset the tx lookup cache to clear stale txlookup cache.
	bc.txLookupCache.Purge()

	// Release the tx-lookup lock after mutation.
	bc.txLookupLock.Unlock()

	return nil
}

// InsertBlockWithoutSetHead executes the block, runs the necessary verification
// upon it and then persist the block and the associate state into the database.
// The key difference between the InsertChain is it won't do the canonical chain
// updating. It relies on the additional SetCanonical call to finalize the entire
// procedure.
func (bc *BlockChain) InsertBlockWithoutSetHead(block *types.Block, makeWitness bool) (*stateless.Witness, error) {
	if !bc.chainmu.TryLock() {
		return nil, errChainStopped
	}
	defer bc.chainmu.Unlock()

	witness, _, err := bc.insertChain(types.Blocks{block}, false, makeWitness)
	return witness, err
}

// SetCanonical rewinds the chain to set the new head block as the specified
// block. It's possible that the state of the new head is missing, and it will
// be recovered in this function as well.
func (bc *BlockChain) SetCanonical(head *types.Block) (common.Hash, error) {
	if !bc.chainmu.TryLock() {
		return common.Hash{}, errChainStopped
	}
	defer bc.chainmu.Unlock()

	// Re-execute the reorged chain in case the head state is missing.
	if !bc.HasState(head.Root()) {
		if latestValidHash, err := bc.recoverAncestors(head, false); err != nil {
			return latestValidHash, err
		}

		log.Info("Recovered head state", "number", head.Number(), "hash", head.Hash())
	}
	// Run the reorg if necessary and set the given block as new head.
	start := time.Now()

	if head.ParentHash() != bc.CurrentBlock().Hash() {
		if err := bc.reorg(bc.CurrentBlock(), head.Header()); err != nil {
			return common.Hash{}, err
		}
	}

	bc.writeHeadBlock(head)

	// Emit events
	logs := bc.collectLogs(head, false)
	bc.chainFeed.Send(ChainEvent{Header: head.Header()})
	if len(logs) > 0 {
		bc.logsFeed.Send(logs)
	}
	bc.chainHeadFeed.Send(ChainHeadEvent{Header: head.Header()})

	context := []interface{}{
		"number", head.Number(),
		"hash", head.Hash(),
		"root", head.Root(),
		"elapsed", time.Since(start),
	}
	if timestamp := time.Unix(int64(head.Time()), 0); time.Since(timestamp) > time.Minute {
		context = append(context, []interface{}{"age", common.PrettyAge(timestamp)}...)
	}

	log.Info("Chain head was updated", context...)

	return head.Hash(), nil
}

// skipBlock returns 'true', if the block being imported can be skipped over, meaning
// that the block does not need to be processed but can be considered already fully 'done'.
func (bc *BlockChain) skipBlock(err error, it *insertIterator) bool {
	// We can only ever bypass processing if the only error returned by the validator
	// is ErrKnownBlock, which means all checks passed, but we already have the block
	// and state.
	if !errors.Is(err, ErrKnownBlock) {
		return false
	}
	// If we're not using snapshots, we can skip this, since we have both block
	// and (trie-) state
	if bc.snaps == nil {
		return true
	}

	var (
		header     = it.current() // header can't be nil
		parentRoot common.Hash
	)
	// If we also have the snapshot-state, we can skip the processing.
	if bc.snaps.Snapshot(header.Root) != nil {
		return true
	}
	// In this case, we have the trie-state but not snapshot-state. If the parent
	// snapshot-state exists, we need to process this in order to not get a gap
	// in the snapshot layers.
	// Resolve parent block
	if parent := it.previous(); parent != nil {
		parentRoot = parent.Root
	} else if parent = bc.GetHeaderByHash(header.ParentHash); parent != nil {
		parentRoot = parent.Root
	}

	if parentRoot == (common.Hash{}) {
		return false // Theoretically impossible case
	}
	// Parent is also missing snapshot: we can skip this. Otherwise process.
	if bc.snaps.Snapshot(parentRoot) == nil {
		return true
	}

	return false
}

// reportBlock logs a bad block error.
func (bc *BlockChain) reportBlock(block *types.Block, res *ProcessResult, err error) {
	var receipts types.Receipts
	if res != nil {
		receipts = res.Receipts
	}
	rawdb.WriteBadBlock(bc.db, block)
	log.Error(summarizeBadBlock(block, receipts, bc.Config(), err))
}

// summarizeBadBlock returns a string summarizing the bad block and other
// relevant information.
func summarizeBadBlock(block *types.Block, receipts []*types.Receipt, config *params.ChainConfig, err error) string {
	var receiptString string
	for i, receipt := range receipts {
		receiptString += fmt.Sprintf("\n  %d: cumulative: %v gas: %v contract: %v status: %v tx: %v logs: %v bloom: %x state: %x",
			i, receipt.CumulativeGasUsed, receipt.GasUsed, receipt.ContractAddress.Hex(),
			receipt.Status, receipt.TxHash.Hex(), receipt.Logs, receipt.Bloom, receipt.PostState)
	}

	version, vcs := version.Info()
	platform := fmt.Sprintf("%s %s %s %s", version, runtime.Version(), runtime.GOARCH, runtime.GOOS)

	if vcs != "" {
		vcs = fmt.Sprintf("\nVCS: %s", vcs)
	}

	return fmt.Sprintf(`
########## BAD BLOCK #########
Block: %v (%#x)
Error: %v
Platform: %v%v
Chain config: %#v
Receipts: %v
##############################
`, block.Number(), block.Hash(), err, platform, vcs, config, receiptString)
}

// InsertHeaderChain attempts to insert the given header chain in to the local
// chain, possibly creating a reorg. If an error is returned, it will return the
// index number of the failing header as well an error describing what went wrong.
func (bc *BlockChain) InsertHeaderChain(chain []*types.Header) (int, error) {
	if len(chain) == 0 {
		return 0, nil
	}

	start := time.Now()
	if i, err := bc.hc.ValidateHeaderChain(chain); err != nil {
		return i, err
	}

	if !bc.chainmu.TryLock() {
		return 0, errChainStopped
	}
	defer bc.chainmu.Unlock()
	_, err := bc.hc.InsertHeaderChain(chain, start, bc.forker)
	return 0, err
}

func (bc *BlockChain) GetChainConfig() *params.ChainConfig {
	return bc.chainConfig
}

// SetBlockValidatorAndProcessorForTesting sets the current validator and processor.
// This method can be used to force an invalid blockchain to be verified for tests.
// This method is unsafe and should only be used before block import starts.
func (bc *BlockChain) SetBlockValidatorAndProcessorForTesting(v Validator, p Processor) {
	bc.validator = v
	bc.processor = p
}

// SetTrieFlushInterval configures how often in-memory tries are persisted to disk.
// The interval is in terms of block processing time, not wall clock.
// It is thread-safe and can be called repeatedly without side effects.
func (bc *BlockChain) SetTrieFlushInterval(interval time.Duration) {
	bc.flushInterval.Store(int64(interval))
}

// GetTrieFlushInterval gets the in-memory tries flushAlloc interval
func (bc *BlockChain) GetTrieFlushInterval() time.Duration {
	return time.Duration(bc.flushInterval.Load())
}

func (bc *BlockChain) SubscribeChain2HeadEvent(ch chan<- Chain2HeadEvent) event.Subscription {
	return bc.scope.Track(bc.chain2HeadFeed.Subscribe(ch))
}

// ProcessBlockWithWitnesses processes a block in stateless mode using the provided witnesses.
func (bc *BlockChain) ProcessBlockWithWitnesses(block *types.Block, witness *stateless.Witness) error {
	if witness == nil {
		return errors.New("nil witness")
	}
	// Remove critical computed fields from the block to force true recalculation
	context := block.Header()
	context.Root = common.Hash{}
	context.ReceiptHash = common.Hash{}

	task := types.NewBlockWithHeader(context).WithBody(*block.Body())

	// Bor: Calculate EvmBlockContext with Root and ReceiptHash to properly get the author
	author := NewEVMBlockContext(block.Header(), bc.hc, nil).Coinbase

	crossStateRoot, crossReceiptRoot, err := ExecuteStateless(bc.chainConfig, bc.vmConfig, task, witness, &author, bc.engine)

	// Currently, we don't return the error, because we don't have a way to handle Span update statelessly
	// TODO: Return the error once we have a way to handle Span update
	if err != nil {
		log.Error("Stateless self-validation failed", "block", block.Number(), "hash", block.Hash(), "error", err)
		return nil
	}
	if crossStateRoot != block.Root() {
		log.Error("Stateless self-validation root mismatch", "block", block.Number(), "hash", block.Hash(), "cross", crossStateRoot, "local", block.Root())
		return nil
	}
	if crossReceiptRoot != block.ReceiptHash() {
		log.Error("Stateless self-validation receipt root mismatch", "block", block.Number(), "hash", block.Hash(), "cross", crossReceiptRoot, "local", block.ReceiptHash())
		return nil
	}
	if !(err != nil || crossStateRoot != block.Root() || crossReceiptRoot != block.ReceiptHash()) {
		log.Info("Successfully self validated the block", "block", block.Number(), "hash", block.Hash())
	}
	return nil
}<|MERGE_RESOLUTION|>--- conflicted
+++ resolved
@@ -18,11 +18,7 @@
 package core
 
 import (
-<<<<<<< HEAD
 	"bytes"
-	"compress/gzip"
-=======
->>>>>>> 4200afdb
 	"context"
 	"errors"
 	"fmt"
@@ -373,11 +369,7 @@
 	bc.statedb = state.NewDatabase(bc.triedb, nil)
 	bc.validator = NewBlockValidator(chainConfig, bc)
 	bc.prefetcher = newStatePrefetcher(chainConfig, bc.hc)
-<<<<<<< HEAD
 	bc.processor = NewStateProcessor(chainConfig, bc.hc)
-=======
-	bc.processor = NewStateProcessor(chainConfig, bc.hc, bc)
->>>>>>> 4200afdb
 
 	bc.genesisBlock = bc.GetBlockByNumber(0)
 	if bc.genesisBlock == nil {
@@ -593,11 +585,7 @@
 	return bc, nil
 }
 
-<<<<<<< HEAD
-func (bc *BlockChain) ProcessBlock(block *types.Block, parent *types.Header, computeWitness bool) (_ types.Receipts, _ []*types.Log, _ uint64, _ *state.StateDB, vtime time.Duration, blockEndErr error) {
-=======
 func (bc *BlockChain) ProcessBlock(block *types.Block, parent *types.Header, witness *stateless.Witness) (_ types.Receipts, _ []*types.Log, _ uint64, _ *state.StateDB, vtime time.Duration, blockEndErr error) {
->>>>>>> 4200afdb
 	// Process the block using processor and parallelProcessor at the same time, take the one which finishes first, cancel the other, and return the result
 	ctx, cancel := context.WithCancel(context.Background())
 	defer cancel()
@@ -676,19 +664,7 @@
 		processorCount++
 
 		go func() {
-<<<<<<< HEAD
-			var witness *stateless.Witness
-			if computeWitness {
-				witness, err = stateless.NewWitness(block.Header(), bc)
-				if err != nil {
-					log.Error("error in witness generation", "caughterr", err)
-				}
-			}
 			statedb.StartPrefetcher("chain", witness)
-
-=======
-			statedb.StartPrefetcher("chain", witness)
->>>>>>> 4200afdb
 			pstart := time.Now()
 			res, err := bc.processor.Process(block, statedb, bc.vmConfig, nil, ctx)
 			blockExecutionSerialTimer.UpdateSince(pstart)
@@ -2012,15 +1988,10 @@
 	if reorg {
 		// Reorganise the chain if the parent is not the head block
 		if block.ParentHash() != currentBlock.Hash() {
-<<<<<<< HEAD
-			if err = bc.reorg(currentBlock, block); err != nil {
+			if err = bc.reorg(currentBlock, block.Header()); err != nil {
 				if !(stateless && err == errInvalidNewChain) { // fast forward may raise an invalid new chain error, skipping for stateless
 					return NonStatTy, err
 				}
-=======
-			if err = bc.reorg(currentBlock, block.Header()); err != nil {
-				return NonStatTy, err
->>>>>>> 4200afdb
 			}
 		}
 
@@ -2562,7 +2533,6 @@
 
 		// Process block using the parent state as reference point
 		pstart := time.Now()
-<<<<<<< HEAD
 
 		computeWitness := makeWitness
 
@@ -2573,12 +2543,16 @@
 			bc.statedb.DisableSnapInReader()
 		}
 
-		receipts, logs, usedGas, statedb, vtime, err := bc.ProcessBlock(block, parent, computeWitness)
+		if computeWitness {
+			witness, err = stateless.NewWitness(block.Header(), bc)
+			if err != nil {
+				log.Error("error in witness generation", "caughterr", err)
+			}
+		}
+
+		receipts, logs, usedGas, statedb, vtime, err := bc.ProcessBlock(block, parent, witness)
 		bc.statedb.TrieDB().SetReadBackend(nil)
 		bc.statedb.EnableSnapInReader()
-=======
-		receipts, logs, usedGas, statedb, vtime, err := bc.ProcessBlock(block, parent, witness)
->>>>>>> 4200afdb
 		activeState = statedb
 
 		if err != nil {
