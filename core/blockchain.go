--- conflicted
+++ resolved
@@ -18,11 +18,8 @@
 package core
 
 import (
-<<<<<<< HEAD
 	"compress/gzip"
-=======
 	"context"
->>>>>>> 4ca52725
 	"errors"
 	"fmt"
 	"io"
