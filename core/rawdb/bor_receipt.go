--- conflicted
+++ resolved
@@ -55,11 +55,7 @@
 		log.Warn("during ReadBorReceiptRLP", "number", number, "hash", hash, "err", err)
 	}
 
-<<<<<<< HEAD
-	return nil // Can't find the data anywhere.
-=======
 	return data
->>>>>>> f25364dd
 }
 
 // ReadRawBorReceipt retrieves the block receipt belonging to a block.
