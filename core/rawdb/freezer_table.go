--- conflicted
+++ resolved
@@ -1067,22 +1067,13 @@
 
 // Fill adds empty data till given number (convenience method for backward compatibility)
 func (t *freezerTable) Fill(number uint64) error {
-<<<<<<< HEAD
-	if t.items < number {
+	if t.items.Load() < number {
 		b := t.newBatch(0)
-		log.Info("Filling all data into freezer for backward compatablity", "name", t.name, "items", t.items, "number", number)
-		for t.items < number {
-			if err := b.Append(t.items, nil); err != nil {
-				log.Error("Failed to fill data into freezer", "name", t.name, "items", t.items, "number", number, "err", err)
-=======
-	if t.items.Load() < number {
-		b := t.newBatch()
-		log.Info("Filling all data into freezer for backward compatibility", "name", t.name, "items", &t.items, "number", number)
+		log.Info("Filling all data into freezer for backward compatablity", "name", t.name, "items", &t.items, "number", number)
 
 		for t.items.Load() < number {
 			if err := b.Append(t.items.Load(), nil); err != nil {
 				log.Error("Failed to fill data into freezer", "name", t.name, "items", &t.items, "number", number, "err", err)
->>>>>>> a31a41d4
 				return err
 			}
 		}
