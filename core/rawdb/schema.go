--- conflicted
+++ resolved
@@ -140,7 +140,6 @@
 	FixedCommitteeRootKey = []byte("fixedRoot-") // bigEndian64(syncPeriod) -> committee root hash
 	SyncCommitteeKey      = []byte("committee-") // bigEndian64(syncPeriod) -> serialized committee
 
-<<<<<<< HEAD
 	LastHeimdallV1SpanKey = []byte("heimdallV1Span") // heimdall v1 span key
 	LastHeimdallV2SpanKey = []byte("heimdallV2Span") // heimdall v2 span key
 
@@ -150,7 +149,7 @@
 
 	preimageCounter    = metrics.NewRegisteredCounter("db/preimage/total", nil)
 	preimageHitCounter = metrics.NewRegisteredCounter("db/preimage/hits", nil)
-=======
+
 	// new log index
 	filterMapsPrefix         = "fm-"
 	filterMapsRangeKey       = []byte(filterMapsPrefix + "R")
@@ -161,10 +160,8 @@
 	// old log index
 	bloomBitsMetaPrefix = []byte("iB")
 
-	preimageCounter     = metrics.NewRegisteredCounter("db/preimage/total", nil)
 	preimageHitsCounter = metrics.NewRegisteredCounter("db/preimage/hits", nil)
 	preimageMissCounter = metrics.NewRegisteredCounter("db/preimage/miss", nil)
->>>>>>> 860de378
 )
 
 // LegacyTxLookupEntry is the legacy TxLookupEntry definition with some unnecessary
