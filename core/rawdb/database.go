--- conflicted
+++ resolved
@@ -333,15 +333,6 @@
 	return NewDatabase(db), nil
 }
 
-<<<<<<< HEAD
-func resolveLevelDBConfig(config ExtraDBConfig) leveldb.LevelDBConfig {
-	return leveldb.LevelDBConfig{
-		CompactionTableSize:           config.LevelDBCompactionTableSize,
-		CompactionTableSizeMultiplier: config.LevelDBCompactionTableSizeMultiplier,
-		CompactionTotalSize:           config.LevelDBCompactionTotalSize,
-		CompactionTotalSizeMultiplier: config.LevelDBCompactionTotalSizeMultiplier,
-	}
-=======
 // NewPebbleDBDatabase creates a persistent key-value database without a freezer
 // moving immutable chain segments into cold storage.
 func NewPebbleDBDatabase(file string, cache int, handles int, namespace string, readonly, ephemeral bool) (ethdb.Database, error) {
@@ -350,7 +341,6 @@
 		return nil, err
 	}
 	return NewDatabase(db), nil
->>>>>>> 916d6a44
 }
 
 const (
@@ -387,20 +377,9 @@
 	Cache             int    // the capacity(in megabytes) of the data caching
 	Handles           int    // number of files to be open simultaneously
 	ReadOnly          bool
-<<<<<<< HEAD
-	ExtraDBConfig     ExtraDBConfig
-}
-
-type ExtraDBConfig struct {
-	LevelDBCompactionTableSize           uint64  // LevelDB SSTable/file size in mebibytes
-	LevelDBCompactionTableSizeMultiplier float64 // Multiplier on LevelDB SSTable/file size
-	LevelDBCompactionTotalSize           uint64  // Total size in mebibytes of SSTables in a given LevelDB level
-	LevelDBCompactionTotalSizeMultiplier float64 // Multiplier on level size on LevelDB levels
-=======
 	// Ephemeral means that filesystem sync operations should be avoided: data integrity in the face of
 	// a crash is not important. This option should typically be used in tests.
 	Ephemeral bool
->>>>>>> 916d6a44
 }
 
 // openKeyValueDatabase opens a disk-based key-value database, e.g. leveldb or pebble.
@@ -429,21 +408,9 @@
 		log.Info("Using leveldb as the backing database")
 		return NewLevelDBDatabase(o.Directory, o.Cache, o.Handles, o.Namespace, o.ReadOnly, o.ExtraDBConfig)
 	}
-<<<<<<< HEAD
-	// No pre-existing database, no user-requested one either. Default to Pebble
-	// on supported platforms and LevelDB on anything else.
-	if PebbleEnabled {
-		log.Info("Defaulting to pebble as the backing database")
-		return NewPebbleDBDatabase(o.Directory, o.Cache, o.Handles, o.Namespace, o.ReadOnly)
-	} else {
-		log.Info("Defaulting to leveldb as the backing database")
-		return NewLevelDBDatabase(o.Directory, o.Cache, o.Handles, o.Namespace, o.ReadOnly, o.ExtraDBConfig)
-	}
-=======
 	// No pre-existing database, no user-requested one either. Default to Pebble.
 	log.Info("Defaulting to pebble as the backing database")
 	return NewPebbleDBDatabase(o.Directory, o.Cache, o.Handles, o.Namespace, o.ReadOnly, o.Ephemeral)
->>>>>>> 916d6a44
 }
 
 // Open opens both a disk-based key-value database such as leveldb or pebble, but also
