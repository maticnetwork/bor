--- conflicted
+++ resolved
@@ -59,11 +59,7 @@
 	stateHistoryStorageData  = "storage.data"
 )
 
-<<<<<<< HEAD
-var stateFreezerNoSnappy = map[string]bool{
-=======
 var stateHistoryFreezerNoSnappy = map[string]bool{
->>>>>>> 1065e21c
 	stateHistoryMeta:         true,
 	stateHistoryAccountIndex: false,
 	stateHistoryStorageIndex: false,
@@ -80,13 +76,7 @@
 // freezers the collections of all builtin freezers.
 var freezers = []string{chainFreezerName, stateFreezerName}
 
-<<<<<<< HEAD
-// NewStateFreezer initializes the freezer for state history.
-func NewStateFreezer(ancientDir string, readOnly bool) (*ResettableFreezer, error) {
-	return NewResettableFreezer(filepath.Join(ancientDir, stateFreezerName), "eth/db/state", readOnly, stateHistoryTableSize, stateFreezerNoSnappy)
-=======
 // NewStateHistoryFreezer initializes the freezer for state history.
 func NewStateHistoryFreezer(ancientDir string, readOnly bool) (*ResettableFreezer, error) {
 	return NewResettableFreezer(filepath.Join(ancientDir, stateFreezerName), "eth/db/state", readOnly, stateHistoryTableSize, stateHistoryFreezerNoSnappy)
->>>>>>> 1065e21c
 }