--- conflicted
+++ resolved
@@ -416,102 +416,6 @@
 	}
 }
 
-<<<<<<< HEAD
-func TestRenameWindows(t *testing.T) {
-	var (
-		fname   = "file.bin"
-		fname2  = "file2.bin"
-		data    = []byte{1, 2, 3, 4}
-		data2   = []byte{2, 3, 4, 5}
-		data3   = []byte{3, 5, 6, 7}
-		dataLen = 4
-	)
-
-	// Create 2 temp dirs
-	dir1 := t.TempDir()
-	dir2 := t.TempDir()
-
-	// Create file in dir1 and fill with data
-	f, err := os.Create(filepath.Join(dir1, fname))
-	if err != nil {
-		t.Fatal(err)
-	}
-	f2, err := os.Create(filepath.Join(dir1, fname2))
-	if err != nil {
-		t.Fatal(err)
-	}
-	f3, err := os.Create(filepath.Join(dir2, fname2))
-	if err != nil {
-		t.Fatal(err)
-	}
-
-	if _, err := f.Write(data); err != nil {
-		t.Fatal(err)
-	}
-
-	if _, err := f2.Write(data2); err != nil {
-		t.Fatal(err)
-	}
-
-	if _, err := f3.Write(data3); err != nil {
-		t.Fatal(err)
-	}
-
-	if err := f.Close(); err != nil {
-		t.Fatal(err)
-	}
-
-	if err := f2.Close(); err != nil {
-		t.Fatal(err)
-	}
-
-	if err := f3.Close(); err != nil {
-		t.Fatal(err)
-	}
-	if err := os.Rename(f.Name(), filepath.Join(dir2, fname)); err != nil {
-		t.Fatal(err)
-	}
-	if err := os.Rename(f2.Name(), filepath.Join(dir2, fname2)); err != nil {
-		t.Fatal(err)
-	}
-
-	// Check file contents
-	f, err = os.Open(filepath.Join(dir2, fname))
-	if err != nil {
-		t.Fatal(err)
-	}
-
-	defer f.Close()
-	defer os.Remove(f.Name())
-
-	buf := make([]byte, dataLen)
-	if _, err := f.Read(buf); err != nil {
-		t.Fatal(err)
-	}
-
-	if !bytes.Equal(buf, data) {
-		t.Errorf("unexpected file contents. Got %v\n", buf)
-	}
-
-	f, err = os.Open(filepath.Join(dir2, fname2))
-	if err != nil {
-		t.Fatal(err)
-	}
-
-	defer f.Close()
-	defer os.Remove(f.Name())
-
-	if _, err := f.Read(buf); err != nil {
-		t.Fatal(err)
-	}
-
-	if !bytes.Equal(buf, data2) {
-		t.Errorf("unexpected file contents. Got %v\n", buf)
-	}
-}
-
-=======
->>>>>>> 1015a42d
 func TestFreezerCloseSync(t *testing.T) {
 	t.Parallel()
 
