// Copyright 2021 The go-ethereum Authors
// This file is part of the go-ethereum library.
//
// The go-ethereum library is free software: you can redistribute it and/or modify
// it under the terms of the GNU Lesser General Public License as published by
// the Free Software Foundation, either version 3 of the License, or
// (at your option) any later version.
//
// The go-ethereum library is distributed in the hope that it will be useful,
// but WITHOUT ANY WARRANTY; without even the implied warranty of
// MERCHANTABILITY or FITNESS FOR A PARTICULAR PURPOSE. See the
// GNU Lesser General Public License for more details.
//
// You should have received a copy of the GNU Lesser General Public License
// along with the go-ethereum library. If not, see <http://www.gnu.org/licenses/>.

package rawdb

import (
	"bytes"
	"errors"
	"fmt"
	"math/big"
	"math/rand"
	"os"
	"path"
	"sync"
	"testing"

	"github.com/ethereum/go-ethereum/ethdb"
	"github.com/ethereum/go-ethereum/rlp"
	"github.com/stretchr/testify/require"
)

var freezerTestTableDef = map[string]bool{"test": true}

func TestFreezerModify(t *testing.T) {
	t.Parallel()

	// Create test data.
	var valuesRaw [][]byte

	var valuesRLP []*big.Int

	for x := 0; x < 100; x++ {
		v := getChunk(256, x)
		valuesRaw = append(valuesRaw, v)
		iv := big.NewInt(int64(x))
		iv = iv.Exp(iv, iv, nil)
		valuesRLP = append(valuesRLP, iv)
	}

	tables := map[string]bool{"raw": true, "rlp": false}

	f, _ := newFreezerForTesting(t, tables)
	defer f.Close()

	// Commit test data.
	_, err := f.ModifyAncients(func(op ethdb.AncientWriteOp) error {
		for i := range valuesRaw {
			if err := op.AppendRaw("raw", uint64(i), valuesRaw[i]); err != nil {
				return err
			}

			if err := op.Append("rlp", uint64(i), valuesRLP[i]); err != nil {
				return err
			}
		}

		return nil
	})
	if err != nil {
		t.Fatal("ModifyAncients failed:", err)
	}

	// Dump indexes.
	for _, table := range f.tables {
		t.Log(table.name, "index:", table.dumpIndexString(0, int64(len(valuesRaw))))
	}

	// Read back test data.
	checkAncientCount(t, f, "raw", uint64(len(valuesRaw)))
	checkAncientCount(t, f, "rlp", uint64(len(valuesRLP)))

	for i := range valuesRaw {
		v, _ := f.Ancient("raw", uint64(i))
		if !bytes.Equal(v, valuesRaw[i]) {
			t.Fatalf("wrong raw value at %d: %x", i, v)
		}

		ivEnc, _ := f.Ancient("rlp", uint64(i))
		want, _ := rlp.EncodeToBytes(valuesRLP[i])

		if !bytes.Equal(ivEnc, want) {
			t.Fatalf("wrong RLP value at %d: %x", i, ivEnc)
		}
	}
}

// This checks that ModifyAncients rolls back freezer updates
// when the function passed to it returns an error.
func TestFreezerModifyRollback(t *testing.T) {
	t.Parallel()

	f, dir := newFreezerForTesting(t, freezerTestTableDef)

	theError := errors.New("oops")
	_, err := f.ModifyAncients(func(op ethdb.AncientWriteOp) error {
		// Append three items. This creates two files immediately,
		// because the table size limit of the test freezer is 2048.
		require.NoError(t, op.AppendRaw("test", 0, make([]byte, 2048)))
		require.NoError(t, op.AppendRaw("test", 1, make([]byte, 2048)))
		require.NoError(t, op.AppendRaw("test", 2, make([]byte, 2048)))

		return theError
	})

	if err != theError {
		t.Errorf("ModifyAncients returned wrong error %q", err)
	}

	checkAncientCount(t, f, "test", 0)
	f.Close()

	// Reopen and check that the rolled-back data doesn't reappear.
	tables := map[string]bool{"test": true}
<<<<<<< HEAD
	f2, err := newFreezer(dir, "", false, 0, 2049, tables)
=======

	f2, err := NewFreezer(dir, "", false, 2049, tables)
>>>>>>> a31a41d4
	if err != nil {
		t.Fatalf("can't reopen freezer after failed ModifyAncients: %v", err)
	}

	defer f2.Close()
	checkAncientCount(t, f2, "test", 0)
}

// This test runs ModifyAncients and Ancient concurrently with each other.
func TestFreezerConcurrentModifyRetrieve(t *testing.T) {
	t.Parallel()

	f, _ := newFreezerForTesting(t, freezerTestTableDef)
	defer f.Close()

	var (
		numReaders     = 5
		writeBatchSize = uint64(50)
		written        = make(chan uint64, numReaders*6)
		wg             sync.WaitGroup
	)

	wg.Add(numReaders + 1)

	// Launch the writer. It appends 10000 items in batches.
	go func() {
		defer wg.Done()
		defer close(written)

		for item := uint64(0); item < 10000; item += writeBatchSize {
			_, err := f.ModifyAncients(func(op ethdb.AncientWriteOp) error {
				for i := uint64(0); i < writeBatchSize; i++ {
					item := item + i
					value := getChunk(32, int(item))

					if err := op.AppendRaw("test", item, value); err != nil {
						return err
					}
				}

				return nil
			})
			if err != nil {
				panic(err)
			}

			for i := 0; i < numReaders; i++ {
				written <- item + writeBatchSize
			}
		}
	}()

	// Launch the readers. They read random items from the freezer up to the
	// current frozen item count.
	for i := 0; i < numReaders; i++ {
		go func() {
			defer wg.Done()

			for frozen := range written {
				for rc := 0; rc < 80; rc++ {
					num := uint64(rand.Intn(int(frozen)))
					value, err := f.Ancient("test", num)

					if err != nil {
						panic(fmt.Errorf("error reading %d (frozen %d): %v", num, frozen, err))
					}

					if !bytes.Equal(value, getChunk(32, int(num))) {
						panic(fmt.Errorf("wrong value at %d", num))
					}
				}
			}
		}()
	}

	wg.Wait()
}

// This test runs ModifyAncients and TruncateHead concurrently with each other.
func TestFreezerConcurrentModifyTruncate(t *testing.T) {
	f, _ := newFreezerForTesting(t, freezerTestTableDef)
	defer f.Close()

	var item = make([]byte, 256)

	for i := 0; i < 10; i++ {
		// First reset and write 100 items.
		if _, err := f.TruncateHead(0); err != nil {
			t.Fatal("truncate failed:", err)
		}

		_, err := f.ModifyAncients(func(op ethdb.AncientWriteOp) error {
			for i := uint64(0); i < 100; i++ {
				if err := op.AppendRaw("test", i, item); err != nil {
					return err
				}
			}

			return nil
		})
		if err != nil {
			t.Fatal("modify failed:", err)
		}

		checkAncientCount(t, f, "test", 100)

		// Now append 100 more items and truncate concurrently.
		var (
			wg          sync.WaitGroup
			truncateErr error
			modifyErr   error
		)

		wg.Add(3)

		go func() {
			_, modifyErr = f.ModifyAncients(func(op ethdb.AncientWriteOp) error {
				for i := uint64(100); i < 200; i++ {
					if err := op.AppendRaw("test", i, item); err != nil {
						return err
					}
				}

				return nil
			})

			wg.Done()
		}()
		go func() {
			_, truncateErr = f.TruncateHead(10)
			wg.Done()
		}()
		go func() {
			f.AncientSize("test")
			wg.Done()
		}()
		wg.Wait()

		// Now check the outcome. If the truncate operation went through first, the append
		// fails, otherwise it succeeds. In either case, the freezer should be positioned
		// at 10 after both operations are done.
		if truncateErr != nil {
			t.Fatal("concurrent truncate failed:", err)
		}

		if !(errors.Is(modifyErr, nil) || errors.Is(modifyErr, errOutOrderInsertion)) {
			t.Fatal("wrong error from concurrent modify:", modifyErr)
		}

		checkAncientCount(t, f, "test", 10)
	}
}

func TestFreezerReadonlyValidate(t *testing.T) {
	tables := map[string]bool{"a": true, "b": true}
	dir := t.TempDir()
	// Open non-readonly freezer and fill individual tables
	// with different amount of data.
<<<<<<< HEAD
	f, err := newFreezer(dir, "", false, 0, 2049, tables)
=======
	f, err := NewFreezer(dir, "", false, 2049, tables)
>>>>>>> a31a41d4
	if err != nil {
		t.Fatal("can't open freezer", err)
	}

	var item = make([]byte, 1024)

<<<<<<< HEAD
	aBatch := f.tables["a"].newBatch(0)
=======
	aBatch := f.tables["a"].newBatch()
>>>>>>> a31a41d4
	require.NoError(t, aBatch.AppendRaw(0, item))
	require.NoError(t, aBatch.AppendRaw(1, item))
	require.NoError(t, aBatch.AppendRaw(2, item))
	require.NoError(t, aBatch.commit())

<<<<<<< HEAD
	bBatch := f.tables["b"].newBatch(0)
=======
	bBatch := f.tables["b"].newBatch()
>>>>>>> a31a41d4
	require.NoError(t, bBatch.AppendRaw(0, item))
	require.NoError(t, bBatch.commit())

	if f.tables["a"].items.Load() != 3 {
		t.Fatalf("unexpected number of items in table")
	}

	if f.tables["b"].items.Load() != 1 {
		t.Fatalf("unexpected number of items in table")
	}

	require.NoError(t, f.Close())

	// Re-openening as readonly should fail when validating
	// table lengths.
<<<<<<< HEAD
	_, err = newFreezer(dir, "", true, 0, 2049, tables)
=======
	_, err = NewFreezer(dir, "", true, 2049, tables)
>>>>>>> a31a41d4
	if err == nil {
		t.Fatal("readonly freezer should fail with differing table lengths")
	}
}

func TestFreezerConcurrentReadonly(t *testing.T) {
	t.Parallel()

	tables := map[string]bool{"a": true}
	dir := t.TempDir()

	f, err := NewFreezer(dir, "", false, 2049, tables)
	if err != nil {
		t.Fatal("can't open freezer", err)
	}
	var item = make([]byte, 1024)
	batch := f.tables["a"].newBatch()
	items := uint64(10)
	for i := uint64(0); i < items; i++ {
		require.NoError(t, batch.AppendRaw(i, item))
	}
	require.NoError(t, batch.commit())
	if loaded := f.tables["a"].items.Load(); loaded != items {
		t.Fatalf("unexpected number of items in table, want: %d, have: %d", items, loaded)
	}
	require.NoError(t, f.Close())

	var (
		wg   sync.WaitGroup
		fs   = make([]*Freezer, 5)
		errs = make([]error, 5)
	)
	for i := 0; i < 5; i++ {
		wg.Add(1)
		go func(i int) {
			defer wg.Done()

			f, err := NewFreezer(dir, "", true, 2049, tables)
			if err == nil {
				fs[i] = f
			} else {
				errs[i] = err
			}
		}(i)
	}

	wg.Wait()

	for i := range fs {
		if err := errs[i]; err != nil {
			t.Fatal("failed to open freezer", err)
		}
		require.NoError(t, fs[i].Close())
	}
}

func newFreezerForTesting(t *testing.T, tables map[string]bool) (*Freezer, string) {
	t.Helper()

	dir := t.TempDir()
	// note: using low max table size here to ensure the tests actually
	// switch between multiple files.
<<<<<<< HEAD
	f, err := newFreezer(dir, "", false, 0, 2049, tables)
=======
	f, err := NewFreezer(dir, "", false, 2049, tables)
>>>>>>> a31a41d4
	if err != nil {
		t.Fatal("can't open freezer", err)
	}

	return f, dir
}

// checkAncientCount verifies that the freezer contains n items.
func checkAncientCount(t *testing.T, f *Freezer, kind string, n uint64) {
	t.Helper()

	if frozen, _ := f.Ancients(); frozen != n {
		t.Fatalf("Ancients() returned %d, want %d", frozen, n)
	}

	// Check at index n-1.
	if n > 0 {
		index := n - 1
		if ok, _ := f.HasAncient(kind, index); !ok {
			t.Errorf("HasAncient(%q, %d) returned false unexpectedly", kind, index)
		}

		if _, err := f.Ancient(kind, index); err != nil {
			t.Errorf("Ancient(%q, %d) returned unexpected error %q", kind, index, err)
		}
	}

	// Check at index n.
	index := n
	if ok, _ := f.HasAncient(kind, index); ok {
		t.Errorf("HasAncient(%q, %d) returned true unexpectedly", kind, index)
	}

	if _, err := f.Ancient(kind, index); err == nil {
		t.Errorf("Ancient(%q, %d) didn't return expected error", kind, index)
	} else if err != errOutOfBounds {
		t.Errorf("Ancient(%q, %d) returned unexpected error %q", kind, index, err)
	}
}

func TestRenameWindows(t *testing.T) {
	var (
		fname   = "file.bin"
		fname2  = "file2.bin"
		data    = []byte{1, 2, 3, 4}
		data2   = []byte{2, 3, 4, 5}
		data3   = []byte{3, 5, 6, 7}
		dataLen = 4
	)

	// Create 2 temp dirs
	dir1 := t.TempDir()
	dir2 := t.TempDir()

	// Create file in dir1 and fill with data
	f, err := os.Create(path.Join(dir1, fname))
	if err != nil {
		t.Fatal(err)
	}

	f2, err := os.Create(path.Join(dir1, fname2))
	if err != nil {
		t.Fatal(err)
	}

	f3, err := os.Create(path.Join(dir2, fname2))
	if err != nil {
		t.Fatal(err)
	}

	if _, err := f.Write(data); err != nil {
		t.Fatal(err)
	}

	if _, err := f2.Write(data2); err != nil {
		t.Fatal(err)
	}

	if _, err := f3.Write(data3); err != nil {
		t.Fatal(err)
	}

	if err := f.Close(); err != nil {
		t.Fatal(err)
	}

	if err := f2.Close(); err != nil {
		t.Fatal(err)
	}

	if err := f3.Close(); err != nil {
		t.Fatal(err)
	}

	if err := os.Rename(f.Name(), path.Join(dir2, fname)); err != nil {
		t.Fatal(err)
	}

	if err := os.Rename(f2.Name(), path.Join(dir2, fname2)); err != nil {
		t.Fatal(err)
	}

	// Check file contents
	f, err = os.Open(path.Join(dir2, fname))
	if err != nil {
		t.Fatal(err)
	}

	defer f.Close()
	defer os.Remove(f.Name())

	buf := make([]byte, dataLen)
	if _, err := f.Read(buf); err != nil {
		t.Fatal(err)
	}

	if !bytes.Equal(buf, data) {
		t.Errorf("unexpected file contents. Got %v\n", buf)
	}

	f, err = os.Open(path.Join(dir2, fname2))
	if err != nil {
		t.Fatal(err)
	}

	defer f.Close()
	defer os.Remove(f.Name())

	if _, err := f.Read(buf); err != nil {
		t.Fatal(err)
	}

	if !bytes.Equal(buf, data2) {
		t.Errorf("unexpected file contents. Got %v\n", buf)
	}
}

func TestFreezerCloseSync(t *testing.T) {
	t.Parallel()

	f, _ := newFreezerForTesting(t, map[string]bool{"a": true, "b": true})
	defer f.Close()

	// Now, close and sync. This mimics the behaviour if the node is shut down,
	// just as the chain freezer is writing.
	// 1: thread-1: chain treezer writes, via freezeRange (holds lock)
	// 2: thread-2: Close called, waits for write to finish
	// 3: thread-1: finishes writing, releases lock
	// 4: thread-2: obtains lock, completes Close()
	// 5: thread-1: calls f.Sync()
	if err := f.Close(); err != nil {
		t.Fatal(err)
	}

	if err := f.Sync(); err == nil {
		t.Fatalf("want error, have nil")
	} else if have, want := err.Error(), "[closed closed]"; have != want {
		t.Fatalf("want %v, have %v", have, want)
	}
}<|MERGE_RESOLUTION|>--- conflicted
+++ resolved
@@ -124,12 +124,8 @@
 
 	// Reopen and check that the rolled-back data doesn't reappear.
 	tables := map[string]bool{"test": true}
-<<<<<<< HEAD
-	f2, err := newFreezer(dir, "", false, 0, 2049, tables)
-=======
-
-	f2, err := NewFreezer(dir, "", false, 2049, tables)
->>>>>>> a31a41d4
+
+	f2, err := NewFreezer(dir, "", false, 0, 2049, tables)
 	if err != nil {
 		t.Fatalf("can't reopen freezer after failed ModifyAncients: %v", err)
 	}
@@ -288,32 +284,20 @@
 	dir := t.TempDir()
 	// Open non-readonly freezer and fill individual tables
 	// with different amount of data.
-<<<<<<< HEAD
-	f, err := newFreezer(dir, "", false, 0, 2049, tables)
-=======
-	f, err := NewFreezer(dir, "", false, 2049, tables)
->>>>>>> a31a41d4
+	f, err := NewFreezer(dir, "", false, 0, 2049, tables)
 	if err != nil {
 		t.Fatal("can't open freezer", err)
 	}
 
 	var item = make([]byte, 1024)
 
-<<<<<<< HEAD
 	aBatch := f.tables["a"].newBatch(0)
-=======
-	aBatch := f.tables["a"].newBatch()
->>>>>>> a31a41d4
 	require.NoError(t, aBatch.AppendRaw(0, item))
 	require.NoError(t, aBatch.AppendRaw(1, item))
 	require.NoError(t, aBatch.AppendRaw(2, item))
 	require.NoError(t, aBatch.commit())
 
-<<<<<<< HEAD
 	bBatch := f.tables["b"].newBatch(0)
-=======
-	bBatch := f.tables["b"].newBatch()
->>>>>>> a31a41d4
 	require.NoError(t, bBatch.AppendRaw(0, item))
 	require.NoError(t, bBatch.commit())
 
@@ -329,11 +313,7 @@
 
 	// Re-openening as readonly should fail when validating
 	// table lengths.
-<<<<<<< HEAD
 	_, err = newFreezer(dir, "", true, 0, 2049, tables)
-=======
-	_, err = NewFreezer(dir, "", true, 2049, tables)
->>>>>>> a31a41d4
 	if err == nil {
 		t.Fatal("readonly freezer should fail with differing table lengths")
 	}
@@ -345,7 +325,7 @@
 	tables := map[string]bool{"a": true}
 	dir := t.TempDir()
 
-	f, err := NewFreezer(dir, "", false, 2049, tables)
+	f, err := NewFreezer(dir, "", false, 0, 2049, tables)
 	if err != nil {
 		t.Fatal("can't open freezer", err)
 	}
@@ -396,11 +376,7 @@
 	dir := t.TempDir()
 	// note: using low max table size here to ensure the tests actually
 	// switch between multiple files.
-<<<<<<< HEAD
-	f, err := newFreezer(dir, "", false, 0, 2049, tables)
-=======
 	f, err := NewFreezer(dir, "", false, 2049, tables)
->>>>>>> a31a41d4
 	if err != nil {
 		t.Fatal("can't open freezer", err)
 	}
