--- conflicted
+++ resolved
@@ -19,8 +19,6 @@
 import (
 	"fmt"
 	"sync"
-
-	"golang.org/x/crypto/sha3"
 
 	"github.com/ethereum/go-ethereum/common"
 	"github.com/ethereum/go-ethereum/crypto"
@@ -170,17 +168,12 @@
 		} else {
 			blob = ReadStorageTrieNode(db, owner, path)
 		}
-<<<<<<< HEAD
-
-		return HasStorageTrieNode(db, owner, path, hash)
-=======
 		if len(blob) == 0 {
 			return false
 		}
 		h := newHasher()
 		defer h.release()
 		return h.hash(blob) == hash // exists but not match
->>>>>>> aadddf3a
 	default:
 		panic(fmt.Sprintf("Unknown scheme %v", scheme))
 	}
@@ -193,27 +186,12 @@
 	case HashScheme:
 		return ReadLegacyTrieNode(db, hash)
 	case PathScheme:
-<<<<<<< HEAD
-		var (
-			blob  []byte
-			nHash common.Hash
-		)
-
-=======
 		var blob []byte
->>>>>>> aadddf3a
 		if owner == (common.Hash{}) {
 			blob = ReadAccountTrieNode(db, path)
 		} else {
 			blob = ReadStorageTrieNode(db, owner, path)
 		}
-<<<<<<< HEAD
-
-		if nHash != hash {
-			return nil
-		}
-
-=======
 		if len(blob) == 0 {
 			return nil
 		}
@@ -222,7 +200,6 @@
 		if h.hash(blob) != hash {
 			return nil // exists but not match
 		}
->>>>>>> aadddf3a
 		return blob
 	default:
 		panic(fmt.Sprintf("Unknown scheme %v", scheme))
