--- conflicted
+++ resolved
@@ -469,18 +469,8 @@
 
 func TestAncientStorage(t *testing.T) {
 	// Freezer style fast import the chain.
-<<<<<<< HEAD
-	frdir, err := ioutil.TempDir("", "")
-	if err != nil {
-		t.Fatalf("failed to create temp freezer dir: %v", err)
-	}
-	defer os.RemoveAll(frdir)
-
+	frdir := t.TempDir()
 	db, err := NewDatabaseWithFreezer(NewMemoryDatabase(), frdir, "", false, false, false)
-=======
-	frdir := t.TempDir()
-	db, err := NewDatabaseWithFreezer(NewMemoryDatabase(), frdir, "", false)
->>>>>>> a31a41d4
 	if err != nil {
 		t.Fatalf("failed to create database with ancient backend")
 	}
@@ -638,18 +628,9 @@
 // This measures the write speed of the WriteAncientBlocks operation.
 func BenchmarkWriteAncientBlocks(b *testing.B) {
 	// Open freezer database.
-<<<<<<< HEAD
-	frdir, err := ioutil.TempDir("", "")
-	if err != nil {
-		b.Fatalf("failed to create temp freezer dir: %v", err)
-	}
-	defer os.RemoveAll(frdir)
+	frdir := b.TempDir()
+
 	db, err := NewDatabaseWithFreezer(NewMemoryDatabase(), frdir, "", false, false, false)
-=======
-	frdir := b.TempDir()
-
-	db, err := NewDatabaseWithFreezer(NewMemoryDatabase(), frdir, "", false)
->>>>>>> a31a41d4
 	if err != nil {
 		b.Fatalf("failed to create database with ancient backend")
 	}
