--- conflicted
+++ resolved
@@ -47,11 +47,7 @@
 		offset = db.AncientOffSet()
 	)
 
-<<<<<<< HEAD
 	for i := uint64(0) + offset; i < frozen+offset; {
-=======
-	for i := uint64(0); i < frozen; {
->>>>>>> a31a41d4
 		// We read 100K hashes at a time, for a total of 3.2M
 		count := uint64(100_000)
 		if i+count > frozen {
@@ -112,15 +108,11 @@
 		rlp    rlp.RawValue
 	}
 
-<<<<<<< HEAD
 	if offset := db.AncientOffSet(); offset > from {
 		from = offset
 	}
 
 	if to <= from {
-=======
-	if to == from {
->>>>>>> a31a41d4
 		return nil
 	}
 
