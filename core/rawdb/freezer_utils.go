// Copyright 2022 The go-ethereum Authors
// This file is part of the go-ethereum library.
//
// The go-ethereum library is free software: you can redistribute it and/or modify
// it under the terms of the GNU Lesser General Public License as published by
// the Free Software Foundation, either version 3 of the License, or
// (at your option) any later version.
//
// The go-ethereum library is distributed in the hope that it will be useful,
// but WITHOUT ANY WARRANTY; without even the implied warranty of
// MERCHANTABILITY or FITNESS FOR A PARTICULAR PURPOSE. See the
// GNU Lesser General Public License for more details.
//
// You should have received a copy of the GNU Lesser General Public License
// along with the go-ethereum library. If not, see <http://www.gnu.org/licenses/>.

package rawdb

import (
	"io"
	"os"
	"path/filepath"
)

// copyFrom copies data from 'srcPath' at offset 'offset' into 'destPath'.
// The 'destPath' is created if it doesn't exist, otherwise it is overwritten.
// Before the copy is executed, there is a callback can be registered to
// manipulate the dest file.
// It is perfectly valid to have destPath == srcPath.
func copyFrom(srcPath, destPath string, offset uint64, before func(f *os.File) error) error {
	// Create a temp file in the same dir where we want it to wind up
	f, err := os.CreateTemp(filepath.Dir(destPath), "*")
	if err != nil {
		return err
	}

	fname := f.Name()

	// Clean up the leftover file
	defer func() {
		if f != nil {
			f.Close()
		}

		os.Remove(fname)
	}()
	// Apply the given function if it's not nil before we copy
	// the content from the src.
	if before != nil {
		if err := before(f); err != nil {
			return err
		}
	}
	// Open the source file
	src, err := os.Open(srcPath)
	if err != nil {
		return err
	}

	if _, err = src.Seek(int64(offset), 0); err != nil {
		src.Close()
		return err
	}
	// io.Copy uses 32K buffer internally.
	_, err = io.Copy(f, src)
	if err != nil {
		src.Close()
		return err
	}
	// Rename the temporary file to the specified dest name.
	// src may be same as dest, so needs to be closed before
	// we do the final move.
	src.Close()

	if err := f.Close(); err != nil {
		return err
	}

	f = nil
<<<<<<< HEAD

	if err := os.Rename(fname, destPath); err != nil {
		return err
	}

	return nil
=======
	return os.Rename(fname, destPath)
>>>>>>> 916d6a44
}

// openFreezerFileForAppend opens a freezer table file and seeks to the end
func openFreezerFileForAppend(filename string) (*os.File, error) {
	// Open the file without the O_APPEND flag
	// because it has differing behaviour during Truncate operations
	// on different OS's
	file, err := os.OpenFile(filename, os.O_RDWR|os.O_CREATE, 0644)
	if err != nil {
		return nil, err
	}
	// Seek to end for append
	if _, err = file.Seek(0, io.SeekEnd); err != nil {
		return nil, err
	}

	return file, nil
}

// openFreezerFileForReadOnly opens a freezer table file for read only access
func openFreezerFileForReadOnly(filename string) (*os.File, error) {
	return os.OpenFile(filename, os.O_RDONLY, 0644)
}

// openFreezerFileTruncated opens a freezer table making sure it is truncated
func openFreezerFileTruncated(filename string) (*os.File, error) {
	return os.OpenFile(filename, os.O_RDWR|os.O_CREATE|os.O_TRUNC, 0644)
}

// truncateFreezerFile resizes a freezer table file and seeks to the end
func truncateFreezerFile(file *os.File, size int64) error {
	if err := file.Truncate(size); err != nil {
		return err
	}
	// Seek to end for append
	if _, err := file.Seek(0, io.SeekEnd); err != nil {
		return err
	}

	return nil
}

// grow prepares the slice space for new item, and doubles the slice capacity
// if space is not enough.
func grow(buf []byte, n int) []byte {
	if cap(buf)-len(buf) < n {
		newcap := 2 * cap(buf)
		if newcap-len(buf) < n {
			newcap = len(buf) + n
		}
		nbuf := make([]byte, len(buf), newcap)
		copy(nbuf, buf)
		buf = nbuf
	}
	buf = buf[:len(buf)+n]
	return buf
}<|MERGE_RESOLUTION|>--- conflicted
+++ resolved
@@ -77,16 +77,7 @@
 	}
 
 	f = nil
-<<<<<<< HEAD
-
-	if err := os.Rename(fname, destPath); err != nil {
-		return err
-	}
-
-	return nil
-=======
 	return os.Rename(fname, destPath)
->>>>>>> 916d6a44
 }
 
 // openFreezerFileForAppend opens a freezer table file and seeks to the end
