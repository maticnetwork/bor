--- conflicted
+++ resolved
@@ -83,11 +83,7 @@
 //
 // The 'tables' argument defines the data tables. If the value of a map
 // entry is true, snappy compression is disabled for the table.
-<<<<<<< HEAD
-func NewFreezer(datadir string, namespace string, readonly bool, offset uint64, maxTableSize uint32, tables map[string]bool) (*Freezer, error) {
-=======
-func NewFreezer(datadir string, namespace string, readonly bool, maxTableSize uint32, tables map[string]freezerTableConfig) (*Freezer, error) {
->>>>>>> 827d3fcc
+func NewFreezer(datadir string, namespace string, readonly bool, offset uint64, maxTableSize uint32, tables map[string]freezerTableConfig) (*Freezer, error) {
 	// Create the initial freezer object
 	var (
 		readMeter  = metrics.NewRegisteredMeter(namespace+"ancient/read", nil)
@@ -339,15 +335,10 @@
 		return old, nil
 	}
 	for _, table := range f.tables {
-<<<<<<< HEAD
-		if err := table.truncateTail(tail - f.offset.Load()); err != nil {
-			return 0, err
-=======
 		if table.config.prunable {
-			if err := table.truncateTail(tail); err != nil {
+			if err := table.truncateTail(tail - f.offset.Load()); err != nil {
 				return 0, err
 			}
->>>>>>> 827d3fcc
 		}
 	}
 	f.tail.Store(tail)
