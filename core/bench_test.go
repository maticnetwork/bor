// Copyright 2015 The go-ethereum Authors
// This file is part of the go-ethereum library.
//
// The go-ethereum library is free software: you can redistribute it and/or modify
// it under the terms of the GNU Lesser General Public License as published by
// the Free Software Foundation, either version 3 of the License, or
// (at your option) any later version.
//
// The go-ethereum library is distributed in the hope that it will be useful,
// but WITHOUT ANY WARRANTY; without even the implied warranty of
// MERCHANTABILITY or FITNESS FOR A PARTICULAR PURPOSE. See the
// GNU Lesser General Public License for more details.
//
// You should have received a copy of the GNU Lesser General Public License
// along with the go-ethereum library. If not, see <http://www.gnu.org/licenses/>.

package core

import (
	"crypto/ecdsa"
	"math/big"
	"testing"

	"github.com/ethereum/go-ethereum/common"
	"github.com/ethereum/go-ethereum/common/math"
	"github.com/ethereum/go-ethereum/consensus/ethash"
	"github.com/ethereum/go-ethereum/core/rawdb"
	"github.com/ethereum/go-ethereum/core/types"
	"github.com/ethereum/go-ethereum/core/vm"
	"github.com/ethereum/go-ethereum/crypto"
	"github.com/ethereum/go-ethereum/ethdb"
	"github.com/ethereum/go-ethereum/ethdb/pebble"
	"github.com/ethereum/go-ethereum/params"
)

func BenchmarkInsertChain_empty_memdb(b *testing.B) {
	benchInsertChain(b, false, nil)
}
func BenchmarkInsertChain_empty_diskdb(b *testing.B) {
	benchInsertChain(b, true, nil)
}
func BenchmarkInsertChain_valueTx_memdb(b *testing.B) {
	benchInsertChain(b, false, genValueTx(0))
}
func BenchmarkInsertChain_valueTx_diskdb(b *testing.B) {
	benchInsertChain(b, true, genValueTx(0))
}
func BenchmarkInsertChain_valueTx_100kB_memdb(b *testing.B) {
	benchInsertChain(b, false, genValueTx(100*1024))
}
func BenchmarkInsertChain_valueTx_100kB_diskdb(b *testing.B) {
	benchInsertChain(b, true, genValueTx(100*1024))
}
func BenchmarkInsertChain_uncles_memdb(b *testing.B) {
	benchInsertChain(b, false, genUncles)
}
func BenchmarkInsertChain_uncles_diskdb(b *testing.B) {
	benchInsertChain(b, true, genUncles)
}
func BenchmarkInsertChain_ring200_memdb(b *testing.B) {
	benchInsertChain(b, false, genTxRing(200))
}
func BenchmarkInsertChain_ring200_diskdb(b *testing.B) {
	benchInsertChain(b, true, genTxRing(200))
}
func BenchmarkInsertChain_ring1000_memdb(b *testing.B) {
	benchInsertChain(b, false, genTxRing(1000))
}
func BenchmarkInsertChain_ring1000_diskdb(b *testing.B) {
	benchInsertChain(b, true, genTxRing(1000))
}

var (
	// This is the content of the genesis block used by the benchmarks.
	benchRootKey, _ = crypto.HexToECDSA("b71c71a67e1177ad4e901695e1b4b9ee17ae16c6668d313eac2f96dbcda3f291")
	benchRootAddr   = crypto.PubkeyToAddress(benchRootKey.PublicKey)
	benchRootFunds  = math.BigPow(2, 200)
)

// genValueTx returns a block generator that includes a single
// value-transfer transaction with n bytes of extra data in each
// block.
func genValueTx(nbytes int) func(int, *BlockGen) {
	// We can reuse the data for all transactions.
	// During signing, the method tx.WithSignature(s, sig)
	// performs:
	// 	cpy := tx.inner.copy()
	//	cpy.setSignatureValues(signer.ChainID(), v, r, s)
	// After this operation, the data can be reused by the caller.
	data := make([]byte, nbytes)
	return func(i int, gen *BlockGen) {
		toaddr := common.Address{}
		gas, _ := IntrinsicGas(data, nil, false, false, false, false)
		signer := gen.Signer()
		gasPrice := big.NewInt(0)
		if gen.header.BaseFee != nil {
			gasPrice = gen.header.BaseFee
		}

		tx, _ := types.SignNewTx(benchRootKey, signer, &types.LegacyTx{
			Nonce:    gen.TxNonce(benchRootAddr),
			To:       &toaddr,
			Value:    big.NewInt(1),
			Gas:      gas,
			Data:     data,
			GasPrice: gasPrice,
		})
		gen.AddTx(tx)
	}
}

var (
	ringKeys  = make([]*ecdsa.PrivateKey, 1000)
	ringAddrs = make([]common.Address, len(ringKeys))
)

func init() {
	ringKeys[0] = benchRootKey
	ringAddrs[0] = benchRootAddr

	for i := 1; i < len(ringKeys); i++ {
		ringKeys[i], _ = crypto.GenerateKey()
		ringAddrs[i] = crypto.PubkeyToAddress(ringKeys[i].PublicKey)
	}
}

// genTxRing returns a block generator that sends ether in a ring
// among n accounts. This is creates n entries in the state database
// and fills the blocks with many small transactions.
func genTxRing(naccounts int) func(int, *BlockGen) {
	from := 0
	availableFunds := new(big.Int).Set(benchRootFunds)

	return func(i int, gen *BlockGen) {
		block := gen.PrevBlock(i - 1)
		gas := block.GasLimit()

		gasPrice := big.NewInt(0)
		if gen.header.BaseFee != nil {
			gasPrice = gen.header.BaseFee
		}
		signer := gen.Signer()
		for {
			gas -= params.TxGas
			if gas < params.TxGas {
				break
			}

			to := (from + 1) % naccounts
			burn := new(big.Int).SetUint64(params.TxGas)
			burn.Mul(burn, gen.header.BaseFee)
			availableFunds.Sub(availableFunds, burn)

			if availableFunds.Cmp(big.NewInt(1)) < 0 {
				panic("not enough funds")
			}

			tx, err := types.SignNewTx(ringKeys[from], signer,
				&types.LegacyTx{
					Nonce:    gen.TxNonce(ringAddrs[from]),
					To:       &ringAddrs[to],
					Value:    availableFunds,
					Gas:      params.TxGas,
					GasPrice: gasPrice,
				})
			if err != nil {
				panic(err)
			}

			gen.AddTx(tx)

			from = to
		}
	}
}

// genUncles generates blocks with two uncle headers.
func genUncles(i int, gen *BlockGen) {
	if i >= 7 {
		b2 := gen.PrevBlock(i - 6).Header()
		b2.Extra = []byte("foo")
		gen.AddUncle(b2)
		b3 := gen.PrevBlock(i - 6).Header()
		b3.Extra = []byte("bar")
		gen.AddUncle(b3)
	}
}

func benchInsertChain(b *testing.B, disk bool, gen func(int, *BlockGen)) {
	// Create the database in memory or in a temporary directory.
	var db ethdb.Database
<<<<<<< HEAD

	var err error

	if !disk {
		db = rawdb.NewMemoryDatabase()
	} else {
		dir := b.TempDir()

		db, err = rawdb.NewLevelDBDatabase(dir, 128, 128, "", false)
		if err != nil {
			b.Fatalf("cannot create temporary database: %v", err)
		}

=======
	if !disk {
		db = rawdb.NewMemoryDatabase()
	} else {
		pdb, err := pebble.New(b.TempDir(), 128, 128, "", false)
		if err != nil {
			b.Fatalf("cannot create temporary database: %v", err)
		}
		db = rawdb.NewDatabase(pdb)
>>>>>>> eb00f169
		defer db.Close()
	}
	// Generate a chain of b.N blocks using the supplied block
	// generator function.
	gspec := &Genesis{
		Config: params.TestChainConfig,
		Alloc:  types.GenesisAlloc{benchRootAddr: {Balance: benchRootFunds}},
	}
	_, chain, _ := GenerateChainWithGenesis(gspec, ethash.NewFaker(), b.N, gen)

	// Time the insertion of the new chain.
	// State and blocks are stored in the same DB.
	chainman, _ := NewBlockChain(db, nil, gspec, nil, ethash.NewFaker(), vm.Config{}, nil, nil, nil)
	defer chainman.Stop()
	b.ReportAllocs()
	b.ResetTimer()

	if i, err := chainman.InsertChain(chain); err != nil {
		b.Fatalf("insert error (block %d): %v\n", i, err)
	}
}

func BenchmarkChainRead_header_10k(b *testing.B) {
	benchReadChain(b, false, 10000)
}
func BenchmarkChainRead_full_10k(b *testing.B) {
	benchReadChain(b, true, 10000)
}
func BenchmarkChainRead_header_100k(b *testing.B) {
	if testing.Short() {
		b.Skip("Skipping in short-mode")
	}
	benchReadChain(b, false, 100000)
}
func BenchmarkChainRead_full_100k(b *testing.B) {
	if testing.Short() {
		b.Skip("Skipping in short-mode")
	}
	benchReadChain(b, true, 100000)
}
func BenchmarkChainRead_header_500k(b *testing.B) {
	if testing.Short() {
		b.Skip("Skipping in short-mode")
	}
	benchReadChain(b, false, 500000)
}
func BenchmarkChainRead_full_500k(b *testing.B) {
	if testing.Short() {
		b.Skip("Skipping in short-mode")
	}
	benchReadChain(b, true, 500000)
}
func BenchmarkChainWrite_header_10k(b *testing.B) {
	benchWriteChain(b, false, 10000)
}
func BenchmarkChainWrite_full_10k(b *testing.B) {
	benchWriteChain(b, true, 10000)
}
func BenchmarkChainWrite_header_100k(b *testing.B) {
	benchWriteChain(b, false, 100000)
}
func BenchmarkChainWrite_full_100k(b *testing.B) {
	benchWriteChain(b, true, 100000)
}
func BenchmarkChainWrite_header_500k(b *testing.B) {
	if testing.Short() {
		b.Skip("Skipping in short-mode")
	}
	benchWriteChain(b, false, 500000)
}
func BenchmarkChainWrite_full_500k(b *testing.B) {
	if testing.Short() {
		b.Skip("Skipping in short-mode")
	}
	benchWriteChain(b, true, 500000)
}

// makeChainForBench writes a given number of headers or empty blocks/receipts
// into a database.
func makeChainForBench(db ethdb.Database, genesis *Genesis, full bool, count uint64) {
	var hash common.Hash
	for n := uint64(0); n < count; n++ {
		header := &types.Header{
			Coinbase:    common.Address{},
			Number:      big.NewInt(int64(n)),
			ParentHash:  hash,
			Difficulty:  big.NewInt(1),
			UncleHash:   types.EmptyUncleHash,
			TxHash:      types.EmptyTxsHash,
			ReceiptHash: types.EmptyReceiptsHash,
		}
		if n == 0 {
			header = genesis.ToBlock().Header()
		}
		hash = header.Hash()

		rawdb.WriteHeader(db, header)
		rawdb.WriteCanonicalHash(db, hash, n)
		rawdb.WriteTd(db, hash, n, big.NewInt(int64(n+1)))

		if n == 0 {
			rawdb.WriteChainConfig(db, hash, genesis.Config)
		}

		rawdb.WriteHeadHeaderHash(db, hash)

		if full || n == 0 {
			block := types.NewBlockWithHeader(header)
			rawdb.WriteBody(db, hash, n, block.Body())
			rawdb.WriteReceipts(db, hash, n, nil)
			rawdb.WriteHeadBlockHash(db, hash)
		}
	}
}

func benchWriteChain(b *testing.B, full bool, count uint64) {
	genesis := &Genesis{Config: params.AllEthashProtocolChanges}
	for i := 0; i < b.N; i++ {
<<<<<<< HEAD
		dir := b.TempDir()
		db, err := rawdb.NewLevelDBDatabase(dir, 128, 1024, "", false)

=======
		pdb, err := pebble.New(b.TempDir(), 1024, 128, "", false)
>>>>>>> eb00f169
		if err != nil {
			b.Fatalf("error opening database: %v", err)
		}
<<<<<<< HEAD

=======
		db := rawdb.NewDatabase(pdb)
>>>>>>> eb00f169
		makeChainForBench(db, genesis, full, count)
		db.Close()
	}
}

func benchReadChain(b *testing.B, full bool, count uint64) {
	dir := b.TempDir()

	pdb, err := pebble.New(dir, 1024, 128, "", false)
	if err != nil {
		b.Fatalf("error opening database: %v", err)
	}
<<<<<<< HEAD
=======
	db := rawdb.NewDatabase(pdb)
>>>>>>> eb00f169

	genesis := &Genesis{Config: params.AllEthashProtocolChanges}
	makeChainForBench(db, genesis, full, count)
	db.Close()

	cacheConfig := *defaultCacheConfig
	cacheConfig.TrieDirtyDisabled = true

	b.ReportAllocs()
	b.ResetTimer()

	for i := 0; i < b.N; i++ {
		pdb, err = pebble.New(dir, 1024, 128, "", false)
		if err != nil {
			b.Fatalf("error opening database: %v", err)
		}
<<<<<<< HEAD
		chain, err := NewBlockChain(db, &cacheConfig, genesis, nil, ethash.NewFaker(), vm.Config{}, nil, nil, nil)
=======
		db = rawdb.NewDatabase(pdb)

		chain, err := NewBlockChain(db, &cacheConfig, genesis, nil, ethash.NewFaker(), vm.Config{}, nil)
>>>>>>> eb00f169
		if err != nil {
			b.Fatalf("error creating chain: %v", err)
		}
		for n := uint64(0); n < count; n++ {
			header := chain.GetHeaderByNumber(n)
			if full {
				hash := header.Hash()
				rawdb.ReadBody(db, hash, n)
				rawdb.ReadReceipts(db, hash, n, header.Time, chain.Config())
			}
		}
		chain.Stop()
		db.Close()
	}
}<|MERGE_RESOLUTION|>--- conflicted
+++ resolved
@@ -189,21 +189,6 @@
 func benchInsertChain(b *testing.B, disk bool, gen func(int, *BlockGen)) {
 	// Create the database in memory or in a temporary directory.
 	var db ethdb.Database
-<<<<<<< HEAD
-
-	var err error
-
-	if !disk {
-		db = rawdb.NewMemoryDatabase()
-	} else {
-		dir := b.TempDir()
-
-		db, err = rawdb.NewLevelDBDatabase(dir, 128, 128, "", false)
-		if err != nil {
-			b.Fatalf("cannot create temporary database: %v", err)
-		}
-
-=======
 	if !disk {
 		db = rawdb.NewMemoryDatabase()
 	} else {
@@ -212,7 +197,6 @@
 			b.Fatalf("cannot create temporary database: %v", err)
 		}
 		db = rawdb.NewDatabase(pdb)
->>>>>>> eb00f169
 		defer db.Close()
 	}
 	// Generate a chain of b.N blocks using the supplied block
@@ -331,21 +315,11 @@
 func benchWriteChain(b *testing.B, full bool, count uint64) {
 	genesis := &Genesis{Config: params.AllEthashProtocolChanges}
 	for i := 0; i < b.N; i++ {
-<<<<<<< HEAD
-		dir := b.TempDir()
-		db, err := rawdb.NewLevelDBDatabase(dir, 128, 1024, "", false)
-
-=======
 		pdb, err := pebble.New(b.TempDir(), 1024, 128, "", false)
->>>>>>> eb00f169
 		if err != nil {
 			b.Fatalf("error opening database: %v", err)
 		}
-<<<<<<< HEAD
-
-=======
 		db := rawdb.NewDatabase(pdb)
->>>>>>> eb00f169
 		makeChainForBench(db, genesis, full, count)
 		db.Close()
 	}
@@ -358,10 +332,7 @@
 	if err != nil {
 		b.Fatalf("error opening database: %v", err)
 	}
-<<<<<<< HEAD
-=======
 	db := rawdb.NewDatabase(pdb)
->>>>>>> eb00f169
 
 	genesis := &Genesis{Config: params.AllEthashProtocolChanges}
 	makeChainForBench(db, genesis, full, count)
@@ -378,13 +349,9 @@
 		if err != nil {
 			b.Fatalf("error opening database: %v", err)
 		}
-<<<<<<< HEAD
-		chain, err := NewBlockChain(db, &cacheConfig, genesis, nil, ethash.NewFaker(), vm.Config{}, nil, nil, nil)
-=======
 		db = rawdb.NewDatabase(pdb)
 
 		chain, err := NewBlockChain(db, &cacheConfig, genesis, nil, ethash.NewFaker(), vm.Config{}, nil)
->>>>>>> eb00f169
 		if err != nil {
 			b.Fatalf("error creating chain: %v", err)
 		}
