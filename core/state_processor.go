// Copyright 2015 The go-ethereum Authors
// This file is part of the go-ethereum library.
//
// The go-ethereum library is free software: you can redistribute it and/or modify
// it under the terms of the GNU Lesser General Public License as published by
// the Free Software Foundation, either version 3 of the License, or
// (at your option) any later version.
//
// The go-ethereum library is distributed in the hope that it will be useful,
// but WITHOUT ANY WARRANTY; without even the implied warranty of
// MERCHANTABILITY or FITNESS FOR A PARTICULAR PURPOSE. See the
// GNU Lesser General Public License for more details.
//
// You should have received a copy of the GNU Lesser General Public License
// along with the go-ethereum library. If not, see <http://www.gnu.org/licenses/>.

package core

import (
	"context"
	"fmt"
	"math/big"

	"github.com/ethereum/go-ethereum/common"
	cmath "github.com/ethereum/go-ethereum/common/math"
	"github.com/ethereum/go-ethereum/consensus/misc"
	"github.com/ethereum/go-ethereum/core/state"
	"github.com/ethereum/go-ethereum/core/tracing"
	"github.com/ethereum/go-ethereum/core/types"
	"github.com/ethereum/go-ethereum/core/vm"
	"github.com/ethereum/go-ethereum/crypto"
	"github.com/ethereum/go-ethereum/params"
)

// StateProcessor is a basic Processor, which takes care of transitioning
// state from one point to another.
//
// StateProcessor implements Processor.
type StateProcessor struct {
	config *params.ChainConfig // Chain configuration options
	bc     *BlockChain         // Canonical header chain
	hc     *HeaderChain
}

// NewStateProcessor initialises a new StateProcessor.
func NewStateProcessor(config *params.ChainConfig, bc *BlockChain, hc *HeaderChain) *StateProcessor {
	return &StateProcessor{
		config: config,
		bc:     bc,
		hc:     hc,
	}
}

// Process processes the state changes according to the Ethereum rules by running
// the transaction messages using the statedb and applying any rewards to both
// the processor (coinbase) and any included uncles.
//
// Process returns the receipts and logs accumulated during the process and
// returns the amount of gas that was used in the process. If any of the
// transactions failed to execute due to insufficient gas it will return an error.
func (p *StateProcessor) Process(block *types.Block, statedb *state.StateDB, cfg vm.Config, interruptCtx context.Context) (*ProcessResult, error) {
	var (
		receipts    types.Receipts
		usedGas     = new(uint64)
		header      = block.Header()
		blockHash   = block.Hash()
		blockNumber = block.Number()
		allLogs     []*types.Log
		gp          = new(GasPool).AddGas(block.GasLimit())
	)

	// Mutate the block and state according to any hard-fork specs
	if p.config.DAOForkSupport && p.config.DAOForkBlock != nil && p.config.DAOForkBlock.Cmp(block.Number()) == 0 {
		misc.ApplyDAOHardFork(statedb)
	}
	var (
		context vm.BlockContext
		signer  = types.MakeSigner(p.config, header.Number, header.Time)
	)
<<<<<<< HEAD
	context = NewEVMBlockContext(header, p.hc, nil)
=======

	// Apply pre-execution system calls.
	context = NewEVMBlockContext(header, p.chain, nil)

>>>>>>> eb00f169
	vmenv := vm.NewEVM(context, vm.TxContext{}, statedb, p.config, cfg)
	var tracingStateDB = vm.StateDB(statedb)
	if hooks := cfg.Tracer; hooks != nil {
		tracingStateDB = state.NewHookedState(statedb, hooks)
	}
	if beaconRoot := block.BeaconRoot(); beaconRoot != nil {
		ProcessBeaconBlockRoot(*beaconRoot, vmenv, tracingStateDB)
	}
<<<<<<< HEAD
	if p.config.IsPrague(block.Number()) {
		ProcessParentBlockHash(block.ParentHash(), vmenv, statedb)
=======
	if p.config.IsPrague(block.Number(), block.Time()) {
		ProcessParentBlockHash(block.ParentHash(), vmenv, tracingStateDB)
>>>>>>> eb00f169
	}

	// Iterate over and process the individual transactions
	for i, tx := range block.Transactions() {
		if interruptCtx != nil {
			select {
			case <-interruptCtx.Done():
				return nil, interruptCtx.Err()
			default:
			}
		}
		msg, err := TransactionToMessage(tx, signer, header.BaseFee)
		if err != nil {
			return nil, fmt.Errorf("could not apply tx %d [%v]: %w", i, tx.Hash().Hex(), err)
		}

		statedb.SetTxContext(tx.Hash(), i)

		receipt, err := ApplyTransactionWithEVM(msg, p.config, gp, statedb, blockNumber, blockHash, tx, usedGas, vmenv, interruptCtx)
		if err != nil {
			return nil, fmt.Errorf("could not apply tx %d [%v]: %w", i, tx.Hash().Hex(), err)
		}

		receipts = append(receipts, receipt)
		allLogs = append(allLogs, receipt.Logs...)
	}
<<<<<<< HEAD

	// Finalize the block, applying any consensus engine specific extras (e.g. block rewards)
	p.hc.engine.Finalize(p.bc, header, statedb, block.Body())
=======
	// Read requests if Prague is enabled.
	var requests [][]byte
	if p.config.IsPrague(block.Number(), block.Time()) {
		// EIP-6110 deposits
		depositRequests, err := ParseDepositLogs(allLogs, p.config)
		if err != nil {
			return nil, err
		}
		requests = append(requests, depositRequests)
		// EIP-7002 withdrawals
		withdrawalRequests := ProcessWithdrawalQueue(vmenv, tracingStateDB)
		requests = append(requests, withdrawalRequests)
		// EIP-7251 consolidations
		consolidationRequests := ProcessConsolidationQueue(vmenv, tracingStateDB)
		requests = append(requests, consolidationRequests)
	}

	// Finalize the block, applying any consensus engine specific extras (e.g. block rewards)
	p.chain.engine.Finalize(p.chain, header, tracingStateDB, block.Body())
>>>>>>> eb00f169

	return &ProcessResult{
		Receipts: receipts,
		Requests: nil,
		Logs:     allLogs,
		GasUsed:  *usedGas,
	}, nil
}

// ApplyTransactionWithEVM attempts to apply a transaction to the given state database
// and uses the input parameters for its environment similar to ApplyTransaction. However,
// this method takes an already created EVM instance as input.
<<<<<<< HEAD
func ApplyTransactionWithEVM(msg *Message, config *params.ChainConfig, gp *GasPool, statedb *state.StateDB, blockNumber *big.Int, blockHash common.Hash, tx *types.Transaction, usedGas *uint64, evm *vm.EVM, interruptCtx context.Context) (receipt *types.Receipt, err error) {
	if evm.Config.Tracer != nil && evm.Config.Tracer.OnTxStart != nil {
		evm.Config.Tracer.OnTxStart(evm.GetVMContext(), tx, msg.From)
		if evm.Config.Tracer.OnTxEnd != nil {
			defer func() {
				evm.Config.Tracer.OnTxEnd(receipt, err)
			}()
=======
func ApplyTransactionWithEVM(msg *Message, config *params.ChainConfig, gp *GasPool, statedb *state.StateDB, blockNumber *big.Int, blockHash common.Hash, tx *types.Transaction, usedGas *uint64, evm *vm.EVM) (receipt *types.Receipt, err error) {
	var tracingStateDB = vm.StateDB(statedb)
	if hooks := evm.Config.Tracer; hooks != nil {
		tracingStateDB = state.NewHookedState(statedb, hooks)
		if hooks.OnTxStart != nil {
			hooks.OnTxStart(evm.GetVMContext(), tx, msg.From)
		}
		if hooks.OnTxEnd != nil {
			defer func() { hooks.OnTxEnd(receipt, err) }()
>>>>>>> eb00f169
		}
	}

	// Create a new context to be used in the EVM environment.
	txContext := NewEVMTxContext(msg)
	evm.Reset(txContext, tracingStateDB)

	var result *ExecutionResult

	backupMVHashMap := statedb.GetMVHashmap()

	// pause recording read and write
	statedb.SetMVHashmap(nil)

	coinbaseBalance := statedb.GetBalance(evm.Context.Coinbase)

	// resume recording read and write
	statedb.SetMVHashmap(backupMVHashMap)

	result, err = ApplyMessageNoFeeBurnOrTip(evm, *msg, gp, interruptCtx)
	if err != nil {
		return nil, err
	}

	// stop recording read and write
	statedb.SetMVHashmap(nil)

	if evm.ChainConfig().IsLondon(blockNumber) {
		statedb.AddBalance(result.BurntContractAddress, cmath.BigIntToUint256Int(result.FeeBurnt), tracing.BalanceChangeTransfer)
	}

	// TODO(raneet10) Double check
	statedb.AddBalance(evm.Context.Coinbase, cmath.BigIntToUint256Int(result.FeeTipped), tracing.BalanceChangeTransfer)
	output1 := new(big.Int).SetBytes(result.SenderInitBalance.Bytes())
	output2 := new(big.Int).SetBytes(coinbaseBalance.Bytes())

	// Deprecating transfer log and will be removed in future fork. PLEASE DO NOT USE this transfer log going forward. Parameters won't get updated as expected going forward with EIP1559
	// add transfer log
	AddFeeTransferLog(
		statedb,

		msg.From,
		evm.Context.Coinbase,

		result.FeeTipped,
		result.SenderInitBalance,
		coinbaseBalance.ToBig(),
		output1.Sub(output1, result.FeeTipped),
		output2.Add(output2, result.FeeTipped),
	)

	if result.Err == vm.ErrInterrupt {
		return nil, result.Err
	}

	// Update the state with pending changes.
	var root []byte

	if config.IsByzantium(blockNumber) {
		tracingStateDB.Finalise(true)
	} else {
		root = statedb.IntermediateRoot(config.IsEIP158(blockNumber)).Bytes()
	}

	*usedGas += result.UsedGas

	return MakeReceipt(evm, result, statedb, blockNumber, blockHash, tx, *usedGas, root), nil
}

// MakeReceipt generates the receipt object for a transaction given its execution result.
func MakeReceipt(evm *vm.EVM, result *ExecutionResult, statedb *state.StateDB, blockNumber *big.Int, blockHash common.Hash, tx *types.Transaction, usedGas uint64, root []byte) *types.Receipt {
	// Create a new receipt for the transaction, storing the intermediate root and gas used
	// by the tx.
	receipt := &types.Receipt{Type: tx.Type(), PostState: root, CumulativeGasUsed: usedGas}
	if result.Failed() {
		receipt.Status = types.ReceiptStatusFailed
	} else {
		receipt.Status = types.ReceiptStatusSuccessful
	}

	receipt.TxHash = tx.Hash()
	receipt.GasUsed = result.UsedGas

	if tx.Type() == types.BlobTxType {
		receipt.BlobGasUsed = uint64(len(tx.BlobHashes()) * params.BlobTxBlobGasPerBlob)
		receipt.BlobGasPrice = evm.Context.BlobBaseFee
	}

	// If the transaction created a contract, store the creation address in the receipt.
	if tx.To() == nil {
		receipt.ContractAddress = crypto.CreateAddress(evm.TxContext.Origin, tx.Nonce())
	}

	// Merge the tx-local access event into the "block-local" one, in order to collect
	// all values, so that the witness can be built.
	if statedb.GetTrie().IsVerkle() {
		statedb.AccessEvents().Merge(evm.AccessEvents)
	}

	// Set the receipt logs and create the bloom filter.
	receipt.Logs = statedb.GetLogs(tx.Hash(), blockNumber.Uint64(), blockHash)
	receipt.Bloom = types.CreateBloom(types.Receipts{receipt})
	receipt.BlockHash = blockHash
	receipt.BlockNumber = blockNumber
	receipt.TransactionIndex = uint(statedb.TxIndex())
	return receipt
}

// ApplyTransaction attempts to apply a transaction to the given state database
// and uses the input parameters for its environment. It returns the receipt
// for the transaction, gas used and an error if the transaction failed,
// indicating the block was invalid.
func ApplyTransaction(config *params.ChainConfig, bc ChainContext, author *common.Address, gp *GasPool, statedb *state.StateDB, header *types.Header, tx *types.Transaction, usedGas *uint64, cfg vm.Config, interruptCtx context.Context) (*types.Receipt, error) {
	msg, err := TransactionToMessage(tx, types.MakeSigner(config, header.Number, header.Time), header.BaseFee)
	if err != nil {
		return nil, err
	}
	// Create a new context to be used in the EVM environment
	blockContext := NewEVMBlockContext(header, bc, author)
	txContext := NewEVMTxContext(msg)
	vmenv := vm.NewEVM(blockContext, txContext, statedb, config, cfg)
	return ApplyTransactionWithEVM(msg, config, gp, statedb, header.Number, header.Hash(), tx, usedGas, vmenv, interruptCtx)
}

// ProcessBeaconBlockRoot applies the EIP-4788 system call to the beacon block root
// contract. This method is exported to be used in tests.
func ProcessBeaconBlockRoot(beaconRoot common.Hash, vmenv *vm.EVM, statedb vm.StateDB) {
	if tracer := vmenv.Config.Tracer; tracer != nil {
		if tracer.OnSystemCallStart != nil {
			tracer.OnSystemCallStart()
		}
		if tracer.OnSystemCallEnd != nil {
			defer tracer.OnSystemCallEnd()
		}
	}
	msg := &Message{
		From:      params.SystemAddress,
		GasLimit:  30_000_000,
		GasPrice:  common.Big0,
		GasFeeCap: common.Big0,
		GasTipCap: common.Big0,
		To:        &params.BeaconRootsAddress,
		Data:      beaconRoot[:],
	}
	vmenv.Reset(NewEVMTxContext(msg), statedb)
	statedb.AddAddressToAccessList(params.BeaconRootsAddress)
	_, _, _ = vmenv.Call(vm.AccountRef(msg.From), *msg.To, msg.Data, 30_000_000, common.U2560, nil)
	statedb.Finalise(true)
}

// ProcessParentBlockHash stores the parent block hash in the history storage contract
// as per EIP-2935.
func ProcessParentBlockHash(prevHash common.Hash, vmenv *vm.EVM, statedb vm.StateDB) {
	if tracer := vmenv.Config.Tracer; tracer != nil {
		if tracer.OnSystemCallStart != nil {
			tracer.OnSystemCallStart()
		}
		if tracer.OnSystemCallEnd != nil {
			defer tracer.OnSystemCallEnd()
		}
	}
	msg := &Message{
		From:      params.SystemAddress,
		GasLimit:  30_000_000,
		GasPrice:  common.Big0,
		GasFeeCap: common.Big0,
		GasTipCap: common.Big0,
		To:        &params.HistoryStorageAddress,
		Data:      prevHash.Bytes(),
	}
	vmenv.Reset(NewEVMTxContext(msg), statedb)
	statedb.AddAddressToAccessList(params.HistoryStorageAddress)
	_, _, _ = vmenv.Call(vm.AccountRef(msg.From), *msg.To, msg.Data, 30_000_000, common.U2560, nil)
	statedb.Finalise(true)
}

// ProcessWithdrawalQueue calls the EIP-7002 withdrawal queue contract.
// It returns the opaque request data returned by the contract.
func ProcessWithdrawalQueue(vmenv *vm.EVM, statedb vm.StateDB) []byte {
	return processRequestsSystemCall(vmenv, statedb, 0x01, params.WithdrawalQueueAddress)
}

// ProcessConsolidationQueue calls the EIP-7251 consolidation queue contract.
// It returns the opaque request data returned by the contract.
func ProcessConsolidationQueue(vmenv *vm.EVM, statedb vm.StateDB) []byte {
	return processRequestsSystemCall(vmenv, statedb, 0x02, params.ConsolidationQueueAddress)
}

func processRequestsSystemCall(vmenv *vm.EVM, statedb vm.StateDB, requestType byte, addr common.Address) []byte {
	if tracer := vmenv.Config.Tracer; tracer != nil {
		if tracer.OnSystemCallStart != nil {
			tracer.OnSystemCallStart()
		}
		if tracer.OnSystemCallEnd != nil {
			defer tracer.OnSystemCallEnd()
		}
	}

	msg := &Message{
		From:      params.SystemAddress,
		GasLimit:  30_000_000,
		GasPrice:  common.Big0,
		GasFeeCap: common.Big0,
		GasTipCap: common.Big0,
		To:        &addr,
	}
	vmenv.Reset(NewEVMTxContext(msg), statedb)
	statedb.AddAddressToAccessList(addr)
	ret, _, _ := vmenv.Call(vm.AccountRef(msg.From), *msg.To, msg.Data, 30_000_000, common.U2560)
	statedb.Finalise(true)

	// Create withdrawals requestsData with prefix 0x01
	requestsData := make([]byte, len(ret)+1)
	requestsData[0] = requestType
	copy(requestsData[1:], ret)
	return requestsData
}

// ParseDepositLogs extracts the EIP-6110 deposit values from logs emitted by
// BeaconDepositContract.
func ParseDepositLogs(logs []*types.Log, config *params.ChainConfig) ([]byte, error) {
	deposits := make([]byte, 1) // note: first byte is 0x00 (== deposit request type)
	for _, log := range logs {
		if log.Address == config.DepositContractAddress {
			request, err := types.DepositLogToRequest(log.Data)
			if err != nil {
				return nil, fmt.Errorf("unable to parse deposit data: %v", err)
			}
			deposits = append(deposits, request...)
		}
	}
	return deposits, nil
}<|MERGE_RESOLUTION|>--- conflicted
+++ resolved
@@ -77,15 +77,12 @@
 		context vm.BlockContext
 		signer  = types.MakeSigner(p.config, header.Number, header.Time)
 	)
-<<<<<<< HEAD
-	context = NewEVMBlockContext(header, p.hc, nil)
-=======
 
 	// Apply pre-execution system calls.
 	context = NewEVMBlockContext(header, p.chain, nil)
 
->>>>>>> eb00f169
 	vmenv := vm.NewEVM(context, vm.TxContext{}, statedb, p.config, cfg)
+	// TODO(manav): Find out why this is needed
 	var tracingStateDB = vm.StateDB(statedb)
 	if hooks := cfg.Tracer; hooks != nil {
 		tracingStateDB = state.NewHookedState(statedb, hooks)
@@ -93,13 +90,8 @@
 	if beaconRoot := block.BeaconRoot(); beaconRoot != nil {
 		ProcessBeaconBlockRoot(*beaconRoot, vmenv, tracingStateDB)
 	}
-<<<<<<< HEAD
-	if p.config.IsPrague(block.Number()) {
-		ProcessParentBlockHash(block.ParentHash(), vmenv, statedb)
-=======
 	if p.config.IsPrague(block.Number(), block.Time()) {
 		ProcessParentBlockHash(block.ParentHash(), vmenv, tracingStateDB)
->>>>>>> eb00f169
 	}
 
 	// Iterate over and process the individual transactions
@@ -126,11 +118,6 @@
 		receipts = append(receipts, receipt)
 		allLogs = append(allLogs, receipt.Logs...)
 	}
-<<<<<<< HEAD
-
-	// Finalize the block, applying any consensus engine specific extras (e.g. block rewards)
-	p.hc.engine.Finalize(p.bc, header, statedb, block.Body())
-=======
 	// Read requests if Prague is enabled.
 	var requests [][]byte
 	if p.config.IsPrague(block.Number(), block.Time()) {
@@ -150,7 +137,6 @@
 
 	// Finalize the block, applying any consensus engine specific extras (e.g. block rewards)
 	p.chain.engine.Finalize(p.chain, header, tracingStateDB, block.Body())
->>>>>>> eb00f169
 
 	return &ProcessResult{
 		Receipts: receipts,
@@ -163,16 +149,7 @@
 // ApplyTransactionWithEVM attempts to apply a transaction to the given state database
 // and uses the input parameters for its environment similar to ApplyTransaction. However,
 // this method takes an already created EVM instance as input.
-<<<<<<< HEAD
 func ApplyTransactionWithEVM(msg *Message, config *params.ChainConfig, gp *GasPool, statedb *state.StateDB, blockNumber *big.Int, blockHash common.Hash, tx *types.Transaction, usedGas *uint64, evm *vm.EVM, interruptCtx context.Context) (receipt *types.Receipt, err error) {
-	if evm.Config.Tracer != nil && evm.Config.Tracer.OnTxStart != nil {
-		evm.Config.Tracer.OnTxStart(evm.GetVMContext(), tx, msg.From)
-		if evm.Config.Tracer.OnTxEnd != nil {
-			defer func() {
-				evm.Config.Tracer.OnTxEnd(receipt, err)
-			}()
-=======
-func ApplyTransactionWithEVM(msg *Message, config *params.ChainConfig, gp *GasPool, statedb *state.StateDB, blockNumber *big.Int, blockHash common.Hash, tx *types.Transaction, usedGas *uint64, evm *vm.EVM) (receipt *types.Receipt, err error) {
 	var tracingStateDB = vm.StateDB(statedb)
 	if hooks := evm.Config.Tracer; hooks != nil {
 		tracingStateDB = state.NewHookedState(statedb, hooks)
@@ -181,7 +158,6 @@
 		}
 		if hooks.OnTxEnd != nil {
 			defer func() { hooks.OnTxEnd(receipt, err) }()
->>>>>>> eb00f169
 		}
 	}
 
