--- conflicted
+++ resolved
@@ -17,10 +17,7 @@
 package core
 
 import (
-<<<<<<< HEAD
 	"context"
-=======
->>>>>>> 1015a42d
 	"fmt"
 	"math/big"
 
@@ -61,11 +58,7 @@
 // Process returns the receipts and logs accumulated during the process and
 // returns the amount of gas that was used in the process. If any of the
 // transactions failed to execute due to insufficient gas it will return an error.
-<<<<<<< HEAD
-func (p *StateProcessor) Process(block *types.Block, statedb *state.StateDB, cfg vm.Config, interruptCtx context.Context) (types.Receipts, []*types.Log, uint64, error) {
-=======
 func (p *StateProcessor) Process(block *types.Block, statedb *state.StateDB, cfg vm.Config) (*ProcessResult, error) {
->>>>>>> 1015a42d
 	var (
 		receipts    types.Receipts
 		usedGas     = new(uint64)
@@ -90,19 +83,11 @@
 	if beaconRoot := block.BeaconRoot(); beaconRoot != nil {
 		ProcessBeaconBlockRoot(*beaconRoot, vmenv, statedb)
 	}
-	if p.config.IsPrague(block.Number(), block.Time()) {
+	if p.config.IsPrague(block.Number()) {
 		ProcessParentBlockHash(block.ParentHash(), vmenv, statedb)
 	}
 	// Iterate over and process the individual transactions
 	for i, tx := range block.Transactions() {
-		if interruptCtx != nil {
-			select {
-			case <-interruptCtx.Done():
-				return nil, nil, 0, interruptCtx.Err()
-			default:
-			}
-		}
-
 		msg, err := TransactionToMessage(tx, signer, header.BaseFee)
 		if err != nil {
 			return nil, fmt.Errorf("could not apply tx %d [%v]: %w", i, tx.Hash().Hex(), err)
@@ -110,7 +95,7 @@
 
 		statedb.SetTxContext(tx.Hash(), i)
 
-		receipt, err := ApplyTransactionWithEVM(msg, p.config, gp, statedb, blockNumber, blockHash, tx, usedGas, vmenv, interruptCtx)
+		receipt, err := ApplyTransactionWithEVM(msg, p.config, gp, statedb, blockNumber, blockHash, tx, usedGas, vmenv)
 		if err != nil {
 			return nil, fmt.Errorf("could not apply tx %d [%v]: %w", i, tx.Hash().Hex(), err)
 		}
@@ -118,25 +103,13 @@
 		receipts = append(receipts, receipt)
 		allLogs = append(allLogs, receipt.Logs...)
 	}
-<<<<<<< HEAD
-	// Fail if Shanghai not enabled and len(withdrawals) is non-zero.
-	withdrawals := block.Withdrawals()
-	if !p.config.IsShanghai(block.Number()) && withdrawals != nil {
-		return nil, nil, 0, fmt.Errorf("withdrawals before shanghai")
-	}
-	// Bor does not support withdrawals
-	// nolint
-	if withdrawals != nil {
-		withdrawals = nil
-=======
 	// Read requests if Prague is enabled.
 	var requests types.Requests
-	if p.config.IsPrague(block.Number(), block.Time()) {
+	if p.config.IsPrague(block.Number()) {
 		requests, err = ParseDepositLogs(allLogs, p.config)
 		if err != nil {
 			return nil, err
 		}
->>>>>>> 1015a42d
 	}
 
 	// Finalize the block, applying any consensus engine specific extras (e.g. block rewards)
@@ -153,7 +126,7 @@
 // ApplyTransactionWithEVM attempts to apply a transaction to the given state database
 // and uses the input parameters for its environment similar to ApplyTransaction. However,
 // this method takes an already created EVM instance as input.
-func ApplyTransactionWithEVM(msg *Message, config *params.ChainConfig, gp *GasPool, statedb *state.StateDB, blockNumber *big.Int, blockHash common.Hash, tx *types.Transaction, usedGas *uint64, evm *vm.EVM, interruptCtx context.Context) (receipt *types.Receipt, err error) {
+func ApplyTransactionWithEVM(msg *Message, config *params.ChainConfig, gp *GasPool, statedb *state.StateDB, blockNumber *big.Int, blockHash common.Hash, tx *types.Transaction, usedGas *uint64, evm *vm.EVM) (receipt *types.Receipt, err error) {
 	if evm.Config.Tracer != nil && evm.Config.Tracer.OnTxStart != nil {
 		evm.Config.Tracer.OnTxStart(evm.GetVMContext(), tx, msg.From)
 		if evm.Config.Tracer.OnTxEnd != nil {
@@ -178,7 +151,7 @@
 	// resume recording read and write
 	statedb.SetMVHashmap(backupMVHashMap)
 
-	result, err = ApplyMessageNoFeeBurnOrTip(evm, *msg, gp, interruptCtx)
+	result, err = ApplyMessageNoFeeBurnOrTip(evm, *msg, gp)
 	if err != nil {
 		return nil, err
 	}
@@ -264,12 +237,7 @@
 	receipt.BlockHash = blockHash
 	receipt.BlockNumber = blockNumber
 	receipt.TransactionIndex = uint(statedb.TxIndex())
-<<<<<<< HEAD
-
-	return receipt, err
-=======
 	return receipt
->>>>>>> 1015a42d
 }
 
 // ApplyTransaction attempts to apply a transaction to the given state database
@@ -285,7 +253,7 @@
 	blockContext := NewEVMBlockContext(header, bc, author)
 	txContext := NewEVMTxContext(msg)
 	vmenv := vm.NewEVM(blockContext, txContext, statedb, config, cfg)
-	return ApplyTransactionWithEVM(msg, config, gp, statedb, header.Number, header.Hash(), tx, usedGas, vmenv, interruptCtx)
+	return ApplyTransactionWithEVM(msg, config, gp, statedb, header.Number, header.Hash(), tx, usedGas, vmenv)
 }
 
 // ProcessBeaconBlockRoot applies the EIP-4788 system call to the beacon block root
@@ -313,7 +281,7 @@
 	}
 	vmenv.Reset(NewEVMTxContext(msg), statedb)
 	statedb.AddAddressToAccessList(params.BeaconRootsAddress)
-	_, _, _ = vmenv.Call(vm.AccountRef(msg.From), *msg.To, msg.Data, 30_000_000, common.U2560, nil)
+	_, _, _ = vmenv.Call(vm.AccountRef(msg.From), *msg.To, msg.Data, 30_000_000, common.U2560)
 	statedb.Finalise(true)
 }
 
