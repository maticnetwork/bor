--- conflicted
+++ resolved
@@ -75,14 +75,6 @@
 	vmenv := vm.NewEVM(blockContext, vm.TxContext{}, statedb, p.config, cfg)
 	// Iterate over and process the individual transactions
 	for i, tx := range block.Transactions() {
-<<<<<<< HEAD
-		msg, err := TransactionToMessage(tx, types.MakeSigner(p.config, header.Number), header.BaseFee)
-		if err != nil {
-			return nil, nil, 0, fmt.Errorf("could not apply tx %d [%v]: %w", i, tx.Hash().Hex(), err)
-		}
-		statedb.SetTxContext(tx.Hash(), i)
-		receipt, err := applyTransaction(msg, p.config, gp, statedb, blockNumber, blockHash, tx, usedGas, vmenv, nil)
-=======
 		if interruptCtx != nil {
 			select {
 			case <-interruptCtx.Done():
@@ -90,14 +82,12 @@
 			default:
 			}
 		}
-
-		msg, err := tx.AsMessage(types.MakeSigner(p.config, header.Number), header.BaseFee)
+		msg, err := TransactionToMessage(tx, types.MakeSigner(p.config, header.Number), header.BaseFee)
 		if err != nil {
 			return nil, nil, 0, fmt.Errorf("could not apply tx %d [%v]: %w", i, tx.Hash().Hex(), err)
 		}
-		statedb.Prepare(tx.Hash(), i)
-		receipt, err := applyTransaction(msg, p.config, p.bc, nil, gp, statedb, blockNumber, blockHash, tx, usedGas, vmenv, interruptCtx)
->>>>>>> 891ec7fe
+		statedb.SetTxContext(tx.Hash(), i)
+		receipt, err := applyTransaction(msg, p.config, gp, statedb, blockNumber, blockHash, tx, usedGas, vmenv, interruptCtx)
 		if err != nil {
 			return nil, nil, 0, fmt.Errorf("could not apply tx %d [%v]: %w", i, tx.Hash().Hex(), err)
 		}
@@ -106,6 +96,7 @@
 	}
 	// Fail if Shanghai not enabled and len(withdrawals) is non-zero.
 	withdrawals := block.Withdrawals()
+	// TODO marcello IsShanghai
 	if len(withdrawals) > 0 && !p.config.IsShanghai(block.Time()) {
 		return nil, nil, 0, fmt.Errorf("withdrawals before shanghai")
 	}
@@ -135,7 +126,7 @@
 	// resume recording read and write
 	statedb.SetMVHashmap(backupMVHashMap)
 
-	result, err = ApplyMessageNoFeeBurnOrTip(evm, msg, gp, interruptCtx)
+	result, err = ApplyMessageNoFeeBurnOrTip(evm, *msg, gp, interruptCtx)
 	if err != nil {
 		return nil, err
 	}
@@ -156,7 +147,7 @@
 	AddFeeTransferLog(
 		statedb,
 
-		msg.From(),
+		msg.From,
 		evm.Context.Coinbase,
 
 		result.FeeTipped,
