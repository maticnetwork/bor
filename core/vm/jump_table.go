// Copyright 2015 The go-ethereum Authors
// This file is part of the go-ethereum library.
//
// The go-ethereum library is free software: you can redistribute it and/or modify
// it under the terms of the GNU Lesser General Public License as published by
// the Free Software Foundation, either version 3 of the License, or
// (at your option) any later version.
//
// The go-ethereum library is distributed in the hope that it will be useful,
// but WITHOUT ANY WARRANTY; without even the implied warranty of
// MERCHANTABILITY or FITNESS FOR A PARTICULAR PURPOSE. See the
// GNU Lesser General Public License for more details.
//
// You should have received a copy of the GNU Lesser General Public License
// along with the go-ethereum library. If not, see <http://www.gnu.org/licenses/>.

package vm

import (
<<<<<<< HEAD
	"github.com/maticnetwork/bor/params"
=======
	"github.com/ethereum/go-ethereum/params"
>>>>>>> ea3b00ad
)

type (
	executionFunc func(pc *uint64, interpreter *EVMInterpreter, callContext *callCtx) ([]byte, error)
	gasFunc       func(*EVM, *Contract, *Stack, *Memory, uint64) (uint64, error) // last parameter is the requested memory size as a uint64
	// memorySizeFunc returns the required size, and whether the operation overflowed a uint64
	memorySizeFunc func(*Stack) (size uint64, overflow bool)
)

type operation struct {
	// execute is the operation function
	execute     executionFunc
	constantGas uint64
	dynamicGas  gasFunc
	// minStack tells how many stack items are required
	minStack int
	// maxStack specifies the max length the stack can have for this operation
	// to not overflow the stack.
	maxStack int

	// memorySize returns the memory size required for the operation
	memorySize memorySizeFunc

	halts   bool // indicates whether the operation should halt further execution
	jumps   bool // indicates whether the program counter should not increment
	writes  bool // determines whether this a state modifying operation
	valid   bool // indication whether the retrieved operation is valid and known
	reverts bool // determines whether the operation reverts state (implicitly halts)
	returns bool // determines whether the operations sets the return data content
}

var (
	frontierInstructionSet         = newFrontierInstructionSet()
	homesteadInstructionSet        = newHomesteadInstructionSet()
	tangerineWhistleInstructionSet = newTangerineWhistleInstructionSet()
	spuriousDragonInstructionSet   = newSpuriousDragonInstructionSet()
	byzantiumInstructionSet        = newByzantiumInstructionSet()
	constantinopleInstructionSet   = newConstantinopleInstructionSet()
	istanbulInstructionSet         = newIstanbulInstructionSet()
<<<<<<< HEAD
=======
	yoloV1InstructionSet           = newYoloV1InstructionSet()
>>>>>>> ea3b00ad
)

// JumpTable contains the EVM opcodes supported at a given fork.
type JumpTable [256]operation

<<<<<<< HEAD
=======
func newYoloV1InstructionSet() JumpTable {
	instructionSet := newIstanbulInstructionSet()

	enable2315(&instructionSet) // Subroutines - https://eips.ethereum.org/EIPS/eip-2315

	return instructionSet
}

>>>>>>> ea3b00ad
// newIstanbulInstructionSet returns the frontier, homestead
// byzantium, contantinople and petersburg instructions.
func newIstanbulInstructionSet() JumpTable {
	instructionSet := newConstantinopleInstructionSet()

	enable1344(&instructionSet) // ChainID opcode - https://eips.ethereum.org/EIPS/eip-1344
	enable1884(&instructionSet) // Reprice reader opcodes - https://eips.ethereum.org/EIPS/eip-1884
	enable2200(&instructionSet) // Net metered SSTORE - https://eips.ethereum.org/EIPS/eip-2200

	return instructionSet
}

// newConstantinopleInstructionSet returns the frontier, homestead
// byzantium and contantinople instructions.
func newConstantinopleInstructionSet() JumpTable {
	instructionSet := newByzantiumInstructionSet()
	instructionSet[SHL] = operation{
		execute:     opSHL,
		constantGas: GasFastestStep,
		minStack:    minStack(2, 1),
		maxStack:    maxStack(2, 1),
		valid:       true,
	}
	instructionSet[SHR] = operation{
		execute:     opSHR,
		constantGas: GasFastestStep,
		minStack:    minStack(2, 1),
		maxStack:    maxStack(2, 1),
		valid:       true,
	}
	instructionSet[SAR] = operation{
		execute:     opSAR,
		constantGas: GasFastestStep,
		minStack:    minStack(2, 1),
		maxStack:    maxStack(2, 1),
		valid:       true,
	}
	instructionSet[EXTCODEHASH] = operation{
		execute:     opExtCodeHash,
		constantGas: params.ExtcodeHashGasConstantinople,
		minStack:    minStack(1, 1),
		maxStack:    maxStack(1, 1),
		valid:       true,
	}
	instructionSet[CREATE2] = operation{
		execute:     opCreate2,
		constantGas: params.Create2Gas,
		dynamicGas:  gasCreate2,
		minStack:    minStack(4, 1),
		maxStack:    maxStack(4, 1),
		memorySize:  memoryCreate2,
		valid:       true,
		writes:      true,
		returns:     true,
	}
	return instructionSet
}

// newByzantiumInstructionSet returns the frontier, homestead and
// byzantium instructions.
func newByzantiumInstructionSet() JumpTable {
	instructionSet := newSpuriousDragonInstructionSet()
	instructionSet[STATICCALL] = operation{
		execute:     opStaticCall,
		constantGas: params.CallGasEIP150,
		dynamicGas:  gasStaticCall,
		minStack:    minStack(6, 1),
		maxStack:    maxStack(6, 1),
		memorySize:  memoryStaticCall,
		valid:       true,
		returns:     true,
	}
	instructionSet[RETURNDATASIZE] = operation{
		execute:     opReturnDataSize,
		constantGas: GasQuickStep,
		minStack:    minStack(0, 1),
		maxStack:    maxStack(0, 1),
		valid:       true,
	}
	instructionSet[RETURNDATACOPY] = operation{
		execute:     opReturnDataCopy,
		constantGas: GasFastestStep,
		dynamicGas:  gasReturnDataCopy,
		minStack:    minStack(3, 0),
		maxStack:    maxStack(3, 0),
		memorySize:  memoryReturnDataCopy,
		valid:       true,
	}
	instructionSet[REVERT] = operation{
		execute:    opRevert,
		dynamicGas: gasRevert,
		minStack:   minStack(2, 0),
		maxStack:   maxStack(2, 0),
		memorySize: memoryRevert,
		valid:      true,
		reverts:    true,
		returns:    true,
	}
	return instructionSet
}

// EIP 158 a.k.a Spurious Dragon
func newSpuriousDragonInstructionSet() JumpTable {
	instructionSet := newTangerineWhistleInstructionSet()
	instructionSet[EXP].dynamicGas = gasExpEIP158
	return instructionSet

}

// EIP 150 a.k.a Tangerine Whistle
func newTangerineWhistleInstructionSet() JumpTable {
	instructionSet := newHomesteadInstructionSet()
	instructionSet[BALANCE].constantGas = params.BalanceGasEIP150
	instructionSet[EXTCODESIZE].constantGas = params.ExtcodeSizeGasEIP150
	instructionSet[SLOAD].constantGas = params.SloadGasEIP150
	instructionSet[EXTCODECOPY].constantGas = params.ExtcodeCopyBaseEIP150
	instructionSet[CALL].constantGas = params.CallGasEIP150
	instructionSet[CALLCODE].constantGas = params.CallGasEIP150
	instructionSet[DELEGATECALL].constantGas = params.CallGasEIP150
	return instructionSet
}

// newHomesteadInstructionSet returns the frontier and homestead
// instructions that can be executed during the homestead phase.
func newHomesteadInstructionSet() JumpTable {
	instructionSet := newFrontierInstructionSet()
	instructionSet[DELEGATECALL] = operation{
		execute:     opDelegateCall,
		dynamicGas:  gasDelegateCall,
		constantGas: params.CallGasFrontier,
		minStack:    minStack(6, 1),
		maxStack:    maxStack(6, 1),
		memorySize:  memoryDelegateCall,
		valid:       true,
		returns:     true,
	}
	return instructionSet
}

// newFrontierInstructionSet returns the frontier instructions
// that can be executed during the frontier phase.
func newFrontierInstructionSet() JumpTable {
	return JumpTable{
		STOP: {
			execute:     opStop,
			constantGas: 0,
			minStack:    minStack(0, 0),
			maxStack:    maxStack(0, 0),
			halts:       true,
			valid:       true,
		},
		ADD: {
			execute:     opAdd,
			constantGas: GasFastestStep,
			minStack:    minStack(2, 1),
			maxStack:    maxStack(2, 1),
			valid:       true,
		},
		MUL: {
			execute:     opMul,
			constantGas: GasFastStep,
			minStack:    minStack(2, 1),
			maxStack:    maxStack(2, 1),
			valid:       true,
		},
		SUB: {
			execute:     opSub,
			constantGas: GasFastestStep,
			minStack:    minStack(2, 1),
			maxStack:    maxStack(2, 1),
			valid:       true,
		},
		DIV: {
			execute:     opDiv,
			constantGas: GasFastStep,
			minStack:    minStack(2, 1),
			maxStack:    maxStack(2, 1),
			valid:       true,
		},
		SDIV: {
			execute:     opSdiv,
			constantGas: GasFastStep,
			minStack:    minStack(2, 1),
			maxStack:    maxStack(2, 1),
			valid:       true,
		},
		MOD: {
			execute:     opMod,
			constantGas: GasFastStep,
			minStack:    minStack(2, 1),
			maxStack:    maxStack(2, 1),
			valid:       true,
		},
		SMOD: {
			execute:     opSmod,
			constantGas: GasFastStep,
			minStack:    minStack(2, 1),
			maxStack:    maxStack(2, 1),
			valid:       true,
		},
		ADDMOD: {
			execute:     opAddmod,
			constantGas: GasMidStep,
			minStack:    minStack(3, 1),
			maxStack:    maxStack(3, 1),
			valid:       true,
		},
		MULMOD: {
			execute:     opMulmod,
			constantGas: GasMidStep,
			minStack:    minStack(3, 1),
			maxStack:    maxStack(3, 1),
			valid:       true,
		},
		EXP: {
			execute:    opExp,
			dynamicGas: gasExpFrontier,
			minStack:   minStack(2, 1),
			maxStack:   maxStack(2, 1),
			valid:      true,
		},
		SIGNEXTEND: {
			execute:     opSignExtend,
			constantGas: GasFastStep,
			minStack:    minStack(2, 1),
			maxStack:    maxStack(2, 1),
			valid:       true,
		},
		LT: {
			execute:     opLt,
			constantGas: GasFastestStep,
			minStack:    minStack(2, 1),
			maxStack:    maxStack(2, 1),
			valid:       true,
		},
		GT: {
			execute:     opGt,
			constantGas: GasFastestStep,
			minStack:    minStack(2, 1),
			maxStack:    maxStack(2, 1),
			valid:       true,
		},
		SLT: {
			execute:     opSlt,
			constantGas: GasFastestStep,
			minStack:    minStack(2, 1),
			maxStack:    maxStack(2, 1),
			valid:       true,
		},
		SGT: {
			execute:     opSgt,
			constantGas: GasFastestStep,
			minStack:    minStack(2, 1),
			maxStack:    maxStack(2, 1),
			valid:       true,
		},
		EQ: {
			execute:     opEq,
			constantGas: GasFastestStep,
			minStack:    minStack(2, 1),
			maxStack:    maxStack(2, 1),
			valid:       true,
		},
		ISZERO: {
			execute:     opIszero,
			constantGas: GasFastestStep,
			minStack:    minStack(1, 1),
			maxStack:    maxStack(1, 1),
			valid:       true,
		},
		AND: {
			execute:     opAnd,
			constantGas: GasFastestStep,
			minStack:    minStack(2, 1),
			maxStack:    maxStack(2, 1),
			valid:       true,
		},
		XOR: {
			execute:     opXor,
			constantGas: GasFastestStep,
			minStack:    minStack(2, 1),
			maxStack:    maxStack(2, 1),
			valid:       true,
		},
		OR: {
			execute:     opOr,
			constantGas: GasFastestStep,
			minStack:    minStack(2, 1),
			maxStack:    maxStack(2, 1),
			valid:       true,
		},
		NOT: {
			execute:     opNot,
			constantGas: GasFastestStep,
			minStack:    minStack(1, 1),
			maxStack:    maxStack(1, 1),
			valid:       true,
		},
		BYTE: {
			execute:     opByte,
			constantGas: GasFastestStep,
			minStack:    minStack(2, 1),
			maxStack:    maxStack(2, 1),
			valid:       true,
		},
		SHA3: {
			execute:     opSha3,
			constantGas: params.Sha3Gas,
			dynamicGas:  gasSha3,
			minStack:    minStack(2, 1),
			maxStack:    maxStack(2, 1),
			memorySize:  memorySha3,
			valid:       true,
		},
		ADDRESS: {
			execute:     opAddress,
			constantGas: GasQuickStep,
			minStack:    minStack(0, 1),
			maxStack:    maxStack(0, 1),
			valid:       true,
		},
		BALANCE: {
			execute:     opBalance,
			constantGas: params.BalanceGasFrontier,
			minStack:    minStack(1, 1),
			maxStack:    maxStack(1, 1),
			valid:       true,
		},
		ORIGIN: {
			execute:     opOrigin,
			constantGas: GasQuickStep,
			minStack:    minStack(0, 1),
			maxStack:    maxStack(0, 1),
			valid:       true,
		},
		CALLER: {
			execute:     opCaller,
			constantGas: GasQuickStep,
			minStack:    minStack(0, 1),
			maxStack:    maxStack(0, 1),
			valid:       true,
		},
		CALLVALUE: {
			execute:     opCallValue,
			constantGas: GasQuickStep,
			minStack:    minStack(0, 1),
			maxStack:    maxStack(0, 1),
			valid:       true,
		},
		CALLDATALOAD: {
			execute:     opCallDataLoad,
			constantGas: GasFastestStep,
			minStack:    minStack(1, 1),
			maxStack:    maxStack(1, 1),
			valid:       true,
		},
		CALLDATASIZE: {
			execute:     opCallDataSize,
			constantGas: GasQuickStep,
			minStack:    minStack(0, 1),
			maxStack:    maxStack(0, 1),
			valid:       true,
		},
		CALLDATACOPY: {
			execute:     opCallDataCopy,
			constantGas: GasFastestStep,
			dynamicGas:  gasCallDataCopy,
			minStack:    minStack(3, 0),
			maxStack:    maxStack(3, 0),
			memorySize:  memoryCallDataCopy,
			valid:       true,
		},
		CODESIZE: {
			execute:     opCodeSize,
			constantGas: GasQuickStep,
			minStack:    minStack(0, 1),
			maxStack:    maxStack(0, 1),
			valid:       true,
		},
		CODECOPY: {
			execute:     opCodeCopy,
			constantGas: GasFastestStep,
			dynamicGas:  gasCodeCopy,
			minStack:    minStack(3, 0),
			maxStack:    maxStack(3, 0),
			memorySize:  memoryCodeCopy,
			valid:       true,
		},
		GASPRICE: {
			execute:     opGasprice,
			constantGas: GasQuickStep,
			minStack:    minStack(0, 1),
			maxStack:    maxStack(0, 1),
			valid:       true,
		},
		EXTCODESIZE: {
			execute:     opExtCodeSize,
			constantGas: params.ExtcodeSizeGasFrontier,
			minStack:    minStack(1, 1),
			maxStack:    maxStack(1, 1),
			valid:       true,
		},
		EXTCODECOPY: {
			execute:     opExtCodeCopy,
			constantGas: params.ExtcodeCopyBaseFrontier,
			dynamicGas:  gasExtCodeCopy,
			minStack:    minStack(4, 0),
			maxStack:    maxStack(4, 0),
			memorySize:  memoryExtCodeCopy,
			valid:       true,
		},
		BLOCKHASH: {
			execute:     opBlockhash,
			constantGas: GasExtStep,
			minStack:    minStack(1, 1),
			maxStack:    maxStack(1, 1),
			valid:       true,
		},
		COINBASE: {
			execute:     opCoinbase,
			constantGas: GasQuickStep,
			minStack:    minStack(0, 1),
			maxStack:    maxStack(0, 1),
			valid:       true,
		},
		TIMESTAMP: {
			execute:     opTimestamp,
			constantGas: GasQuickStep,
			minStack:    minStack(0, 1),
			maxStack:    maxStack(0, 1),
			valid:       true,
		},
		NUMBER: {
			execute:     opNumber,
			constantGas: GasQuickStep,
			minStack:    minStack(0, 1),
			maxStack:    maxStack(0, 1),
			valid:       true,
		},
		DIFFICULTY: {
			execute:     opDifficulty,
			constantGas: GasQuickStep,
			minStack:    minStack(0, 1),
			maxStack:    maxStack(0, 1),
			valid:       true,
		},
		GASLIMIT: {
			execute:     opGasLimit,
			constantGas: GasQuickStep,
			minStack:    minStack(0, 1),
			maxStack:    maxStack(0, 1),
			valid:       true,
		},
		POP: {
			execute:     opPop,
			constantGas: GasQuickStep,
			minStack:    minStack(1, 0),
			maxStack:    maxStack(1, 0),
			valid:       true,
		},
		MLOAD: {
			execute:     opMload,
			constantGas: GasFastestStep,
			dynamicGas:  gasMLoad,
			minStack:    minStack(1, 1),
			maxStack:    maxStack(1, 1),
			memorySize:  memoryMLoad,
			valid:       true,
		},
		MSTORE: {
			execute:     opMstore,
			constantGas: GasFastestStep,
			dynamicGas:  gasMStore,
			minStack:    minStack(2, 0),
			maxStack:    maxStack(2, 0),
			memorySize:  memoryMStore,
			valid:       true,
		},
		MSTORE8: {
			execute:     opMstore8,
			constantGas: GasFastestStep,
			dynamicGas:  gasMStore8,
			memorySize:  memoryMStore8,
			minStack:    minStack(2, 0),
			maxStack:    maxStack(2, 0),

			valid: true,
		},
		SLOAD: {
			execute:     opSload,
			constantGas: params.SloadGasFrontier,
			minStack:    minStack(1, 1),
			maxStack:    maxStack(1, 1),
			valid:       true,
		},
		SSTORE: {
			execute:    opSstore,
			dynamicGas: gasSStore,
			minStack:   minStack(2, 0),
			maxStack:   maxStack(2, 0),
			valid:      true,
			writes:     true,
		},
		JUMP: {
			execute:     opJump,
			constantGas: GasMidStep,
			minStack:    minStack(1, 0),
			maxStack:    maxStack(1, 0),
			jumps:       true,
			valid:       true,
		},
		JUMPI: {
			execute:     opJumpi,
			constantGas: GasSlowStep,
			minStack:    minStack(2, 0),
			maxStack:    maxStack(2, 0),
			jumps:       true,
			valid:       true,
		},
		PC: {
			execute:     opPc,
			constantGas: GasQuickStep,
			minStack:    minStack(0, 1),
			maxStack:    maxStack(0, 1),
			valid:       true,
		},
		MSIZE: {
			execute:     opMsize,
			constantGas: GasQuickStep,
			minStack:    minStack(0, 1),
			maxStack:    maxStack(0, 1),
			valid:       true,
		},
		GAS: {
			execute:     opGas,
			constantGas: GasQuickStep,
			minStack:    minStack(0, 1),
			maxStack:    maxStack(0, 1),
			valid:       true,
		},
		JUMPDEST: {
			execute:     opJumpdest,
			constantGas: params.JumpdestGas,
			minStack:    minStack(0, 0),
			maxStack:    maxStack(0, 0),
			valid:       true,
		},
		PUSH1: {
			execute:     opPush1,
			constantGas: GasFastestStep,
			minStack:    minStack(0, 1),
			maxStack:    maxStack(0, 1),
			valid:       true,
		},
		PUSH2: {
			execute:     makePush(2, 2),
			constantGas: GasFastestStep,
			minStack:    minStack(0, 1),
			maxStack:    maxStack(0, 1),
			valid:       true,
		},
		PUSH3: {
			execute:     makePush(3, 3),
			constantGas: GasFastestStep,
			minStack:    minStack(0, 1),
			maxStack:    maxStack(0, 1),
			valid:       true,
		},
		PUSH4: {
			execute:     makePush(4, 4),
			constantGas: GasFastestStep,
			minStack:    minStack(0, 1),
			maxStack:    maxStack(0, 1),
			valid:       true,
		},
		PUSH5: {
			execute:     makePush(5, 5),
			constantGas: GasFastestStep,
			minStack:    minStack(0, 1),
			maxStack:    maxStack(0, 1),
			valid:       true,
		},
		PUSH6: {
			execute:     makePush(6, 6),
			constantGas: GasFastestStep,
			minStack:    minStack(0, 1),
			maxStack:    maxStack(0, 1),
			valid:       true,
		},
		PUSH7: {
			execute:     makePush(7, 7),
			constantGas: GasFastestStep,
			minStack:    minStack(0, 1),
			maxStack:    maxStack(0, 1),
			valid:       true,
		},
		PUSH8: {
			execute:     makePush(8, 8),
			constantGas: GasFastestStep,
			minStack:    minStack(0, 1),
			maxStack:    maxStack(0, 1),
			valid:       true,
		},
		PUSH9: {
			execute:     makePush(9, 9),
			constantGas: GasFastestStep,
			minStack:    minStack(0, 1),
			maxStack:    maxStack(0, 1),
			valid:       true,
		},
		PUSH10: {
			execute:     makePush(10, 10),
			constantGas: GasFastestStep,
			minStack:    minStack(0, 1),
			maxStack:    maxStack(0, 1),
			valid:       true,
		},
		PUSH11: {
			execute:     makePush(11, 11),
			constantGas: GasFastestStep,
			minStack:    minStack(0, 1),
			maxStack:    maxStack(0, 1),
			valid:       true,
		},
		PUSH12: {
			execute:     makePush(12, 12),
			constantGas: GasFastestStep,
			minStack:    minStack(0, 1),
			maxStack:    maxStack(0, 1),
			valid:       true,
		},
		PUSH13: {
			execute:     makePush(13, 13),
			constantGas: GasFastestStep,
			minStack:    minStack(0, 1),
			maxStack:    maxStack(0, 1),
			valid:       true,
		},
		PUSH14: {
			execute:     makePush(14, 14),
			constantGas: GasFastestStep,
			minStack:    minStack(0, 1),
			maxStack:    maxStack(0, 1),
			valid:       true,
		},
		PUSH15: {
			execute:     makePush(15, 15),
			constantGas: GasFastestStep,
			minStack:    minStack(0, 1),
			maxStack:    maxStack(0, 1),
			valid:       true,
		},
		PUSH16: {
			execute:     makePush(16, 16),
			constantGas: GasFastestStep,
			minStack:    minStack(0, 1),
			maxStack:    maxStack(0, 1),
			valid:       true,
		},
		PUSH17: {
			execute:     makePush(17, 17),
			constantGas: GasFastestStep,
			minStack:    minStack(0, 1),
			maxStack:    maxStack(0, 1),
			valid:       true,
		},
		PUSH18: {
			execute:     makePush(18, 18),
			constantGas: GasFastestStep,
			minStack:    minStack(0, 1),
			maxStack:    maxStack(0, 1),
			valid:       true,
		},
		PUSH19: {
			execute:     makePush(19, 19),
			constantGas: GasFastestStep,
			minStack:    minStack(0, 1),
			maxStack:    maxStack(0, 1),
			valid:       true,
		},
		PUSH20: {
			execute:     makePush(20, 20),
			constantGas: GasFastestStep,
			minStack:    minStack(0, 1),
			maxStack:    maxStack(0, 1),
			valid:       true,
		},
		PUSH21: {
			execute:     makePush(21, 21),
			constantGas: GasFastestStep,
			minStack:    minStack(0, 1),
			maxStack:    maxStack(0, 1),
			valid:       true,
		},
		PUSH22: {
			execute:     makePush(22, 22),
			constantGas: GasFastestStep,
			minStack:    minStack(0, 1),
			maxStack:    maxStack(0, 1),
			valid:       true,
		},
		PUSH23: {
			execute:     makePush(23, 23),
			constantGas: GasFastestStep,
			minStack:    minStack(0, 1),
			maxStack:    maxStack(0, 1),
			valid:       true,
		},
		PUSH24: {
			execute:     makePush(24, 24),
			constantGas: GasFastestStep,
			minStack:    minStack(0, 1),
			maxStack:    maxStack(0, 1),
			valid:       true,
		},
		PUSH25: {
			execute:     makePush(25, 25),
			constantGas: GasFastestStep,
			minStack:    minStack(0, 1),
			maxStack:    maxStack(0, 1),
			valid:       true,
		},
		PUSH26: {
			execute:     makePush(26, 26),
			constantGas: GasFastestStep,
			minStack:    minStack(0, 1),
			maxStack:    maxStack(0, 1),
			valid:       true,
		},
		PUSH27: {
			execute:     makePush(27, 27),
			constantGas: GasFastestStep,
			minStack:    minStack(0, 1),
			maxStack:    maxStack(0, 1),
			valid:       true,
		},
		PUSH28: {
			execute:     makePush(28, 28),
			constantGas: GasFastestStep,
			minStack:    minStack(0, 1),
			maxStack:    maxStack(0, 1),
			valid:       true,
		},
		PUSH29: {
			execute:     makePush(29, 29),
			constantGas: GasFastestStep,
			minStack:    minStack(0, 1),
			maxStack:    maxStack(0, 1),
			valid:       true,
		},
		PUSH30: {
			execute:     makePush(30, 30),
			constantGas: GasFastestStep,
			minStack:    minStack(0, 1),
			maxStack:    maxStack(0, 1),
			valid:       true,
		},
		PUSH31: {
			execute:     makePush(31, 31),
			constantGas: GasFastestStep,
			minStack:    minStack(0, 1),
			maxStack:    maxStack(0, 1),
			valid:       true,
		},
		PUSH32: {
			execute:     makePush(32, 32),
			constantGas: GasFastestStep,
			minStack:    minStack(0, 1),
			maxStack:    maxStack(0, 1),
			valid:       true,
		},
		DUP1: {
			execute:     makeDup(1),
			constantGas: GasFastestStep,
			minStack:    minDupStack(1),
			maxStack:    maxDupStack(1),
			valid:       true,
		},
		DUP2: {
			execute:     makeDup(2),
			constantGas: GasFastestStep,
			minStack:    minDupStack(2),
			maxStack:    maxDupStack(2),
			valid:       true,
		},
		DUP3: {
			execute:     makeDup(3),
			constantGas: GasFastestStep,
			minStack:    minDupStack(3),
			maxStack:    maxDupStack(3),
			valid:       true,
		},
		DUP4: {
			execute:     makeDup(4),
			constantGas: GasFastestStep,
			minStack:    minDupStack(4),
			maxStack:    maxDupStack(4),
			valid:       true,
		},
		DUP5: {
			execute:     makeDup(5),
			constantGas: GasFastestStep,
			minStack:    minDupStack(5),
			maxStack:    maxDupStack(5),
			valid:       true,
		},
		DUP6: {
			execute:     makeDup(6),
			constantGas: GasFastestStep,
			minStack:    minDupStack(6),
			maxStack:    maxDupStack(6),
			valid:       true,
		},
		DUP7: {
			execute:     makeDup(7),
			constantGas: GasFastestStep,
			minStack:    minDupStack(7),
			maxStack:    maxDupStack(7),
			valid:       true,
		},
		DUP8: {
			execute:     makeDup(8),
			constantGas: GasFastestStep,
			minStack:    minDupStack(8),
			maxStack:    maxDupStack(8),
			valid:       true,
		},
		DUP9: {
			execute:     makeDup(9),
			constantGas: GasFastestStep,
			minStack:    minDupStack(9),
			maxStack:    maxDupStack(9),
			valid:       true,
		},
		DUP10: {
			execute:     makeDup(10),
			constantGas: GasFastestStep,
			minStack:    minDupStack(10),
			maxStack:    maxDupStack(10),
			valid:       true,
		},
		DUP11: {
			execute:     makeDup(11),
			constantGas: GasFastestStep,
			minStack:    minDupStack(11),
			maxStack:    maxDupStack(11),
			valid:       true,
		},
		DUP12: {
			execute:     makeDup(12),
			constantGas: GasFastestStep,
			minStack:    minDupStack(12),
			maxStack:    maxDupStack(12),
			valid:       true,
		},
		DUP13: {
			execute:     makeDup(13),
			constantGas: GasFastestStep,
			minStack:    minDupStack(13),
			maxStack:    maxDupStack(13),
			valid:       true,
		},
		DUP14: {
			execute:     makeDup(14),
			constantGas: GasFastestStep,
			minStack:    minDupStack(14),
			maxStack:    maxDupStack(14),
			valid:       true,
		},
		DUP15: {
			execute:     makeDup(15),
			constantGas: GasFastestStep,
			minStack:    minDupStack(15),
			maxStack:    maxDupStack(15),
			valid:       true,
		},
		DUP16: {
			execute:     makeDup(16),
			constantGas: GasFastestStep,
			minStack:    minDupStack(16),
			maxStack:    maxDupStack(16),
			valid:       true,
		},
		SWAP1: {
			execute:     makeSwap(1),
			constantGas: GasFastestStep,
			minStack:    minSwapStack(2),
			maxStack:    maxSwapStack(2),
			valid:       true,
		},
		SWAP2: {
			execute:     makeSwap(2),
			constantGas: GasFastestStep,
			minStack:    minSwapStack(3),
			maxStack:    maxSwapStack(3),
			valid:       true,
		},
		SWAP3: {
			execute:     makeSwap(3),
			constantGas: GasFastestStep,
			minStack:    minSwapStack(4),
			maxStack:    maxSwapStack(4),
			valid:       true,
		},
		SWAP4: {
			execute:     makeSwap(4),
			constantGas: GasFastestStep,
			minStack:    minSwapStack(5),
			maxStack:    maxSwapStack(5),
			valid:       true,
		},
		SWAP5: {
			execute:     makeSwap(5),
			constantGas: GasFastestStep,
			minStack:    minSwapStack(6),
			maxStack:    maxSwapStack(6),
			valid:       true,
		},
		SWAP6: {
			execute:     makeSwap(6),
			constantGas: GasFastestStep,
			minStack:    minSwapStack(7),
			maxStack:    maxSwapStack(7),
			valid:       true,
		},
		SWAP7: {
			execute:     makeSwap(7),
			constantGas: GasFastestStep,
			minStack:    minSwapStack(8),
			maxStack:    maxSwapStack(8),
			valid:       true,
		},
		SWAP8: {
			execute:     makeSwap(8),
			constantGas: GasFastestStep,
			minStack:    minSwapStack(9),
			maxStack:    maxSwapStack(9),
			valid:       true,
		},
		SWAP9: {
			execute:     makeSwap(9),
			constantGas: GasFastestStep,
			minStack:    minSwapStack(10),
			maxStack:    maxSwapStack(10),
			valid:       true,
		},
		SWAP10: {
			execute:     makeSwap(10),
			constantGas: GasFastestStep,
			minStack:    minSwapStack(11),
			maxStack:    maxSwapStack(11),
			valid:       true,
		},
		SWAP11: {
			execute:     makeSwap(11),
			constantGas: GasFastestStep,
			minStack:    minSwapStack(12),
			maxStack:    maxSwapStack(12),
			valid:       true,
		},
		SWAP12: {
			execute:     makeSwap(12),
			constantGas: GasFastestStep,
			minStack:    minSwapStack(13),
			maxStack:    maxSwapStack(13),
			valid:       true,
		},
		SWAP13: {
			execute:     makeSwap(13),
			constantGas: GasFastestStep,
			minStack:    minSwapStack(14),
			maxStack:    maxSwapStack(14),
			valid:       true,
		},
		SWAP14: {
			execute:     makeSwap(14),
			constantGas: GasFastestStep,
			minStack:    minSwapStack(15),
			maxStack:    maxSwapStack(15),
			valid:       true,
		},
		SWAP15: {
			execute:     makeSwap(15),
			constantGas: GasFastestStep,
			minStack:    minSwapStack(16),
			maxStack:    maxSwapStack(16),
			valid:       true,
		},
		SWAP16: {
			execute:     makeSwap(16),
			constantGas: GasFastestStep,
			minStack:    minSwapStack(17),
			maxStack:    maxSwapStack(17),
			valid:       true,
		},
		LOG0: {
			execute:    makeLog(0),
			dynamicGas: makeGasLog(0),
			minStack:   minStack(2, 0),
			maxStack:   maxStack(2, 0),
			memorySize: memoryLog,
			valid:      true,
			writes:     true,
		},
		LOG1: {
			execute:    makeLog(1),
			dynamicGas: makeGasLog(1),
			minStack:   minStack(3, 0),
			maxStack:   maxStack(3, 0),
			memorySize: memoryLog,
			valid:      true,
			writes:     true,
		},
		LOG2: {
			execute:    makeLog(2),
			dynamicGas: makeGasLog(2),
			minStack:   minStack(4, 0),
			maxStack:   maxStack(4, 0),
			memorySize: memoryLog,
			valid:      true,
			writes:     true,
		},
		LOG3: {
			execute:    makeLog(3),
			dynamicGas: makeGasLog(3),
			minStack:   minStack(5, 0),
			maxStack:   maxStack(5, 0),
			memorySize: memoryLog,
			valid:      true,
			writes:     true,
		},
		LOG4: {
			execute:    makeLog(4),
			dynamicGas: makeGasLog(4),
			minStack:   minStack(6, 0),
			maxStack:   maxStack(6, 0),
			memorySize: memoryLog,
			valid:      true,
			writes:     true,
		},
		CREATE: {
			execute:     opCreate,
			constantGas: params.CreateGas,
			dynamicGas:  gasCreate,
			minStack:    minStack(3, 1),
			maxStack:    maxStack(3, 1),
			memorySize:  memoryCreate,
			valid:       true,
			writes:      true,
			returns:     true,
		},
		CALL: {
			execute:     opCall,
			constantGas: params.CallGasFrontier,
			dynamicGas:  gasCall,
			minStack:    minStack(7, 1),
			maxStack:    maxStack(7, 1),
			memorySize:  memoryCall,
			valid:       true,
			returns:     true,
		},
		CALLCODE: {
			execute:     opCallCode,
			constantGas: params.CallGasFrontier,
			dynamicGas:  gasCallCode,
			minStack:    minStack(7, 1),
			maxStack:    maxStack(7, 1),
			memorySize:  memoryCall,
			valid:       true,
			returns:     true,
		},
		RETURN: {
			execute:    opReturn,
			dynamicGas: gasReturn,
			minStack:   minStack(2, 0),
			maxStack:   maxStack(2, 0),
			memorySize: memoryReturn,
			halts:      true,
			valid:      true,
		},
		SELFDESTRUCT: {
			execute:    opSuicide,
			dynamicGas: gasSelfdestruct,
			minStack:   minStack(1, 0),
			maxStack:   maxStack(1, 0),
			halts:      true,
			valid:      true,
			writes:     true,
		},
	}
}<|MERGE_RESOLUTION|>--- conflicted
+++ resolved
@@ -17,11 +17,7 @@
 package vm
 
 import (
-<<<<<<< HEAD
 	"github.com/maticnetwork/bor/params"
-=======
-	"github.com/ethereum/go-ethereum/params"
->>>>>>> ea3b00ad
 )
 
 type (
@@ -61,17 +57,12 @@
 	byzantiumInstructionSet        = newByzantiumInstructionSet()
 	constantinopleInstructionSet   = newConstantinopleInstructionSet()
 	istanbulInstructionSet         = newIstanbulInstructionSet()
-<<<<<<< HEAD
-=======
 	yoloV1InstructionSet           = newYoloV1InstructionSet()
->>>>>>> ea3b00ad
 )
 
 // JumpTable contains the EVM opcodes supported at a given fork.
 type JumpTable [256]operation
 
-<<<<<<< HEAD
-=======
 func newYoloV1InstructionSet() JumpTable {
 	instructionSet := newIstanbulInstructionSet()
 
@@ -80,7 +71,6 @@
 	return instructionSet
 }
 
->>>>>>> ea3b00ad
 // newIstanbulInstructionSet returns the frontier, homestead
 // byzantium, contantinople and petersburg instructions.
 func newIstanbulInstructionSet() JumpTable {
