--- conflicted
+++ resolved
@@ -19,12 +19,8 @@
 import (
 	"math/big"
 
-<<<<<<< HEAD
+	"github.com/holiman/uint256"
 	"github.com/maticnetwork/bor/common"
-=======
-	"github.com/ethereum/go-ethereum/common"
-	"github.com/holiman/uint256"
->>>>>>> ea3b00ad
 )
 
 // ContractRef is a reference to the contract's backing object
