--- conflicted
+++ resolved
@@ -17,16 +17,12 @@
 package vm
 
 import (
-<<<<<<< HEAD
 	"math/big"
 	"time"
 
-	"github.com/ethereum/go-ethereum/common"
 	"github.com/ethereum/go-ethereum/core/blockstm"
-=======
 	"github.com/ethereum/go-ethereum/common"
 	"github.com/ethereum/go-ethereum/core/state"
->>>>>>> c522a936
 	"github.com/ethereum/go-ethereum/core/stateless"
 	"github.com/ethereum/go-ethereum/core/tracing"
 	"github.com/ethereum/go-ethereum/core/types"
@@ -105,8 +101,12 @@
 
 	Witness() *stateless.Witness
 
-<<<<<<< HEAD
-	// Polygon Specific StateDB methods
+	AccessEvents() *state.AccessEvents
+
+	// Finalise must be invoked at the end of a transaction
+	Finalise(bool)
+  
+  // Polygon Specific StateDB methods
 	GetMVHashmap() *blockstm.MVHashMap
 	SetMVHashmap(mvHashmap *blockstm.MVHashMap)
 	IntermediateRoot(deleteEmptyObjects bool) common.Hash
@@ -115,26 +115,19 @@
 	TxIndex() int
 	SetTxContext(txHash common.Hash, txIndex int)
 	SetBalance(common.Address, *uint256.Int, tracing.BalanceChangeReason) uint256.Int
+  // Clone is used to create a copy of the StateDB, same as `Copy` on *state.StateDB but rename so interface has its own nameAdd commentMore actions
+	//
+	//   state.Clone().(vm.StateDB)
+	//
+	// The `any` return type is required to avoid import cycles.
 	Clone() any
+  // Unhooked is used to return the underlying state without any hooks applied, in Polygon, some potentialAdd commentMore actions
+	// state modifying operations can be called on a vm.StateDB interface, which might be hooked but we want those
+	// operation to always be non-recorded, this method ensures this.
+	//
+	//   state.Unhooked().(vm.StateDB)
+	//
+	// The `any` return type is required to avoid import cycles.
 	Unhooked() any
 	SetBorConsensusTime(borConsensusTime time.Duration)
-}
-
-// CallContext provides a basic interface for the EVM calling conventions. The EVM
-// depends on this context being implemented for doing subcalls and initialising new EVM contracts.
-type CallContext interface {
-	// Call calls another contract.
-	Call(env *EVM, me ContractRef, addr common.Address, data []byte, gas, value *big.Int) ([]byte, error)
-	// CallCode takes another contracts code and execute within our own context
-	CallCode(env *EVM, me ContractRef, addr common.Address, data []byte, gas, value *big.Int) ([]byte, error)
-	// DelegateCall is same as CallCode except sender and value is propagated from parent to child scope
-	DelegateCall(env *EVM, me ContractRef, addr common.Address, data []byte, gas *big.Int) ([]byte, error)
-	// Create creates a new contract
-	Create(env *EVM, me ContractRef, data []byte, gas, value *big.Int) ([]byte, common.Address, error)
-=======
-	AccessEvents() *state.AccessEvents
-
-	// Finalise must be invoked at the end of a transaction
-	Finalise(bool)
->>>>>>> c522a936
 }