--- conflicted
+++ resolved
@@ -17,11 +17,7 @@
 package vm
 
 import (
-<<<<<<< HEAD
-	"math/big"
-=======
 	"github.com/holiman/uint256"
->>>>>>> ea3b00ad
 )
 
 // Gas costs
@@ -38,11 +34,7 @@
 //
 // The cost of gas was changed during the homestead price change HF.
 // As part of EIP 150 (TangerineWhistle), the returned gas is gas - base * 63 / 64.
-<<<<<<< HEAD
-func callGas(isEip150 bool, availableGas, base uint64, callCost *big.Int) (uint64, error) {
-=======
 func callGas(isEip150 bool, availableGas, base uint64, callCost *uint256.Int) (uint64, error) {
->>>>>>> ea3b00ad
 	if isEip150 {
 		availableGas = availableGas - base
 		gas := availableGas - availableGas/64
