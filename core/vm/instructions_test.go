--- conflicted
+++ resolved
@@ -110,12 +110,7 @@
 
 		stack.push(x)
 		stack.push(y)
-<<<<<<< HEAD
-		opFn(&pc, evmInterpreter, &ScopeContext{nil, stack, nil})
-
-=======
 		opFn(&pc, evm.interpreter, &ScopeContext{nil, stack, nil})
->>>>>>> 827d3fcc
 		if len(stack.data) != 1 {
 			t.Errorf("Expected one item on stack after %v, got %d: ", name, len(stack.data))
 		}
@@ -232,12 +227,7 @@
 		stack.push(z)
 		stack.push(y)
 		stack.push(x)
-<<<<<<< HEAD
-		opAddmod(&pc, evmInterpreter, &ScopeContext{nil, stack, nil})
-
-=======
 		opAddmod(&pc, evm.interpreter, &ScopeContext{nil, stack, nil})
->>>>>>> 827d3fcc
 		actual := stack.pop()
 		if actual.Cmp(expected) != 0 {
 			t.Errorf("Testcase %d, expected  %x, got %x", i, expected, actual)
@@ -266,12 +256,7 @@
 
 			stack.push(x)
 			stack.push(y)
-<<<<<<< HEAD
-
-			_, _ = opFn(&pc, interpreter, &ScopeContext{nil, stack, nil})
-=======
 			opFn(&pc, evm.interpreter, &ScopeContext{nil, stack, nil})
->>>>>>> 827d3fcc
 			actual := stack.pop()
 			result[i] = TwoOperandTestcase{param.x, param.y, fmt.Sprintf("%064x", actual)}
 		}
@@ -328,13 +313,7 @@
 		for _, arg := range intArgs {
 			stack.push(arg)
 		}
-<<<<<<< HEAD
-
-		_, _ = op(&pc, evmInterpreter, scope)
-
-=======
 		op(&pc, evm.interpreter, scope)
->>>>>>> 827d3fcc
 		stack.pop()
 	}
 	bench.StopTimer()
@@ -561,36 +540,20 @@
 		stack = newstack()
 		mem   = NewMemory()
 	)
-<<<<<<< HEAD
-
-	env.interpreter = evmInterpreter
-
-=======
->>>>>>> 827d3fcc
 	mem.Resize(64)
 
 	pc := uint64(0)
 	v := "abcdef00000000000000abba000000000deaf000000c0de00100000000133700"
 	stack.push(new(uint256.Int).SetBytes(common.Hex2Bytes(v)))
 	stack.push(new(uint256.Int))
-<<<<<<< HEAD
-	opMstore(&pc, evmInterpreter, &ScopeContext{mem, stack, nil})
-
-=======
 	opMstore(&pc, evm.interpreter, &ScopeContext{mem, stack, nil})
->>>>>>> 827d3fcc
 	if got := common.Bytes2Hex(mem.GetCopy(0, 32)); got != v {
 		t.Fatalf("Mstore fail, got %v, expected %v", got, v)
 	}
 
 	stack.push(new(uint256.Int).SetUint64(0x1))
 	stack.push(new(uint256.Int))
-<<<<<<< HEAD
-	opMstore(&pc, evmInterpreter, &ScopeContext{mem, stack, nil})
-
-=======
 	opMstore(&pc, evm.interpreter, &ScopeContext{mem, stack, nil})
->>>>>>> 827d3fcc
 	if common.Bytes2Hex(mem.GetCopy(0, 32)) != "0000000000000000000000000000000000000000000000000000000000000001" {
 		t.Fatalf("Mstore failed to overwrite previous value")
 	}
@@ -602,12 +565,6 @@
 		stack = newstack()
 		mem   = NewMemory()
 	)
-<<<<<<< HEAD
-
-	env.interpreter = evmInterpreter
-
-=======
->>>>>>> 827d3fcc
 	mem.Resize(64)
 
 	pc := uint64(0)
@@ -647,24 +604,14 @@
 	stack.push(new(uint256.Int).SetBytes(value))
 	// push the location to the stack
 	stack.push(new(uint256.Int))
-<<<<<<< HEAD
-
-	_, _ = opTstore(&pc, evmInterpreter, &scopeContext)
-=======
 	opTstore(&pc, evm.interpreter, &scopeContext)
->>>>>>> 827d3fcc
 	// there should be no elements on the stack after TSTORE
 	if stack.len() != 0 {
 		t.Fatal("stack wrong size")
 	}
 	// push the location to the stack
 	stack.push(new(uint256.Int))
-<<<<<<< HEAD
-
-	_, _ = opTload(&pc, evmInterpreter, &scopeContext)
-=======
 	opTload(&pc, evm.interpreter, &scopeContext)
->>>>>>> 827d3fcc
 	// there should be one element on the stack after TLOAD
 	if stack.len() != 1 {
 		t.Fatal("stack wrong size")
@@ -683,12 +630,6 @@
 		stack = newstack()
 		mem   = NewMemory()
 	)
-<<<<<<< HEAD
-
-	env.interpreter = evmInterpreter
-
-=======
->>>>>>> 827d3fcc
 	mem.Resize(32)
 
 	pc := uint64(0)
@@ -793,13 +734,7 @@
 			stack = newstack()
 			pc    = uint64(0)
 		)
-<<<<<<< HEAD
-
-		opRandom(&pc, evmInterpreter, &ScopeContext{nil, stack, nil})
-
-=======
 		opRandom(&pc, evm.interpreter, &ScopeContext{nil, stack, nil})
->>>>>>> 827d3fcc
 		if len(stack.data) != 1 {
 			t.Errorf("Expected one item on stack after %v, got %d: ", tt.name, len(stack.data))
 		}
