--- conflicted
+++ resolved
@@ -23,16 +23,10 @@
 	"io/ioutil"
 	"testing"
 
-<<<<<<< HEAD
+	"github.com/holiman/uint256"
 	"github.com/maticnetwork/bor/common"
 	"github.com/maticnetwork/bor/crypto"
 	"github.com/maticnetwork/bor/params"
-=======
-	"github.com/ethereum/go-ethereum/common"
-	"github.com/ethereum/go-ethereum/crypto"
-	"github.com/ethereum/go-ethereum/params"
-	"github.com/holiman/uint256"
->>>>>>> ea3b00ad
 )
 
 type TwoOperandTestcase struct {
@@ -111,14 +105,10 @@
 		expected := new(uint256.Int).SetBytes(common.Hex2Bytes(test.Expected))
 		stack.push(x)
 		stack.push(y)
-<<<<<<< HEAD
-		opFn(&pc, evmInterpreter, &callCtx{nil, stack, nil})
-=======
 		opFn(&pc, evmInterpreter, &callCtx{nil, stack, rstack, nil})
 		if len(stack.data) != 1 {
 			t.Errorf("Expected one item on stack after %v, got %d: ", name, len(stack.data))
 		}
->>>>>>> ea3b00ad
 		actual := stack.pop()
 
 		if actual.Cmp(expected) != 0 {
@@ -252,11 +242,7 @@
 		y := new(uint256.Int).SetBytes(common.Hex2Bytes(param.y))
 		stack.push(x)
 		stack.push(y)
-<<<<<<< HEAD
-		opFn(&pc, interpreter, &callCtx{nil, stack, nil})
-=======
 		opFn(&pc, interpreter, &callCtx{nil, stack, rstack, nil})
->>>>>>> ea3b00ad
 		actual := stack.pop()
 		result[i] = TwoOperandTestcase{param.x, param.y, fmt.Sprintf("%064x", actual)}
 	}
@@ -314,11 +300,7 @@
 			a.SetBytes(arg)
 			stack.push(a)
 		}
-<<<<<<< HEAD
-		op(&pc, evmInterpreter, &callCtx{nil, stack, nil})
-=======
 		op(&pc, evmInterpreter, &callCtx{nil, stack, rstack, nil})
->>>>>>> ea3b00ad
 		stack.pop()
 	}
 }
@@ -543,15 +525,6 @@
 	mem.Resize(64)
 	pc := uint64(0)
 	v := "abcdef00000000000000abba000000000deaf000000c0de00100000000133700"
-<<<<<<< HEAD
-	stack.pushN(new(big.Int).SetBytes(common.Hex2Bytes(v)), big.NewInt(0))
-	opMstore(&pc, evmInterpreter, &callCtx{mem, stack, nil})
-	if got := common.Bytes2Hex(mem.GetCopy(0, 32)); got != v {
-		t.Fatalf("Mstore fail, got %v, expected %v", got, v)
-	}
-	stack.pushN(big.NewInt(0x1), big.NewInt(0))
-	opMstore(&pc, evmInterpreter, &callCtx{mem, stack, nil})
-=======
 	stack.pushN(*new(uint256.Int).SetBytes(common.Hex2Bytes(v)), *new(uint256.Int))
 	opMstore(&pc, evmInterpreter, &callCtx{mem, stack, rstack, nil})
 	if got := common.Bytes2Hex(mem.GetCopy(0, 32)); got != v {
@@ -559,7 +532,6 @@
 	}
 	stack.pushN(*new(uint256.Int).SetUint64(0x1), *new(uint256.Int))
 	opMstore(&pc, evmInterpreter, &callCtx{mem, stack, rstack, nil})
->>>>>>> ea3b00ad
 	if common.Bytes2Hex(mem.GetCopy(0, 32)) != "0000000000000000000000000000000000000000000000000000000000000001" {
 		t.Fatalf("Mstore failed to overwrite previous value")
 	}
@@ -581,13 +553,8 @@
 
 	bench.ResetTimer()
 	for i := 0; i < bench.N; i++ {
-<<<<<<< HEAD
-		stack.pushN(value, memStart)
-		opMstore(&pc, evmInterpreter, &callCtx{mem, stack, nil})
-=======
 		stack.pushN(*value, *memStart)
 		opMstore(&pc, evmInterpreter, &callCtx{mem, stack, rstack, nil})
->>>>>>> ea3b00ad
 	}
 }
 
@@ -605,13 +572,8 @@
 
 	bench.ResetTimer()
 	for i := 0; i < bench.N; i++ {
-<<<<<<< HEAD
-		stack.pushN(big.NewInt(32), start)
-		opSha3(&pc, evmInterpreter, &callCtx{mem, stack, nil})
-=======
 		stack.pushN(*uint256.NewInt().SetUint64(32), *start)
 		opSha3(&pc, evmInterpreter, &callCtx{mem, stack, rstack, nil})
->>>>>>> ea3b00ad
 	}
 }
 
