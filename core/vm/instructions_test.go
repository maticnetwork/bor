--- conflicted
+++ resolved
@@ -834,8 +834,6 @@
 			t.Errorf("Testcase %v: expected  %x, got %x", tt.name, expected, actual)
 		}
 	}
-<<<<<<< HEAD
-=======
 }
 
 func TestOpMCopy(t *testing.T) {
@@ -974,5 +972,4 @@
 			t.Errorf("case %d: gas wrong, want %d have %d\n", i, wantGas, haveGas)
 		}
 	}
->>>>>>> 1065e21c
 }