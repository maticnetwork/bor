--- conflicted
+++ resolved
@@ -19,11 +19,7 @@
 import (
 	"fmt"
 
-<<<<<<< HEAD
-	"github.com/maticnetwork/bor/common/math"
-=======
 	"github.com/holiman/uint256"
->>>>>>> ea3b00ad
 )
 
 // Memory implements a simple memory model for the ethereum virtual machine.
