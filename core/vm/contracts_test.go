// Copyright 2017 The go-ethereum Authors
// This file is part of the go-ethereum library.
//
// The go-ethereum library is free software: you can redistribute it and/or modify
// it under the terms of the GNU Lesser General Public License as published by
// the Free Software Foundation, either version 3 of the License, or
// (at your option) any later version.
//
// The go-ethereum library is distributed in the hope that it will be useful,
// but WITHOUT ANY WARRANTY; without even the implied warranty of
// MERCHANTABILITY or FITNESS FOR A PARTICULAR PURPOSE. See the
// GNU Lesser General Public License for more details.
//
// You should have received a copy of the GNU Lesser General Public License
// along with the go-ethereum library. If not, see <http://www.gnu.org/licenses/>.

package vm

import (
	"bytes"
	"encoding/json"
	"fmt"
	"os"
	"testing"
	"time"

	"github.com/ethereum/go-ethereum/common"
)

// precompiledTest defines the input/output pairs for precompiled contract tests.
type precompiledTest struct {
	Input, Expected string
	Gas             uint64
	Name            string
	NoBenchmark     bool // Benchmark primarily the worst-cases
}

// precompiledFailureTest defines the input/error pairs for precompiled
// contract failure tests.
type precompiledFailureTest struct {
	Input         string
	ExpectedError string
	Name          string
}

// allPrecompiles does not map to the actual set of precompiles, as it also contains
// repriced versions of precompiles at certain slots
var allPrecompiles = map[common.Address]PrecompiledContract{
	common.BytesToAddress([]byte{1}):    &ecrecover{},
	common.BytesToAddress([]byte{2}):    &sha256hash{},
	common.BytesToAddress([]byte{3}):    &ripemd160hash{},
	common.BytesToAddress([]byte{4}):    &dataCopy{},
	common.BytesToAddress([]byte{5}):    &bigModExp{eip2565: false},
	common.BytesToAddress([]byte{0xf5}): &bigModExp{eip2565: true},
	common.BytesToAddress([]byte{6}):    &bn256AddIstanbul{},
	common.BytesToAddress([]byte{7}):    &bn256ScalarMulIstanbul{},
	common.BytesToAddress([]byte{8}):    &bn256PairingIstanbul{},
	common.BytesToAddress([]byte{9}):    &blake2F{},
<<<<<<< HEAD
	common.BytesToAddress([]byte{10}):   &bls12381G1Add{},
	common.BytesToAddress([]byte{11}):   &bls12381G1Mul{},
	common.BytesToAddress([]byte{12}):   &bls12381G1MultiExp{},
	common.BytesToAddress([]byte{13}):   &bls12381G2Add{},
	common.BytesToAddress([]byte{14}):   &bls12381G2Mul{},
	common.BytesToAddress([]byte{15}):   &bls12381G2MultiExp{},
	common.BytesToAddress([]byte{16}):   &bls12381Pairing{},
	common.BytesToAddress([]byte{17}):   &bls12381MapG1{},
	common.BytesToAddress([]byte{18}):   &bls12381MapG2{},
	common.BytesToAddress([]byte{20}):   &kzgPointEvaluation{},
=======
	common.BytesToAddress([]byte{0x0a}): &kzgPointEvaluation{},

	common.BytesToAddress([]byte{0x0f, 0x0a}): &bls12381G1Add{},
	common.BytesToAddress([]byte{0x0f, 0x0b}): &bls12381G1Mul{},
	common.BytesToAddress([]byte{0x0f, 0x0c}): &bls12381G1MultiExp{},
	common.BytesToAddress([]byte{0x0f, 0x0d}): &bls12381G2Add{},
	common.BytesToAddress([]byte{0x0f, 0x0e}): &bls12381G2Mul{},
	common.BytesToAddress([]byte{0x0f, 0x0f}): &bls12381G2MultiExp{},
	common.BytesToAddress([]byte{0x0f, 0x10}): &bls12381Pairing{},
	common.BytesToAddress([]byte{0x0f, 0x11}): &bls12381MapG1{},
	common.BytesToAddress([]byte{0x0f, 0x12}): &bls12381MapG2{},
>>>>>>> 1065e21c
}

// EIP-152 test vectors
var blake2FMalformedInputTests = []precompiledFailureTest{
	{
		Input:         "",
		ExpectedError: errBlake2FInvalidInputLength.Error(),
		Name:          "vector 0: empty input",
	},
	{
		Input:         "00000c48c9bdf267e6096a3ba7ca8485ae67bb2bf894fe72f36e3cf1361d5f3af54fa5d182e6ad7f520e511f6c3e2b8c68059b6bbd41fbabd9831f79217e1319cde05b61626300000000000000000000000000000000000000000000000000000000000000000000000000000000000000000000000000000000000000000000000000000000000000000000000000000000000000000000000000000000000000000000000000000000000000000000000000000000000000000000000000000000000300000000000000000000000000000001",
		ExpectedError: errBlake2FInvalidInputLength.Error(),
		Name:          "vector 1: less than 213 bytes input",
	},
	{
		Input:         "000000000c48c9bdf267e6096a3ba7ca8485ae67bb2bf894fe72f36e3cf1361d5f3af54fa5d182e6ad7f520e511f6c3e2b8c68059b6bbd41fbabd9831f79217e1319cde05b61626300000000000000000000000000000000000000000000000000000000000000000000000000000000000000000000000000000000000000000000000000000000000000000000000000000000000000000000000000000000000000000000000000000000000000000000000000000000000000000000000000000000000300000000000000000000000000000001",
		ExpectedError: errBlake2FInvalidInputLength.Error(),
		Name:          "vector 2: more than 213 bytes input",
	},
	{
		Input:         "0000000c48c9bdf267e6096a3ba7ca8485ae67bb2bf894fe72f36e3cf1361d5f3af54fa5d182e6ad7f520e511f6c3e2b8c68059b6bbd41fbabd9831f79217e1319cde05b61626300000000000000000000000000000000000000000000000000000000000000000000000000000000000000000000000000000000000000000000000000000000000000000000000000000000000000000000000000000000000000000000000000000000000000000000000000000000000000000000000000000000000300000000000000000000000000000002",
		ExpectedError: errBlake2FInvalidFinalFlag.Error(),
		Name:          "vector 3: malformed final block indicator flag",
	},
}

func testPrecompiled(addr string, test precompiledTest, t *testing.T) {
	p := allPrecompiles[common.HexToAddress(addr)]
	in := common.Hex2Bytes(test.Input)
	gas := p.RequiredGas(in)
	t.Run(fmt.Sprintf("%s-Gas=%d", test.Name, gas), func(t *testing.T) {
		if res, _, err := RunPrecompiledContract(p, in, gas); err != nil {
			t.Error(err)
		} else if common.Bytes2Hex(res) != test.Expected {
			t.Errorf("Expected %v, got %v", test.Expected, common.Bytes2Hex(res))
		}

		if expGas := test.Gas; expGas != gas {
			t.Errorf("%v: gas wrong, expected %d, got %d", test.Name, expGas, gas)
		}
		// Verify that the precompile did not touch the input buffer
		exp := common.Hex2Bytes(test.Input)
		if !bytes.Equal(in, exp) {
			t.Errorf("Precompiled %v modified input data", addr)
		}
	})
}

func testPrecompiledOOG(addr string, test precompiledTest, t *testing.T) {
	p := allPrecompiles[common.HexToAddress(addr)]
	in := common.Hex2Bytes(test.Input)
	gas := p.RequiredGas(in) - 1

	t.Run(fmt.Sprintf("%s-Gas=%d", test.Name, gas), func(t *testing.T) {
		_, _, err := RunPrecompiledContract(p, in, gas)
		if err.Error() != "out of gas" {
			t.Errorf("Expected error [out of gas], got [%v]", err)
		}
		// Verify that the precompile did not touch the input buffer
		exp := common.Hex2Bytes(test.Input)
		if !bytes.Equal(in, exp) {
			t.Errorf("Precompiled %v modified input data", addr)
		}
	})
}

func testPrecompiledFailure(addr string, test precompiledFailureTest, t *testing.T) {
	p := allPrecompiles[common.HexToAddress(addr)]
	in := common.Hex2Bytes(test.Input)
	gas := p.RequiredGas(in)

	t.Run(test.Name, func(t *testing.T) {
		_, _, err := RunPrecompiledContract(p, in, gas)
		if err.Error() != test.ExpectedError {
			t.Errorf("Expected error [%v], got [%v]", test.ExpectedError, err)
		}
		// Verify that the precompile did not touch the input buffer
		exp := common.Hex2Bytes(test.Input)
		if !bytes.Equal(in, exp) {
			t.Errorf("Precompiled %v modified input data", addr)
		}
	})
}

func benchmarkPrecompiled(addr string, test precompiledTest, bench *testing.B) {
	if test.NoBenchmark {
		return
	}

	p := allPrecompiles[common.HexToAddress(addr)]
	in := common.Hex2Bytes(test.Input)
	reqGas := p.RequiredGas(in)

	var (
		res  []byte
		err  error
		data = make([]byte, len(in))
	)

	bench.Run(fmt.Sprintf("%s-Gas=%d", test.Name, reqGas), func(bench *testing.B) {
		bench.ReportAllocs()

		start := time.Now()

		bench.ResetTimer()

		for i := 0; i < bench.N; i++ {
			copy(data, in)
			res, _, err = RunPrecompiledContract(p, data, reqGas)
		}
		bench.StopTimer()

		elapsed := uint64(time.Since(start))
		if elapsed < 1 {
			elapsed = 1
		}

		gasUsed := reqGas * uint64(bench.N)
		bench.ReportMetric(float64(reqGas), "gas/op")
		// Keep it as uint64, multiply 100 to get two digit float later
		mgasps := (100 * 1000 * gasUsed) / elapsed
		bench.ReportMetric(float64(mgasps)/100, "mgas/s")
		//Check if it is correct
		if err != nil {
			bench.Error(err)
			return
		}

		if common.Bytes2Hex(res) != test.Expected {
			bench.Errorf("Expected %v, got %v", test.Expected, common.Bytes2Hex(res))
			return
		}
	})
}

// Benchmarks the sample inputs from the ECRECOVER precompile.
func BenchmarkPrecompiledEcrecover(bench *testing.B) {
	t := precompiledTest{
		Input:    "38d18acb67d25c8bb9942764b62f18e17054f66a817bd4295423adf9ed98873e000000000000000000000000000000000000000000000000000000000000001b38d18acb67d25c8bb9942764b62f18e17054f66a817bd4295423adf9ed98873e789d1dd423d25f0772d2748d60f7e4b81bb14d086eba8e8e8efb6dcff8a4ae02",
		Expected: "000000000000000000000000ceaccac640adf55b2028469bd36ba501f28b699d",
		Name:     "",
	}
	benchmarkPrecompiled("01", t, bench)
}

// Benchmarks the sample inputs from the SHA256 precompile.
func BenchmarkPrecompiledSha256(bench *testing.B) {
	t := precompiledTest{
		Input:    "38d18acb67d25c8bb9942764b62f18e17054f66a817bd4295423adf9ed98873e000000000000000000000000000000000000000000000000000000000000001b38d18acb67d25c8bb9942764b62f18e17054f66a817bd4295423adf9ed98873e789d1dd423d25f0772d2748d60f7e4b81bb14d086eba8e8e8efb6dcff8a4ae02",
		Expected: "811c7003375852fabd0d362e40e68607a12bdabae61a7d068fe5fdd1dbbf2a5d",
		Name:     "128",
	}
	benchmarkPrecompiled("02", t, bench)
}

// Benchmarks the sample inputs from the RIPEMD precompile.
func BenchmarkPrecompiledRipeMD(bench *testing.B) {
	t := precompiledTest{
		Input:    "38d18acb67d25c8bb9942764b62f18e17054f66a817bd4295423adf9ed98873e000000000000000000000000000000000000000000000000000000000000001b38d18acb67d25c8bb9942764b62f18e17054f66a817bd4295423adf9ed98873e789d1dd423d25f0772d2748d60f7e4b81bb14d086eba8e8e8efb6dcff8a4ae02",
		Expected: "0000000000000000000000009215b8d9882ff46f0dfde6684d78e831467f65e6",
		Name:     "128",
	}
	benchmarkPrecompiled("03", t, bench)
}

// Benchmarks the sample inputs from the identiy precompile.
func BenchmarkPrecompiledIdentity(bench *testing.B) {
	t := precompiledTest{
		Input:    "38d18acb67d25c8bb9942764b62f18e17054f66a817bd4295423adf9ed98873e000000000000000000000000000000000000000000000000000000000000001b38d18acb67d25c8bb9942764b62f18e17054f66a817bd4295423adf9ed98873e789d1dd423d25f0772d2748d60f7e4b81bb14d086eba8e8e8efb6dcff8a4ae02",
		Expected: "38d18acb67d25c8bb9942764b62f18e17054f66a817bd4295423adf9ed98873e000000000000000000000000000000000000000000000000000000000000001b38d18acb67d25c8bb9942764b62f18e17054f66a817bd4295423adf9ed98873e789d1dd423d25f0772d2748d60f7e4b81bb14d086eba8e8e8efb6dcff8a4ae02",
		Name:     "128",
	}
	benchmarkPrecompiled("04", t, bench)
}

// Tests the sample inputs from the ModExp EIP 198.
func TestPrecompiledModExp(t *testing.T)      { testJson("modexp", "05", t) }
func BenchmarkPrecompiledModExp(b *testing.B) { benchJson("modexp", "05", b) }

func TestPrecompiledModExpEip2565(t *testing.T)      { testJson("modexp_eip2565", "f5", t) }
func BenchmarkPrecompiledModExpEip2565(b *testing.B) { benchJson("modexp_eip2565", "f5", b) }

// Tests the sample inputs from the elliptic curve addition EIP 213.
func TestPrecompiledBn256Add(t *testing.T)      { testJson("bn256Add", "06", t) }
func BenchmarkPrecompiledBn256Add(b *testing.B) { benchJson("bn256Add", "06", b) }

// Tests OOG
func TestPrecompiledModExpOOG(t *testing.T) {
	modexpTests, err := loadJson("modexp")
	if err != nil {
		t.Fatal(err)
	}

	for _, test := range modexpTests {
		testPrecompiledOOG("05", test, t)
	}
}

// Tests the sample inputs from the elliptic curve scalar multiplication EIP 213.
func TestPrecompiledBn256ScalarMul(t *testing.T)      { testJson("bn256ScalarMul", "07", t) }
func BenchmarkPrecompiledBn256ScalarMul(b *testing.B) { benchJson("bn256ScalarMul", "07", b) }

// Tests the sample inputs from the elliptic curve pairing check EIP 197.
func TestPrecompiledBn256Pairing(t *testing.T)      { testJson("bn256Pairing", "08", t) }
func BenchmarkPrecompiledBn256Pairing(b *testing.B) { benchJson("bn256Pairing", "08", b) }

func TestPrecompiledBlake2F(t *testing.T)      { testJson("blake2F", "09", t) }
func BenchmarkPrecompiledBlake2F(b *testing.B) { benchJson("blake2F", "09", b) }

func TestPrecompileBlake2FMalformedInput(t *testing.T) {
	for _, test := range blake2FMalformedInputTests {
		testPrecompiledFailure("09", test, t)
	}
}

func TestPrecompiledEcrecover(t *testing.T) { testJson("ecRecover", "01", t) }

func testJson(name, addr string, t *testing.T) {
	tests, err := loadJson(name)
	if err != nil {
		t.Fatal(err)
	}

	for _, test := range tests {
		testPrecompiled(addr, test, t)
	}
}

func testJsonFail(name, addr string, t *testing.T) {
	tests, err := loadJsonFail(name)
	if err != nil {
		t.Fatal(err)
	}

	for _, test := range tests {
		testPrecompiledFailure(addr, test, t)
	}
}

func benchJson(name, addr string, b *testing.B) {
	tests, err := loadJson(name)
	if err != nil {
		b.Fatal(err)
	}

	for _, test := range tests {
		benchmarkPrecompiled(addr, test, b)
	}
}

<<<<<<< HEAD
func TestPrecompiledBLS12381G1Add(t *testing.T)      { testJson("blsG1Add", "0a", t) }
func TestPrecompiledBLS12381G1Mul(t *testing.T)      { testJson("blsG1Mul", "0b", t) }
func TestPrecompiledBLS12381G1MultiExp(t *testing.T) { testJson("blsG1MultiExp", "0c", t) }
func TestPrecompiledBLS12381G2Add(t *testing.T)      { testJson("blsG2Add", "0d", t) }
func TestPrecompiledBLS12381G2Mul(t *testing.T)      { testJson("blsG2Mul", "0e", t) }
func TestPrecompiledBLS12381G2MultiExp(t *testing.T) { testJson("blsG2MultiExp", "0f", t) }
func TestPrecompiledBLS12381Pairing(t *testing.T)    { testJson("blsPairing", "10", t) }
func TestPrecompiledBLS12381MapG1(t *testing.T)      { testJson("blsMapG1", "11", t) }
func TestPrecompiledBLS12381MapG2(t *testing.T)      { testJson("blsMapG2", "12", t) }
func TestPrecompiledPointEvaluation(t *testing.T)    { testJson("pointEvaluation", "14", t) }

func BenchmarkPrecompiledBLS12381G1Add(b *testing.B)      { benchJson("blsG1Add", "0a", b) }
func BenchmarkPrecompiledBLS12381G1Mul(b *testing.B)      { benchJson("blsG1Mul", "0b", b) }
func BenchmarkPrecompiledBLS12381G1MultiExp(b *testing.B) { benchJson("blsG1MultiExp", "0c", b) }
func BenchmarkPrecompiledBLS12381G2Add(b *testing.B)      { benchJson("blsG2Add", "0d", b) }
func BenchmarkPrecompiledBLS12381G2Mul(b *testing.B)      { benchJson("blsG2Mul", "0e", b) }
func BenchmarkPrecompiledBLS12381G2MultiExp(b *testing.B) { benchJson("blsG2MultiExp", "0f", b) }
func BenchmarkPrecompiledBLS12381Pairing(b *testing.B)    { benchJson("blsPairing", "10", b) }
func BenchmarkPrecompiledBLS12381MapG1(b *testing.B)      { benchJson("blsMapG1", "11", b) }
func BenchmarkPrecompiledBLS12381MapG2(b *testing.B)      { benchJson("blsMapG2", "12", b) }
=======
func TestPrecompiledBLS12381G1Add(t *testing.T)      { testJson("blsG1Add", "f0a", t) }
func TestPrecompiledBLS12381G1Mul(t *testing.T)      { testJson("blsG1Mul", "f0b", t) }
func TestPrecompiledBLS12381G1MultiExp(t *testing.T) { testJson("blsG1MultiExp", "f0c", t) }
func TestPrecompiledBLS12381G2Add(t *testing.T)      { testJson("blsG2Add", "f0d", t) }
func TestPrecompiledBLS12381G2Mul(t *testing.T)      { testJson("blsG2Mul", "f0e", t) }
func TestPrecompiledBLS12381G2MultiExp(t *testing.T) { testJson("blsG2MultiExp", "f0f", t) }
func TestPrecompiledBLS12381Pairing(t *testing.T)    { testJson("blsPairing", "f10", t) }
func TestPrecompiledBLS12381MapG1(t *testing.T)      { testJson("blsMapG1", "f11", t) }
func TestPrecompiledBLS12381MapG2(t *testing.T)      { testJson("blsMapG2", "f12", t) }

func TestPrecompiledPointEvaluation(t *testing.T) { testJson("pointEvaluation", "0a", t) }

func BenchmarkPrecompiledBLS12381G1Add(b *testing.B)      { benchJson("blsG1Add", "f0a", b) }
func BenchmarkPrecompiledBLS12381G1Mul(b *testing.B)      { benchJson("blsG1Mul", "f0b", b) }
func BenchmarkPrecompiledBLS12381G1MultiExp(b *testing.B) { benchJson("blsG1MultiExp", "f0c", b) }
func BenchmarkPrecompiledBLS12381G2Add(b *testing.B)      { benchJson("blsG2Add", "f0d", b) }
func BenchmarkPrecompiledBLS12381G2Mul(b *testing.B)      { benchJson("blsG2Mul", "f0e", b) }
func BenchmarkPrecompiledBLS12381G2MultiExp(b *testing.B) { benchJson("blsG2MultiExp", "f0f", b) }
func BenchmarkPrecompiledBLS12381Pairing(b *testing.B)    { benchJson("blsPairing", "f10", b) }
func BenchmarkPrecompiledBLS12381MapG1(b *testing.B)      { benchJson("blsMapG1", "f11", b) }
func BenchmarkPrecompiledBLS12381MapG2(b *testing.B)      { benchJson("blsMapG2", "f12", b) }
>>>>>>> 1065e21c

// Failure tests
func TestPrecompiledBLS12381G1AddFail(t *testing.T)      { testJsonFail("blsG1Add", "f0a", t) }
func TestPrecompiledBLS12381G1MulFail(t *testing.T)      { testJsonFail("blsG1Mul", "f0b", t) }
func TestPrecompiledBLS12381G1MultiExpFail(t *testing.T) { testJsonFail("blsG1MultiExp", "f0c", t) }
func TestPrecompiledBLS12381G2AddFail(t *testing.T)      { testJsonFail("blsG2Add", "f0d", t) }
func TestPrecompiledBLS12381G2MulFail(t *testing.T)      { testJsonFail("blsG2Mul", "f0e", t) }
func TestPrecompiledBLS12381G2MultiExpFail(t *testing.T) { testJsonFail("blsG2MultiExp", "f0f", t) }
func TestPrecompiledBLS12381PairingFail(t *testing.T)    { testJsonFail("blsPairing", "f10", t) }
func TestPrecompiledBLS12381MapG1Fail(t *testing.T)      { testJsonFail("blsMapG1", "f11", t) }
func TestPrecompiledBLS12381MapG2Fail(t *testing.T)      { testJsonFail("blsMapG2", "f12", t) }

func loadJson(name string) ([]precompiledTest, error) {
	data, err := os.ReadFile(fmt.Sprintf("testdata/precompiles/%v.json", name))
	if err != nil {
		return nil, err
	}

	var testcases []precompiledTest
	err = json.Unmarshal(data, &testcases)

	return testcases, err
}

func loadJsonFail(name string) ([]precompiledFailureTest, error) {
	data, err := os.ReadFile(fmt.Sprintf("testdata/precompiles/fail-%v.json", name))
	if err != nil {
		return nil, err
	}

	var testcases []precompiledFailureTest
	err = json.Unmarshal(data, &testcases)

	return testcases, err
}

// BenchmarkPrecompiledBLS12381G1MultiExpWorstCase benchmarks the worst case we could find that still fits a gaslimit of 10MGas.
func BenchmarkPrecompiledBLS12381G1MultiExpWorstCase(b *testing.B) {
	task := "0000000000000000000000000000000008d8c4a16fb9d8800cce987c0eadbb6b3b005c213d44ecb5adeed713bae79d606041406df26169c35df63cf972c94be1" +
		"0000000000000000000000000000000011bc8afe71676e6730702a46ef817060249cd06cd82e6981085012ff6d013aa4470ba3a2c71e13ef653e1e223d1ccfe9" +
		"FFFFFFFFFFFFFFFFFFFFFFFFFFFFFFFFFFFFFFFFFFFFFFFFFFFFFFFFFFFFFFFF"
	input := task

	for i := 0; i < 4787; i++ {
		input = input + task
	}

	testcase := precompiledTest{
		Input:       input,
		Expected:    "0000000000000000000000000000000005a6310ea6f2a598023ae48819afc292b4dfcb40aabad24a0c2cb6c19769465691859eeb2a764342a810c5038d700f18000000000000000000000000000000001268ac944437d15923dc0aec00daa9250252e43e4b35ec7a19d01f0d6cd27f6e139d80dae16ba1c79cc7f57055a93ff5",
		Name:        "WorstCaseG1",
		NoBenchmark: false,
	}
	benchmarkPrecompiled("0c", testcase, b)
}

// BenchmarkPrecompiledBLS12381G2MultiExpWorstCase benchmarks the worst case we could find that still fits a gaslimit of 10MGas.
func BenchmarkPrecompiledBLS12381G2MultiExpWorstCase(b *testing.B) {
	task := "000000000000000000000000000000000d4f09acd5f362e0a516d4c13c5e2f504d9bd49fdfb6d8b7a7ab35a02c391c8112b03270d5d9eefe9b659dd27601d18f" +
		"000000000000000000000000000000000fd489cb75945f3b5ebb1c0e326d59602934c8f78fe9294a8877e7aeb95de5addde0cb7ab53674df8b2cfbb036b30b99" +
		"00000000000000000000000000000000055dbc4eca768714e098bbe9c71cf54b40f51c26e95808ee79225a87fb6fa1415178db47f02d856fea56a752d185f86b" +
		"000000000000000000000000000000001239b7640f416eb6e921fe47f7501d504fadc190d9cf4e89ae2b717276739a2f4ee9f637c35e23c480df029fd8d247c7" +
		"FFFFFFFFFFFFFFFFFFFFFFFFFFFFFFFFFFFFFFFFFFFFFFFFFFFFFFFFFFFFFFFF"
	input := task

	for i := 0; i < 1040; i++ {
		input = input + task
	}

	testcase := precompiledTest{
		Input:       input,
		Expected:    "0000000000000000000000000000000018f5ea0c8b086095cfe23f6bb1d90d45de929292006dba8cdedd6d3203af3c6bbfd592e93ecb2b2c81004961fdcbb46c00000000000000000000000000000000076873199175664f1b6493a43c02234f49dc66f077d3007823e0343ad92e30bd7dc209013435ca9f197aca44d88e9dac000000000000000000000000000000000e6f07f4b23b511eac1e2682a0fc224c15d80e122a3e222d00a41fab15eba645a700b9ae84f331ae4ed873678e2e6c9b000000000000000000000000000000000bcb4849e460612aaed79617255fd30c03f51cf03d2ed4163ca810c13e1954b1e8663157b957a601829bb272a4e6c7b8",
		Name:        "WorstCaseG2",
		NoBenchmark: false,
	}
	benchmarkPrecompiled("0f", testcase, b)
}<|MERGE_RESOLUTION|>--- conflicted
+++ resolved
@@ -56,18 +56,6 @@
 	common.BytesToAddress([]byte{7}):    &bn256ScalarMulIstanbul{},
 	common.BytesToAddress([]byte{8}):    &bn256PairingIstanbul{},
 	common.BytesToAddress([]byte{9}):    &blake2F{},
-<<<<<<< HEAD
-	common.BytesToAddress([]byte{10}):   &bls12381G1Add{},
-	common.BytesToAddress([]byte{11}):   &bls12381G1Mul{},
-	common.BytesToAddress([]byte{12}):   &bls12381G1MultiExp{},
-	common.BytesToAddress([]byte{13}):   &bls12381G2Add{},
-	common.BytesToAddress([]byte{14}):   &bls12381G2Mul{},
-	common.BytesToAddress([]byte{15}):   &bls12381G2MultiExp{},
-	common.BytesToAddress([]byte{16}):   &bls12381Pairing{},
-	common.BytesToAddress([]byte{17}):   &bls12381MapG1{},
-	common.BytesToAddress([]byte{18}):   &bls12381MapG2{},
-	common.BytesToAddress([]byte{20}):   &kzgPointEvaluation{},
-=======
 	common.BytesToAddress([]byte{0x0a}): &kzgPointEvaluation{},
 
 	common.BytesToAddress([]byte{0x0f, 0x0a}): &bls12381G1Add{},
@@ -79,7 +67,6 @@
 	common.BytesToAddress([]byte{0x0f, 0x10}): &bls12381Pairing{},
 	common.BytesToAddress([]byte{0x0f, 0x11}): &bls12381MapG1{},
 	common.BytesToAddress([]byte{0x0f, 0x12}): &bls12381MapG2{},
->>>>>>> 1065e21c
 }
 
 // EIP-152 test vectors
@@ -330,28 +317,6 @@
 	}
 }
 
-<<<<<<< HEAD
-func TestPrecompiledBLS12381G1Add(t *testing.T)      { testJson("blsG1Add", "0a", t) }
-func TestPrecompiledBLS12381G1Mul(t *testing.T)      { testJson("blsG1Mul", "0b", t) }
-func TestPrecompiledBLS12381G1MultiExp(t *testing.T) { testJson("blsG1MultiExp", "0c", t) }
-func TestPrecompiledBLS12381G2Add(t *testing.T)      { testJson("blsG2Add", "0d", t) }
-func TestPrecompiledBLS12381G2Mul(t *testing.T)      { testJson("blsG2Mul", "0e", t) }
-func TestPrecompiledBLS12381G2MultiExp(t *testing.T) { testJson("blsG2MultiExp", "0f", t) }
-func TestPrecompiledBLS12381Pairing(t *testing.T)    { testJson("blsPairing", "10", t) }
-func TestPrecompiledBLS12381MapG1(t *testing.T)      { testJson("blsMapG1", "11", t) }
-func TestPrecompiledBLS12381MapG2(t *testing.T)      { testJson("blsMapG2", "12", t) }
-func TestPrecompiledPointEvaluation(t *testing.T)    { testJson("pointEvaluation", "14", t) }
-
-func BenchmarkPrecompiledBLS12381G1Add(b *testing.B)      { benchJson("blsG1Add", "0a", b) }
-func BenchmarkPrecompiledBLS12381G1Mul(b *testing.B)      { benchJson("blsG1Mul", "0b", b) }
-func BenchmarkPrecompiledBLS12381G1MultiExp(b *testing.B) { benchJson("blsG1MultiExp", "0c", b) }
-func BenchmarkPrecompiledBLS12381G2Add(b *testing.B)      { benchJson("blsG2Add", "0d", b) }
-func BenchmarkPrecompiledBLS12381G2Mul(b *testing.B)      { benchJson("blsG2Mul", "0e", b) }
-func BenchmarkPrecompiledBLS12381G2MultiExp(b *testing.B) { benchJson("blsG2MultiExp", "0f", b) }
-func BenchmarkPrecompiledBLS12381Pairing(b *testing.B)    { benchJson("blsPairing", "10", b) }
-func BenchmarkPrecompiledBLS12381MapG1(b *testing.B)      { benchJson("blsMapG1", "11", b) }
-func BenchmarkPrecompiledBLS12381MapG2(b *testing.B)      { benchJson("blsMapG2", "12", b) }
-=======
 func TestPrecompiledBLS12381G1Add(t *testing.T)      { testJson("blsG1Add", "f0a", t) }
 func TestPrecompiledBLS12381G1Mul(t *testing.T)      { testJson("blsG1Mul", "f0b", t) }
 func TestPrecompiledBLS12381G1MultiExp(t *testing.T) { testJson("blsG1MultiExp", "f0c", t) }
@@ -373,7 +338,6 @@
 func BenchmarkPrecompiledBLS12381Pairing(b *testing.B)    { benchJson("blsPairing", "f10", b) }
 func BenchmarkPrecompiledBLS12381MapG1(b *testing.B)      { benchJson("blsMapG1", "f11", b) }
 func BenchmarkPrecompiledBLS12381MapG2(b *testing.B)      { benchJson("blsMapG2", "f12", b) }
->>>>>>> 1065e21c
 
 // Failure tests
 func TestPrecompiledBLS12381G1AddFail(t *testing.T)      { testJsonFail("blsG1Add", "f0a", t) }
