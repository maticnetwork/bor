--- conflicted
+++ resolved
@@ -20,15 +20,9 @@
 	"hash"
 	"sync/atomic"
 
-<<<<<<< HEAD
 	"github.com/maticnetwork/bor/common"
 	"github.com/maticnetwork/bor/common/math"
 	"github.com/maticnetwork/bor/log"
-=======
-	"github.com/ethereum/go-ethereum/common"
-	"github.com/ethereum/go-ethereum/common/math"
-	"github.com/ethereum/go-ethereum/log"
->>>>>>> ea3b00ad
 )
 
 // Config are the configuration options for the Interpreter
@@ -73,10 +67,7 @@
 type callCtx struct {
 	memory   *Memory
 	stack    *Stack
-<<<<<<< HEAD
-=======
 	rstack   *ReturnStack
->>>>>>> ea3b00ad
 	contract *Contract
 }
 
@@ -92,11 +83,6 @@
 type EVMInterpreter struct {
 	evm *EVM
 	cfg Config
-<<<<<<< HEAD
-
-	intPool *intPool
-=======
->>>>>>> ea3b00ad
 
 	hasher    keccakState // Keccak256 hasher instance shared across opcodes
 	hasherBuf common.Hash // Keccak256 hasher result array shared aross opcodes
@@ -113,11 +99,8 @@
 	if !cfg.JumpTable[STOP].valid {
 		var jt JumpTable
 		switch {
-<<<<<<< HEAD
-=======
 		case evm.chainRules.IsYoloV1:
 			jt = yoloV1InstructionSet
->>>>>>> ea3b00ad
 		case evm.chainRules.IsIstanbul:
 			jt = istanbulInstructionSet
 		case evm.chainRules.IsConstantinople:
@@ -178,14 +161,6 @@
 	}
 
 	var (
-<<<<<<< HEAD
-		op          OpCode        // current opcode
-		mem         = NewMemory() // bound memory
-		stack       = newstack()  // local stack
-		callContext = &callCtx{
-			memory:   mem,
-			stack:    stack,
-=======
 		op          OpCode             // current opcode
 		mem         = NewMemory()      // bound memory
 		stack       = newstack()       // local stack
@@ -194,7 +169,6 @@
 			memory:   mem,
 			stack:    stack,
 			rstack:   returns,
->>>>>>> ea3b00ad
 			contract: contract,
 		}
 		// For optimisation reason we're using uint64 as the program counter.
@@ -304,14 +278,6 @@
 
 		// execute the operation
 		res, err = operation.execute(&pc, in, callContext)
-<<<<<<< HEAD
-		// verifyPool is a build flag. Pool verification makes sure the integrity
-		// of the integer pool by comparing values to a default value.
-		if verifyPool {
-			verifyIntegerPool(in.intPool)
-		}
-=======
->>>>>>> ea3b00ad
 		// if the operation clears the return data (e.g. it has returning data)
 		// set the last return to the result of the operation.
 		if operation.returns {
