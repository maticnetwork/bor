// Copyright 2020 The go-ethereum Authors
// This file is part of the go-ethereum library.
//
// The go-ethereum library is free software: you can redistribute it and/or modify
// it under the terms of the GNU Lesser General Public License as published by
// the Free Software Foundation, either version 3 of the License, or
// (at your option) any later version.
//
// The go-ethereum library is distributed in the hope that it will be useful,
// but WITHOUT ANY WARRANTY; without even the implied warranty of
// MERCHANTABILITY or FITNESS FOR A PARTICULAR PURPOSE. See the
// GNU Lesser General Public License for more details.
//
// You should have received a copy of the GNU Lesser General Public License
// along with the go-ethereum library. If not, see <http://www.gnu.org/licenses/>.

package vm

import (
	"errors"

	"github.com/ethereum/go-ethereum/common"
	"github.com/ethereum/go-ethereum/common/math"
	"github.com/ethereum/go-ethereum/core/tracing"
	"github.com/ethereum/go-ethereum/params"
)

func makeGasSStoreFunc(clearingRefund uint64) gasFunc {
	return func(evm *EVM, contract *Contract, stack *Stack, mem *Memory, memorySize uint64) (uint64, error) {
		// If we fail the minimum gas availability invariant, fail (0)
		if contract.Gas <= params.SstoreSentryGasEIP2200 {
			return 0, errors.New("not enough gas for reentrancy sentry")
		}
		// Gas sentry honoured, do the actual gas calculation based on the stored value
		var (
			y, x    = stack.Back(1), stack.peek()
			slot    = common.Hash(x.Bytes32())
			current = evm.StateDB.GetState(contract.Address(), slot)
			cost    = uint64(0)
		)
		// Check slot presence in the access list
		if _, slotPresent := evm.StateDB.SlotInAccessList(contract.Address(), slot); !slotPresent {
			cost = params.ColdSloadCostEIP2929
			// If the caller cannot afford the cost, this change will be rolled back
			evm.StateDB.AddSlotToAccessList(contract.Address(), slot)
<<<<<<< HEAD

			if !addrPresent {
				// Once we're done with YOLOv2 and schedule this for mainnet, might
				// be good to remove this panic here, which is just really a
				// canary to have during testing
				panic("impossible case: address was not present in access list during sstore op")
			}
=======
>>>>>>> 1015a42d
		}

		value := common.Hash(y.Bytes32())

		if current == value { // noop (1)
			// EIP 2200 original clause:
			//		return params.SloadGasEIP2200, nil
			return cost + params.WarmStorageReadCostEIP2929, nil // SLOAD_GAS
		}

		original := evm.StateDB.GetCommittedState(contract.Address(), x.Bytes32())
		if original == current {
			if original == (common.Hash{}) { // create slot (2.1.1)
				return cost + params.SstoreSetGasEIP2200, nil
			}

			if value == (common.Hash{}) { // delete slot (2.1.2b)
				evm.StateDB.AddRefund(clearingRefund)
			}
			// EIP-2200 original clause:
			//		return params.SstoreResetGasEIP2200, nil // write existing slot (2.1.2)
			return cost + (params.SstoreResetGasEIP2200 - params.ColdSloadCostEIP2929), nil // write existing slot (2.1.2)
		}

		if original != (common.Hash{}) {
			if current == (common.Hash{}) { // recreate slot (2.2.1.1)
				evm.StateDB.SubRefund(clearingRefund)
			} else if value == (common.Hash{}) { // delete slot (2.2.1.2)
				evm.StateDB.AddRefund(clearingRefund)
			}
		}

		if original == value {
			if original == (common.Hash{}) { // reset to original inexistent slot (2.2.2.1)
				// EIP 2200 Original clause:
				//evm.StateDB.AddRefund(params.SstoreSetGasEIP2200 - params.SloadGasEIP2200)
				evm.StateDB.AddRefund(params.SstoreSetGasEIP2200 - params.WarmStorageReadCostEIP2929)
			} else { // reset to original existing slot (2.2.2.2)
				// EIP 2200 Original clause:
				//	evm.StateDB.AddRefund(params.SstoreResetGasEIP2200 - params.SloadGasEIP2200)
				// - SSTORE_RESET_GAS redefined as (5000 - COLD_SLOAD_COST)
				// - SLOAD_GAS redefined as WARM_STORAGE_READ_COST
				// Final: (5000 - COLD_SLOAD_COST) - WARM_STORAGE_READ_COST
				evm.StateDB.AddRefund((params.SstoreResetGasEIP2200 - params.ColdSloadCostEIP2929) - params.WarmStorageReadCostEIP2929)
			}
		}
		// EIP-2200 original clause:
		//return params.SloadGasEIP2200, nil // dirty update (2.2)
		return cost + params.WarmStorageReadCostEIP2929, nil // dirty update (2.2)
	}
}

// gasSLoadEIP2929 calculates dynamic gas for SLOAD according to EIP-2929
// For SLOAD, if the (address, storage_key) pair (where address is the address of the contract
// whose storage is being read) is not yet in accessed_storage_keys,
// charge 2100 gas and add the pair to accessed_storage_keys.
// If the pair is already in accessed_storage_keys, charge 100 gas.
func gasSLoadEIP2929(evm *EVM, contract *Contract, stack *Stack, mem *Memory, memorySize uint64) (uint64, error) {
	loc := stack.peek()
	slot := common.Hash(loc.Bytes32())
	// Check slot presence in the access list
	if _, slotPresent := evm.StateDB.SlotInAccessList(contract.Address(), slot); !slotPresent {
		// If the caller cannot afford the cost, this change will be rolled back
		// If he does afford it, we can skip checking the same thing later on, during execution
		evm.StateDB.AddSlotToAccessList(contract.Address(), slot)
		return params.ColdSloadCostEIP2929, nil
	}

	return params.WarmStorageReadCostEIP2929, nil
}

// gasExtCodeCopyEIP2929 implements extcodecopy according to EIP-2929
// EIP spec:
// > If the target is not in accessed_addresses,
// > charge COLD_ACCOUNT_ACCESS_COST gas, and add the address to accessed_addresses.
// > Otherwise, charge WARM_STORAGE_READ_COST gas.
func gasExtCodeCopyEIP2929(evm *EVM, contract *Contract, stack *Stack, mem *Memory, memorySize uint64) (uint64, error) {
	// memory expansion first (dynamic part of pre-2929 implementation)
	gas, err := gasExtCodeCopy(evm, contract, stack, mem, memorySize)
	if err != nil {
		return 0, err
	}

	addr := common.Address(stack.peek().Bytes20())
	// Check slot presence in the access list
	if !evm.StateDB.AddressInAccessList(addr) {
		evm.StateDB.AddAddressToAccessList(addr)

		var overflow bool
		// We charge (cold-warm), since 'warm' is already charged as constantGas
		if gas, overflow = math.SafeAdd(gas, params.ColdAccountAccessCostEIP2929-params.WarmStorageReadCostEIP2929); overflow {
			return 0, ErrGasUintOverflow
		}

		return gas, nil
	}

	return gas, nil
}

// gasEip2929AccountCheck checks whether the first stack item (as address) is present in the access list.
// If it is, this method returns '0', otherwise 'cold-warm' gas, presuming that the opcode using it
// is also using 'warm' as constant factor.
// This method is used by:
// - extcodehash,
// - extcodesize,
// - (ext) balance
func gasEip2929AccountCheck(evm *EVM, contract *Contract, stack *Stack, mem *Memory, memorySize uint64) (uint64, error) {
	addr := common.Address(stack.peek().Bytes20())
	// Check slot presence in the access list
	if !evm.StateDB.AddressInAccessList(addr) {
		// If the caller cannot afford the cost, this change will be rolled back
		evm.StateDB.AddAddressToAccessList(addr)
		// The warm storage read cost is already charged as constantGas
		return params.ColdAccountAccessCostEIP2929 - params.WarmStorageReadCostEIP2929, nil
	}

	return 0, nil
}

func makeCallVariantGasCallEIP2929(oldCalculator gasFunc) gasFunc {
	return func(evm *EVM, contract *Contract, stack *Stack, mem *Memory, memorySize uint64) (uint64, error) {
		addr := common.Address(stack.Back(1).Bytes20())
		// Check slot presence in the access list
		warmAccess := evm.StateDB.AddressInAccessList(addr)
		// The WarmStorageReadCostEIP2929 (100) is already deducted in the form of a constant cost, so
		// the cost to charge for cold access, if any, is Cold - Warm
		coldCost := params.ColdAccountAccessCostEIP2929 - params.WarmStorageReadCostEIP2929

		if !warmAccess {
			evm.StateDB.AddAddressToAccessList(addr)
			// Charge the remaining difference here already, to correctly calculate available
			// gas for call
			if !contract.UseGas(coldCost, evm.Config.Tracer, tracing.GasChangeCallStorageColdAccess) {
				return 0, ErrOutOfGas
			}
		}
		// Now call the old calculator, which takes into account
		// - create new account
		// - transfer value
		// - memory expansion
		// - 63/64ths rule
		gas, err := oldCalculator(evm, contract, stack, mem, memorySize)
		if warmAccess || err != nil {
			return gas, err
		}
		// In case of a cold access, we temporarily add the cold charge back, and also
		// add it to the returned gas. By adding it to the return, it will be charged
		// outside of this function, as part of the dynamic gas, and that will make it
		// also become correctly reported to tracers.
		contract.Gas += coldCost

		var overflow bool
		if gas, overflow = math.SafeAdd(gas, coldCost); overflow {
			return 0, ErrGasUintOverflow
		}
		return gas, nil
	}
}

var (
	gasCallEIP2929         = makeCallVariantGasCallEIP2929(gasCall)
	gasDelegateCallEIP2929 = makeCallVariantGasCallEIP2929(gasDelegateCall)
	gasStaticCallEIP2929   = makeCallVariantGasCallEIP2929(gasStaticCall)
	gasCallCodeEIP2929     = makeCallVariantGasCallEIP2929(gasCallCode)
	gasSelfdestructEIP2929 = makeSelfdestructGasFn(true)
	// gasSelfdestructEIP3529 implements the changes in EIP-3529 (no refunds)
	gasSelfdestructEIP3529 = makeSelfdestructGasFn(false)

	// gasSStoreEIP2929 implements gas cost for SSTORE according to EIP-2929
	//
	// When calling SSTORE, check if the (address, storage_key) pair is in accessed_storage_keys.
	// If it is not, charge an additional COLD_SLOAD_COST gas, and add the pair to accessed_storage_keys.
	// Additionally, modify the parameters defined in EIP 2200 as follows:
	//
	// Parameter 	Old value 	New value
	// SLOAD_GAS 	800 	= WARM_STORAGE_READ_COST
	// SSTORE_RESET_GAS 	5000 	5000 - COLD_SLOAD_COST
	//
	//The other parameters defined in EIP 2200 are unchanged.
	// see gasSStoreEIP2200(...) in core/vm/gas_table.go for more info about how EIP 2200 is specified
	gasSStoreEIP2929 = makeGasSStoreFunc(params.SstoreClearsScheduleRefundEIP2200)

	// gasSStoreEIP3529 implements gas cost for SSTORE according to EIP-3529
	// Replace `SSTORE_CLEARS_SCHEDULE` with `SSTORE_RESET_GAS + ACCESS_LIST_STORAGE_KEY_COST` (4,800)
	gasSStoreEIP3529 = makeGasSStoreFunc(params.SstoreClearsScheduleRefundEIP3529)
)

// makeSelfdestructGasFn can create the selfdestruct dynamic gas function for EIP-2929 and EIP-3529
func makeSelfdestructGasFn(refundsEnabled bool) gasFunc {
	gasFunc := func(evm *EVM, contract *Contract, stack *Stack, mem *Memory, memorySize uint64) (uint64, error) {
		var (
			gas     uint64
			address = common.Address(stack.peek().Bytes20())
		)

		if !evm.StateDB.AddressInAccessList(address) {
			// If the caller cannot afford the cost, this change will be rolled back
			evm.StateDB.AddAddressToAccessList(address)

			gas = params.ColdAccountAccessCostEIP2929
		}
		// if empty and transfers value
		if evm.StateDB.Empty(address) && evm.StateDB.GetBalance(contract.Address()).Sign() != 0 {
			gas += params.CreateBySelfdestructGas
		}
		if refundsEnabled && !evm.StateDB.HasSelfDestructed(contract.Address()) {
			evm.StateDB.AddRefund(params.SelfdestructRefundGas)
		}

		return gas, nil
	}

	return gasFunc
}<|MERGE_RESOLUTION|>--- conflicted
+++ resolved
@@ -43,16 +43,6 @@
 			cost = params.ColdSloadCostEIP2929
 			// If the caller cannot afford the cost, this change will be rolled back
 			evm.StateDB.AddSlotToAccessList(contract.Address(), slot)
-<<<<<<< HEAD
-
-			if !addrPresent {
-				// Once we're done with YOLOv2 and schedule this for mainnet, might
-				// be good to remove this panic here, which is just really a
-				// canary to have during testing
-				panic("impossible case: address was not present in access list during sstore op")
-			}
-=======
->>>>>>> 1015a42d
 		}
 
 		value := common.Hash(y.Bytes32())
