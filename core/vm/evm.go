// Copyright 2014 The go-ethereum Authors
// This file is part of the go-ethereum library.
//
// The go-ethereum library is free software: you can redistribute it and/or modify
// it under the terms of the GNU Lesser General Public License as published by
// the Free Software Foundation, either version 3 of the License, or
// (at your option) any later version.
//
// The go-ethereum library is distributed in the hope that it will be useful,
// but WITHOUT ANY WARRANTY; without even the implied warranty of
// MERCHANTABILITY or FITNESS FOR A PARTICULAR PURPOSE. See the
// GNU Lesser General Public License for more details.
//
// You should have received a copy of the GNU Lesser General Public License
// along with the go-ethereum library. If not, see <http://www.gnu.org/licenses/>.

package vm

import (
	"errors"
	"math/big"
	"sync/atomic"
	"time"

	"github.com/maticnetwork/bor/common"
	"github.com/maticnetwork/bor/crypto"
	"github.com/maticnetwork/bor/params"
)

// emptyCodeHash is used by create to ensure deployment is disallowed to already
// deployed contract addresses (relevant after the account abstraction).
var emptyCodeHash = crypto.Keccak256Hash(nil)

type (
	// CanTransferFunc is the signature of a transfer guard function
	CanTransferFunc func(StateDB, common.Address, *big.Int) bool
	// TransferFunc is the signature of a transfer function
	TransferFunc func(StateDB, common.Address, common.Address, *big.Int)
	// GetHashFunc returns the n'th block hash in the blockchain
	// and is used by the BLOCKHASH EVM op code.
	GetHashFunc func(uint64) common.Hash
)

// run runs the given contract and takes care of running precompiles with a fallback to the byte code interpreter.
func run(evm *EVM, contract *Contract, input []byte, readOnly bool) ([]byte, error) {
	if contract.CodeAddr != nil {
		precompiles := PrecompiledContractsHomestead
		if evm.chainRules.IsByzantium {
			precompiles = PrecompiledContractsByzantium
		}
		if evm.chainRules.IsIstanbul {
			precompiles = PrecompiledContractsIstanbul
		}
<<<<<<< HEAD
=======
		if evm.chainRules.IsYoloV1 {
			precompiles = PrecompiledContractsYoloV1
		}
>>>>>>> ea3b00ad
		if p := precompiles[*contract.CodeAddr]; p != nil {
			return RunPrecompiledContract(p, input, contract)
		}
	}
	for _, interpreter := range evm.interpreters {
		if interpreter.CanRun(contract.Code) {
			if evm.interpreter != interpreter {
				// Ensure that the interpreter pointer is set back
				// to its current value upon return.
				defer func(i Interpreter) {
					evm.interpreter = i
				}(evm.interpreter)
				evm.interpreter = interpreter
			}
			return interpreter.Run(contract, input, readOnly)
		}
	}
	return nil, errors.New("no compatible interpreter")
}

// Context provides the EVM with auxiliary information. Once provided
// it shouldn't be modified.
type Context struct {
	// CanTransfer returns whether the account contains
	// sufficient ether to transfer the value
	CanTransfer CanTransferFunc
	// Transfer transfers ether from one account to the other
	Transfer TransferFunc
	// GetHash returns the hash corresponding to n
	GetHash GetHashFunc

	// Message information
	Origin   common.Address // Provides information for ORIGIN
	GasPrice *big.Int       // Provides information for GASPRICE

	// Block information
	Coinbase    common.Address // Provides information for COINBASE
	GasLimit    uint64         // Provides information for GASLIMIT
	BlockNumber *big.Int       // Provides information for NUMBER
	Time        *big.Int       // Provides information for TIME
	Difficulty  *big.Int       // Provides information for DIFFICULTY
}

// EVM is the Ethereum Virtual Machine base object and provides
// the necessary tools to run a contract on the given state with
// the provided context. It should be noted that any error
// generated through any of the calls should be considered a
// revert-state-and-consume-all-gas operation, no checks on
// specific errors should ever be performed. The interpreter makes
// sure that any errors generated are to be considered faulty code.
//
// The EVM should never be reused and is not thread safe.
type EVM struct {
	// Context provides auxiliary blockchain related information
	Context
	// StateDB gives access to the underlying state
	StateDB StateDB
	// Depth is the current call stack
	depth int

	// chainConfig contains information about the current chain
	chainConfig *params.ChainConfig
	// chain rules contains the chain rules for the current epoch
	chainRules params.Rules
	// virtual machine configuration options used to initialise the
	// evm.
	vmConfig Config
	// global (to this context) ethereum virtual machine
	// used throughout the execution of the tx.
	interpreters []Interpreter
	interpreter  Interpreter
	// abort is used to abort the EVM calling operations
	// NOTE: must be set atomically
	abort int32
	// callGasTemp holds the gas available for the current call. This is needed because the
	// available gas is calculated in gasCall* according to the 63/64 rule and later
	// applied in opCall*.
	callGasTemp uint64
}

// NewEVM returns a new EVM. The returned EVM is not thread safe and should
// only ever be used *once*.
func NewEVM(ctx Context, statedb StateDB, chainConfig *params.ChainConfig, vmConfig Config) *EVM {
	evm := &EVM{
		Context:      ctx,
		StateDB:      statedb,
		vmConfig:     vmConfig,
		chainConfig:  chainConfig,
		chainRules:   chainConfig.Rules(ctx.BlockNumber),
		interpreters: make([]Interpreter, 0, 1),
	}

	if chainConfig.IsEWASM(ctx.BlockNumber) {
		// to be implemented by EVM-C and Wagon PRs.
		// if vmConfig.EWASMInterpreter != "" {
		//  extIntOpts := strings.Split(vmConfig.EWASMInterpreter, ":")
		//  path := extIntOpts[0]
		//  options := []string{}
		//  if len(extIntOpts) > 1 {
		//    options = extIntOpts[1..]
		//  }
		//  evm.interpreters = append(evm.interpreters, NewEVMVCInterpreter(evm, vmConfig, options))
		// } else {
		// 	evm.interpreters = append(evm.interpreters, NewEWASMInterpreter(evm, vmConfig))
		// }
		panic("No supported ewasm interpreter yet.")
	}

	// vmConfig.EVMInterpreter will be used by EVM-C, it won't be checked here
	// as we always want to have the built-in EVM as the failover option.
	evm.interpreters = append(evm.interpreters, NewEVMInterpreter(evm, vmConfig))
	evm.interpreter = evm.interpreters[0]

	return evm
}

// Cancel cancels any running EVM operation. This may be called concurrently and
// it's safe to be called multiple times.
func (evm *EVM) Cancel() {
	atomic.StoreInt32(&evm.abort, 1)
}

// Cancelled returns true if Cancel has been called
func (evm *EVM) Cancelled() bool {
	return atomic.LoadInt32(&evm.abort) == 1
}

// Interpreter returns the current interpreter
func (evm *EVM) Interpreter() Interpreter {
	return evm.interpreter
}

// Call executes the contract associated with the addr with the given input as
// parameters. It also handles any necessary value transfer required and takes
// the necessary steps to create accounts and reverses the state in case of an
// execution error or failed value transfer.
func (evm *EVM) Call(caller ContractRef, addr common.Address, input []byte, gas uint64, value *big.Int) (ret []byte, leftOverGas uint64, err error) {
	if evm.vmConfig.NoRecursion && evm.depth > 0 {
		return nil, gas, nil
	}
	// Fail if we're trying to execute above the call depth limit
	if evm.depth > int(params.CallCreateDepth) {
		return nil, gas, ErrDepth
	}
	// Fail if we're trying to transfer more than the available balance
	if !evm.Context.CanTransfer(evm.StateDB, caller.Address(), value) {
		return nil, gas, ErrInsufficientBalance
	}
	var (
		to       = AccountRef(addr)
		snapshot = evm.StateDB.Snapshot()
	)
	if !evm.StateDB.Exist(addr) {
		precompiles := PrecompiledContractsHomestead
		if evm.chainRules.IsByzantium {
			precompiles = PrecompiledContractsByzantium
		}
		if evm.chainRules.IsIstanbul {
			precompiles = PrecompiledContractsIstanbul
		}
		if precompiles[addr] == nil && evm.chainRules.IsEIP158 && value.Sign() == 0 {
			// Calling a non existing account, don't do anything, but ping the tracer
			if evm.vmConfig.Debug && evm.depth == 0 {
				evm.vmConfig.Tracer.CaptureStart(caller.Address(), addr, false, input, gas, value)
				evm.vmConfig.Tracer.CaptureEnd(ret, 0, 0, nil)
			}
			return nil, gas, nil
		}
		evm.StateDB.CreateAccount(addr)
	}
	evm.Transfer(evm.StateDB, caller.Address(), to.Address(), value)
	// Initialise a new contract and set the code that is to be used by the EVM.
	// The contract is a scoped environment for this execution context only.
	contract := NewContract(caller, to, value, gas)
	contract.SetCallCode(&addr, evm.StateDB.GetCodeHash(addr), evm.StateDB.GetCode(addr))

	// Even if the account has no code, we need to continue because it might be a precompile
	start := time.Now()

	// Capture the tracer start/end events in debug mode
	if evm.vmConfig.Debug && evm.depth == 0 {
		evm.vmConfig.Tracer.CaptureStart(caller.Address(), addr, false, input, gas, value)

		defer func() { // Lazy evaluation of the parameters
			evm.vmConfig.Tracer.CaptureEnd(ret, gas-contract.Gas, time.Since(start), err)
		}()
	}
	ret, err = run(evm, contract, input, false)

	// When an error was returned by the EVM or when setting the creation code
	// above we revert to the snapshot and consume any gas remaining. Additionally
	// when we're in homestead this also counts for code storage gas errors.
	if err != nil {
		evm.StateDB.RevertToSnapshot(snapshot)
		if err != ErrExecutionReverted {
			contract.UseGas(contract.Gas)
		}
	}
	return ret, contract.Gas, err
}

// CallCode executes the contract associated with the addr with the given input
// as parameters. It also handles any necessary value transfer required and takes
// the necessary steps to create accounts and reverses the state in case of an
// execution error or failed value transfer.
//
// CallCode differs from Call in the sense that it executes the given address'
// code with the caller as context.
func (evm *EVM) CallCode(caller ContractRef, addr common.Address, input []byte, gas uint64, value *big.Int) (ret []byte, leftOverGas uint64, err error) {
	if evm.vmConfig.NoRecursion && evm.depth > 0 {
		return nil, gas, nil
	}
	// Fail if we're trying to execute above the call depth limit
	if evm.depth > int(params.CallCreateDepth) {
		return nil, gas, ErrDepth
	}
	// Fail if we're trying to transfer more than the available balance
	// Note although it's noop to transfer X ether to caller itself. But
	// if caller doesn't have enough balance, it would be an error to allow
	// over-charging itself. So the check here is necessary.
	if !evm.Context.CanTransfer(evm.StateDB, caller.Address(), value) {
		return nil, gas, ErrInsufficientBalance
	}
	var (
		snapshot = evm.StateDB.Snapshot()
		to       = AccountRef(caller.Address())
	)
	// Initialise a new contract and set the code that is to be used by the EVM.
	// The contract is a scoped environment for this execution context only.
	contract := NewContract(caller, to, value, gas)
	contract.SetCallCode(&addr, evm.StateDB.GetCodeHash(addr), evm.StateDB.GetCode(addr))

	ret, err = run(evm, contract, input, false)
	if err != nil {
		evm.StateDB.RevertToSnapshot(snapshot)
		if err != ErrExecutionReverted {
			contract.UseGas(contract.Gas)
		}
	}
	return ret, contract.Gas, err
}

// DelegateCall executes the contract associated with the addr with the given input
// as parameters. It reverses the state in case of an execution error.
//
// DelegateCall differs from CallCode in the sense that it executes the given address'
// code with the caller as context and the caller is set to the caller of the caller.
func (evm *EVM) DelegateCall(caller ContractRef, addr common.Address, input []byte, gas uint64) (ret []byte, leftOverGas uint64, err error) {
	if evm.vmConfig.NoRecursion && evm.depth > 0 {
		return nil, gas, nil
	}
	// Fail if we're trying to execute above the call depth limit
	if evm.depth > int(params.CallCreateDepth) {
		return nil, gas, ErrDepth
	}
	var (
		snapshot = evm.StateDB.Snapshot()
		to       = AccountRef(caller.Address())
	)
	// Initialise a new contract and make initialise the delegate values
	contract := NewContract(caller, to, nil, gas).AsDelegate()
	contract.SetCallCode(&addr, evm.StateDB.GetCodeHash(addr), evm.StateDB.GetCode(addr))

	ret, err = run(evm, contract, input, false)
	if err != nil {
		evm.StateDB.RevertToSnapshot(snapshot)
		if err != ErrExecutionReverted {
			contract.UseGas(contract.Gas)
		}
	}
	return ret, contract.Gas, err
}

// StaticCall executes the contract associated with the addr with the given input
// as parameters while disallowing any modifications to the state during the call.
// Opcodes that attempt to perform such modifications will result in exceptions
// instead of performing the modifications.
func (evm *EVM) StaticCall(caller ContractRef, addr common.Address, input []byte, gas uint64) (ret []byte, leftOverGas uint64, err error) {
	if evm.vmConfig.NoRecursion && evm.depth > 0 {
		return nil, gas, nil
	}
	// Fail if we're trying to execute above the call depth limit
	if evm.depth > int(params.CallCreateDepth) {
		return nil, gas, ErrDepth
	}
	var (
		to       = AccountRef(addr)
		snapshot = evm.StateDB.Snapshot()
	)
	// Initialise a new contract and set the code that is to be used by the EVM.
	// The contract is a scoped environment for this execution context only.
	contract := NewContract(caller, to, new(big.Int), gas)
	contract.SetCallCode(&addr, evm.StateDB.GetCodeHash(addr), evm.StateDB.GetCode(addr))

	// We do an AddBalance of zero here, just in order to trigger a touch.
	// This doesn't matter on Mainnet, where all empties are gone at the time of Byzantium,
	// but is the correct thing to do and matters on other networks, in tests, and potential
	// future scenarios
	evm.StateDB.AddBalance(addr, big.NewInt(0))

	// When an error was returned by the EVM or when setting the creation code
	// above we revert to the snapshot and consume any gas remaining. Additionally
	// when we're in Homestead this also counts for code storage gas errors.
	ret, err = run(evm, contract, input, true)
	if err != nil {
		evm.StateDB.RevertToSnapshot(snapshot)
		if err != ErrExecutionReverted {
			contract.UseGas(contract.Gas)
		}
	}
	return ret, contract.Gas, err
}

type codeAndHash struct {
	code []byte
	hash common.Hash
}

func (c *codeAndHash) Hash() common.Hash {
	if c.hash == (common.Hash{}) {
		c.hash = crypto.Keccak256Hash(c.code)
	}
	return c.hash
}

// create creates a new contract using code as deployment code.
func (evm *EVM) create(caller ContractRef, codeAndHash *codeAndHash, gas uint64, value *big.Int, address common.Address) ([]byte, common.Address, uint64, error) {
	// Depth check execution. Fail if we're trying to execute above the
	// limit.
	if evm.depth > int(params.CallCreateDepth) {
		return nil, common.Address{}, gas, ErrDepth
	}
	if !evm.CanTransfer(evm.StateDB, caller.Address(), value) {
		return nil, common.Address{}, gas, ErrInsufficientBalance
	}
	nonce := evm.StateDB.GetNonce(caller.Address())
	evm.StateDB.SetNonce(caller.Address(), nonce+1)

	// Ensure there's no existing contract already at the designated address
	contractHash := evm.StateDB.GetCodeHash(address)
	if evm.StateDB.GetNonce(address) != 0 || (contractHash != (common.Hash{}) && contractHash != emptyCodeHash) {
		return nil, common.Address{}, 0, ErrContractAddressCollision
	}
	// Create a new account on the state
	snapshot := evm.StateDB.Snapshot()
	evm.StateDB.CreateAccount(address)
	if evm.chainRules.IsEIP158 {
		evm.StateDB.SetNonce(address, 1)
	}
	evm.Transfer(evm.StateDB, caller.Address(), address, value)

	// Initialise a new contract and set the code that is to be used by the EVM.
	// The contract is a scoped environment for this execution context only.
	contract := NewContract(caller, AccountRef(address), value, gas)
	contract.SetCodeOptionalHash(&address, codeAndHash)

	if evm.vmConfig.NoRecursion && evm.depth > 0 {
		return nil, address, gas, nil
	}

	if evm.vmConfig.Debug && evm.depth == 0 {
		evm.vmConfig.Tracer.CaptureStart(caller.Address(), address, true, codeAndHash.code, gas, value)
	}
	start := time.Now()

	ret, err := run(evm, contract, nil, false)

	// check whether the max code size has been exceeded
	maxCodeSizeExceeded := evm.chainRules.IsEIP158 && len(ret) > params.MaxCodeSize
	// if the contract creation ran successfully and no errors were returned
	// calculate the gas required to store the code. If the code could not
	// be stored due to not enough gas set an error and let it be handled
	// by the error checking condition below.
	if err == nil && !maxCodeSizeExceeded {
		createDataGas := uint64(len(ret)) * params.CreateDataGas
		if contract.UseGas(createDataGas) {
			evm.StateDB.SetCode(address, ret)
		} else {
			err = ErrCodeStoreOutOfGas
		}
	}

	// When an error was returned by the EVM or when setting the creation code
	// above we revert to the snapshot and consume any gas remaining. Additionally
	// when we're in homestead this also counts for code storage gas errors.
	if maxCodeSizeExceeded || (err != nil && (evm.chainRules.IsHomestead || err != ErrCodeStoreOutOfGas)) {
		evm.StateDB.RevertToSnapshot(snapshot)
		if err != ErrExecutionReverted {
			contract.UseGas(contract.Gas)
		}
	}
	// Assign err if contract code size exceeds the max while the err is still empty.
	if maxCodeSizeExceeded && err == nil {
		err = ErrMaxCodeSizeExceeded
	}
	if evm.vmConfig.Debug && evm.depth == 0 {
		evm.vmConfig.Tracer.CaptureEnd(ret, gas-contract.Gas, time.Since(start), err)
	}
	return ret, address, contract.Gas, err

}

// Create creates a new contract using code as deployment code.
func (evm *EVM) Create(caller ContractRef, code []byte, gas uint64, value *big.Int) (ret []byte, contractAddr common.Address, leftOverGas uint64, err error) {
	contractAddr = crypto.CreateAddress(caller.Address(), evm.StateDB.GetNonce(caller.Address()))
	return evm.create(caller, &codeAndHash{code: code}, gas, value, contractAddr)
}

// Create2 creates a new contract using code as deployment code.
//
// The different between Create2 with Create is Create2 uses sha3(0xff ++ msg.sender ++ salt ++ sha3(init_code))[12:]
// instead of the usual sender-and-nonce-hash as the address where the contract is initialized at.
func (evm *EVM) Create2(caller ContractRef, code []byte, gas uint64, endowment *big.Int, salt *big.Int) (ret []byte, contractAddr common.Address, leftOverGas uint64, err error) {
	codeAndHash := &codeAndHash{code: code}
	contractAddr = crypto.CreateAddress2(caller.Address(), common.BigToHash(salt), codeAndHash.Hash().Bytes())
	return evm.create(caller, codeAndHash, gas, endowment, contractAddr)
}

// ChainConfig returns the environment's chain configuration
func (evm *EVM) ChainConfig() *params.ChainConfig { return evm.chainConfig }<|MERGE_RESOLUTION|>--- conflicted
+++ resolved
@@ -51,12 +51,9 @@
 		if evm.chainRules.IsIstanbul {
 			precompiles = PrecompiledContractsIstanbul
 		}
-<<<<<<< HEAD
-=======
 		if evm.chainRules.IsYoloV1 {
 			precompiles = PrecompiledContractsYoloV1
 		}
->>>>>>> ea3b00ad
 		if p := precompiles[*contract.CodeAddr]; p != nil {
 			return RunPrecompiledContract(p, input, contract)
 		}
