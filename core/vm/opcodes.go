// Copyright 2014 The go-ethereum Authors
// This file is part of the go-ethereum library.
//
// The go-ethereum library is free software: you can redistribute it and/or modify
// it under the terms of the GNU Lesser General Public License as published by
// the Free Software Foundation, either version 3 of the License, or
// (at your option) any later version.
//
// The go-ethereum library is distributed in the hope that it will be useful,
// but WITHOUT ANY WARRANTY; without even the implied warranty of
// MERCHANTABILITY or FITNESS FOR A PARTICULAR PURPOSE. See the
// GNU Lesser General Public License for more details.
//
// You should have received a copy of the GNU Lesser General Public License
// along with the go-ethereum library. If not, see <http://www.gnu.org/licenses/>.

package vm

import (
	"fmt"
)

// OpCode is an EVM opcode
type OpCode byte

// IsPush specifies if an opcode is a PUSH opcode.
func (op OpCode) IsPush() bool {
<<<<<<< HEAD
	switch op {
	case PUSH1, PUSH2, PUSH3, PUSH4, PUSH5, PUSH6, PUSH7, PUSH8, PUSH9, PUSH10, PUSH11, PUSH12, PUSH13, PUSH14, PUSH15, PUSH16, PUSH17, PUSH18, PUSH19, PUSH20, PUSH21, PUSH22, PUSH23, PUSH24, PUSH25, PUSH26, PUSH27, PUSH28, PUSH29, PUSH30, PUSH31, PUSH32:
		return true
	}
	return false
=======
	return PUSH1 <= op && op <= PUSH32
>>>>>>> ea9e62ca
}

// 0x0 range - arithmetic ops.
const (
	STOP       OpCode = 0x0
	ADD        OpCode = 0x1
	MUL        OpCode = 0x2
	SUB        OpCode = 0x3
	DIV        OpCode = 0x4
	SDIV       OpCode = 0x5
	MOD        OpCode = 0x6
	SMOD       OpCode = 0x7
	ADDMOD     OpCode = 0x8
	MULMOD     OpCode = 0x9
	EXP        OpCode = 0xa
	SIGNEXTEND OpCode = 0xb
)

// 0x10 range - comparison ops.
const (
	LT     OpCode = 0x10
	GT     OpCode = 0x11
	SLT    OpCode = 0x12
	SGT    OpCode = 0x13
	EQ     OpCode = 0x14
	ISZERO OpCode = 0x15
	AND    OpCode = 0x16
	OR     OpCode = 0x17
	XOR    OpCode = 0x18
	NOT    OpCode = 0x19
	BYTE   OpCode = 0x1a
	SHL    OpCode = 0x1b
	SHR    OpCode = 0x1c
	SAR    OpCode = 0x1d
<<<<<<< HEAD

=======
)

// 0x20 range - crypto.
const (
>>>>>>> ea9e62ca
	KECCAK256 OpCode = 0x20
)

// 0x30 range - closure state.
const (
	ADDRESS        OpCode = 0x30
	BALANCE        OpCode = 0x31
	ORIGIN         OpCode = 0x32
	CALLER         OpCode = 0x33
	CALLVALUE      OpCode = 0x34
	CALLDATALOAD   OpCode = 0x35
	CALLDATASIZE   OpCode = 0x36
	CALLDATACOPY   OpCode = 0x37
	CODESIZE       OpCode = 0x38
	CODECOPY       OpCode = 0x39
	GASPRICE       OpCode = 0x3a
	EXTCODESIZE    OpCode = 0x3b
	EXTCODECOPY    OpCode = 0x3c
	RETURNDATASIZE OpCode = 0x3d
	RETURNDATACOPY OpCode = 0x3e
	EXTCODEHASH    OpCode = 0x3f
)

// 0x40 range - block operations.
const (
	BLOCKHASH   OpCode = 0x40
	COINBASE    OpCode = 0x41
	TIMESTAMP   OpCode = 0x42
	NUMBER      OpCode = 0x43
	DIFFICULTY  OpCode = 0x44
	RANDOM      OpCode = 0x44 // Same as DIFFICULTY
<<<<<<< HEAD
=======
	PREVRANDAO  OpCode = 0x44 // Same as DIFFICULTY
>>>>>>> ea9e62ca
	GASLIMIT    OpCode = 0x45
	CHAINID     OpCode = 0x46
	SELFBALANCE OpCode = 0x47
	BASEFEE     OpCode = 0x48
)

// 0x50 range - 'storage' and execution.
const (
	POP      OpCode = 0x50
	MLOAD    OpCode = 0x51
	MSTORE   OpCode = 0x52
	MSTORE8  OpCode = 0x53
	SLOAD    OpCode = 0x54
	SSTORE   OpCode = 0x55
	JUMP     OpCode = 0x56
	JUMPI    OpCode = 0x57
	PC       OpCode = 0x58
	MSIZE    OpCode = 0x59
	GAS      OpCode = 0x5a
	JUMPDEST OpCode = 0x5b
	PUSH0    OpCode = 0x5f
)

// 0x60 range - pushes.
const (
	PUSH1 OpCode = 0x60 + iota
	PUSH2
	PUSH3
	PUSH4
	PUSH5
	PUSH6
	PUSH7
	PUSH8
	PUSH9
	PUSH10
	PUSH11
	PUSH12
	PUSH13
	PUSH14
	PUSH15
	PUSH16
	PUSH17
	PUSH18
	PUSH19
	PUSH20
	PUSH21
	PUSH22
	PUSH23
	PUSH24
	PUSH25
	PUSH26
	PUSH27
	PUSH28
	PUSH29
	PUSH30
	PUSH31
	PUSH32
)

// 0x80 range - dups.
const (
	DUP1 = 0x80 + iota
	DUP2
	DUP3
	DUP4
	DUP5
	DUP6
	DUP7
	DUP8
	DUP9
	DUP10
	DUP11
	DUP12
	DUP13
	DUP14
	DUP15
	DUP16
)

// 0x90 range - swaps.
const (
	SWAP1 = 0x90 + iota
	SWAP2
	SWAP3
	SWAP4
	SWAP5
	SWAP6
	SWAP7
	SWAP8
	SWAP9
	SWAP10
	SWAP11
	SWAP12
	SWAP13
	SWAP14
	SWAP15
	SWAP16
)

// 0xa0 range - logging ops.
const (
	LOG0 OpCode = 0xa0 + iota
	LOG1
	LOG2
	LOG3
	LOG4
)

<<<<<<< HEAD
=======
// 0xb0 range.
const (
	TLOAD  OpCode = 0xb3
	TSTORE OpCode = 0xb4
)

>>>>>>> ea9e62ca
// 0xf0 range - closures.
const (
	CREATE       OpCode = 0xf0
	CALL         OpCode = 0xf1
	CALLCODE     OpCode = 0xf2
	RETURN       OpCode = 0xf3
	DELEGATECALL OpCode = 0xf4
	CREATE2      OpCode = 0xf5

	STATICCALL   OpCode = 0xfa
	REVERT       OpCode = 0xfd
	INVALID      OpCode = 0xfe
	SELFDESTRUCT OpCode = 0xff
)

// Since the opcodes aren't all in order we can't use a regular slice.
var opCodeToString = map[OpCode]string{
	// 0x0 range - arithmetic ops.
	STOP:       "STOP",
	ADD:        "ADD",
	MUL:        "MUL",
	SUB:        "SUB",
	DIV:        "DIV",
	SDIV:       "SDIV",
	MOD:        "MOD",
	SMOD:       "SMOD",
	EXP:        "EXP",
	NOT:        "NOT",
	LT:         "LT",
	GT:         "GT",
	SLT:        "SLT",
	SGT:        "SGT",
	EQ:         "EQ",
	ISZERO:     "ISZERO",
	SIGNEXTEND: "SIGNEXTEND",

	// 0x10 range - bit ops.
	AND:    "AND",
	OR:     "OR",
	XOR:    "XOR",
	BYTE:   "BYTE",
	SHL:    "SHL",
	SHR:    "SHR",
	SAR:    "SAR",
	ADDMOD: "ADDMOD",
	MULMOD: "MULMOD",

	// 0x20 range - crypto.
	KECCAK256: "KECCAK256",

	// 0x30 range - closure state.
	ADDRESS:        "ADDRESS",
	BALANCE:        "BALANCE",
	ORIGIN:         "ORIGIN",
	CALLER:         "CALLER",
	CALLVALUE:      "CALLVALUE",
	CALLDATALOAD:   "CALLDATALOAD",
	CALLDATASIZE:   "CALLDATASIZE",
	CALLDATACOPY:   "CALLDATACOPY",
	CODESIZE:       "CODESIZE",
	CODECOPY:       "CODECOPY",
	GASPRICE:       "GASPRICE",
	EXTCODESIZE:    "EXTCODESIZE",
	EXTCODECOPY:    "EXTCODECOPY",
	RETURNDATASIZE: "RETURNDATASIZE",
	RETURNDATACOPY: "RETURNDATACOPY",
	EXTCODEHASH:    "EXTCODEHASH",

	// 0x40 range - block operations.
	BLOCKHASH:   "BLOCKHASH",
	COINBASE:    "COINBASE",
	TIMESTAMP:   "TIMESTAMP",
	NUMBER:      "NUMBER",
<<<<<<< HEAD
	DIFFICULTY:  "DIFFICULTY", // TODO (MariusVanDerWijden) rename to RANDOM post merge
=======
	DIFFICULTY:  "DIFFICULTY", // TODO (MariusVanDerWijden) rename to PREVRANDAO post merge
>>>>>>> ea9e62ca
	GASLIMIT:    "GASLIMIT",
	CHAINID:     "CHAINID",
	SELFBALANCE: "SELFBALANCE",
	BASEFEE:     "BASEFEE",

	// 0x50 range - 'storage' and execution.
	POP:      "POP",
	MLOAD:    "MLOAD",
	MSTORE:   "MSTORE",
	MSTORE8:  "MSTORE8",
	SLOAD:    "SLOAD",
	SSTORE:   "SSTORE",
	JUMP:     "JUMP",
	JUMPI:    "JUMPI",
	PC:       "PC",
	MSIZE:    "MSIZE",
	GAS:      "GAS",
	JUMPDEST: "JUMPDEST",
	PUSH0:    "PUSH0",

	// 0x60 range - pushes.
	PUSH1:  "PUSH1",
	PUSH2:  "PUSH2",
	PUSH3:  "PUSH3",
	PUSH4:  "PUSH4",
	PUSH5:  "PUSH5",
	PUSH6:  "PUSH6",
	PUSH7:  "PUSH7",
	PUSH8:  "PUSH8",
	PUSH9:  "PUSH9",
	PUSH10: "PUSH10",
	PUSH11: "PUSH11",
	PUSH12: "PUSH12",
	PUSH13: "PUSH13",
	PUSH14: "PUSH14",
	PUSH15: "PUSH15",
	PUSH16: "PUSH16",
	PUSH17: "PUSH17",
	PUSH18: "PUSH18",
	PUSH19: "PUSH19",
	PUSH20: "PUSH20",
	PUSH21: "PUSH21",
	PUSH22: "PUSH22",
	PUSH23: "PUSH23",
	PUSH24: "PUSH24",
	PUSH25: "PUSH25",
	PUSH26: "PUSH26",
	PUSH27: "PUSH27",
	PUSH28: "PUSH28",
	PUSH29: "PUSH29",
	PUSH30: "PUSH30",
	PUSH31: "PUSH31",
	PUSH32: "PUSH32",

	// 0x80 - dups.
	DUP1:  "DUP1",
	DUP2:  "DUP2",
	DUP3:  "DUP3",
	DUP4:  "DUP4",
	DUP5:  "DUP5",
	DUP6:  "DUP6",
	DUP7:  "DUP7",
	DUP8:  "DUP8",
	DUP9:  "DUP9",
	DUP10: "DUP10",
	DUP11: "DUP11",
	DUP12: "DUP12",
	DUP13: "DUP13",
	DUP14: "DUP14",
	DUP15: "DUP15",
	DUP16: "DUP16",

	// 0x90 - swaps.
	SWAP1:  "SWAP1",
	SWAP2:  "SWAP2",
	SWAP3:  "SWAP3",
	SWAP4:  "SWAP4",
	SWAP5:  "SWAP5",
	SWAP6:  "SWAP6",
	SWAP7:  "SWAP7",
	SWAP8:  "SWAP8",
	SWAP9:  "SWAP9",
	SWAP10: "SWAP10",
	SWAP11: "SWAP11",
	SWAP12: "SWAP12",
	SWAP13: "SWAP13",
	SWAP14: "SWAP14",
	SWAP15: "SWAP15",
	SWAP16: "SWAP16",

	// 0xa0 range - logging ops.
	LOG0: "LOG0",
	LOG1: "LOG1",
	LOG2: "LOG2",
	LOG3: "LOG3",
	LOG4: "LOG4",

	// 0xb0 range.
	TLOAD:  "TLOAD",
	TSTORE: "TSTORE",

	// 0xf0 range - closures.
	CREATE:       "CREATE",
	CALL:         "CALL",
	RETURN:       "RETURN",
	CALLCODE:     "CALLCODE",
	DELEGATECALL: "DELEGATECALL",
	CREATE2:      "CREATE2",
	STATICCALL:   "STATICCALL",
	REVERT:       "REVERT",
	INVALID:      "INVALID",
	SELFDESTRUCT: "SELFDESTRUCT",
}

func (op OpCode) String() string {
	str := opCodeToString[op]
	if len(str) == 0 {
		return fmt.Sprintf("opcode %#x not defined", int(op))
	}

	return str
}

var stringToOp = map[string]OpCode{
	"STOP":           STOP,
	"ADD":            ADD,
	"MUL":            MUL,
	"SUB":            SUB,
	"DIV":            DIV,
	"SDIV":           SDIV,
	"MOD":            MOD,
	"SMOD":           SMOD,
	"EXP":            EXP,
	"NOT":            NOT,
	"LT":             LT,
	"GT":             GT,
	"SLT":            SLT,
	"SGT":            SGT,
	"EQ":             EQ,
	"ISZERO":         ISZERO,
	"SIGNEXTEND":     SIGNEXTEND,
	"AND":            AND,
	"OR":             OR,
	"XOR":            XOR,
	"BYTE":           BYTE,
	"SHL":            SHL,
	"SHR":            SHR,
	"SAR":            SAR,
	"ADDMOD":         ADDMOD,
	"MULMOD":         MULMOD,
	"KECCAK256":      KECCAK256,
	"ADDRESS":        ADDRESS,
	"BALANCE":        BALANCE,
	"ORIGIN":         ORIGIN,
	"CALLER":         CALLER,
	"CALLVALUE":      CALLVALUE,
	"CALLDATALOAD":   CALLDATALOAD,
	"CALLDATASIZE":   CALLDATASIZE,
	"CALLDATACOPY":   CALLDATACOPY,
	"CHAINID":        CHAINID,
	"BASEFEE":        BASEFEE,
	"DELEGATECALL":   DELEGATECALL,
	"STATICCALL":     STATICCALL,
	"CODESIZE":       CODESIZE,
	"CODECOPY":       CODECOPY,
	"GASPRICE":       GASPRICE,
	"EXTCODESIZE":    EXTCODESIZE,
	"EXTCODECOPY":    EXTCODECOPY,
	"RETURNDATASIZE": RETURNDATASIZE,
	"RETURNDATACOPY": RETURNDATACOPY,
	"EXTCODEHASH":    EXTCODEHASH,
	"BLOCKHASH":      BLOCKHASH,
	"COINBASE":       COINBASE,
	"TIMESTAMP":      TIMESTAMP,
	"NUMBER":         NUMBER,
	"DIFFICULTY":     DIFFICULTY,
	"GASLIMIT":       GASLIMIT,
	"SELFBALANCE":    SELFBALANCE,
	"POP":            POP,
	"MLOAD":          MLOAD,
	"MSTORE":         MSTORE,
	"MSTORE8":        MSTORE8,
	"SLOAD":          SLOAD,
	"SSTORE":         SSTORE,
	"JUMP":           JUMP,
	"JUMPI":          JUMPI,
	"PC":             PC,
	"MSIZE":          MSIZE,
	"GAS":            GAS,
	"JUMPDEST":       JUMPDEST,
	"PUSH0":          PUSH0,
	"PUSH1":          PUSH1,
	"PUSH2":          PUSH2,
	"PUSH3":          PUSH3,
	"PUSH4":          PUSH4,
	"PUSH5":          PUSH5,
	"PUSH6":          PUSH6,
	"PUSH7":          PUSH7,
	"PUSH8":          PUSH8,
	"PUSH9":          PUSH9,
	"PUSH10":         PUSH10,
	"PUSH11":         PUSH11,
	"PUSH12":         PUSH12,
	"PUSH13":         PUSH13,
	"PUSH14":         PUSH14,
	"PUSH15":         PUSH15,
	"PUSH16":         PUSH16,
	"PUSH17":         PUSH17,
	"PUSH18":         PUSH18,
	"PUSH19":         PUSH19,
	"PUSH20":         PUSH20,
	"PUSH21":         PUSH21,
	"PUSH22":         PUSH22,
	"PUSH23":         PUSH23,
	"PUSH24":         PUSH24,
	"PUSH25":         PUSH25,
	"PUSH26":         PUSH26,
	"PUSH27":         PUSH27,
	"PUSH28":         PUSH28,
	"PUSH29":         PUSH29,
	"PUSH30":         PUSH30,
	"PUSH31":         PUSH31,
	"PUSH32":         PUSH32,
	"DUP1":           DUP1,
	"DUP2":           DUP2,
	"DUP3":           DUP3,
	"DUP4":           DUP4,
	"DUP5":           DUP5,
	"DUP6":           DUP6,
	"DUP7":           DUP7,
	"DUP8":           DUP8,
	"DUP9":           DUP9,
	"DUP10":          DUP10,
	"DUP11":          DUP11,
	"DUP12":          DUP12,
	"DUP13":          DUP13,
	"DUP14":          DUP14,
	"DUP15":          DUP15,
	"DUP16":          DUP16,
	"SWAP1":          SWAP1,
	"SWAP2":          SWAP2,
	"SWAP3":          SWAP3,
	"SWAP4":          SWAP4,
	"SWAP5":          SWAP5,
	"SWAP6":          SWAP6,
	"SWAP7":          SWAP7,
	"SWAP8":          SWAP8,
	"SWAP9":          SWAP9,
	"SWAP10":         SWAP10,
	"SWAP11":         SWAP11,
	"SWAP12":         SWAP12,
	"SWAP13":         SWAP13,
	"SWAP14":         SWAP14,
	"SWAP15":         SWAP15,
	"SWAP16":         SWAP16,
	"LOG0":           LOG0,
	"LOG1":           LOG1,
	"LOG2":           LOG2,
	"LOG3":           LOG3,
	"LOG4":           LOG4,
	"TLOAD":          TLOAD,
	"TSTORE":         TSTORE,
	"CREATE":         CREATE,
	"CREATE2":        CREATE2,
	"CALL":           CALL,
	"RETURN":         RETURN,
	"CALLCODE":       CALLCODE,
	"REVERT":         REVERT,
	"INVALID":        INVALID,
	"SELFDESTRUCT":   SELFDESTRUCT,
}

// StringToOp finds the opcode whose name is stored in `str`.
func StringToOp(str string) OpCode {
	return stringToOp[str]
}<|MERGE_RESOLUTION|>--- conflicted
+++ resolved
@@ -25,15 +25,7 @@
 
 // IsPush specifies if an opcode is a PUSH opcode.
 func (op OpCode) IsPush() bool {
-<<<<<<< HEAD
-	switch op {
-	case PUSH1, PUSH2, PUSH3, PUSH4, PUSH5, PUSH6, PUSH7, PUSH8, PUSH9, PUSH10, PUSH11, PUSH12, PUSH13, PUSH14, PUSH15, PUSH16, PUSH17, PUSH18, PUSH19, PUSH20, PUSH21, PUSH22, PUSH23, PUSH24, PUSH25, PUSH26, PUSH27, PUSH28, PUSH29, PUSH30, PUSH31, PUSH32:
-		return true
-	}
-	return false
-=======
 	return PUSH1 <= op && op <= PUSH32
->>>>>>> ea9e62ca
 }
 
 // 0x0 range - arithmetic ops.
@@ -68,14 +60,10 @@
 	SHL    OpCode = 0x1b
 	SHR    OpCode = 0x1c
 	SAR    OpCode = 0x1d
-<<<<<<< HEAD
-
-=======
 )
 
 // 0x20 range - crypto.
 const (
->>>>>>> ea9e62ca
 	KECCAK256 OpCode = 0x20
 )
 
@@ -107,10 +95,7 @@
 	NUMBER      OpCode = 0x43
 	DIFFICULTY  OpCode = 0x44
 	RANDOM      OpCode = 0x44 // Same as DIFFICULTY
-<<<<<<< HEAD
-=======
 	PREVRANDAO  OpCode = 0x44 // Same as DIFFICULTY
->>>>>>> ea9e62ca
 	GASLIMIT    OpCode = 0x45
 	CHAINID     OpCode = 0x46
 	SELFBALANCE OpCode = 0x47
@@ -219,15 +204,12 @@
 	LOG4
 )
 
-<<<<<<< HEAD
-=======
 // 0xb0 range.
 const (
 	TLOAD  OpCode = 0xb3
 	TSTORE OpCode = 0xb4
 )
 
->>>>>>> ea9e62ca
 // 0xf0 range - closures.
 const (
 	CREATE       OpCode = 0xf0
@@ -301,11 +283,7 @@
 	COINBASE:    "COINBASE",
 	TIMESTAMP:   "TIMESTAMP",
 	NUMBER:      "NUMBER",
-<<<<<<< HEAD
-	DIFFICULTY:  "DIFFICULTY", // TODO (MariusVanDerWijden) rename to RANDOM post merge
-=======
 	DIFFICULTY:  "DIFFICULTY", // TODO (MariusVanDerWijden) rename to PREVRANDAO post merge
->>>>>>> ea9e62ca
 	GASLIMIT:    "GASLIMIT",
 	CHAINID:     "CHAINID",
 	SELFBALANCE: "SELFBALANCE",
