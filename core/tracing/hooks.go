// Copyright 2024 The go-ethereum Authors
// This file is part of the go-ethereum library.
//
// The go-ethereum library is free software: you can redistribute it and/or modify
// it under the terms of the GNU Lesser General Public License as published by
// the Free Software Foundation, either version 3 of the License, or
// (at your option) any later version.
//
// The go-ethereum library is distributed in the hope that it will be useful,
// but WITHOUT ANY WARRANTY; without even the implied warranty of
// MERCHANTABILITY or FITNESS FOR A PARTICULAR PURPOSE. See the
// GNU Lesser General Public License for more details.
//
// You should have received a copy of the GNU Lesser General Public License
// along with the go-ethereum library. If not, see <http://www.gnu.org/licenses/>.

// Package tracing defines hooks for 'live tracing' of block processing and transaction
// execution. Here we define the low-level [Hooks] object that carries hooks which are
// invoked by the go-ethereum core at various points in the state transition.
//
// To create a tracer that can be invoked with Geth, you need to register it using
// [github.com/ethereum/go-ethereum/eth/tracers.LiveDirectory.Register].
//
// See https://geth.ethereum.org/docs/developers/evm-tracing/live-tracing for a tutorial.
package tracing

import (
	"math/big"

	"github.com/ethereum/go-ethereum/common"
	"github.com/ethereum/go-ethereum/core/types"
	"github.com/ethereum/go-ethereum/params"
	"github.com/holiman/uint256"
)

// OpContext provides the context at which the opcode is being
// executed in, including the memory, stack and various contract-level information.
type OpContext interface {
	MemoryData() []byte
	StackData() []uint256.Int
	Caller() common.Address
	Address() common.Address
	CallValue() *uint256.Int
	CallInput() []byte
	ContractCode() []byte
}

// StateDB gives tracers access to the whole state.
type StateDB interface {
	GetBalance(common.Address) *uint256.Int
	GetNonce(common.Address) uint64
	GetCode(common.Address) []byte
	GetCodeHash(common.Address) common.Hash
	GetState(common.Address, common.Hash) common.Hash
	GetTransientState(common.Address, common.Hash) common.Hash
	Exist(common.Address) bool
	GetRefund() uint64
}

// VMContext provides the context for the EVM execution.
type VMContext struct {
	Coinbase    common.Address
	BlockNumber *big.Int
	Time        uint64
	Random      *common.Hash
<<<<<<< HEAD
	// Effective tx gas price
	GasPrice *big.Int
	StateDB  StateDB
=======
	BaseFee     *big.Int
	StateDB     StateDB
>>>>>>> 827d3fcc
}

// BlockEvent is emitted upon tracing an incoming block.
// It contains the block as well as consensus related information.
type BlockEvent struct {
	Block     *types.Block
	Finalized *types.Header
	Safe      *types.Header
}

type (
	/*
		- VM events -
	*/

	// TxStartHook is called before the execution of a transaction starts.
	// Call simulations don't come with a valid signature. `from` field
	// to be used for address of the caller.
	TxStartHook = func(vm *VMContext, tx *types.Transaction, from common.Address)

	// TxEndHook is called after the execution of a transaction ends.
	TxEndHook = func(receipt *types.Receipt, err error)

	// EnterHook is invoked when the processing of a message starts.
	//
	// Take note that EnterHook, when in the context of a live tracer, can be invoked
	// outside of the `OnTxStart` and `OnTxEnd` hooks when dealing with system calls,
	// see [OnSystemCallStartHook] and [OnSystemCallEndHook] for more information.
	EnterHook = func(depth int, typ byte, from common.Address, to common.Address, input []byte, gas uint64, value *big.Int)

	// ExitHook is invoked when the processing of a message ends.
	// `revert` is true when there was an error during the execution.
	// Exceptionally, before the homestead hardfork a contract creation that
	// ran out of gas when attempting to persist the code to database did not
	// count as a call failure and did not cause a revert of the call. This will
	// be indicated by `reverted == false` and `err == ErrCodeStoreOutOfGas`.
	//
	// Take note that ExitHook, when in the context of a live tracer, can be invoked
	// outside of the `OnTxStart` and `OnTxEnd` hooks when dealing with system calls,
	// see [OnSystemCallStartHook] and [OnSystemCallEndHook] for more information.
	ExitHook = func(depth int, output []byte, gasUsed uint64, err error, reverted bool)

	// OpcodeHook is invoked just prior to the execution of an opcode.
	OpcodeHook = func(pc uint64, op byte, gas, cost uint64, scope OpContext, rData []byte, depth int, err error)

	// FaultHook is invoked when an error occurs during the execution of an opcode.
	FaultHook = func(pc uint64, op byte, gas, cost uint64, scope OpContext, depth int, err error)

	// GasChangeHook is invoked when the gas changes.
	GasChangeHook = func(old, new uint64, reason GasChangeReason)

	/*
		- Chain events -
	*/

	// BlockchainInitHook is called when the blockchain is initialized.
	BlockchainInitHook = func(chainConfig *params.ChainConfig)

	// CloseHook is called when the blockchain closes.
	CloseHook = func()

	// BlockStartHook is called before executing `block`.
	// `td` is the total difficulty prior to `block`.
	BlockStartHook = func(event BlockEvent)

	// BlockEndHook is called after executing a block.
	BlockEndHook = func(err error)

	// SkippedBlockHook indicates a block was skipped during processing
	// due to it being known previously. This can happen e.g. when recovering
	// from a crash.
	SkippedBlockHook = func(event BlockEvent)

	// GenesisBlockHook is called when the genesis block is being processed.
	GenesisBlockHook = func(genesis *types.Block, alloc types.GenesisAlloc)

	// OnSystemCallStartHook is called when a system call is about to be executed. Today,
	// this hook is invoked when the EIP-4788 system call is about to be executed to set the
	// beacon block root.
	//
	// After this hook, the EVM call tracing will happened as usual so you will receive a `OnEnter/OnExit`
	// as well as state hooks between this hook and the `OnSystemCallEndHook`.
	//
	// Note that system call happens outside normal transaction execution, so the `OnTxStart/OnTxEnd` hooks
	// will not be invoked.
	OnSystemCallStartHook = func()

	// OnSystemCallStartHookV2 is called when a system call is about to be executed. Refer
	// to `OnSystemCallStartHook` for more information.
	OnSystemCallStartHookV2 = func(vm *VMContext)

	// OnSystemCallEndHook is called when a system call has finished executing. Today,
	// this hook is invoked when the EIP-4788 system call is about to be executed to set the
	// beacon block root.
	OnSystemCallEndHook = func()

	/*
		- State events -
	*/

	// BalanceChangeHook is called when the balance of an account changes.
	BalanceChangeHook = func(addr common.Address, prev, new *big.Int, reason BalanceChangeReason)

	// NonceChangeHook is called when the nonce of an account changes.
	NonceChangeHook = func(addr common.Address, prev, new uint64)

	// NonceChangeHookV2 is called when the nonce of an account changes.
	NonceChangeHookV2 = func(addr common.Address, prev, new uint64, reason NonceChangeReason)

	// CodeChangeHook is called when the code of an account changes.
	CodeChangeHook = func(addr common.Address, prevCodeHash common.Hash, prevCode []byte, codeHash common.Hash, code []byte)

	// StorageChangeHook is called when the storage of an account changes.
	StorageChangeHook = func(addr common.Address, slot common.Hash, prev, new common.Hash)

	// LogHook is called when a log is emitted.
	LogHook = func(log *types.Log)

	// BlockHashReadHook is called when EVM reads the blockhash of a block.
	BlockHashReadHook = func(blockNumber uint64, hash common.Hash)
)

type Hooks struct {
	// VM events
	OnTxStart   TxStartHook
	OnTxEnd     TxEndHook
	OnEnter     EnterHook
	OnExit      ExitHook
	OnOpcode    OpcodeHook
	OnFault     FaultHook
	OnGasChange GasChangeHook
	// Chain events
	OnBlockchainInit    BlockchainInitHook
	OnClose             CloseHook
	OnBlockStart        BlockStartHook
	OnBlockEnd          BlockEndHook
	OnSkippedBlock      SkippedBlockHook
	OnGenesisBlock      GenesisBlockHook
	OnSystemCallStart   OnSystemCallStartHook
	OnSystemCallStartV2 OnSystemCallStartHookV2
	OnSystemCallEnd     OnSystemCallEndHook
	// State events
	OnBalanceChange BalanceChangeHook
	OnNonceChange   NonceChangeHook
	OnNonceChangeV2 NonceChangeHookV2
	OnCodeChange    CodeChangeHook
	OnStorageChange StorageChangeHook
	OnLog           LogHook
	// Block hash read
	OnBlockHashRead BlockHashReadHook
}

// BalanceChangeReason is used to indicate the reason for a balance change, useful
// for tracing and reporting.
type BalanceChangeReason byte

//go:generate go run golang.org/x/tools/cmd/stringer -type=BalanceChangeReason -trimprefix=BalanceChange -output gen_balance_change_reason_stringer.go

const (
	BalanceChangeUnspecified BalanceChangeReason = 0

	// Issuance
	// BalanceIncreaseRewardMineUncle is a reward for mining an uncle block.
	BalanceIncreaseRewardMineUncle BalanceChangeReason = 1
	// BalanceIncreaseRewardMineBlock is a reward for mining a block.
	BalanceIncreaseRewardMineBlock BalanceChangeReason = 2
	// BalanceIncreaseWithdrawal is ether withdrawn from the beacon chain.
	BalanceIncreaseWithdrawal BalanceChangeReason = 3
	// BalanceIncreaseGenesisBalance is ether allocated at the genesis block.
	BalanceIncreaseGenesisBalance BalanceChangeReason = 4

	// Transaction fees
	// BalanceIncreaseRewardTransactionFee is the transaction tip increasing block builder's balance.
	BalanceIncreaseRewardTransactionFee BalanceChangeReason = 5
	// BalanceDecreaseGasBuy is spent to purchase gas for execution a transaction.
	// Part of this gas will be burnt as per EIP-1559 rules.
	BalanceDecreaseGasBuy BalanceChangeReason = 6
	// BalanceIncreaseGasReturn is ether returned for unused gas at the end of execution.
	BalanceIncreaseGasReturn BalanceChangeReason = 7

	// DAO fork
	// BalanceIncreaseDaoContract is ether sent to the DAO refund contract.
	BalanceIncreaseDaoContract BalanceChangeReason = 8
	// BalanceDecreaseDaoAccount is ether taken from a DAO account to be moved to the refund contract.
	BalanceDecreaseDaoAccount BalanceChangeReason = 9

	// BalanceChangeTransfer is ether transferred via a call.
	// it is a decrease for the sender and an increase for the recipient.
	BalanceChangeTransfer BalanceChangeReason = 10
	// BalanceChangeTouchAccount is a transfer of zero value. It is only there to
	// touch-create an account.
	BalanceChangeTouchAccount BalanceChangeReason = 11

	// BalanceIncreaseSelfdestruct is added to the recipient as indicated by a selfdestructing account.
	BalanceIncreaseSelfdestruct BalanceChangeReason = 12
	// BalanceDecreaseSelfdestruct is deducted from a contract due to self-destruct.
	BalanceDecreaseSelfdestruct BalanceChangeReason = 13
	// BalanceDecreaseSelfdestructBurn is ether that is sent to an already self-destructed
	// account within the same tx (captured at end of tx).
	// Note it doesn't account for a self-destruct which appoints itself as recipient.
	BalanceDecreaseSelfdestructBurn BalanceChangeReason = 14

	// BalanceChangeRevert is emitted when the balance is reverted back to a previous value due to call failure.
	// It is only emitted when the tracer has opted in to use the journaling wrapper (WrapWithJournal).
	BalanceChangeRevert BalanceChangeReason = 15
)

// GasChangeReason is used to indicate the reason for a gas change, useful
// for tracing and reporting.
//
// There is essentially two types of gas changes, those that can be emitted once per transaction
// and those that can be emitted on a call basis, so possibly multiple times per transaction.
//
// They can be recognized easily by their name, those that start with `GasChangeTx` are emitted
// once per transaction, while those that start with `GasChangeCall` are emitted on a call basis.
type GasChangeReason byte

//go:generate go run golang.org/x/tools/cmd/stringer -type=GasChangeReason -trimprefix=GasChange -output gen_gas_change_reason_stringer.go

const (
	GasChangeUnspecified GasChangeReason = 0

	// GasChangeTxInitialBalance is the initial balance for the call which will be equal to the gasLimit of the call. There is only
	// one such gas change per transaction.
	GasChangeTxInitialBalance GasChangeReason = 1
	// GasChangeTxIntrinsicGas is the amount of gas that will be charged for the intrinsic cost of the transaction, there is
	// always exactly one of those per transaction.
	GasChangeTxIntrinsicGas GasChangeReason = 2
	// GasChangeTxRefunds is the sum of all refunds which happened during the tx execution (e.g. storage slot being cleared)
	// this generates an increase in gas. There is at most one of such gas change per transaction.
	GasChangeTxRefunds GasChangeReason = 3
	// GasChangeTxLeftOverReturned is the amount of gas left over at the end of transaction's execution that will be returned
	// to the chain. This change will always be a negative change as we "drain" left over gas towards 0. If there was no gas
	// left at the end of execution, no such even will be emitted. The returned gas's value in Wei is returned to caller.
	// There is at most one of such gas change per transaction.
	GasChangeTxLeftOverReturned GasChangeReason = 4

	// GasChangeCallInitialBalance is the initial balance for the call which will be equal to the gasLimit of the call. There is only
	// one such gas change per call.
	GasChangeCallInitialBalance GasChangeReason = 5
	// GasChangeCallLeftOverReturned is the amount of gas left over that will be returned to the caller, this change will always
	// be a negative change as we "drain" left over gas towards 0. If there was no gas left at the end of execution, no such even
	// will be emitted.
	GasChangeCallLeftOverReturned GasChangeReason = 6
	// GasChangeCallLeftOverRefunded is the amount of gas that will be refunded to the call after the child call execution it
	// executed completed. This value is always positive as we are giving gas back to the you, the left over gas of the child.
	// If there was no gas left to be refunded, no such even will be emitted.
	GasChangeCallLeftOverRefunded GasChangeReason = 7
	// GasChangeCallContractCreation is the amount of gas that will be burned for a CREATE.
	GasChangeCallContractCreation GasChangeReason = 8
	// GasChangeCallContractCreation2 is the amount of gas that will be burned for a CREATE2.
	GasChangeCallContractCreation2 GasChangeReason = 9
	// GasChangeCallCodeStorage is the amount of gas that will be charged for code storage.
	GasChangeCallCodeStorage GasChangeReason = 10
	// GasChangeCallOpCode is the amount of gas that will be charged for an opcode executed by the EVM, exact opcode that was
	// performed can be check by `OnOpcode` handling.
	GasChangeCallOpCode GasChangeReason = 11
	// GasChangeCallPrecompiledContract is the amount of gas that will be charged for a precompiled contract execution.
	GasChangeCallPrecompiledContract GasChangeReason = 12
	// GasChangeCallStorageColdAccess is the amount of gas that will be charged for a cold storage access as controlled by EIP2929 rules.
	GasChangeCallStorageColdAccess GasChangeReason = 13
	// GasChangeCallFailedExecution is the burning of the remaining gas when the execution failed without a revert.
	GasChangeCallFailedExecution GasChangeReason = 14
	// GasChangeWitnessContractInit flags the event of adding to the witness during the contract creation initialization step.
	GasChangeWitnessContractInit GasChangeReason = 15
	// GasChangeWitnessContractCreation flags the event of adding to the witness during the contract creation finalization step.
	GasChangeWitnessContractCreation GasChangeReason = 16
	// GasChangeWitnessCodeChunk flags the event of adding one or more contract code chunks to the witness.
	GasChangeWitnessCodeChunk GasChangeReason = 17
	// GasChangeWitnessContractCollisionCheck flags the event of adding to the witness when checking for contract address collision.
	GasChangeWitnessContractCollisionCheck GasChangeReason = 18
	// GasChangeTxDataFloor is the amount of extra gas the transaction has to pay to reach the minimum gas requirement for the
	// transaction data. This change will always be a negative change.
	GasChangeTxDataFloor GasChangeReason = 19

	// GasChangeIgnored is a special value that can be used to indicate that the gas change should be ignored as
	// it will be "manually" tracked by a direct emit of the gas change event.
	GasChangeIgnored GasChangeReason = 0xFF
)

// NonceChangeReason is used to indicate the reason for a nonce change.
type NonceChangeReason byte

//go:generate go run golang.org/x/tools/cmd/stringer -type=NonceChangeReason -trimprefix NonceChange -output gen_nonce_change_reason_stringer.go

const (
	NonceChangeUnspecified NonceChangeReason = 0

	// NonceChangeGenesis is the nonce allocated to accounts at genesis.
	NonceChangeGenesis NonceChangeReason = 1

	// NonceChangeEoACall is the nonce change due to an EoA call.
	NonceChangeEoACall NonceChangeReason = 2

	// NonceChangeContractCreator is the nonce change of an account creating a contract.
	NonceChangeContractCreator NonceChangeReason = 3

	// NonceChangeNewContract is the nonce change of a newly created contract.
	NonceChangeNewContract NonceChangeReason = 4

	// NonceChangeTransaction is the nonce change due to a EIP-7702 authorization.
	NonceChangeAuthorization NonceChangeReason = 5

	// NonceChangeRevert is emitted when the nonce is reverted back to a previous value due to call failure.
	// It is only emitted when the tracer has opted in to use the journaling wrapper (WrapWithJournal).
	NonceChangeRevert NonceChangeReason = 6
)<|MERGE_RESOLUTION|>--- conflicted
+++ resolved
@@ -63,14 +63,8 @@
 	BlockNumber *big.Int
 	Time        uint64
 	Random      *common.Hash
-<<<<<<< HEAD
-	// Effective tx gas price
-	GasPrice *big.Int
-	StateDB  StateDB
-=======
 	BaseFee     *big.Int
 	StateDB     StateDB
->>>>>>> 827d3fcc
 }
 
 // BlockEvent is emitted upon tracing an incoming block.
