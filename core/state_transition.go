// Copyright 2014 The go-ethereum Authors
// This file is part of the go-ethereum library.
//
// The go-ethereum library is free software: you can redistribute it and/or modify
// it under the terms of the GNU Lesser General Public License as published by
// the Free Software Foundation, either version 3 of the License, or
// (at your option) any later version.
//
// The go-ethereum library is distributed in the hope that it will be useful,
// but WITHOUT ANY WARRANTY; without even the implied warranty of
// MERCHANTABILITY or FITNESS FOR A PARTICULAR PURPOSE. See the
// GNU Lesser General Public License for more details.
//
// You should have received a copy of the GNU Lesser General Public License
// along with the go-ethereum library. If not, see <http://www.gnu.org/licenses/>.

package core

import (
	"context"
	"errors"
	"fmt"
	"math"
	"math/big"

	"github.com/ethereum/go-ethereum/common"
	cmath "github.com/ethereum/go-ethereum/common/math"
<<<<<<< HEAD
	"github.com/ethereum/go-ethereum/consensus/misc"
=======
	"github.com/ethereum/go-ethereum/consensus/misc/eip4844"
>>>>>>> 1065e21c
	"github.com/ethereum/go-ethereum/core/types"
	"github.com/ethereum/go-ethereum/core/vm"
	"github.com/ethereum/go-ethereum/params"
)

// ExecutionResult includes all output after executing given evm
// message no matter the execution itself is successful or not.
type ExecutionResult struct {
	UsedGas              uint64 // Total used gas but include the refunded gas
	Err                  error  // Any error encountered during the execution(listed in core/vm/errors.go)
	ReturnData           []byte // Returned data from evm(function result or data supplied with revert opcode)
	SenderInitBalance    *big.Int
	FeeBurnt             *big.Int
	BurntContractAddress common.Address
	FeeTipped            *big.Int
}

// Unwrap returns the internal evm error which allows us for further
// analysis outside.
func (result *ExecutionResult) Unwrap() error {
	return result.Err
}

// Failed returns the indicator whether the execution is successful or not
func (result *ExecutionResult) Failed() bool { return result.Err != nil }

// Return is a helper function to help caller distinguish between revert reason
// and function return. Return returns the data after execution if no error occurs.
func (result *ExecutionResult) Return() []byte {
	if result.Err != nil {
		return nil
	}

	return common.CopyBytes(result.ReturnData)
}

// Revert returns the concrete revert reason if the execution is aborted by `REVERT`
// opcode. Note the reason can be nil if no data supplied with revert opcode.
func (result *ExecutionResult) Revert() []byte {
	if result.Err != vm.ErrExecutionReverted {
		return nil
	}

	return common.CopyBytes(result.ReturnData)
}

// IntrinsicGas computes the 'intrinsic gas' for a message with the given data.
func IntrinsicGas(data []byte, accessList types.AccessList, isContractCreation bool, isHomestead, isEIP2028 bool, isEIP3860 bool) (uint64, error) {
	// Set the starting gas for the raw transaction
	var gas uint64
	if isContractCreation && isHomestead {
		gas = params.TxGasContractCreation
	} else {
		gas = params.TxGas
	}

	dataLen := uint64(len(data))
	// Bump the required gas by the amount of transactional data
	// nolint:nestif
	if dataLen > 0 {
		// Zero and non-zero bytes are priced differently
		var nz uint64

		for _, byt := range data {
			if byt != 0 {
				nz++
			}
		}
		// Make sure we don't exceed uint64 for all data combinations
		nonZeroGas := params.TxDataNonZeroGasFrontier
		if isEIP2028 {
			nonZeroGas = params.TxDataNonZeroGasEIP2028
		}

		if (math.MaxUint64-gas)/nonZeroGas < nz {
			return 0, ErrGasUintOverflow
		}

		gas += nz * nonZeroGas

		z := dataLen - nz
		if (math.MaxUint64-gas)/params.TxDataZeroGas < z {
			return 0, ErrGasUintOverflow
		}

		gas += z * params.TxDataZeroGas

		if isContractCreation && isEIP3860 {
			lenWords := toWordSize(dataLen)
			if (math.MaxUint64-gas)/params.InitCodeWordGas < lenWords {
				return 0, ErrGasUintOverflow
			}

			gas += lenWords * params.InitCodeWordGas
		}
	}

	if accessList != nil {
		gas += uint64(len(accessList)) * params.TxAccessListAddressGas
		gas += uint64(accessList.StorageKeys()) * params.TxAccessListStorageKeyGas
	}

	return gas, nil
}

// toWordSize returns the ceiled word size required for init code payment calculation.
func toWordSize(size uint64) uint64 {
	if size > math.MaxUint64-31 {
		return math.MaxUint64/32 + 1
	}

	return (size + 31) / 32
}

// A Message contains the data derived from a single transaction that is relevant to state
// processing.
type Message struct {
	To            *common.Address
	From          common.Address
	Nonce         uint64
	Value         *big.Int
	GasLimit      uint64
	GasPrice      *big.Int
	GasFeeCap     *big.Int
	GasTipCap     *big.Int
	Data          []byte
	AccessList    types.AccessList
	BlobGasFeeCap *big.Int
	BlobHashes    []common.Hash

	// When SkipAccountChecks is true, the message nonce is not checked against the
	// account nonce in state. It also disables checking that the sender is an EOA.
	// This field will be set to true for operations like RPC eth_call.
	SkipAccountChecks bool
}

// TransactionToMessage converts a transaction into a Message.
func TransactionToMessage(tx *types.Transaction, s types.Signer, baseFee *big.Int) (*Message, error) {
	msg := &Message{
		Nonce:             tx.Nonce(),
		GasLimit:          tx.Gas(),
		GasPrice:          new(big.Int).Set(tx.GasPrice()),
		GasFeeCap:         new(big.Int).Set(tx.GasFeeCap()),
		GasTipCap:         new(big.Int).Set(tx.GasTipCap()),
		To:                tx.To(),
		Value:             tx.Value(),
		Data:              tx.Data(),
		AccessList:        tx.AccessList(),
		SkipAccountChecks: false,
		BlobHashes:        tx.BlobHashes(),
		BlobGasFeeCap:     tx.BlobGasFeeCap(),
	}
	// If baseFee provided, set gasPrice to effectiveGasPrice.
	if baseFee != nil {
		msg.GasPrice = cmath.BigMin(msg.GasPrice.Add(msg.GasTipCap, baseFee), msg.GasFeeCap)
	}

	var err error
	msg.From, err = types.Sender(s, tx)

	return msg, err
}

// ApplyMessage computes the new state by applying the given message
// against the old state within the environment.
//
// ApplyMessage returns the bytes returned by any EVM execution (if it took place),
// the gas used (which includes gas refunds) and an error if it failed. An error always
// indicates a core error meaning that the message would always fail for that particular
// state and would never be accepted within a block.
func ApplyMessage(evm *vm.EVM, msg *Message, gp *GasPool, interruptCtx context.Context) (*ExecutionResult, error) {
	return NewStateTransition(evm, msg, gp).TransitionDb(interruptCtx)
}

func ApplyMessageNoFeeBurnOrTip(evm *vm.EVM, msg Message, gp *GasPool, interruptCtx context.Context) (*ExecutionResult, error) {
	st := NewStateTransition(evm, &msg, gp)
	st.noFeeBurnAndTip = true

	return st.TransitionDb(interruptCtx)
}

// StateTransition represents a state transition.
//
// == The State Transitioning Model
//
// A state transition is a change made when a transaction is applied to the current world
// state. The state transitioning model does all the necessary work to work out a valid new
// state root.
//
//  1. Nonce handling
//  2. Pre pay gas
//  3. Create a new state object if the recipient is nil
//  4. Value transfer
//
// == If contract creation ==
//
//	4a. Attempt to run transaction data
//	4b. If valid, use result as code for the new state object
//
// == end ==
//
//  5. Run Script section
//  6. Derive new state root
type StateTransition struct {
	gp           *GasPool
	msg          *Message
	gasRemaining uint64
	initialGas   uint64
	state        vm.StateDB
	evm          *vm.EVM

	// If true, fee burning and tipping won't happen during transition. Instead, their values will be included in the
	// ExecutionResult, which caller can use the values to update the balance of burner and coinbase account.
	// This is useful during parallel state transition, where the common account read/write should be minimized.
	noFeeBurnAndTip bool
}

// NewStateTransition initialises and returns a new state transition object.
func NewStateTransition(evm *vm.EVM, msg *Message, gp *GasPool) *StateTransition {
	return &StateTransition{
		gp:    gp,
		evm:   evm,
		msg:   msg,
		state: evm.StateDB,
	}
}

// to returns the recipient of the message.
func (st *StateTransition) to() common.Address {
	if st.msg == nil || st.msg.To == nil /* contract creation */ {
		return common.Address{}
	}

	return *st.msg.To
}

func (st *StateTransition) buyGas() error {
	mgval := new(big.Int).SetUint64(st.msg.GasLimit)
	mgval = mgval.Mul(mgval, st.msg.GasPrice)
	balanceCheck := new(big.Int).Set(mgval)
	if st.msg.GasFeeCap != nil {
		balanceCheck.SetUint64(st.msg.GasLimit)
		balanceCheck = balanceCheck.Mul(balanceCheck, st.msg.GasFeeCap)
		balanceCheck.Add(balanceCheck, st.msg.Value)
	}
<<<<<<< HEAD
	if st.evm.ChainConfig().IsCancun(st.evm.Context.BlockNumber, st.evm.Context.Time) {
		if dataGas := st.dataGasUsed(); dataGas > 0 {
			if st.evm.Context.ExcessDataGas == nil {
				// programming error
				panic("missing field excess data gas")
			}
			// Check that the user has enough funds to cover dataGasUsed * tx.BlobGasFeeCap
			blobBalanceCheck := new(big.Int).SetUint64(dataGas)
			blobBalanceCheck.Mul(blobBalanceCheck, st.msg.BlobGasFeeCap)
			balanceCheck.Add(balanceCheck, blobBalanceCheck)
			// Pay for dataGasUsed * actual blob fee
			blobFee := new(big.Int).SetUint64(dataGas)
			blobFee.Mul(blobFee, misc.CalcBlobFee(*st.evm.Context.ExcessDataGas))
=======
	if st.evm.ChainConfig().IsCancun(st.evm.Context.BlockNumber) {
		if blobGas := st.blobGasUsed(); blobGas > 0 {
			// Check that the user has enough funds to cover blobGasUsed * tx.BlobGasFeeCap
			blobBalanceCheck := new(big.Int).SetUint64(blobGas)
			blobBalanceCheck.Mul(blobBalanceCheck, st.msg.BlobGasFeeCap)
			balanceCheck.Add(balanceCheck, blobBalanceCheck)
			// Pay for blobGasUsed * actual blob fee
			blobFee := new(big.Int).SetUint64(blobGas)
			blobFee.Mul(blobFee, eip4844.CalcBlobFee(*st.evm.Context.ExcessBlobGas))
>>>>>>> 1065e21c
			mgval.Add(mgval, blobFee)
		}
	}
	if have, want := st.state.GetBalance(st.msg.From), balanceCheck; have.Cmp(want) < 0 {
		return fmt.Errorf("%w: address %v have %v want %v", ErrInsufficientFunds, st.msg.From.Hex(), have, want)
	}

	if err := st.gp.SubGas(st.msg.GasLimit); err != nil {
		return err
	}

	st.gasRemaining += st.msg.GasLimit

	st.initialGas = st.msg.GasLimit
	st.state.SubBalance(st.msg.From, mgval)

	return nil
}

func (st *StateTransition) preCheck() error {
	// Only check transactions that are not fake
	msg := st.msg
	if !msg.SkipAccountChecks {
		// Make sure this transaction's nonce is correct.
		stNonce := st.state.GetNonce(msg.From)
		if msgNonce := msg.Nonce; stNonce < msgNonce {
			return fmt.Errorf("%w: address %v, tx: %d state: %d", ErrNonceTooHigh,
				msg.From.Hex(), msgNonce, stNonce)
		} else if stNonce > msgNonce {
			return fmt.Errorf("%w: address %v, tx: %d state: %d", ErrNonceTooLow,
				msg.From.Hex(), msgNonce, stNonce)
		} else if stNonce+1 < stNonce {
			return fmt.Errorf("%w: address %v, nonce: %d", ErrNonceMax,
				msg.From.Hex(), stNonce)
		}
		// Make sure the sender is an EOA
		codeHash := st.state.GetCodeHash(msg.From)
		if codeHash != (common.Hash{}) && codeHash != types.EmptyCodeHash {
			return fmt.Errorf("%w: address %v, codehash: %s", ErrSenderNoEOA,
				msg.From.Hex(), codeHash)
		}
	}

	// Make sure that transaction gasFeeCap is greater than the baseFee (post london)
	if st.evm.ChainConfig().IsLondon(st.evm.Context.BlockNumber) {
		// Skip the checks if gas fields are zero and baseFee was explicitly disabled (eth_call)
		if !st.evm.Config.NoBaseFee || msg.GasFeeCap.BitLen() > 0 || msg.GasTipCap.BitLen() > 0 {
			if l := msg.GasFeeCap.BitLen(); l > 256 {
				return fmt.Errorf("%w: address %v, maxFeePerGas bit length: %d", ErrFeeCapVeryHigh,
					msg.From.Hex(), l)
			}

			if l := msg.GasTipCap.BitLen(); l > 256 {
				return fmt.Errorf("%w: address %v, maxPriorityFeePerGas bit length: %d", ErrTipVeryHigh,
					msg.From.Hex(), l)
			}

			if msg.GasFeeCap.Cmp(msg.GasTipCap) < 0 {
				return fmt.Errorf("%w: address %v, maxPriorityFeePerGas: %s, maxFeePerGas: %s", ErrTipAboveFeeCap,
					msg.From.Hex(), msg.GasTipCap, msg.GasFeeCap)
			}
			// This will panic if baseFee is nil, but basefee presence is verified
			// as part of header validation.
			if msg.GasFeeCap.Cmp(st.evm.Context.BaseFee) < 0 {
				return fmt.Errorf("%w: address %v, maxFeePerGas: %s baseFee: %s", ErrFeeCapTooLow,
					msg.From.Hex(), msg.GasFeeCap, st.evm.Context.BaseFee)
			}
		}
	}
	// Check the blob version validity
	if msg.BlobHashes != nil {
		if len(msg.BlobHashes) == 0 {
			return errors.New("blob transaction missing blob hashes")
		}
		for i, hash := range msg.BlobHashes {
			if hash[0] != params.BlobTxHashVersion {
				return fmt.Errorf("blob %d hash version mismatch (have %d, supported %d)",
					i, hash[0], params.BlobTxHashVersion)
			}
		}
	}

<<<<<<< HEAD
	if st.evm.ChainConfig().IsCancun(st.evm.Context.BlockNumber, st.evm.Context.Time) {
		if st.dataGasUsed() > 0 {
			// Check that the user is paying at least the current blob fee
			if have, want := st.msg.BlobGasFeeCap, misc.CalcBlobFee(*st.evm.Context.ExcessDataGas); have.Cmp(want) < 0 {
				return fmt.Errorf("%w: address %v have %v want %v", ErrBlobFeeCapTooLow, st.msg.From.Hex(), have, want)
=======
	if st.evm.ChainConfig().IsCancun(st.evm.Context.BlockNumber) {
		if st.blobGasUsed() > 0 {
			// Check that the user is paying at least the current blob fee
			blobFee := eip4844.CalcBlobFee(*st.evm.Context.ExcessBlobGas)
			if st.msg.BlobGasFeeCap.Cmp(blobFee) < 0 {
				return fmt.Errorf("%w: address %v have %v want %v", ErrBlobFeeCapTooLow, st.msg.From.Hex(), st.msg.BlobGasFeeCap, blobFee)
>>>>>>> 1065e21c
			}
		}
	}

	return st.buyGas()
}

// TransitionDb will transition the state by applying the current message and
// returning the evm execution result with following fields.
//
//   - used gas: total gas used (including gas being refunded)
//   - returndata: the returned data from evm
//   - concrete execution error: various EVM errors which abort the execution, e.g.
//     ErrOutOfGas, ErrExecutionReverted
//
// However if any consensus issue encountered, return the error directly with
// nil evm execution result.
func (st *StateTransition) TransitionDb(interruptCtx context.Context) (*ExecutionResult, error) {
	input1 := st.state.GetBalance(st.msg.From)

	var input2 *big.Int

	if !st.noFeeBurnAndTip {
		input2 = st.state.GetBalance(st.evm.Context.Coinbase)
	}
	// First check this message satisfies all consensus rules before
	// applying the message. The rules include these clauses
	//
	// 1. the nonce of the message caller is correct
	// 2. caller has enough balance to cover transaction fee(gaslimit * gasprice)
	// 3. the amount of gas required is available in the block
	// 4. the purchased gas is enough to cover intrinsic usage
	// 5. there is no overflow when calculating intrinsic gas
	// 6. caller has enough balance to cover asset transfer for **topmost** call

	// Check clauses 1-3, buy gas if everything is correct
	if err := st.preCheck(); err != nil {
		return nil, err
	}

	if tracer := st.evm.Config.Tracer; tracer != nil {
		tracer.CaptureTxStart(st.initialGas)

		defer func() {
			tracer.CaptureTxEnd(st.gasRemaining)
		}()
	}

	var (
		msg              = st.msg
		sender           = vm.AccountRef(msg.From)
		rules            = st.evm.ChainConfig().Rules(st.evm.Context.BlockNumber, st.evm.Context.Random != nil, st.evm.Context.Time)
		contractCreation = msg.To == nil
	)

	// Check clauses 4-5, subtract intrinsic gas if everything is correct
	gas, err := IntrinsicGas(msg.Data, msg.AccessList, contractCreation, rules.IsHomestead, rules.IsIstanbul, rules.IsShanghai)
	if err != nil {
		return nil, err
	}

	if st.gasRemaining < gas {
		return nil, fmt.Errorf("%w: have %d, want %d", ErrIntrinsicGas, st.gasRemaining, gas)
	}

	st.gasRemaining -= gas

	// Check clause 6
	if msg.Value.Sign() > 0 && !st.evm.Context.CanTransfer(st.state, msg.From, msg.Value) {
		return nil, fmt.Errorf("%w: address %v", ErrInsufficientFundsForTransfer, msg.From.Hex())
	}

	// Check whether the init code size has been exceeded.
	if rules.IsShanghai && contractCreation && len(msg.Data) > params.MaxInitCodeSize {
		return nil, fmt.Errorf("%w: code size %v limit %v", ErrMaxInitCodeSizeExceeded, len(msg.Data), params.MaxInitCodeSize)
	}

	// Execute the preparatory steps for state transition which includes:
	// - prepare accessList(post-berlin)
	// - reset transient storage(eip 1153)
	st.state.Prepare(rules, msg.From, st.evm.Context.Coinbase, msg.To, vm.ActivePrecompiles(rules), msg.AccessList)

	var (
		ret   []byte
		vmerr error // vm errors do not effect consensus and are therefore not assigned to err
	)

	if contractCreation {
		// nolint : contextcheck
		ret, _, st.gasRemaining, vmerr = st.evm.Create(sender, msg.Data, st.gasRemaining, msg.Value)
	} else {
		// Increment the nonce for the next transaction
		st.state.SetNonce(msg.From, st.state.GetNonce(sender.Address())+1)
		ret, st.gasRemaining, vmerr = st.evm.Call(sender, st.to(), msg.Data, st.gasRemaining, msg.Value, interruptCtx)
	}

	if !rules.IsLondon {
		// Before EIP-3529: refunds were capped to gasUsed / 2
		st.refundGas(params.RefundQuotient)
	} else {
		// After EIP-3529: refunds are capped to gasUsed / 5
		st.refundGas(params.RefundQuotientEIP3529)
	}

	effectiveTip := msg.GasPrice

	if rules.IsLondon {
		effectiveTip = cmath.BigMin(msg.GasTipCap, new(big.Int).Sub(msg.GasFeeCap, st.evm.Context.BaseFee))
	}

	// TODO(raneet10): Double check. We might want to inculcate this fix in a separate condition
	// if st.evm.Config.NoBaseFee && msg.GasFeeCap.Sign() == 0 && msg.GasTipCap.Sign() == 0 {
	// 	// Skip fee payment when NoBaseFee is set and the fee fields
	// 	// are 0. This avoids a negative effectiveTip being applied to
	// 	// the coinbase when simulating calls.
	// } else {
	// 	fee := new(big.Int).SetUint64(st.gasUsed())
	// 	fee.Mul(fee, effectiveTip)
	// 	st.state.AddBalance(st.evm.Context.Coinbase, fee)
	// }

	amount := new(big.Int).Mul(new(big.Int).SetUint64(st.gasUsed()), effectiveTip)

	var burnAmount *big.Int

	var burntContractAddress common.Address

	if rules.IsLondon {
		burntContractAddress = common.HexToAddress(st.evm.ChainConfig().Bor.CalculateBurntContract(st.evm.Context.BlockNumber.Uint64()))
		burnAmount = new(big.Int).Mul(new(big.Int).SetUint64(st.gasUsed()), st.evm.Context.BaseFee)

		if !st.noFeeBurnAndTip {
			st.state.AddBalance(burntContractAddress, burnAmount)
		}
	}

	if !st.noFeeBurnAndTip {
		st.state.AddBalance(st.evm.Context.Coinbase, amount)

		output1 := new(big.Int).SetBytes(input1.Bytes())
		output2 := new(big.Int).SetBytes(input2.Bytes())

		// Deprecating transfer log and will be removed in future fork. PLEASE DO NOT USE this transfer log going forward. Parameters won't get updated as expected going forward with EIP1559
		// add transfer log
		AddFeeTransferLog(
			st.state,

			msg.From,
			st.evm.Context.Coinbase,

			amount,
			input1,
			input2,
			output1.Sub(output1, amount),
			output2.Add(output2, amount),
		)
	}

	return &ExecutionResult{
		UsedGas:              st.gasUsed(),
		Err:                  vmerr,
		ReturnData:           ret,
		SenderInitBalance:    input1,
		FeeBurnt:             burnAmount,
		BurntContractAddress: burntContractAddress,
		FeeTipped:            amount,
	}, nil
}

func (st *StateTransition) refundGas(refundQuotient uint64) {
	// Apply refund counter, capped to a refund quotient
	refund := st.gasUsed() / refundQuotient
	if refund > st.state.GetRefund() {
		refund = st.state.GetRefund()
	}

	st.gasRemaining += refund

	// Return ETH for remaining gas, exchanged at the original rate.
	remaining := new(big.Int).Mul(new(big.Int).SetUint64(st.gasRemaining), st.msg.GasPrice)
	st.state.AddBalance(st.msg.From, remaining)

	// Also return remaining gas to the block gas counter so it is
	// available for the next transaction.
	st.gp.AddGas(st.gasRemaining)
}

// gasUsed returns the amount of gas used up by the state transition.
func (st *StateTransition) gasUsed() uint64 {
	return st.initialGas - st.gasRemaining
}

<<<<<<< HEAD
// dataGasUsed returns the amount of data gas used by the message.
func (st *StateTransition) dataGasUsed() uint64 {
	return uint64(len(st.msg.BlobHashes) * params.BlobTxDataGasPerBlob)
=======
// blobGasUsed returns the amount of blob gas used by the message.
func (st *StateTransition) blobGasUsed() uint64 {
	return uint64(len(st.msg.BlobHashes) * params.BlobTxBlobGasPerBlob)
>>>>>>> 1065e21c
}<|MERGE_RESOLUTION|>--- conflicted
+++ resolved
@@ -25,11 +25,7 @@
 
 	"github.com/ethereum/go-ethereum/common"
 	cmath "github.com/ethereum/go-ethereum/common/math"
-<<<<<<< HEAD
-	"github.com/ethereum/go-ethereum/consensus/misc"
-=======
 	"github.com/ethereum/go-ethereum/consensus/misc/eip4844"
->>>>>>> 1065e21c
 	"github.com/ethereum/go-ethereum/core/types"
 	"github.com/ethereum/go-ethereum/core/vm"
 	"github.com/ethereum/go-ethereum/params"
@@ -275,21 +271,6 @@
 		balanceCheck = balanceCheck.Mul(balanceCheck, st.msg.GasFeeCap)
 		balanceCheck.Add(balanceCheck, st.msg.Value)
 	}
-<<<<<<< HEAD
-	if st.evm.ChainConfig().IsCancun(st.evm.Context.BlockNumber, st.evm.Context.Time) {
-		if dataGas := st.dataGasUsed(); dataGas > 0 {
-			if st.evm.Context.ExcessDataGas == nil {
-				// programming error
-				panic("missing field excess data gas")
-			}
-			// Check that the user has enough funds to cover dataGasUsed * tx.BlobGasFeeCap
-			blobBalanceCheck := new(big.Int).SetUint64(dataGas)
-			blobBalanceCheck.Mul(blobBalanceCheck, st.msg.BlobGasFeeCap)
-			balanceCheck.Add(balanceCheck, blobBalanceCheck)
-			// Pay for dataGasUsed * actual blob fee
-			blobFee := new(big.Int).SetUint64(dataGas)
-			blobFee.Mul(blobFee, misc.CalcBlobFee(*st.evm.Context.ExcessDataGas))
-=======
 	if st.evm.ChainConfig().IsCancun(st.evm.Context.BlockNumber) {
 		if blobGas := st.blobGasUsed(); blobGas > 0 {
 			// Check that the user has enough funds to cover blobGasUsed * tx.BlobGasFeeCap
@@ -299,7 +280,6 @@
 			// Pay for blobGasUsed * actual blob fee
 			blobFee := new(big.Int).SetUint64(blobGas)
 			blobFee.Mul(blobFee, eip4844.CalcBlobFee(*st.evm.Context.ExcessBlobGas))
->>>>>>> 1065e21c
 			mgval.Add(mgval, blobFee)
 		}
 	}
@@ -382,20 +362,12 @@
 		}
 	}
 
-<<<<<<< HEAD
-	if st.evm.ChainConfig().IsCancun(st.evm.Context.BlockNumber, st.evm.Context.Time) {
-		if st.dataGasUsed() > 0 {
-			// Check that the user is paying at least the current blob fee
-			if have, want := st.msg.BlobGasFeeCap, misc.CalcBlobFee(*st.evm.Context.ExcessDataGas); have.Cmp(want) < 0 {
-				return fmt.Errorf("%w: address %v have %v want %v", ErrBlobFeeCapTooLow, st.msg.From.Hex(), have, want)
-=======
 	if st.evm.ChainConfig().IsCancun(st.evm.Context.BlockNumber) {
 		if st.blobGasUsed() > 0 {
 			// Check that the user is paying at least the current blob fee
 			blobFee := eip4844.CalcBlobFee(*st.evm.Context.ExcessBlobGas)
 			if st.msg.BlobGasFeeCap.Cmp(blobFee) < 0 {
 				return fmt.Errorf("%w: address %v have %v want %v", ErrBlobFeeCapTooLow, st.msg.From.Hex(), st.msg.BlobGasFeeCap, blobFee)
->>>>>>> 1065e21c
 			}
 		}
 	}
@@ -588,13 +560,7 @@
 	return st.initialGas - st.gasRemaining
 }
 
-<<<<<<< HEAD
-// dataGasUsed returns the amount of data gas used by the message.
-func (st *StateTransition) dataGasUsed() uint64 {
-	return uint64(len(st.msg.BlobHashes) * params.BlobTxDataGasPerBlob)
-=======
 // blobGasUsed returns the amount of blob gas used by the message.
 func (st *StateTransition) blobGasUsed() uint64 {
 	return uint64(len(st.msg.BlobHashes) * params.BlobTxBlobGasPerBlob)
->>>>>>> 1065e21c
 }