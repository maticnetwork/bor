// Copyright 2014 The go-ethereum Authors
// This file is part of the go-ethereum library.
//
// The go-ethereum library is free software: you can redistribute it and/or modify
// it under the terms of the GNU Lesser General Public License as published by
// the Free Software Foundation, either version 3 of the License, or
// (at your option) any later version.
//
// The go-ethereum library is distributed in the hope that it will be useful,
// but WITHOUT ANY WARRANTY; without even the implied warranty of
// MERCHANTABILITY or FITNESS FOR A PARTICULAR PURPOSE. See the
// GNU Lesser General Public License for more details.
//
// You should have received a copy of the GNU Lesser General Public License
// along with the go-ethereum library. If not, see <http://www.gnu.org/licenses/>.

package core

import (
	"math"
	"math/big"

<<<<<<< HEAD
	"github.com/maticnetwork/bor/common"
	"github.com/maticnetwork/bor/core/types"
	"github.com/maticnetwork/bor/core/vm"
	"github.com/maticnetwork/bor/params"
)

var (
	errInsufficientBalanceForGas = errors.New("insufficient balance to pay for gas")
)

var transferLogSig = common.HexToHash("0xe6497e3ee548a3372136af2fcb0696db31fc6cf20260707645068bd3fe97f3c4")
var transferFeeLogSig = common.HexToHash("0x4dfe1bbbcf077ddc3e01291eea2d5c70c2b422b415d95645b9adcfd678cb1d63")
var feeAddress = common.HexToAddress("0x0000000000000000000000000000000000001010")
var bigZero = big.NewInt(0)

=======
	"github.com/ethereum/go-ethereum/common"
	"github.com/ethereum/go-ethereum/core/vm"
	"github.com/ethereum/go-ethereum/params"
)

>>>>>>> ea3b00ad
/*
The State Transitioning Model

A state transition is a change made when a transaction is applied to the current world state
The state transitioning model does all the necessary work to work out a valid new state root.

1) Nonce handling
2) Pre pay gas
3) Create a new state object if the recipient is \0*32
4) Value transfer
== If contract creation ==
  4a) Attempt to run transaction data
  4b) If valid, use result as code for the new state object
== end ==
5) Run Script section
6) Derive new state root
*/
type StateTransition struct {
	gp         *GasPool
	msg        Message
	gas        uint64
	gasPrice   *big.Int
	initialGas uint64
	value      *big.Int
	data       []byte
	state      vm.StateDB
	evm        *vm.EVM
}

// Message represents a message sent to a contract.
type Message interface {
	From() common.Address
	To() *common.Address

	GasPrice() *big.Int
	Gas() uint64
	Value() *big.Int

	Nonce() uint64
	CheckNonce() bool
	Data() []byte
}

// ExecutionResult includes all output after executing given evm
// message no matter the execution itself is successful or not.
type ExecutionResult struct {
	UsedGas    uint64 // Total used gas but include the refunded gas
	Err        error  // Any error encountered during the execution(listed in core/vm/errors.go)
	ReturnData []byte // Returned data from evm(function result or data supplied with revert opcode)
}

// Unwrap returns the internal evm error which allows us for further
// analysis outside.
func (result *ExecutionResult) Unwrap() error {
	return result.Err
}

// Failed returns the indicator whether the execution is successful or not
func (result *ExecutionResult) Failed() bool { return result.Err != nil }

// Return is a helper function to help caller distinguish between revert reason
// and function return. Return returns the data after execution if no error occurs.
func (result *ExecutionResult) Return() []byte {
	if result.Err != nil {
		return nil
	}
	return common.CopyBytes(result.ReturnData)
}

// Revert returns the concrete revert reason if the execution is aborted by `REVERT`
// opcode. Note the reason can be nil if no data supplied with revert opcode.
func (result *ExecutionResult) Revert() []byte {
	if result.Err != vm.ErrExecutionReverted {
		return nil
	}
	return common.CopyBytes(result.ReturnData)
}

// IntrinsicGas computes the 'intrinsic gas' for a message with the given data.
func IntrinsicGas(data []byte, contractCreation, isHomestead bool, isEIP2028 bool) (uint64, error) {
	// Set the starting gas for the raw transaction
	var gas uint64
	if contractCreation && isHomestead {
		gas = params.TxGasContractCreation
	} else {
		gas = params.TxGas
	}
	// Bump the required gas by the amount of transactional data
	if len(data) > 0 {
		// Zero and non-zero bytes are priced differently
		var nz uint64
		for _, byt := range data {
			if byt != 0 {
				nz++
			}
		}
		// Make sure we don't exceed uint64 for all data combinations
		nonZeroGas := params.TxDataNonZeroGasFrontier
		if isEIP2028 {
			nonZeroGas = params.TxDataNonZeroGasEIP2028
<<<<<<< HEAD
		}
		if (math.MaxUint64-gas)/nonZeroGas < nz {
			return 0, ErrGasUintOverflow
		}
=======
		}
		if (math.MaxUint64-gas)/nonZeroGas < nz {
			return 0, ErrGasUintOverflow
		}
>>>>>>> ea3b00ad
		gas += nz * nonZeroGas

		z := uint64(len(data)) - nz
		if (math.MaxUint64-gas)/params.TxDataZeroGas < z {
			return 0, ErrGasUintOverflow
		}
		gas += z * params.TxDataZeroGas
	}
	return gas, nil
}

// NewStateTransition initialises and returns a new state transition object.
func NewStateTransition(evm *vm.EVM, msg Message, gp *GasPool) *StateTransition {
	return &StateTransition{
		gp:       gp,
		evm:      evm,
		msg:      msg,
		gasPrice: msg.GasPrice(),
		value:    msg.Value(),
		data:     msg.Data(),
		state:    evm.StateDB,
	}
}

// ApplyMessage computes the new state by applying the given message
// against the old state within the environment.
//
// ApplyMessage returns the bytes returned by any EVM execution (if it took place),
// the gas used (which includes gas refunds) and an error if it failed. An error always
// indicates a core error meaning that the message would always fail for that particular
// state and would never be accepted within a block.
func ApplyMessage(evm *vm.EVM, msg Message, gp *GasPool) (*ExecutionResult, error) {
	return NewStateTransition(evm, msg, gp).TransitionDb()
}

// to returns the recipient of the message.
func (st *StateTransition) to() common.Address {
	if st.msg == nil || st.msg.To() == nil /* contract creation */ {
		return common.Address{}
	}
	return *st.msg.To()
}

func (st *StateTransition) buyGas() error {
	mgval := new(big.Int).Mul(new(big.Int).SetUint64(st.msg.Gas()), st.gasPrice)
	if st.state.GetBalance(st.msg.From()).Cmp(mgval) < 0 {
		return ErrInsufficientFunds
	}
	if err := st.gp.SubGas(st.msg.Gas()); err != nil {
		return err
	}
	st.gas += st.msg.Gas()

	st.initialGas = st.msg.Gas()
	st.state.SubBalance(st.msg.From(), mgval)
	return nil
}

func (st *StateTransition) preCheck() error {
	// Make sure this transaction's nonce is correct.
	if st.msg.CheckNonce() {
		nonce := st.state.GetNonce(st.msg.From())
		if nonce < st.msg.Nonce() {
			return ErrNonceTooHigh
		} else if nonce > st.msg.Nonce() {
			return ErrNonceTooLow
		}
	}
	return st.buyGas()
}

// TransitionDb will transition the state by applying the current message and
// returning the evm execution result with following fields.
//
// - used gas:
//      total gas used (including gas being refunded)
// - returndata:
//      the returned data from evm
// - concrete execution error:
//      various **EVM** error which aborts the execution,
//      e.g. ErrOutOfGas, ErrExecutionReverted
//
// However if any consensus issue encountered, return the error directly with
// nil evm execution result.
func (st *StateTransition) TransitionDb() (*ExecutionResult, error) {
	// First check this message satisfies all consensus rules before
	// applying the message. The rules include these clauses
	//
	// 1. the nonce of the message caller is correct
	// 2. caller has enough balance to cover transaction fee(gaslimit * gasprice)
	// 3. the amount of gas required is available in the block
	// 4. the purchased gas is enough to cover intrinsic usage
	// 5. there is no overflow when calculating intrinsic gas
	// 6. caller has enough balance to cover asset transfer for **topmost** call

	// Check clauses 1-3, buy gas if everything is correct
	if err := st.preCheck(); err != nil {
		return nil, err
	}

	input1 := st.state.GetBalance(st.msg.From())
	input2 := st.state.GetBalance(st.evm.Coinbase)

	msg := st.msg
	sender := vm.AccountRef(msg.From())
	homestead := st.evm.ChainConfig().IsHomestead(st.evm.BlockNumber)
	istanbul := st.evm.ChainConfig().IsIstanbul(st.evm.BlockNumber)
	contractCreation := msg.To() == nil

	// Check clauses 4-5, subtract intrinsic gas if everything is correct
	gas, err := IntrinsicGas(st.data, contractCreation, homestead, istanbul)
	if err != nil {
		return nil, err
	}
	if st.gas < gas {
		return nil, ErrIntrinsicGas
	}
	st.gas -= gas

	// Check clause 6
	if msg.Value().Sign() > 0 && !st.evm.CanTransfer(st.state, msg.From(), msg.Value()) {
		return nil, ErrInsufficientFundsForTransfer
	}
	var (
		ret   []byte
		vmerr error // vm errors do not effect consensus and are therefore not assigned to err
	)
	if contractCreation {
		ret, _, st.gas, vmerr = st.evm.Create(sender, st.data, st.gas, st.value)
	} else {
		// Increment the nonce for the next transaction
		st.state.SetNonce(msg.From(), st.state.GetNonce(sender.Address())+1)
		ret, st.gas, vmerr = st.evm.Call(sender, st.to(), st.data, st.gas, st.value)
	}
	st.refundGas()
	st.state.AddBalance(st.evm.Coinbase, new(big.Int).Mul(new(big.Int).SetUint64(st.gasUsed()), st.gasPrice))

<<<<<<< HEAD
	amount := new(big.Int).Mul(new(big.Int).SetUint64(st.gasUsed()), st.gasPrice)
	output1 := new(big.Int).SetBytes(input1.Bytes())
	output2 := new(big.Int).SetBytes(input2.Bytes())

	// add transfer log
	AddFeeTransferLog(
		st.state,

		msg.From(),
		st.evm.Coinbase,

		amount,
		input1,
		input2,
		output1.Sub(output1, amount),
		output2.Add(output2, amount),
	)

=======
>>>>>>> ea3b00ad
	return &ExecutionResult{
		UsedGas:    st.gasUsed(),
		Err:        vmerr,
		ReturnData: ret,
	}, nil
}

func (st *StateTransition) refundGas() {
	// Apply refund counter, capped to half of the used gas.
	refund := st.gasUsed() / 2
	if refund > st.state.GetRefund() {
		refund = st.state.GetRefund()
	}
	st.gas += refund

	// Return ETH for remaining gas, exchanged at the original rate.
	remaining := new(big.Int).Mul(new(big.Int).SetUint64(st.gas), st.gasPrice)
	st.state.AddBalance(st.msg.From(), remaining)

	// Also return remaining gas to the block gas counter so it is
	// available for the next transaction.
	st.gp.AddGas(st.gas)
}

// gasUsed returns the amount of gas used up by the state transition.
func (st *StateTransition) gasUsed() uint64 {
	return st.initialGas - st.gas
}

// AddTransferLog adds transfer log into state
func AddTransferLog(
	state vm.StateDB,

	sender,
	recipient common.Address,

	amount,
	input1,
	input2,
	output1,
	output2 *big.Int,
) {
	addTransferLog(
		state,
		transferLogSig,

		sender,
		recipient,

		amount,
		input1,
		input2,
		output1,
		output2,
	)
}

// AddFeeTransferLog adds transfer log into state
func AddFeeTransferLog(
	state vm.StateDB,

	sender,
	recipient common.Address,

	amount,
	input1,
	input2,
	output1,
	output2 *big.Int,
) {
	addTransferLog(
		state,
		transferFeeLogSig,

		sender,
		recipient,

		amount,
		input1,
		input2,
		output1,
		output2,
	)
}

// addTransferLog adds transfer log into state
func addTransferLog(
	state vm.StateDB,
	eventSig common.Hash,

	sender,
	recipient common.Address,

	amount,
	input1,
	input2,
	output1,
	output2 *big.Int,
) {
	// ignore if amount is 0
	if amount.Cmp(bigZero) <= 0 {
		return
	}

	dataInputs := []*big.Int{
		amount,
		input1,
		input2,
		output1,
		output2,
	}

	var data []byte
	for _, v := range dataInputs {
		data = append(data, common.LeftPadBytes(v.Bytes(), 32)...)
	}

	// add transfer log
	state.AddLog(&types.Log{
		Address: feeAddress,
		Topics: []common.Hash{
			eventSig,
			feeAddress.Hash(),
			sender.Hash(),
			recipient.Hash(),
		},
		Data: data,
	})
}<|MERGE_RESOLUTION|>--- conflicted
+++ resolved
@@ -20,29 +20,17 @@
 	"math"
 	"math/big"
 
-<<<<<<< HEAD
 	"github.com/maticnetwork/bor/common"
 	"github.com/maticnetwork/bor/core/types"
 	"github.com/maticnetwork/bor/core/vm"
 	"github.com/maticnetwork/bor/params"
 )
 
-var (
-	errInsufficientBalanceForGas = errors.New("insufficient balance to pay for gas")
-)
-
 var transferLogSig = common.HexToHash("0xe6497e3ee548a3372136af2fcb0696db31fc6cf20260707645068bd3fe97f3c4")
 var transferFeeLogSig = common.HexToHash("0x4dfe1bbbcf077ddc3e01291eea2d5c70c2b422b415d95645b9adcfd678cb1d63")
 var feeAddress = common.HexToAddress("0x0000000000000000000000000000000000001010")
 var bigZero = big.NewInt(0)
 
-=======
-	"github.com/ethereum/go-ethereum/common"
-	"github.com/ethereum/go-ethereum/core/vm"
-	"github.com/ethereum/go-ethereum/params"
-)
-
->>>>>>> ea3b00ad
 /*
 The State Transitioning Model
 
@@ -143,17 +131,10 @@
 		nonZeroGas := params.TxDataNonZeroGasFrontier
 		if isEIP2028 {
 			nonZeroGas = params.TxDataNonZeroGasEIP2028
-<<<<<<< HEAD
 		}
 		if (math.MaxUint64-gas)/nonZeroGas < nz {
 			return 0, ErrGasUintOverflow
 		}
-=======
-		}
-		if (math.MaxUint64-gas)/nonZeroGas < nz {
-			return 0, ErrGasUintOverflow
-		}
->>>>>>> ea3b00ad
 		gas += nz * nonZeroGas
 
 		z := uint64(len(data)) - nz
@@ -291,7 +272,6 @@
 	st.refundGas()
 	st.state.AddBalance(st.evm.Coinbase, new(big.Int).Mul(new(big.Int).SetUint64(st.gasUsed()), st.gasPrice))
 
-<<<<<<< HEAD
 	amount := new(big.Int).Mul(new(big.Int).SetUint64(st.gasUsed()), st.gasPrice)
 	output1 := new(big.Int).SetBytes(input1.Bytes())
 	output2 := new(big.Int).SetBytes(input2.Bytes())
@@ -310,8 +290,6 @@
 		output2.Add(output2, amount),
 	)
 
-=======
->>>>>>> ea3b00ad
 	return &ExecutionResult{
 		UsedGas:    st.gasUsed(),
 		Err:        vmerr,
