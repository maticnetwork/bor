// Copyright 2017 The go-ethereum Authors
// This file is part of the go-ethereum library.
//
// The go-ethereum library is free software: you can redistribute it and/or modify
// it under the terms of the GNU Lesser General Public License as published by
// the Free Software Foundation, either version 3 of the License, or
// (at your option) any later version.
//
// The go-ethereum library is distributed in the hope that it will be useful,
// but WITHOUT ANY WARRANTY; without even the implied warranty of
// MERCHANTABILITY or FITNESS FOR A PARTICULAR PURPOSE. See the
// GNU Lesser General Public License for more details.
//
// You should have received a copy of the GNU Lesser General Public License
// along with the go-ethereum library. If not, see <http://www.gnu.org/licenses/>.

package core

import (
	"encoding/json"
	"math/big"
	"reflect"
	"testing"

	"github.com/davecgh/go-spew/spew"
	"github.com/ethereum/go-ethereum/common"
	"github.com/ethereum/go-ethereum/consensus/ethash"
	"github.com/ethereum/go-ethereum/core/rawdb"
	"github.com/ethereum/go-ethereum/core/vm"
	"github.com/ethereum/go-ethereum/ethdb"
	"github.com/ethereum/go-ethereum/params"
	"github.com/ethereum/go-ethereum/trie"
)

func TestInvalidCliqueConfig(t *testing.T) {
	block := DefaultGoerliGenesisBlock()
	block.ExtraData = []byte{}
	db := rawdb.NewMemoryDatabase()
	if _, err := block.Commit(db, trie.NewDatabase(db)); err == nil {
		t.Fatal("Expected error on invalid clique config")
	}
}

func TestSetupGenesis(t *testing.T) {
	var (
		customghash = common.HexToHash("0x89c99d90b79719238d2645c7642f2c9295246e80775b38cfd162b696817fbd50")
		customg     = Genesis{
			Config: &params.ChainConfig{HomesteadBlock: big.NewInt(3)},
			Alloc: GenesisAlloc{
				{1}: {Balance: big.NewInt(1), Storage: map[common.Hash]common.Hash{{1}: {1}}},
			},
		}
		oldcustomg = customg
	)
	oldcustomg.Config = &params.ChainConfig{HomesteadBlock: big.NewInt(2)}
	tests := []struct {
		name       string
		fn         func(ethdb.Database) (*params.ChainConfig, common.Hash, error)
		wantConfig *params.ChainConfig
		wantHash   common.Hash
		wantErr    error
	}{
		{
			name: "genesis without ChainConfig",
			fn: func(db ethdb.Database) (*params.ChainConfig, common.Hash, error) {
				return SetupGenesisBlock(db, trie.NewDatabase(db), new(Genesis))
			},
			wantErr:    errGenesisNoConfig,
			wantConfig: params.AllEthashProtocolChanges,
		},
		{
			name: "no block in DB, genesis == nil",
			fn: func(db ethdb.Database) (*params.ChainConfig, common.Hash, error) {
				return SetupGenesisBlock(db, trie.NewDatabase(db), nil)
			},
			wantHash:   params.MainnetGenesisHash,
			wantConfig: params.MainnetChainConfig,
		},
		{
			name: "mainnet block in DB, genesis == nil",
			fn: func(db ethdb.Database) (*params.ChainConfig, common.Hash, error) {
				DefaultGenesisBlock().MustCommit(db)
				return SetupGenesisBlock(db, trie.NewDatabase(db), nil)
			},
			wantHash:   params.MainnetGenesisHash,
			wantConfig: params.MainnetChainConfig,
		},
		{
			name: "custom block in DB, genesis == nil",
			fn: func(db ethdb.Database) (*params.ChainConfig, common.Hash, error) {
				customg.MustCommit(db)
				return SetupGenesisBlock(db, trie.NewDatabase(db), nil)
			},
			wantHash:   customghash,
			wantConfig: customg.Config,
		},
		{
			name: "custom block in DB, genesis == goerli",
			fn: func(db ethdb.Database) (*params.ChainConfig, common.Hash, error) {
				customg.MustCommit(db)
				return SetupGenesisBlock(db, trie.NewDatabase(db), DefaultGoerliGenesisBlock())
			},
			wantErr:    &GenesisMismatchError{Stored: customghash, New: params.GoerliGenesisHash},
			wantHash:   params.GoerliGenesisHash,
			wantConfig: params.GoerliChainConfig,
		},
		{
			name: "compatible config in DB",
			fn: func(db ethdb.Database) (*params.ChainConfig, common.Hash, error) {
				oldcustomg.MustCommit(db)
				return SetupGenesisBlock(db, trie.NewDatabase(db), &customg)
			},
			wantHash:   customghash,
			wantConfig: customg.Config,
		},
		{
			name: "incompatible config in DB",
			fn: func(db ethdb.Database) (*params.ChainConfig, common.Hash, error) {
				// Commit the 'old' genesis block with Homestead transition at #2.
				// Advance to block #4, past the homestead transition block of customg.
				genesis := oldcustomg.MustCommit(db)

<<<<<<< HEAD
				bc, _ := NewBlockChain(db, nil, oldcustomg.Config, ethash.NewFullFaker(), vm.Config{}, nil, nil, nil)
=======
				bc, _ := NewBlockChain(db, nil, &oldcustomg, nil, ethash.NewFullFaker(), vm.Config{}, nil, nil)
>>>>>>> ea9e62ca
				defer bc.Stop()

				blocks, _ := GenerateChain(oldcustomg.Config, genesis, ethash.NewFaker(), db, 4, nil)
				bc.InsertChain(blocks)

				// This should return a compatibility error.
				return SetupGenesisBlock(db, trie.NewDatabase(db), &customg)
			},
			wantHash:   customghash,
			wantConfig: customg.Config,
			wantErr: &params.ConfigCompatError{
				What:          "Homestead fork block",
				StoredBlock:   big.NewInt(2),
				NewBlock:      big.NewInt(3),
				RewindToBlock: 1,
			},
		},
	}

	for _, test := range tests {
		db := rawdb.NewMemoryDatabase()
		config, hash, err := test.fn(db)
		// Check the return values.
		if !reflect.DeepEqual(err, test.wantErr) {
			spew := spew.ConfigState{DisablePointerAddresses: true, DisableCapacities: true}
			t.Errorf("%s: returned error %#v, want %#v", test.name, spew.NewFormatter(err), spew.NewFormatter(test.wantErr))
		}
		if !reflect.DeepEqual(config, test.wantConfig) {
			t.Errorf("%s:\nreturned %v\nwant     %v", test.name, config, test.wantConfig)
		}
		if hash != test.wantHash {
			t.Errorf("%s: returned hash %s, want %s", test.name, hash.Hex(), test.wantHash.Hex())
		} else if err == nil {
			// Check database content.
			stored := rawdb.ReadBlock(db, test.wantHash, 0)
			if stored.Hash() != test.wantHash {
				t.Errorf("%s: block in DB has hash %s, want %s", test.name, stored.Hash(), test.wantHash)
			}
		}
	}
}

// TestGenesisHashes checks the congruity of default genesis data to
// corresponding hardcoded genesis hash values.
func TestGenesisHashes(t *testing.T) {
	for i, c := range []struct {
		genesis *Genesis
		want    common.Hash
	}{
		{DefaultGenesisBlock(), params.MainnetGenesisHash},
		{DefaultGoerliGenesisBlock(), params.GoerliGenesisHash},
<<<<<<< HEAD
		{DefaultRopstenGenesisBlock(), params.RopstenGenesisHash},
=======
>>>>>>> ea9e62ca
		{DefaultRinkebyGenesisBlock(), params.RinkebyGenesisHash},
		{DefaultSepoliaGenesisBlock(), params.SepoliaGenesisHash},
	} {
		// Test via MustCommit
		if have := c.genesis.MustCommit(rawdb.NewMemoryDatabase()).Hash(); have != c.want {
			t.Errorf("case: %d a), want: %s, got: %s", i, c.want.Hex(), have.Hex())
		}
		// Test via ToBlock
<<<<<<< HEAD
		if have := c.genesis.ToBlock(nil).Hash(); have != c.want {
			t.Errorf("case: %d a), want: %s, got: %s", i, c.want.Hex(), have.Hex())
		}
	}
}

func TestGenesis_Commit(t *testing.T) {
	genesis := &Genesis{
		BaseFee: big.NewInt(params.InitialBaseFee),
		Config:  params.TestChainConfig,
		// difficulty is nil
	}

	db := rawdb.NewMemoryDatabase()
	genesisBlock, err := genesis.Commit(db)
	if err != nil {
		t.Fatal(err)
	}

=======
		if have := c.genesis.ToBlock().Hash(); have != c.want {
			t.Errorf("case: %d a), want: %s, got: %s", i, c.want.Hex(), have.Hex())
		}
	}
}

func TestGenesis_Commit(t *testing.T) {
	genesis := &Genesis{
		BaseFee: big.NewInt(params.InitialBaseFee),
		Config:  params.TestChainConfig,
		// difficulty is nil
	}

	db := rawdb.NewMemoryDatabase()
	genesisBlock := genesis.MustCommit(db)

>>>>>>> ea9e62ca
	if genesis.Difficulty != nil {
		t.Fatalf("assumption wrong")
	}

	// This value should have been set as default in the ToBlock method.
	if genesisBlock.Difficulty().Cmp(params.GenesisDifficulty) != 0 {
		t.Errorf("assumption wrong: want: %d, got: %v", params.GenesisDifficulty, genesisBlock.Difficulty())
	}

	// Expect the stored total difficulty to be the difficulty of the genesis block.
	stored := rawdb.ReadTd(db, genesisBlock.Hash(), genesisBlock.NumberU64())

	if stored.Cmp(genesisBlock.Difficulty()) != 0 {
		t.Errorf("inequal difficulty; stored: %v, genesisBlock: %v", stored, genesisBlock.Difficulty())
	}
}

func TestReadWriteGenesisAlloc(t *testing.T) {
	var (
		db    = rawdb.NewMemoryDatabase()
		alloc = &GenesisAlloc{
			{1}: {Balance: big.NewInt(1), Storage: map[common.Hash]common.Hash{{1}: {1}}},
			{2}: {Balance: big.NewInt(2), Storage: map[common.Hash]common.Hash{{2}: {2}}},
		}
<<<<<<< HEAD
		hash = common.HexToHash("0xdeadbeef")
	)
	alloc.write(db, hash)

	var reload GenesisAlloc
	err := reload.UnmarshalJSON(rawdb.ReadGenesisState(db, hash))
=======
		hash, _ = alloc.deriveHash()
	)
	blob, _ := json.Marshal(alloc)
	rawdb.WriteGenesisStateSpec(db, hash, blob)

	var reload GenesisAlloc
	err := reload.UnmarshalJSON(rawdb.ReadGenesisStateSpec(db, hash))
>>>>>>> ea9e62ca
	if err != nil {
		t.Fatalf("Failed to load genesis state %v", err)
	}
	if len(reload) != len(*alloc) {
		t.Fatal("Unexpected genesis allocation")
	}
	for addr, account := range reload {
		want, ok := (*alloc)[addr]
		if !ok {
			t.Fatal("Account is not found")
		}
		if !reflect.DeepEqual(want, account) {
			t.Fatal("Unexpected account")
		}
	}
}<|MERGE_RESOLUTION|>--- conflicted
+++ resolved
@@ -120,11 +120,7 @@
 				// Advance to block #4, past the homestead transition block of customg.
 				genesis := oldcustomg.MustCommit(db)
 
-<<<<<<< HEAD
-				bc, _ := NewBlockChain(db, nil, oldcustomg.Config, ethash.NewFullFaker(), vm.Config{}, nil, nil, nil)
-=======
-				bc, _ := NewBlockChain(db, nil, &oldcustomg, nil, ethash.NewFullFaker(), vm.Config{}, nil, nil)
->>>>>>> ea9e62ca
+				bc, _ := NewBlockChain(db, nil, &oldcustomg, nil, ethash.NewFullFaker(), vm.Config{}, nil, nil, nil)
 				defer bc.Stop()
 
 				blocks, _ := GenerateChain(oldcustomg.Config, genesis, ethash.NewFaker(), db, 4, nil)
@@ -176,10 +172,6 @@
 	}{
 		{DefaultGenesisBlock(), params.MainnetGenesisHash},
 		{DefaultGoerliGenesisBlock(), params.GoerliGenesisHash},
-<<<<<<< HEAD
-		{DefaultRopstenGenesisBlock(), params.RopstenGenesisHash},
-=======
->>>>>>> ea9e62ca
 		{DefaultRinkebyGenesisBlock(), params.RinkebyGenesisHash},
 		{DefaultSepoliaGenesisBlock(), params.SepoliaGenesisHash},
 	} {
@@ -188,8 +180,7 @@
 			t.Errorf("case: %d a), want: %s, got: %s", i, c.want.Hex(), have.Hex())
 		}
 		// Test via ToBlock
-<<<<<<< HEAD
-		if have := c.genesis.ToBlock(nil).Hash(); have != c.want {
+		if have := c.genesis.ToBlock().Hash(); have != c.want {
 			t.Errorf("case: %d a), want: %s, got: %s", i, c.want.Hex(), have.Hex())
 		}
 	}
@@ -203,29 +194,8 @@
 	}
 
 	db := rawdb.NewMemoryDatabase()
-	genesisBlock, err := genesis.Commit(db)
-	if err != nil {
-		t.Fatal(err)
-	}
-
-=======
-		if have := c.genesis.ToBlock().Hash(); have != c.want {
-			t.Errorf("case: %d a), want: %s, got: %s", i, c.want.Hex(), have.Hex())
-		}
-	}
-}
-
-func TestGenesis_Commit(t *testing.T) {
-	genesis := &Genesis{
-		BaseFee: big.NewInt(params.InitialBaseFee),
-		Config:  params.TestChainConfig,
-		// difficulty is nil
-	}
-
-	db := rawdb.NewMemoryDatabase()
 	genesisBlock := genesis.MustCommit(db)
 
->>>>>>> ea9e62ca
 	if genesis.Difficulty != nil {
 		t.Fatalf("assumption wrong")
 	}
@@ -250,14 +220,6 @@
 			{1}: {Balance: big.NewInt(1), Storage: map[common.Hash]common.Hash{{1}: {1}}},
 			{2}: {Balance: big.NewInt(2), Storage: map[common.Hash]common.Hash{{2}: {2}}},
 		}
-<<<<<<< HEAD
-		hash = common.HexToHash("0xdeadbeef")
-	)
-	alloc.write(db, hash)
-
-	var reload GenesisAlloc
-	err := reload.UnmarshalJSON(rawdb.ReadGenesisState(db, hash))
-=======
 		hash, _ = alloc.deriveHash()
 	)
 	blob, _ := json.Marshal(alloc)
@@ -265,7 +227,6 @@
 
 	var reload GenesisAlloc
 	err := reload.UnmarshalJSON(rawdb.ReadGenesisStateSpec(db, hash))
->>>>>>> ea9e62ca
 	if err != nil {
 		t.Fatalf("Failed to load genesis state %v", err)
 	}
