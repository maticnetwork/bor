// Copyright 2017 The go-ethereum Authors
// This file is part of the go-ethereum library.
//
// The go-ethereum library is free software: you can redistribute it and/or modify
// it under the terms of the GNU Lesser General Public License as published by
// the Free Software Foundation, either version 3 of the License, or
// (at your option) any later version.
//
// The go-ethereum library is distributed in the hope that it will be useful,
// but WITHOUT ANY WARRANTY; without even the implied warranty of
// MERCHANTABILITY or FITNESS FOR A PARTICULAR PURPOSE. See the
// GNU Lesser General Public License for more details.
//
// You should have received a copy of the GNU Lesser General Public License
// along with the go-ethereum library. If not, see <http://www.gnu.org/licenses/>.

package core

import (
	"bytes"
	"encoding/json"
	"math/big"
	"reflect"
	"testing"

	"github.com/davecgh/go-spew/spew"
	"github.com/ethereum/go-ethereum/common"
	"github.com/ethereum/go-ethereum/consensus/ethash"
	"github.com/ethereum/go-ethereum/core/rawdb"
	"github.com/ethereum/go-ethereum/core/types"
	"github.com/ethereum/go-ethereum/core/vm"
	"github.com/ethereum/go-ethereum/ethdb"
	"github.com/ethereum/go-ethereum/params"
	"github.com/ethereum/go-ethereum/triedb"
	"github.com/ethereum/go-ethereum/triedb/pathdb"
)

func TestSetupGenesis(t *testing.T) {
	testSetupGenesis(t, rawdb.HashScheme)
	testSetupGenesis(t, rawdb.PathScheme)
}

func testSetupGenesis(t *testing.T, scheme string) {
	var (
		customghash = common.HexToHash("0x89c99d90b79719238d2645c7642f2c9295246e80775b38cfd162b696817fbd50")
		customg     = Genesis{
			Config: &params.ChainConfig{HomesteadBlock: big.NewInt(3), Ethash: &params.EthashConfig{}},
			Alloc: types.GenesisAlloc{
				{1}: {Balance: big.NewInt(1), Storage: map[common.Hash]common.Hash{{1}: {1}}},
			},
		}
		oldcustomg = customg
	)
<<<<<<< HEAD

	oldcustomg.Config = &params.ChainConfig{HomesteadBlock: big.NewInt(2)}
=======
	oldcustomg.Config = &params.ChainConfig{HomesteadBlock: big.NewInt(2), Ethash: &params.EthashConfig{}}
>>>>>>> 827d3fcc

	tests := []struct {
		name           string
		fn             func(ethdb.Database) (*params.ChainConfig, common.Hash, *params.ConfigCompatError, error)
		wantConfig     *params.ChainConfig
		wantHash       common.Hash
		wantErr        error
		wantCompactErr *params.ConfigCompatError
	}{
		{
			name: "genesis without ChainConfig",
			fn: func(db ethdb.Database) (*params.ChainConfig, common.Hash, *params.ConfigCompatError, error) {
				return SetupGenesisBlock(db, triedb.NewDatabase(db, newDbConfig(scheme)), new(Genesis))
			},
			wantErr: errGenesisNoConfig,
		},
		{
			name: "no block in DB, genesis == nil",
			fn: func(db ethdb.Database) (*params.ChainConfig, common.Hash, *params.ConfigCompatError, error) {
				return SetupGenesisBlock(db, triedb.NewDatabase(db, newDbConfig(scheme)), nil)
			},
			wantHash:   params.MainnetGenesisHash,
			wantConfig: params.MainnetChainConfig,
		},
		{
			name: "mainnet block in DB, genesis == nil",
			fn: func(db ethdb.Database) (*params.ChainConfig, common.Hash, *params.ConfigCompatError, error) {
				DefaultGenesisBlock().MustCommit(db, triedb.NewDatabase(db, newDbConfig(scheme)))
				return SetupGenesisBlock(db, triedb.NewDatabase(db, newDbConfig(scheme)), nil)
			},
			wantHash:   params.MainnetGenesisHash,
			wantConfig: params.MainnetChainConfig,
		},
		{
			name: "custom block in DB, genesis == nil",
			fn: func(db ethdb.Database) (*params.ChainConfig, common.Hash, *params.ConfigCompatError, error) {
				tdb := triedb.NewDatabase(db, newDbConfig(scheme))
				customg.Commit(db, tdb)
				return SetupGenesisBlock(db, tdb, nil)
			},
			wantHash:   customghash,
			wantConfig: customg.Config,
		},
		{
			name: "custom block in DB, genesis == sepolia",
			fn: func(db ethdb.Database) (*params.ChainConfig, common.Hash, *params.ConfigCompatError, error) {
				tdb := triedb.NewDatabase(db, newDbConfig(scheme))
				customg.Commit(db, tdb)
				return SetupGenesisBlock(db, tdb, DefaultSepoliaGenesisBlock())
			},
			wantErr: &GenesisMismatchError{Stored: customghash, New: params.SepoliaGenesisHash},
		},
		{
			name: "custom block in DB, genesis == hoodi",
			fn: func(db ethdb.Database) (*params.ChainConfig, common.Hash, *params.ConfigCompatError, error) {
				tdb := triedb.NewDatabase(db, newDbConfig(scheme))
				customg.Commit(db, tdb)
				return SetupGenesisBlock(db, tdb, DefaultHoodiGenesisBlock())
			},
			wantErr: &GenesisMismatchError{Stored: customghash, New: params.HoodiGenesisHash},
		},
		{
			name: "compatible config in DB",
			fn: func(db ethdb.Database) (*params.ChainConfig, common.Hash, *params.ConfigCompatError, error) {
				tdb := triedb.NewDatabase(db, newDbConfig(scheme))
				oldcustomg.Commit(db, tdb)
				return SetupGenesisBlock(db, tdb, &customg)
			},
			wantHash:   customghash,
			wantConfig: customg.Config,
		},
		{
			name: "incompatible config in DB",
			fn: func(db ethdb.Database) (*params.ChainConfig, common.Hash, *params.ConfigCompatError, error) {
				// Commit the 'old' genesis block with Homestead transition at #2.
				// Advance to block #4, past the homestead transition block of customg.
				tdb := triedb.NewDatabase(db, newDbConfig(scheme))
				oldcustomg.Commit(db, tdb)

				bc, _ := NewBlockChain(db, DefaultCacheConfigWithScheme(scheme), &oldcustomg, nil, ethash.NewFullFaker(), vm.Config{}, nil, nil, nil)
				defer bc.Stop()

				_, blocks, _ := GenerateChainWithGenesis(&oldcustomg, ethash.NewFaker(), 4, nil)
				bc.InsertChain(blocks)

				// This should return a compatibility error.
				return SetupGenesisBlock(db, tdb, &customg)
			},
			wantHash:   customghash,
			wantConfig: customg.Config,
			wantCompactErr: &params.ConfigCompatError{
				What:          "Homestead fork block",
				StoredBlock:   big.NewInt(2),
				NewBlock:      big.NewInt(3),
				RewindToBlock: 1,
			},
		},
	}

	for _, test := range tests {
		db := rawdb.NewMemoryDatabase()
		config, hash, compatErr, err := test.fn(db)
		// Check the return values.
		if !reflect.DeepEqual(err, test.wantErr) {
			spew := spew.ConfigState{DisablePointerAddresses: true, DisableCapacities: true}
			t.Errorf("%s: returned error %#v, want %#v", test.name, spew.NewFormatter(err), spew.NewFormatter(test.wantErr))
		}
<<<<<<< HEAD

=======
		if !reflect.DeepEqual(compatErr, test.wantCompactErr) {
			spew := spew.ConfigState{DisablePointerAddresses: true, DisableCapacities: true}
			t.Errorf("%s: returned error %#v, want %#v", test.name, spew.NewFormatter(compatErr), spew.NewFormatter(test.wantCompactErr))
		}
>>>>>>> 827d3fcc
		if !reflect.DeepEqual(config, test.wantConfig) {
			t.Errorf("%s:\nreturned %v\nwant     %v", test.name, config, test.wantConfig)
		}

		if hash != test.wantHash {
			t.Errorf("%s: returned hash %s, want %s", test.name, hash.Hex(), test.wantHash.Hex())
		} else if err == nil {
			// Check database content.
			stored := rawdb.ReadBlock(db, test.wantHash, 0)
			if stored.Hash() != test.wantHash {
				t.Errorf("%s: block in DB has hash %s, want %s", test.name, stored.Hash(), test.wantHash)
			}
		}
	}
}

// TestGenesisHashes checks the congruity of default genesis data to
// corresponding hardcoded genesis hash values.
func TestGenesisHashes(t *testing.T) {
	for i, c := range []struct {
		genesis *Genesis
		want    common.Hash
	}{
		{DefaultGenesisBlock(), params.MainnetGenesisHash},
		{DefaultSepoliaGenesisBlock(), params.SepoliaGenesisHash},
		{DefaultHoleskyGenesisBlock(), params.HoleskyGenesisHash},
		{DefaultHoodiGenesisBlock(), params.HoodiGenesisHash},
	} {
		// Test via MustCommit
		db := rawdb.NewMemoryDatabase()
		if have := c.genesis.MustCommit(db, triedb.NewDatabase(db, triedb.HashDefaults)).Hash(); have != c.want {
			t.Errorf("case: %d a), want: %s, got: %s", i, c.want.Hex(), have.Hex())
		}
		// Test via ToBlock
		if have := c.genesis.ToBlock().Hash(); have != c.want {
			t.Errorf("case: %d a), want: %s, got: %s", i, c.want.Hex(), have.Hex())
		}
	}
}

func TestGenesisCommit(t *testing.T) {
	genesis := &Genesis{
		BaseFee: big.NewInt(params.InitialBaseFee),
		Config:  params.TestChainConfig,
		// difficulty is nil
	}

	db := rawdb.NewMemoryDatabase()
	genesisBlock := genesis.MustCommit(db, triedb.NewDatabase(db, triedb.HashDefaults))

	if genesis.Difficulty != nil {
		t.Fatalf("assumption wrong")
	}

	// This value should have been set as default in the ToBlock method.
	if genesisBlock.Difficulty().Cmp(params.GenesisDifficulty) != 0 {
		t.Errorf("assumption wrong: want: %d, got: %v", params.GenesisDifficulty, genesisBlock.Difficulty())
	}
}

func TestReadWriteGenesisAlloc(t *testing.T) {
	var (
		db    = rawdb.NewMemoryDatabase()
		alloc = &types.GenesisAlloc{
			{1}: {Balance: big.NewInt(1), Storage: map[common.Hash]common.Hash{{1}: {1}}},
			{2}: {Balance: big.NewInt(2), Storage: map[common.Hash]common.Hash{{2}: {2}}},
		}
		hash, _ = hashAlloc(alloc, false)
	)

	// nolint : errchkjson
	blob, _ := json.Marshal(alloc)
	rawdb.WriteGenesisStateSpec(db, hash, blob)

	var reload types.GenesisAlloc
	err := reload.UnmarshalJSON(rawdb.ReadGenesisStateSpec(db, hash))
	if err != nil {
		t.Fatalf("Failed to load genesis state %v", err)
	}

	if len(reload) != len(*alloc) {
		t.Fatal("Unexpected genesis allocation")
	}

	for addr, account := range reload {
		want, ok := (*alloc)[addr]
		if !ok {
			t.Fatal("Account is not found")
		}

		if !reflect.DeepEqual(want, account) {
			t.Fatal("Unexpected account")
		}
	}
}

func newDbConfig(scheme string) *triedb.Config {
	if scheme == rawdb.HashScheme {
		return triedb.HashDefaults
	}
	return &triedb.Config{PathDB: pathdb.Defaults}
}

func TestVerkleGenesisCommit(t *testing.T) {
	t.Skip("verkle trie is not yet supported in bor")
	var verkleTime uint64 = 0
	verkleConfig := &params.ChainConfig{
		ChainID:                 big.NewInt(1),
		HomesteadBlock:          big.NewInt(0),
		DAOForkBlock:            nil,
		DAOForkSupport:          false,
		EIP150Block:             big.NewInt(0),
		EIP155Block:             big.NewInt(0),
		EIP158Block:             big.NewInt(0),
		ByzantiumBlock:          big.NewInt(0),
		ConstantinopleBlock:     big.NewInt(0),
		PetersburgBlock:         big.NewInt(0),
		IstanbulBlock:           big.NewInt(0),
		MuirGlacierBlock:        big.NewInt(0),
		BerlinBlock:             big.NewInt(0),
		LondonBlock:             big.NewInt(0),
		ArrowGlacierBlock:       big.NewInt(0),
		GrayGlacierBlock:        big.NewInt(0),
		MergeNetsplitBlock:      nil,
<<<<<<< HEAD
		ShanghaiBlock:           big.NewInt(0),
		CancunBlock:             big.NewInt(0),
		PragueBlock:             big.NewInt(0),
		VerkleBlock:             big.NewInt(0),
		TerminalTotalDifficulty: big.NewInt(0),
		Ethash:                  nil,
		Clique:                  nil,
=======
		ShanghaiTime:            &verkleTime,
		CancunTime:              &verkleTime,
		PragueTime:              &verkleTime,
		OsakaTime:               &verkleTime,
		VerkleTime:              &verkleTime,
		TerminalTotalDifficulty: big.NewInt(0),
		EnableVerkleAtGenesis:   true,
		Ethash:                  nil,
		Clique:                  nil,
		BlobScheduleConfig: &params.BlobScheduleConfig{
			Cancun: params.DefaultCancunBlobConfig,
			Prague: params.DefaultPragueBlobConfig,
			Osaka:  params.DefaultOsakaBlobConfig,
			Verkle: params.DefaultPragueBlobConfig,
		},
>>>>>>> 827d3fcc
	}

	genesis := &Genesis{
		BaseFee:    big.NewInt(params.InitialBaseFee),
		Config:     verkleConfig,
		Timestamp:  verkleTime,
		Difficulty: big.NewInt(0),
		Alloc: types.GenesisAlloc{
			{1}: {Balance: big.NewInt(1), Storage: map[common.Hash]common.Hash{{1}: {1}}},
		},
	}

	expected := common.FromHex("018d20eebb130b5e2b796465fe36aafab650650729a92435aec071bf2386f080")
	got := genesis.ToBlock().Root().Bytes()
	if !bytes.Equal(got, expected) {
		t.Fatalf("invalid genesis state root, expected %x, got %x", expected, got)
	}

	db := rawdb.NewMemoryDatabase()
	triedb := triedb.NewDatabase(db, triedb.VerkleDefaults)
	block := genesis.MustCommit(db, triedb)
	if !bytes.Equal(block.Root().Bytes(), expected) {
		t.Fatalf("invalid genesis state root, expected %x, got %x", expected, block.Root())
	}

	// Test that the trie is verkle
	if !triedb.IsVerkle() {
		t.Fatalf("expected trie to be verkle")
	}
	vdb := rawdb.NewTable(db, string(rawdb.VerklePrefix))
	if !rawdb.HasAccountTrieNode(vdb, nil) {
		t.Fatal("could not find node")
	}
}<|MERGE_RESOLUTION|>--- conflicted
+++ resolved
@@ -51,12 +51,7 @@
 		}
 		oldcustomg = customg
 	)
-<<<<<<< HEAD
-
-	oldcustomg.Config = &params.ChainConfig{HomesteadBlock: big.NewInt(2)}
-=======
 	oldcustomg.Config = &params.ChainConfig{HomesteadBlock: big.NewInt(2), Ethash: &params.EthashConfig{}}
->>>>>>> 827d3fcc
 
 	tests := []struct {
 		name           string
@@ -164,14 +159,10 @@
 			spew := spew.ConfigState{DisablePointerAddresses: true, DisableCapacities: true}
 			t.Errorf("%s: returned error %#v, want %#v", test.name, spew.NewFormatter(err), spew.NewFormatter(test.wantErr))
 		}
-<<<<<<< HEAD
-
-=======
 		if !reflect.DeepEqual(compatErr, test.wantCompactErr) {
 			spew := spew.ConfigState{DisablePointerAddresses: true, DisableCapacities: true}
 			t.Errorf("%s: returned error %#v, want %#v", test.name, spew.NewFormatter(compatErr), spew.NewFormatter(test.wantCompactErr))
 		}
->>>>>>> 827d3fcc
 		if !reflect.DeepEqual(config, test.wantConfig) {
 			t.Errorf("%s:\nreturned %v\nwant     %v", test.name, config, test.wantConfig)
 		}
@@ -296,20 +287,11 @@
 		ArrowGlacierBlock:       big.NewInt(0),
 		GrayGlacierBlock:        big.NewInt(0),
 		MergeNetsplitBlock:      nil,
-<<<<<<< HEAD
 		ShanghaiBlock:           big.NewInt(0),
 		CancunBlock:             big.NewInt(0),
 		PragueBlock:             big.NewInt(0),
+		OsakaTime:               big.NewInt(0),
 		VerkleBlock:             big.NewInt(0),
-		TerminalTotalDifficulty: big.NewInt(0),
-		Ethash:                  nil,
-		Clique:                  nil,
-=======
-		ShanghaiTime:            &verkleTime,
-		CancunTime:              &verkleTime,
-		PragueTime:              &verkleTime,
-		OsakaTime:               &verkleTime,
-		VerkleTime:              &verkleTime,
 		TerminalTotalDifficulty: big.NewInt(0),
 		EnableVerkleAtGenesis:   true,
 		Ethash:                  nil,
@@ -320,7 +302,6 @@
 			Osaka:  params.DefaultOsakaBlobConfig,
 			Verkle: params.DefaultPragueBlobConfig,
 		},
->>>>>>> 827d3fcc
 	}
 
 	genesis := &Genesis{
