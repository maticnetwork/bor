// Copyright 2020 The go-ethereum Authors
// This file is part of the go-ethereum library.
//
// The go-ethereum library is free software: you can redistribute it and/or modify
// it under the terms of the GNU Lesser General Public License as published by
// the Free Software Foundation, either version 3 of the License, or
// (at your option) any later version.
//
// The go-ethereum library is distributed in the hope that it will be useful,
// but WITHOUT ANY WARRANTY; without even the implied warranty of
// MERCHANTABILITY or FITNESS FOR A PARTICULAR PURPOSE. See the
// GNU Lesser General Public License for more details.
//
// You should have received a copy of the GNU Lesser General Public License
// along with the go-ethereum library. If not, see <http://www.gnu.org/licenses/>.

package core

import (
	"crypto/ecdsa"
	"math/big"
	"testing"

	"github.com/ethereum/go-ethereum/common"
	"github.com/ethereum/go-ethereum/common/math"
	"github.com/ethereum/go-ethereum/consensus"
	"github.com/ethereum/go-ethereum/consensus/beacon"
	"github.com/ethereum/go-ethereum/consensus/ethash"
	"github.com/ethereum/go-ethereum/consensus/misc/eip1559"
	"github.com/ethereum/go-ethereum/consensus/misc/eip4844"
	"github.com/ethereum/go-ethereum/core/rawdb"
	"github.com/ethereum/go-ethereum/core/types"
	"github.com/ethereum/go-ethereum/core/vm"
	"github.com/ethereum/go-ethereum/crypto"
	"github.com/ethereum/go-ethereum/params"
	"github.com/ethereum/go-ethereum/trie"
	"github.com/holiman/uint256"
<<<<<<< HEAD
	"golang.org/x/crypto/sha3"
=======
>>>>>>> 1065e21c
)

// TestStateProcessorErrors tests the output from the 'core' errors
// as defined in core/error.go. These errors are generated when the
// blockchain imports bad blocks, meaning blocks which have valid headers but
// contain invalid transactions
func TestStateProcessorErrors(t *testing.T) {
	var (
<<<<<<< HEAD
		cacheConfig = &CacheConfig{
			TrieCleanLimit: 154,
			Preimages:      true,
		}

=======
>>>>>>> 1065e21c
		config = &params.ChainConfig{
			ChainID:                       big.NewInt(1),
			HomesteadBlock:                big.NewInt(0),
			EIP150Block:                   big.NewInt(0),
			EIP155Block:                   big.NewInt(0),
			EIP158Block:                   big.NewInt(0),
			ByzantiumBlock:                big.NewInt(0),
			ConstantinopleBlock:           big.NewInt(0),
			PetersburgBlock:               big.NewInt(0),
			IstanbulBlock:                 big.NewInt(0),
			MuirGlacierBlock:              big.NewInt(0),
			BerlinBlock:                   big.NewInt(0),
			LondonBlock:                   big.NewInt(0),
			Ethash:                        new(params.EthashConfig),
<<<<<<< HEAD
			Bor:                           &params.BorConfig{BurntContract: map[string]string{"0": "0x000000000000000000000000000000000000dead"}},
			TerminalTotalDifficulty:       big.NewInt(0),
			TerminalTotalDifficultyPassed: true,
			ShanghaiTime:                  new(uint64),
			CancunTime:                    new(uint64),
=======
			TerminalTotalDifficulty:       big.NewInt(0),
			TerminalTotalDifficultyPassed: true,
			ShanghaiBlock:                 big.NewInt(0),
			CancunBlock:                   big.NewInt(0),
			PragueBlock:                   big.NewInt(0),
			VerkleBlock:                   big.NewInt(0),
			Bor:                           &params.BorConfig{BurntContract: map[string]string{"0": "0x000000000000000000000000000000000000dead"}},
>>>>>>> 1065e21c
		}
		signer  = types.LatestSigner(config)
		key1, _ = crypto.HexToECDSA("b71c71a67e1177ad4e901695e1b4b9ee17ae16c6668d313eac2f96dbcda3f291")
		key2, _ = crypto.HexToECDSA("0202020202020202020202020202020202020202020202020202002020202020")
	)
	var makeTx = func(key *ecdsa.PrivateKey, nonce uint64, to common.Address, amount *big.Int, gasLimit uint64, gasPrice *big.Int, data []byte) *types.Transaction {
		tx, _ := types.SignTx(types.NewTransaction(nonce, to, amount, gasLimit, gasPrice, data), signer, key)
		return tx
	}
	var mkDynamicTx = func(nonce uint64, to common.Address, gasLimit uint64, gasTipCap, gasFeeCap *big.Int) *types.Transaction {
		tx, _ := types.SignTx(types.NewTx(&types.DynamicFeeTx{
			Nonce:     nonce,
			GasTipCap: gasTipCap,
			GasFeeCap: gasFeeCap,
			Gas:       gasLimit,
			To:        &to,
			Value:     big.NewInt(0),
		}), signer, key1)
		return tx
	}
	var mkDynamicCreationTx = func(nonce uint64, gasLimit uint64, gasTipCap, gasFeeCap *big.Int, data []byte) *types.Transaction {
		tx, _ := types.SignTx(types.NewTx(&types.DynamicFeeTx{
			Nonce:     nonce,
			GasTipCap: gasTipCap,
			GasFeeCap: gasFeeCap,
			Gas:       gasLimit,
			Value:     big.NewInt(0),
			Data:      data,
		}), signer, key1)
		return tx
	}
	var mkBlobTx = func(nonce uint64, to common.Address, gasLimit uint64, gasTipCap, gasFeeCap *big.Int, hashes []common.Hash) *types.Transaction {
		tx, err := types.SignTx(types.NewTx(&types.BlobTx{
			Nonce:      nonce,
			GasTipCap:  uint256.MustFromBig(gasTipCap),
			GasFeeCap:  uint256.MustFromBig(gasFeeCap),
			Gas:        gasLimit,
<<<<<<< HEAD
			To:         &to,
=======
			To:         to,
>>>>>>> 1065e21c
			BlobHashes: hashes,
			Value:      new(uint256.Int),
		}), signer, key1)
		if err != nil {
			t.Fatal(err)
		}
		return tx
	}

	{ // Tests against a 'recent' chain definition
		var (
			db    = rawdb.NewMemoryDatabase()
			gspec = &Genesis{
				Config: config,
				Alloc: GenesisAlloc{
					common.HexToAddress("0x71562b71999873DB5b286dF957af199Ec94617F7"): GenesisAccount{
						Balance: big.NewInt(1000000000000000000), // 1 ether
						Nonce:   0,
					},
					common.HexToAddress("0xfd0810DD14796680f72adf1a371963d0745BCc64"): GenesisAccount{
						Balance: big.NewInt(1000000000000000000), // 1 ether
						Nonce:   math.MaxUint64,
					},
				},
			}
			blockchain, _  = NewBlockChain(db, nil, gspec, nil, beacon.New(ethash.NewFaker()), vm.Config{}, nil, nil, nil)
			tooBigInitCode = [params.MaxInitCodeSize + 1]byte{}
		)

		defer blockchain.Stop()
		bigNumber := new(big.Int).SetBytes(common.FromHex("0xffffffffffffffffffffffffffffffffffffffffffffffffffffffffffffffff"))
		tooBigNumber := new(big.Int).Set(bigNumber)
		tooBigNumber.Add(tooBigNumber, common.Big1)
		for i, tt := range []struct {
			txs  []*types.Transaction
			want string
		}{
			{ // ErrNonceTooLow
				txs: []*types.Transaction{
					makeTx(key1, 0, common.Address{}, big.NewInt(0), params.TxGas, big.NewInt(875000000), nil),
					makeTx(key1, 0, common.Address{}, big.NewInt(0), params.TxGas, big.NewInt(875000000), nil),
				},
				want: "could not apply tx 1 [0x0026256b3939ed97e2c4a6f3fce8ecf83bdcfa6d507c47838c308a1fb0436f62]: nonce too low: address 0x71562b71999873DB5b286dF957af199Ec94617F7, tx: 0 state: 1",
			},
			{ // ErrNonceTooHigh
				txs: []*types.Transaction{
					makeTx(key1, 100, common.Address{}, big.NewInt(0), params.TxGas, big.NewInt(875000000), nil),
				},
				want: "could not apply tx 0 [0xdebad714ca7f363bd0d8121c4518ad48fa469ca81b0a081be3d10c17460f751b]: nonce too high: address 0x71562b71999873DB5b286dF957af199Ec94617F7, tx: 100 state: 0",
			},
			{ // ErrNonceMax
				txs: []*types.Transaction{
					makeTx(key2, math.MaxUint64, common.Address{}, big.NewInt(0), params.TxGas, big.NewInt(875000000), nil),
				},
				want: "could not apply tx 0 [0x84ea18d60eb2bb3b040e3add0eb72f757727122cc257dd858c67cb6591a85986]: nonce has max value: address 0xfd0810DD14796680f72adf1a371963d0745BCc64, nonce: 18446744073709551615",
			},
			{ // ErrGasLimitReached
				txs: []*types.Transaction{
					makeTx(key1, 0, common.Address{}, big.NewInt(0), 21000000, big.NewInt(875000000), nil),
				},
				want: "could not apply tx 0 [0xbd49d8dadfd47fb846986695f7d4da3f7b2c48c8da82dbc211a26eb124883de9]: gas limit reached",
			},
			{ // ErrInsufficientFundsForTransfer
				txs: []*types.Transaction{
					makeTx(key1, 0, common.Address{}, big.NewInt(1000000000000000000), params.TxGas, big.NewInt(875000000), nil),
				},
				want: "could not apply tx 0 [0x98c796b470f7fcab40aaef5c965a602b0238e1034cce6fb73823042dd0638d74]: insufficient funds for gas * price + value: address 0x71562b71999873DB5b286dF957af199Ec94617F7 have 1000000000000000000 want 1000018375000000000",
			},
			{ // ErrInsufficientFunds
				txs: []*types.Transaction{
					makeTx(key1, 0, common.Address{}, big.NewInt(0), params.TxGas, big.NewInt(900000000000000000), nil),
				},
				want: "could not apply tx 0 [0x4a69690c4b0cd85e64d0d9ea06302455b01e10a83db964d60281739752003440]: insufficient funds for gas * price + value: address 0x71562b71999873DB5b286dF957af199Ec94617F7 have 1000000000000000000 want 18900000000000000000000",
			},
			// ErrGasUintOverflow
			// One missing 'core' error is ErrGasUintOverflow: "gas uint64 overflow",
			// In order to trigger that one, we'd have to allocate a _huge_ chunk of data, such that the
			// multiplication len(data) +gas_per_byte overflows uint64. Not testable at the moment
			{ // ErrIntrinsicGas
				txs: []*types.Transaction{
					makeTx(key1, 0, common.Address{}, big.NewInt(0), params.TxGas-1000, big.NewInt(875000000), nil),
				},
				want: "could not apply tx 0 [0xcf3b049a0b516cb4f9274b3e2a264359e2ba53b2fb64b7bda2c634d5c9d01fca]: intrinsic gas too low: have 20000, want 21000",
			},
			{ // ErrGasLimitReached
				txs: []*types.Transaction{
					makeTx(key1, 0, common.Address{}, big.NewInt(0), params.TxGas*1000, big.NewInt(875000000), nil),
				},
				want: "could not apply tx 0 [0xbd49d8dadfd47fb846986695f7d4da3f7b2c48c8da82dbc211a26eb124883de9]: gas limit reached",
			},
			{ // ErrFeeCapTooLow
				txs: []*types.Transaction{
					mkDynamicTx(0, common.Address{}, params.TxGas, big.NewInt(0), big.NewInt(0)),
				},
				want: "could not apply tx 0 [0xc4ab868fef0c82ae0387b742aee87907f2d0fc528fc6ea0a021459fb0fc4a4a8]: max fee per gas less than block base fee: address 0x71562b71999873DB5b286dF957af199Ec94617F7, maxFeePerGas: 0 baseFee: 875000000",
			},
			{ // ErrTipVeryHigh
				txs: []*types.Transaction{
					mkDynamicTx(0, common.Address{}, params.TxGas, tooBigNumber, big.NewInt(1)),
				},
				want: "could not apply tx 0 [0x15b8391b9981f266b32f3ab7da564bbeb3d6c21628364ea9b32a21139f89f712]: max priority fee per gas higher than 2^256-1: address 0x71562b71999873DB5b286dF957af199Ec94617F7, maxPriorityFeePerGas bit length: 257",
			},
			{ // ErrFeeCapVeryHigh
				txs: []*types.Transaction{
					mkDynamicTx(0, common.Address{}, params.TxGas, big.NewInt(1), tooBigNumber),
				},
				want: "could not apply tx 0 [0x48bc299b83fdb345c57478f239e89814bb3063eb4e4b49f3b6057a69255c16bd]: max fee per gas higher than 2^256-1: address 0x71562b71999873DB5b286dF957af199Ec94617F7, maxFeePerGas bit length: 257",
			},
			{ // ErrTipAboveFeeCap
				txs: []*types.Transaction{
					mkDynamicTx(0, common.Address{}, params.TxGas, big.NewInt(2), big.NewInt(1)),
				},
				want: "could not apply tx 0 [0xf987a31ff0c71895780a7612f965a0c8b056deb54e020bb44fa478092f14c9b4]: max priority fee per gas higher than max fee per gas: address 0x71562b71999873DB5b286dF957af199Ec94617F7, maxPriorityFeePerGas: 2, maxFeePerGas: 1",
			},
			{ // ErrInsufficientFunds
				// Available balance:           1000000000000000000
				// Effective cost:                   18375000021000
				// FeeCap * gas:                1050000000000000000
				// This test is designed to have the effective cost be covered by the balance, but
				// the extended requirement on FeeCap*gas < balance to fail
				txs: []*types.Transaction{
					mkDynamicTx(0, common.Address{}, params.TxGas, big.NewInt(1), big.NewInt(50000000000000)),
				},
				want: "could not apply tx 0 [0x413603cd096a87f41b1660d3ed3e27d62e1da78eac138961c0a1314ed43bd129]: insufficient funds for gas * price + value: address 0x71562b71999873DB5b286dF957af199Ec94617F7 have 1000000000000000000 want 1050000000000000000",
			},
			{ // Another ErrInsufficientFunds, this one to ensure that feecap/tip of max u256 is allowed
				txs: []*types.Transaction{
					mkDynamicTx(0, common.Address{}, params.TxGas, bigNumber, bigNumber),
				},
				want: "could not apply tx 0 [0xd82a0c2519acfeac9a948258c47e784acd20651d9d80f9a1c67b4137651c3a24]: insufficient funds for gas * price + value: address 0x71562b71999873DB5b286dF957af199Ec94617F7 have 1000000000000000000 want 2431633873983640103894990685182446064918669677978451844828609264166175722438635000",
			},
			{ // ErrMaxInitCodeSizeExceeded
				txs: []*types.Transaction{
					mkDynamicCreationTx(0, 500000, common.Big0, big.NewInt(params.InitialBaseFee), tooBigInitCode[:]),
				},
				want: "could not apply tx 0 [0xd491405f06c92d118dd3208376fcee18a57c54bc52063ee4a26b1cf296857c25]: max initcode size exceeded: code size 49153 limit 49152",
			},
			{ // ErrIntrinsicGas: Not enough gas to cover init code
				txs: []*types.Transaction{
					mkDynamicCreationTx(0, 54299, common.Big0, big.NewInt(params.InitialBaseFee), make([]byte, 320)),
				},
				want: "could not apply tx 0 [0xfd49536a9b323769d8472fcb3ebb3689b707a349379baee3e2ee3fe7baae06a1]: intrinsic gas too low: have 54299, want 54300",
			},
			{ // ErrBlobFeeCapTooLow
				txs: []*types.Transaction{
					mkBlobTx(0, common.Address{}, params.TxGas, big.NewInt(1), big.NewInt(1), []common.Hash{(common.Hash{1})}),
				},
				want: "could not apply tx 0 [0x6c11015985ce82db691d7b2d017acda296db88b811c3c60dc71449c76256c716]: max fee per gas less than block base fee: address 0x71562b71999873DB5b286dF957af199Ec94617F7, maxFeePerGas: 1 baseFee: 875000000",
			},
		} {
			block := GenerateBadBlock(gspec.ToBlock(), beacon.New(ethash.NewFaker()), tt.txs, gspec.Config)
			_, err := blockchain.InsertChain(types.Blocks{block})
			if err == nil {
				t.Fatal("block imported without errors")
			}
			if have, want := err.Error(), tt.want; have != want {
				t.Errorf("test %d:\nhave \"%v\"\nwant \"%v\"\n", i, have, want)
			}
		}
	}

	// ErrTxTypeNotSupported, For this, we need an older chain
	{
		var (
			db    = rawdb.NewMemoryDatabase()
			gspec = &Genesis{
				Config: &params.ChainConfig{
					ChainID:             big.NewInt(1),
					HomesteadBlock:      big.NewInt(0),
					EIP150Block:         big.NewInt(0),
					EIP155Block:         big.NewInt(0),
					EIP158Block:         big.NewInt(0),
					ByzantiumBlock:      big.NewInt(0),
					ConstantinopleBlock: big.NewInt(0),
					PetersburgBlock:     big.NewInt(0),
					IstanbulBlock:       big.NewInt(0),
					MuirGlacierBlock:    big.NewInt(0),
				},
				Alloc: GenesisAlloc{
					common.HexToAddress("0x71562b71999873DB5b286dF957af199Ec94617F7"): GenesisAccount{
						Balance: big.NewInt(1000000000000000000), // 1 ether
						Nonce:   0,
					},
				},
			}
			blockchain, _ = NewBlockChain(db, nil, gspec, nil, ethash.NewFaker(), vm.Config{}, nil, nil, nil)
		)
		defer blockchain.Stop()
		for i, tt := range []struct {
			txs  []*types.Transaction
			want string
		}{
			{ // ErrTxTypeNotSupported
				txs: []*types.Transaction{
					mkDynamicTx(0, common.Address{}, params.TxGas-1000, big.NewInt(0), big.NewInt(0)),
				},
				want: "could not apply tx 0 [0x88626ac0d53cb65308f2416103c62bb1f18b805573d4f96a3640bbbfff13c14f]: transaction type not supported",
			},
		} {
			block := GenerateBadBlock(gspec.ToBlock(), ethash.NewFaker(), tt.txs, gspec.Config)
			_, err := blockchain.InsertChain(types.Blocks{block})
			if err == nil {
				t.Fatal("block imported without errors")
			}
			if have, want := err.Error(), tt.want; have != want {
				t.Errorf("test %d:\nhave \"%v\"\nwant \"%v\"\n", i, have, want)
			}
		}
	}

	// ErrSenderNoEOA, for this we need the sender to have contract code
	{
		var (
			db    = rawdb.NewMemoryDatabase()
			gspec = &Genesis{
				Config: config,
				Alloc: GenesisAlloc{
					common.HexToAddress("0x71562b71999873DB5b286dF957af199Ec94617F7"): GenesisAccount{
						Balance: big.NewInt(1000000000000000000), // 1 ether
						Nonce:   0,
						Code:    common.FromHex("0xB0B0FACE"),
					},
				},
			}
<<<<<<< HEAD
			blockchain, _         = NewBlockChain(db, nil, gspec, nil, beacon.New(ethash.NewFaker()), vm.Config{}, nil, nil, nil)
			parallelBlockchain, _ = NewParallelBlockChain(db, cacheConfig, gspec, nil, beacon.New(ethash.NewFaker()), vm.Config{ParallelEnable: true, ParallelSpeculativeProcesses: 8}, nil, nil, nil)
=======
			blockchain, _ = NewBlockChain(db, nil, gspec, nil, beacon.New(ethash.NewFaker()), vm.Config{}, nil, nil, nil)
>>>>>>> 1065e21c
		)
		defer blockchain.Stop()
<<<<<<< HEAD
		defer parallelBlockchain.Stop()

		for _, bc := range []*BlockChain{blockchain, parallelBlockchain} {
			for i, tt := range []struct {
				txs  []*types.Transaction
				want string
			}{
				{ // ErrSenderNoEOA
					txs: []*types.Transaction{
						mkDynamicTx(0, common.Address{}, params.TxGas-1000, big.NewInt(0), big.NewInt(0)),
					},
					want: "could not apply tx 0 [0x88626ac0d53cb65308f2416103c62bb1f18b805573d4f96a3640bbbfff13c14f]: sender not an eoa: address 0x71562b71999873DB5b286dF957af199Ec94617F7, codehash: 0x9280914443471259d4570a8661015ae4a5b80186dbc619658fb494bebc3da3d1",
				},
			} {
				block := GenerateBadBlock(gspec.ToBlock(), beacon.New(ethash.NewFaker()), tt.txs, gspec.Config)
				_, err := bc.InsertChain(types.Blocks{block})
				if err == nil {
					t.Fatal("block imported without errors")
				}
				if have, want := err.Error(), tt.want; have != want {
					t.Errorf("test %d:\nhave \"%v\"\nwant \"%v\"\n", i, have, want)
				}
=======
		for i, tt := range []struct {
			txs  []*types.Transaction
			want string
		}{
			{ // ErrSenderNoEOA
				txs: []*types.Transaction{
					mkDynamicTx(0, common.Address{}, params.TxGas-1000, big.NewInt(0), big.NewInt(0)),
				},
				want: "could not apply tx 0 [0x88626ac0d53cb65308f2416103c62bb1f18b805573d4f96a3640bbbfff13c14f]: sender not an eoa: address 0x71562b71999873DB5b286dF957af199Ec94617F7, codehash: 0x9280914443471259d4570a8661015ae4a5b80186dbc619658fb494bebc3da3d1",
			},
		} {
			block := GenerateBadBlock(gspec.ToBlock(), beacon.New(ethash.NewFaker()), tt.txs, gspec.Config)
			_, err := blockchain.InsertChain(types.Blocks{block})
			if err == nil {
				t.Fatal("block imported without errors")
			}
			if have, want := err.Error(), tt.want; have != want {
				t.Errorf("test %d:\nhave \"%v\"\nwant \"%v\"\n", i, have, want)
>>>>>>> 1065e21c
			}
		}
	}
}

// GenerateBadBlock constructs a "block" which contains the transactions. The transactions are not expected to be
// valid, and no proper post-state can be made. But from the perspective of the blockchain, the block is sufficiently
// valid to be considered for import:
// - valid pow (fake), ancestry, difficulty, gaslimit etc
func GenerateBadBlock(parent *types.Block, engine consensus.Engine, txs types.Transactions, config *params.ChainConfig) *types.Block {
	difficulty := big.NewInt(0)
	if !config.TerminalTotalDifficultyPassed {
		difficulty = engine.CalcDifficulty(&fakeChainReader{config: config}, parent.Time()+10, &types.Header{
			Number:     parent.Number(),
			Time:       parent.Time(),
			Difficulty: parent.Difficulty(),
			UncleHash:  parent.UncleHash(),
		})
	}

	header := &types.Header{
		ParentHash: parent.Hash(),
		Coinbase:   parent.Coinbase(),
		Difficulty: difficulty,
		GasLimit:   parent.GasLimit(),
		Number:     new(big.Int).Add(parent.Number(), common.Big1),
		Time:       parent.Time() + 10,
		UncleHash:  types.EmptyUncleHash,
	}

	if config.IsLondon(header.Number) {
		header.BaseFee = eip1559.CalcBaseFee(config, parent.Header())
	}
<<<<<<< HEAD
	if config.IsShanghai(header.Number, header.Time) {
=======
	if config.IsShanghai(header.Number) {
>>>>>>> 1065e21c
		header.WithdrawalsHash = &types.EmptyWithdrawalsHash
	}

	var receipts []*types.Receipt
	// The post-state result doesn't need to be correct (this is a bad block), but we do need something there
	// Preferably something unique. So let's use a combo of blocknum + txhash
	hasher := sha3.NewLegacyKeccak256()
	hasher.Write(header.Number.Bytes())

	var cumulativeGas uint64
	var nBlobs int
	for _, tx := range txs {
		txh := tx.Hash()
		hasher.Write(txh[:])

		receipt := types.NewReceipt(nil, false, cumulativeGas+tx.Gas())
		receipt.TxHash = tx.Hash()
		receipt.GasUsed = tx.Gas()
		receipts = append(receipts, receipt)
		cumulativeGas += tx.Gas()
		nBlobs += len(tx.BlobHashes())
	}

	header.Root = common.BytesToHash(hasher.Sum(nil))
<<<<<<< HEAD
	if config.IsCancun(header.Number, header.Time) {
		var pExcess, pUsed = uint64(0), uint64(0)
		if parent.ExcessDataGas() != nil {
			pExcess = *parent.ExcessDataGas()
			pUsed = *parent.DataGasUsed()
		}
		excess := misc.CalcExcessDataGas(pExcess, pUsed)
		used := uint64(nBlobs * params.BlobTxDataGasPerBlob)
		header.ExcessDataGas = &excess
		header.DataGasUsed = &used
	}
	// Assemble and return the final block for sealing
	if config.IsShanghai(header.Number, header.Time) {
=======
	if config.IsCancun(header.Number) {
		var pExcess, pUsed = uint64(0), uint64(0)
		if parent.ExcessBlobGas() != nil {
			pExcess = *parent.ExcessBlobGas()
			pUsed = *parent.BlobGasUsed()
		}
		excess := eip4844.CalcExcessBlobGas(pExcess, pUsed)
		used := uint64(nBlobs * params.BlobTxBlobGasPerBlob)
		header.ExcessBlobGas = &excess
		header.BlobGasUsed = &used
	}
	// Assemble and return the final block for sealing
	if config.IsShanghai(header.Number) {
>>>>>>> 1065e21c
		return types.NewBlockWithWithdrawals(header, txs, nil, receipts, []*types.Withdrawal{}, trie.NewStackTrie(nil))
	}

	return types.NewBlock(header, txs, nil, receipts, trie.NewStackTrie(nil))
}<|MERGE_RESOLUTION|>--- conflicted
+++ resolved
@@ -35,10 +35,6 @@
 	"github.com/ethereum/go-ethereum/params"
 	"github.com/ethereum/go-ethereum/trie"
 	"github.com/holiman/uint256"
-<<<<<<< HEAD
-	"golang.org/x/crypto/sha3"
-=======
->>>>>>> 1065e21c
 )
 
 // TestStateProcessorErrors tests the output from the 'core' errors
@@ -47,14 +43,6 @@
 // contain invalid transactions
 func TestStateProcessorErrors(t *testing.T) {
 	var (
-<<<<<<< HEAD
-		cacheConfig = &CacheConfig{
-			TrieCleanLimit: 154,
-			Preimages:      true,
-		}
-
-=======
->>>>>>> 1065e21c
 		config = &params.ChainConfig{
 			ChainID:                       big.NewInt(1),
 			HomesteadBlock:                big.NewInt(0),
@@ -69,13 +57,6 @@
 			BerlinBlock:                   big.NewInt(0),
 			LondonBlock:                   big.NewInt(0),
 			Ethash:                        new(params.EthashConfig),
-<<<<<<< HEAD
-			Bor:                           &params.BorConfig{BurntContract: map[string]string{"0": "0x000000000000000000000000000000000000dead"}},
-			TerminalTotalDifficulty:       big.NewInt(0),
-			TerminalTotalDifficultyPassed: true,
-			ShanghaiTime:                  new(uint64),
-			CancunTime:                    new(uint64),
-=======
 			TerminalTotalDifficulty:       big.NewInt(0),
 			TerminalTotalDifficultyPassed: true,
 			ShanghaiBlock:                 big.NewInt(0),
@@ -83,7 +64,6 @@
 			PragueBlock:                   big.NewInt(0),
 			VerkleBlock:                   big.NewInt(0),
 			Bor:                           &params.BorConfig{BurntContract: map[string]string{"0": "0x000000000000000000000000000000000000dead"}},
->>>>>>> 1065e21c
 		}
 		signer  = types.LatestSigner(config)
 		key1, _ = crypto.HexToECDSA("b71c71a67e1177ad4e901695e1b4b9ee17ae16c6668d313eac2f96dbcda3f291")
@@ -121,11 +101,7 @@
 			GasTipCap:  uint256.MustFromBig(gasTipCap),
 			GasFeeCap:  uint256.MustFromBig(gasFeeCap),
 			Gas:        gasLimit,
-<<<<<<< HEAD
-			To:         &to,
-=======
 			To:         to,
->>>>>>> 1065e21c
 			BlobHashes: hashes,
 			Value:      new(uint256.Int),
 		}), signer, key1)
@@ -350,38 +326,9 @@
 					},
 				},
 			}
-<<<<<<< HEAD
-			blockchain, _         = NewBlockChain(db, nil, gspec, nil, beacon.New(ethash.NewFaker()), vm.Config{}, nil, nil, nil)
-			parallelBlockchain, _ = NewParallelBlockChain(db, cacheConfig, gspec, nil, beacon.New(ethash.NewFaker()), vm.Config{ParallelEnable: true, ParallelSpeculativeProcesses: 8}, nil, nil, nil)
-=======
 			blockchain, _ = NewBlockChain(db, nil, gspec, nil, beacon.New(ethash.NewFaker()), vm.Config{}, nil, nil, nil)
->>>>>>> 1065e21c
 		)
 		defer blockchain.Stop()
-<<<<<<< HEAD
-		defer parallelBlockchain.Stop()
-
-		for _, bc := range []*BlockChain{blockchain, parallelBlockchain} {
-			for i, tt := range []struct {
-				txs  []*types.Transaction
-				want string
-			}{
-				{ // ErrSenderNoEOA
-					txs: []*types.Transaction{
-						mkDynamicTx(0, common.Address{}, params.TxGas-1000, big.NewInt(0), big.NewInt(0)),
-					},
-					want: "could not apply tx 0 [0x88626ac0d53cb65308f2416103c62bb1f18b805573d4f96a3640bbbfff13c14f]: sender not an eoa: address 0x71562b71999873DB5b286dF957af199Ec94617F7, codehash: 0x9280914443471259d4570a8661015ae4a5b80186dbc619658fb494bebc3da3d1",
-				},
-			} {
-				block := GenerateBadBlock(gspec.ToBlock(), beacon.New(ethash.NewFaker()), tt.txs, gspec.Config)
-				_, err := bc.InsertChain(types.Blocks{block})
-				if err == nil {
-					t.Fatal("block imported without errors")
-				}
-				if have, want := err.Error(), tt.want; have != want {
-					t.Errorf("test %d:\nhave \"%v\"\nwant \"%v\"\n", i, have, want)
-				}
-=======
 		for i, tt := range []struct {
 			txs  []*types.Transaction
 			want string
@@ -400,7 +347,6 @@
 			}
 			if have, want := err.Error(), tt.want; have != want {
 				t.Errorf("test %d:\nhave \"%v\"\nwant \"%v\"\n", i, have, want)
->>>>>>> 1065e21c
 			}
 		}
 	}
@@ -434,11 +380,7 @@
 	if config.IsLondon(header.Number) {
 		header.BaseFee = eip1559.CalcBaseFee(config, parent.Header())
 	}
-<<<<<<< HEAD
-	if config.IsShanghai(header.Number, header.Time) {
-=======
 	if config.IsShanghai(header.Number) {
->>>>>>> 1065e21c
 		header.WithdrawalsHash = &types.EmptyWithdrawalsHash
 	}
 
@@ -463,21 +405,6 @@
 	}
 
 	header.Root = common.BytesToHash(hasher.Sum(nil))
-<<<<<<< HEAD
-	if config.IsCancun(header.Number, header.Time) {
-		var pExcess, pUsed = uint64(0), uint64(0)
-		if parent.ExcessDataGas() != nil {
-			pExcess = *parent.ExcessDataGas()
-			pUsed = *parent.DataGasUsed()
-		}
-		excess := misc.CalcExcessDataGas(pExcess, pUsed)
-		used := uint64(nBlobs * params.BlobTxDataGasPerBlob)
-		header.ExcessDataGas = &excess
-		header.DataGasUsed = &used
-	}
-	// Assemble and return the final block for sealing
-	if config.IsShanghai(header.Number, header.Time) {
-=======
 	if config.IsCancun(header.Number) {
 		var pExcess, pUsed = uint64(0), uint64(0)
 		if parent.ExcessBlobGas() != nil {
@@ -491,7 +418,6 @@
 	}
 	// Assemble and return the final block for sealing
 	if config.IsShanghai(header.Number) {
->>>>>>> 1065e21c
 		return types.NewBlockWithWithdrawals(header, txs, nil, receipts, []*types.Withdrawal{}, trie.NewStackTrie(nil))
 	}
 
