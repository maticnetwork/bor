--- conflicted
+++ resolved
@@ -70,11 +70,7 @@
 		BaseFee:       baseFee,
 		GasLimit:      header.GasLimit,
 		Random:        random,
-<<<<<<< HEAD
-		ExcessDataGas: header.ExcessDataGas,
-=======
 		ExcessBlobGas: header.ExcessBlobGas,
->>>>>>> 1065e21c
 	}
 }
 
