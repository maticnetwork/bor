--- conflicted
+++ resolved
@@ -94,16 +94,8 @@
 	// WithdrawalsHash was added by EIP-4895 and is ignored in legacy headers.
 	WithdrawalsHash *common.Hash `json:"withdrawalsRoot" rlp:"optional"`
 
-<<<<<<< HEAD
-	// ExcessDataGas was added by EIP-4844 and is ignored in legacy headers.
-	ExcessDataGas *uint64 `json:"excessDataGas" rlp:"optional"`
-
-	// DataGasUsed was added by EIP-4844 and is ignored in legacy headers.
-	DataGasUsed *uint64 `json:"dataGasUsed" rlp:"optional"`
-=======
 	// BlobGasUsed was added by EIP-4844 and is ignored in legacy headers.
 	BlobGasUsed *uint64 `json:"blobGasUsed" rlp:"optional"`
->>>>>>> 1065e21c
 
 	// ExcessBlobGas was added by EIP-4844 and is ignored in legacy headers.
 	ExcessBlobGas *uint64 `json:"excessBlobGas" rlp:"optional"`
@@ -129,13 +121,8 @@
 	Extra         hexutil.Bytes
 	BaseFee       *hexutil.Big
 	Hash          common.Hash `json:"hash"` // adds call to Hash() in MarshalJSON
-<<<<<<< HEAD
-	ExcessDataGas *hexutil.Uint64
-	DataGasUsed   *hexutil.Uint64
-=======
 	BlobGasUsed   *hexutil.Uint64
 	ExcessBlobGas *hexutil.Uint64
->>>>>>> 1065e21c
 }
 
 // Hash returns the block hash of the header, which is simply the keccak256 hash of its
@@ -505,30 +492,6 @@
 	return nil
 }
 
-<<<<<<< HEAD
-func (b *Block) ExcessDataGas() *uint64 {
-	var excessDataGas *uint64
-	if b.header.ExcessDataGas != nil {
-		excessDataGas = new(uint64)
-		*excessDataGas = *b.header.ExcessDataGas
-	}
-	return excessDataGas
-}
-
-func (b *Block) DataGasUsed() *uint64 {
-	var dataGasUsed *uint64
-	if b.header.DataGasUsed != nil {
-		dataGasUsed = new(uint64)
-		*dataGasUsed = *b.header.DataGasUsed
-	}
-	return dataGasUsed
-}
-
-func (b *Block) Header() *Header { return CopyHeader(b.header) }
-
-// Body returns the non-header content of the block.
-func (b *Block) Body() *Body { return &Body{b.transactions, b.uncles, b.withdrawals} }
-=======
 func (b *Block) BlobGasUsed() *uint64 {
 	var blobGasUsed *uint64
 	if b.header.BlobGasUsed != nil {
@@ -537,7 +500,6 @@
 	}
 	return nil
 }
->>>>>>> 1065e21c
 
 // Size returns the true RLP encoded storage size of the block, either by encoding
 // and returning it, or returning a previously cached value.
