// Copyright 2021 The go-ethereum Authors
// This file is part of the go-ethereum library.
//
// The go-ethereum library is free software: you can redistribute it and/or modify
// it under the terms of the GNU Lesser General Public License as published by
// the Free Software Foundation, either version 3 of the License, or
// (at your option) any later version.
//
// The go-ethereum library is distributed in the hope that it will be useful,
// but WITHOUT ANY WARRANTY; without even the implied warranty of
// MERCHANTABILITY or FITNESS FOR A PARTICULAR PURPOSE. See the
// GNU Lesser General Public License for more details.
//
// You should have received a copy of the GNU Lesser General Public License
// along with the go-ethereum library. If not, see <http://www.gnu.org/licenses/>.

package types

import (
	"math/big"

	"github.com/ethereum/go-ethereum/common"
)

// LegacyTx is the transaction data of the original Ethereum transactions.
type LegacyTx struct {
	Nonce    uint64          // nonce of sender account
	GasPrice *big.Int        // wei per gas
	Gas      uint64          // gas limit
	To       *common.Address `rlp:"nil"` // nil means contract creation
	Value    *big.Int        // wei amount
	Data     []byte          // contract invocation input data
	V, R, S  *big.Int        // signature values
}

// NewTransaction creates an unsigned legacy transaction.
// Deprecated: use NewTx instead.
func NewTransaction(nonce uint64, to common.Address, amount *big.Int, gasLimit uint64, gasPrice *big.Int, data []byte) *Transaction {
	return NewTx(&LegacyTx{
		Nonce:    nonce,
		To:       &to,
		Value:    amount,
		Gas:      gasLimit,
		GasPrice: gasPrice,
		Data:     data,
	})
}

// NewContractCreation creates an unsigned legacy transaction.
// Deprecated: use NewTx instead.
func NewContractCreation(nonce uint64, amount *big.Int, gasLimit uint64, gasPrice *big.Int, data []byte) *Transaction {
	return NewTx(&LegacyTx{
		Nonce:    nonce,
		Value:    amount,
		Gas:      gasLimit,
		GasPrice: gasPrice,
		Data:     data,
	})
}

// copy creates a deep copy of the transaction data and initializes all fields.
func (tx *LegacyTx) copy() TxData {
	cpy := &LegacyTx{
		Nonce: tx.Nonce,
		To:    copyAddressPtr(tx.To),
		Data:  common.CopyBytes(tx.Data),
		Gas:   tx.Gas,
		// These are initialized below.
		Value:    new(big.Int),
		GasPrice: new(big.Int),
		V:        new(big.Int),
		R:        new(big.Int),
		S:        new(big.Int),
	}
	if tx.Value != nil {
		cpy.Value.Set(tx.Value)
	}
	if tx.GasPrice != nil {
		cpy.GasPrice.Set(tx.GasPrice)
	}
	if tx.V != nil {
		cpy.V.Set(tx.V)
	}
	if tx.R != nil {
		cpy.R.Set(tx.R)
	}
	if tx.S != nil {
		cpy.S.Set(tx.S)
	}
	return cpy
}

// accessors for innerTx.
<<<<<<< HEAD
func (tx *LegacyTx) txType() byte           { return LegacyTxType }
func (tx *LegacyTx) chainID() *big.Int      { return deriveChainId(tx.V) }
func (tx *LegacyTx) accessList() AccessList { return nil }
func (tx *LegacyTx) data() []byte           { return tx.Data }
func (tx *LegacyTx) gas() uint64            { return tx.Gas }
func (tx *LegacyTx) gasPrice() *big.Int     { return tx.GasPrice }
func (tx *LegacyTx) gasPriceU256() *uint256.Int {
	if tx.gasPriceUint256 != nil {
		return tx.gasPriceUint256
	}

	tx.gasPriceUint256, _ = uint256.FromBig(tx.GasPrice)

	return tx.gasPriceUint256
}
func (tx *LegacyTx) gasTipCap() *big.Int { return tx.GasPrice }
func (tx *LegacyTx) gasTipCapU256() *uint256.Int {
	if tx.gasPriceUint256 != nil {
		return tx.gasPriceUint256
	}

	tx.gasPriceUint256, _ = uint256.FromBig(tx.GasPrice)

	return tx.gasPriceUint256
}
func (tx *LegacyTx) gasFeeCap() *big.Int { return tx.GasPrice }
func (tx *LegacyTx) gasFeeCapU256() *uint256.Int {
	if tx.gasPriceUint256 != nil {
		return tx.gasPriceUint256
	}

	tx.gasPriceUint256, _ = uint256.FromBig(tx.GasPrice)

	return tx.gasPriceUint256
}
=======
func (tx *LegacyTx) txType() byte              { return LegacyTxType }
func (tx *LegacyTx) chainID() *big.Int         { return deriveChainId(tx.V) }
func (tx *LegacyTx) accessList() AccessList    { return nil }
func (tx *LegacyTx) data() []byte              { return tx.Data }
func (tx *LegacyTx) gas() uint64               { return tx.Gas }
func (tx *LegacyTx) gasPrice() *big.Int        { return tx.GasPrice }
func (tx *LegacyTx) gasTipCap() *big.Int       { return tx.GasPrice }
func (tx *LegacyTx) gasFeeCap() *big.Int       { return tx.GasPrice }
>>>>>>> 1065e21c
func (tx *LegacyTx) value() *big.Int           { return tx.Value }
func (tx *LegacyTx) nonce() uint64             { return tx.Nonce }
func (tx *LegacyTx) to() *common.Address       { return tx.To }
func (tx *LegacyTx) blobGas() uint64           { return 0 }
func (tx *LegacyTx) blobGasFeeCap() *big.Int   { return nil }
func (tx *LegacyTx) blobHashes() []common.Hash { return nil }

func (tx *LegacyTx) effectiveGasPrice(dst *big.Int, baseFee *big.Int) *big.Int {
	return dst.Set(tx.GasPrice)
}

func (tx *LegacyTx) rawSignatureValues() (v, r, s *big.Int) {
	return tx.V, tx.R, tx.S
}

func (tx *LegacyTx) setSignatureValues(chainID, v, r, s *big.Int) {
	tx.V, tx.R, tx.S = v, r, s
}<|MERGE_RESOLUTION|>--- conflicted
+++ resolved
@@ -91,43 +91,6 @@
 }
 
 // accessors for innerTx.
-<<<<<<< HEAD
-func (tx *LegacyTx) txType() byte           { return LegacyTxType }
-func (tx *LegacyTx) chainID() *big.Int      { return deriveChainId(tx.V) }
-func (tx *LegacyTx) accessList() AccessList { return nil }
-func (tx *LegacyTx) data() []byte           { return tx.Data }
-func (tx *LegacyTx) gas() uint64            { return tx.Gas }
-func (tx *LegacyTx) gasPrice() *big.Int     { return tx.GasPrice }
-func (tx *LegacyTx) gasPriceU256() *uint256.Int {
-	if tx.gasPriceUint256 != nil {
-		return tx.gasPriceUint256
-	}
-
-	tx.gasPriceUint256, _ = uint256.FromBig(tx.GasPrice)
-
-	return tx.gasPriceUint256
-}
-func (tx *LegacyTx) gasTipCap() *big.Int { return tx.GasPrice }
-func (tx *LegacyTx) gasTipCapU256() *uint256.Int {
-	if tx.gasPriceUint256 != nil {
-		return tx.gasPriceUint256
-	}
-
-	tx.gasPriceUint256, _ = uint256.FromBig(tx.GasPrice)
-
-	return tx.gasPriceUint256
-}
-func (tx *LegacyTx) gasFeeCap() *big.Int { return tx.GasPrice }
-func (tx *LegacyTx) gasFeeCapU256() *uint256.Int {
-	if tx.gasPriceUint256 != nil {
-		return tx.gasPriceUint256
-	}
-
-	tx.gasPriceUint256, _ = uint256.FromBig(tx.GasPrice)
-
-	return tx.gasPriceUint256
-}
-=======
 func (tx *LegacyTx) txType() byte              { return LegacyTxType }
 func (tx *LegacyTx) chainID() *big.Int         { return deriveChainId(tx.V) }
 func (tx *LegacyTx) accessList() AccessList    { return nil }
@@ -136,7 +99,6 @@
 func (tx *LegacyTx) gasPrice() *big.Int        { return tx.GasPrice }
 func (tx *LegacyTx) gasTipCap() *big.Int       { return tx.GasPrice }
 func (tx *LegacyTx) gasFeeCap() *big.Int       { return tx.GasPrice }
->>>>>>> 1065e21c
 func (tx *LegacyTx) value() *big.Int           { return tx.Value }
 func (tx *LegacyTx) nonce() uint64             { return tx.Nonce }
 func (tx *LegacyTx) to() *common.Address       { return tx.To }
