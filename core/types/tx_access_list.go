// Copyright 2021 The go-ethereum Authors
// This file is part of the go-ethereum library.
//
// The go-ethereum library is free software: you can redistribute it and/or modify
// it under the terms of the GNU Lesser General Public License as published by
// the Free Software Foundation, either version 3 of the License, or
// (at your option) any later version.
//
// The go-ethereum library is distributed in the hope that it will be useful,
// but WITHOUT ANY WARRANTY; without even the implied warranty of
// MERCHANTABILITY or FITNESS FOR A PARTICULAR PURPOSE. See the
// GNU Lesser General Public License for more details.
//
// You should have received a copy of the GNU Lesser General Public License
// along with the go-ethereum library. If not, see <http://www.gnu.org/licenses/>.

package types

import (
	"math/big"

	"github.com/holiman/uint256"

	"github.com/ethereum/go-ethereum/common"
)

//go:generate go run github.com/fjl/gencodec -type AccessTuple -out gen_access_tuple.go

// AccessList is an EIP-2930 access list.
type AccessList []AccessTuple

// AccessTuple is the element type of an access list.
type AccessTuple struct {
	Address     common.Address `json:"address"     gencodec:"required"`
	StorageKeys []common.Hash  `json:"storageKeys" gencodec:"required"`
}

// StorageKeys returns the total number of storage keys in the access list.
func (al AccessList) StorageKeys() int {
	sum := 0
	for _, tuple := range al {
		sum += len(tuple.StorageKeys)
	}

	return sum
}

// AccessListTx is the data of EIP-2930 access list transactions.
type AccessListTx struct {
	ChainID         *big.Int        // destination chain ID
	Nonce           uint64          // nonce of sender account
	GasPrice        *big.Int        // wei per gas
	gasPriceUint256 *uint256.Int    // wei per gas
	Gas             uint64          // gas limit
	To              *common.Address `rlp:"nil"` // nil means contract creation
	Value           *big.Int        // wei amount
	Data            []byte          // contract invocation input data
	AccessList      AccessList      // EIP-2930 access list
	V, R, S         *big.Int        // signature values
}

// copy creates a deep copy of the transaction data and initializes all fields.
func (tx *AccessListTx) copy() TxData {
	cpy := &AccessListTx{
		Nonce: tx.Nonce,
		To:    copyAddressPtr(tx.To),
		Data:  common.CopyBytes(tx.Data),
		Gas:   tx.Gas,
		// These are copied below.
		AccessList: make(AccessList, len(tx.AccessList)),
		Value:      new(big.Int),
		ChainID:    new(big.Int),
		GasPrice:   new(big.Int),
		V:          new(big.Int),
		R:          new(big.Int),
		S:          new(big.Int),
	}
	copy(cpy.AccessList, tx.AccessList)

	if tx.Value != nil {
		cpy.Value.Set(tx.Value)
	}

	if tx.ChainID != nil {
		cpy.ChainID.Set(tx.ChainID)
	}

	if tx.GasPrice != nil {
		cpy.GasPrice.Set(tx.GasPrice)

		if cpy.gasPriceUint256 != nil {
			cpy.gasPriceUint256.Set(tx.gasPriceUint256)
		} else {
			cpy.gasPriceUint256, _ = uint256.FromBig(tx.GasPrice)
		}
	}

	if tx.V != nil {
		cpy.V.Set(tx.V)
	}

	if tx.R != nil {
		cpy.R.Set(tx.R)
	}

	if tx.S != nil {
		cpy.S.Set(tx.S)
	}

	return cpy
}

// accessors for innerTx.
<<<<<<< HEAD
func (tx *AccessListTx) txType() byte           { return AccessListTxType }
func (tx *AccessListTx) chainID() *big.Int      { return tx.ChainID }
func (tx *AccessListTx) accessList() AccessList { return tx.AccessList }
func (tx *AccessListTx) data() []byte           { return tx.Data }
func (tx *AccessListTx) gas() uint64            { return tx.Gas }
func (tx *AccessListTx) gasPrice() *big.Int     { return tx.GasPrice }
func (tx *AccessListTx) gasPriceU256() *uint256.Int {
	if tx.gasPriceUint256 != nil {
		return tx.gasPriceUint256
	}

	tx.gasPriceUint256, _ = uint256.FromBig(tx.GasPrice)

	return tx.gasPriceUint256
}

func (tx *AccessListTx) gasTipCap() *big.Int { return tx.GasPrice }
func (tx *AccessListTx) gasTipCapU256() *uint256.Int {
	if tx.gasPriceUint256 != nil {
		return tx.gasPriceUint256
	}

	tx.gasPriceUint256, _ = uint256.FromBig(tx.GasPrice)

	return tx.gasPriceUint256
}
func (tx *AccessListTx) gasFeeCap() *big.Int { return tx.GasPrice }
func (tx *AccessListTx) gasFeeCapU256() *uint256.Int {
	if tx.gasPriceUint256 != nil {
		return tx.gasPriceUint256
	}

	tx.gasPriceUint256, _ = uint256.FromBig(tx.GasPrice)

	return tx.gasPriceUint256
}
=======
func (tx *AccessListTx) txType() byte              { return AccessListTxType }
func (tx *AccessListTx) chainID() *big.Int         { return tx.ChainID }
func (tx *AccessListTx) accessList() AccessList    { return tx.AccessList }
func (tx *AccessListTx) data() []byte              { return tx.Data }
func (tx *AccessListTx) gas() uint64               { return tx.Gas }
func (tx *AccessListTx) gasPrice() *big.Int        { return tx.GasPrice }
func (tx *AccessListTx) gasTipCap() *big.Int       { return tx.GasPrice }
func (tx *AccessListTx) gasFeeCap() *big.Int       { return tx.GasPrice }
>>>>>>> 1065e21c
func (tx *AccessListTx) value() *big.Int           { return tx.Value }
func (tx *AccessListTx) nonce() uint64             { return tx.Nonce }
func (tx *AccessListTx) to() *common.Address       { return tx.To }
func (tx *AccessListTx) blobGas() uint64           { return 0 }
func (tx *AccessListTx) blobGasFeeCap() *big.Int   { return nil }
func (tx *AccessListTx) blobHashes() []common.Hash { return nil }

func (tx *AccessListTx) effectiveGasPrice(dst *big.Int, baseFee *big.Int) *big.Int {
	return dst.Set(tx.GasPrice)
}

func (tx *AccessListTx) rawSignatureValues() (v, r, s *big.Int) {
	return tx.V, tx.R, tx.S
}

func (tx *AccessListTx) setSignatureValues(chainID, v, r, s *big.Int) {
	tx.ChainID, tx.V, tx.R, tx.S = chainID, v, r, s
}<|MERGE_RESOLUTION|>--- conflicted
+++ resolved
@@ -111,44 +111,6 @@
 }
 
 // accessors for innerTx.
-<<<<<<< HEAD
-func (tx *AccessListTx) txType() byte           { return AccessListTxType }
-func (tx *AccessListTx) chainID() *big.Int      { return tx.ChainID }
-func (tx *AccessListTx) accessList() AccessList { return tx.AccessList }
-func (tx *AccessListTx) data() []byte           { return tx.Data }
-func (tx *AccessListTx) gas() uint64            { return tx.Gas }
-func (tx *AccessListTx) gasPrice() *big.Int     { return tx.GasPrice }
-func (tx *AccessListTx) gasPriceU256() *uint256.Int {
-	if tx.gasPriceUint256 != nil {
-		return tx.gasPriceUint256
-	}
-
-	tx.gasPriceUint256, _ = uint256.FromBig(tx.GasPrice)
-
-	return tx.gasPriceUint256
-}
-
-func (tx *AccessListTx) gasTipCap() *big.Int { return tx.GasPrice }
-func (tx *AccessListTx) gasTipCapU256() *uint256.Int {
-	if tx.gasPriceUint256 != nil {
-		return tx.gasPriceUint256
-	}
-
-	tx.gasPriceUint256, _ = uint256.FromBig(tx.GasPrice)
-
-	return tx.gasPriceUint256
-}
-func (tx *AccessListTx) gasFeeCap() *big.Int { return tx.GasPrice }
-func (tx *AccessListTx) gasFeeCapU256() *uint256.Int {
-	if tx.gasPriceUint256 != nil {
-		return tx.gasPriceUint256
-	}
-
-	tx.gasPriceUint256, _ = uint256.FromBig(tx.GasPrice)
-
-	return tx.gasPriceUint256
-}
-=======
 func (tx *AccessListTx) txType() byte              { return AccessListTxType }
 func (tx *AccessListTx) chainID() *big.Int         { return tx.ChainID }
 func (tx *AccessListTx) accessList() AccessList    { return tx.AccessList }
@@ -157,7 +119,6 @@
 func (tx *AccessListTx) gasPrice() *big.Int        { return tx.GasPrice }
 func (tx *AccessListTx) gasTipCap() *big.Int       { return tx.GasPrice }
 func (tx *AccessListTx) gasFeeCap() *big.Int       { return tx.GasPrice }
->>>>>>> 1065e21c
 func (tx *AccessListTx) value() *big.Int           { return tx.Value }
 func (tx *AccessListTx) nonce() uint64             { return tx.Nonce }
 func (tx *AccessListTx) to() *common.Address       { return tx.To }
