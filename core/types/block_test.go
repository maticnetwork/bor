// Copyright 2014 The go-ethereum Authors
// This file is part of the go-ethereum library.
//
// The go-ethereum library is free software: you can redistribute it and/or modify
// it under the terms of the GNU Lesser General Public License as published by
// the Free Software Foundation, either version 3 of the License, or
// (at your option) any later version.
//
// The go-ethereum library is distributed in the hope that it will be useful,
// but WITHOUT ANY WARRANTY; without even the implied warranty of
// MERCHANTABILITY or FITNESS FOR A PARTICULAR PURPOSE. See the
// GNU Lesser General Public License for more details.
//
// You should have received a copy of the GNU Lesser General Public License
// along with the go-ethereum library. If not, see <http://www.gnu.org/licenses/>.

package types

import (
	"bytes"
	"math/big"
	"reflect"
	"testing"

	"github.com/ethereum/go-ethereum/common"
	"github.com/ethereum/go-ethereum/common/math"
	"github.com/ethereum/go-ethereum/crypto"
<<<<<<< HEAD
	"github.com/ethereum/go-ethereum/log"
=======
	"github.com/ethereum/go-ethereum/internal/blocktest"
>>>>>>> bed84606
	"github.com/ethereum/go-ethereum/params"
	"github.com/ethereum/go-ethereum/rlp"
)

// from bcValidBlockTest.json, "SimpleTx"
func TestBlockEncoding(t *testing.T) {
	blockEnc := common.FromHex("f90260f901f9a083cafc574e1f51ba9dc0568fc617a08ea2429fb384059c972f13b19fa1c8dd55a01dcc4de8dec75d7aab85b567b6ccd41ad312451b948a7413f0a142fd40d49347948888f1f195afa192cfee860698584c030f4c9db1a0ef1552a40b7165c3cd773806b9e0c165b75356e0314bf0706f279c729f51e017a05fe50b260da6308036625b850b5d6ced6d0a9f814c0688bc91ffb7b7a3a54b67a0bc37d79753ad738a6dac4921e57392f145d8887476de3f783dfa7edae9283e52b90100000000000000000000000000000000000000000000000000000000000000000000000000000000000000000000000000000000000000000000000000000000000000000000000000000000000000000000000000000000000000000000000000000000000000000000000000000000000000000000000000000000000000000000000000000000000000000000000000000000000000000000000000000000000000000000000000000000000000000000000000000000000000000000000000000000000000000000000000000000000000000000000000000000000000000000000000000000000000000000000000000000000000000000000000000000008302000001832fefd8825208845506eb0780a0bd4472abb6659ebe3ee06ee4d7b72a00a9f4d001caca51342001075469aff49888a13a5a8c8f2bb1c4f861f85f800a82c35094095e7baea6a6c7c4c2dfeb977efac326af552d870a801ba09bea4c4daac7c7c52e093e6a4c35dbbcf8856f1af7b059ba20253e70848d094fa08a8fae537ce25ed8cb5af9adac3f141af69bd515bd2ba031522df09b97dd72b1c0")

	var block Block

	if err := rlp.DecodeBytes(blockEnc, &block); err != nil {
		t.Fatal("decode error: ", err)
	}

	check := func(f string, got, want interface{}) {
		if !reflect.DeepEqual(got, want) {
			t.Errorf("%s mismatch: got %v, want %v", f, got, want)
		}
	}
	check("Difficulty", block.Difficulty(), big.NewInt(131072))
	check("GasLimit", block.GasLimit(), uint64(3141592))
	check("GasUsed", block.GasUsed(), uint64(21000))
	check("Coinbase", block.Coinbase(), common.HexToAddress("8888f1f195afa192cfee860698584c030f4c9db1"))
	check("MixDigest", block.MixDigest(), common.HexToHash("bd4472abb6659ebe3ee06ee4d7b72a00a9f4d001caca51342001075469aff498"))
	check("Root", block.Root(), common.HexToHash("ef1552a40b7165c3cd773806b9e0c165b75356e0314bf0706f279c729f51e017"))
	check("Hash", block.Hash(), common.HexToHash("0a5843ac1cb04865017cb35a57b50b07084e5fcee39b5acadade33149f4fff9e"))
	check("Nonce", block.Nonce(), uint64(0xa13a5a8c8f2bb1c4))
	check("Time", block.Time(), uint64(1426516743))
	check("Size", block.Size(), uint64(len(blockEnc)))

	tx1 := NewTransaction(0, common.HexToAddress("095e7baea6a6c7c4c2dfeb977efac326af552d87"), big.NewInt(10), 50000, big.NewInt(10), nil)
	tx1, _ = tx1.WithSignature(HomesteadSigner{}, common.Hex2Bytes("9bea4c4daac7c7c52e093e6a4c35dbbcf8856f1af7b059ba20253e70848d094f8a8fae537ce25ed8cb5af9adac3f141af69bd515bd2ba031522df09b97dd72b100"))

	check("len(Transactions)", len(block.Transactions()), 1)
	check("Transactions[0].Hash", block.Transactions()[0].Hash(), tx1.Hash())

	ourBlockEnc, err := rlp.EncodeToBytes(&block)
	if err != nil {
		t.Fatal("encode error: ", err)
	}

	if !bytes.Equal(ourBlockEnc, blockEnc) {
		t.Errorf("encoded block mismatch:\ngot:  %x\nwant: %x", ourBlockEnc, blockEnc)
	}
}

// This is a replica of `(h *Header) GetValidatorBytes` function
// This was needed because currently, `IsParallelUniverse` will always return false.
func GetValidatorBytesTest(h *Header) []byte {
	if len(h.Extra) < ExtraVanityLength+ExtraSealLength {
		log.Error("length of extra less is than vanity and seal")
		return nil
	}

	var blockExtraData BlockExtraData
	if err := rlp.DecodeBytes(h.Extra[ExtraVanityLength:len(h.Extra)-ExtraSealLength], &blockExtraData); err != nil {
		log.Debug("error while decoding block extra data", "err", err)
		return nil
	}

	return blockExtraData.ValidatorBytes
}

func TestTxDependencyBlockDecoding(t *testing.T) {
	t.Parallel()

	blockEnc := common.FromHex("f9037df90270a00000000000000000000000000000000000000000000000000000000000000000a00000000000000000000000000000000000000000000000000000000000000000948888f1f195afa192cfee860698584c030f4c9db1a0ef1552a40b7165c3cd773806b9e0c165b75356e0314bf0706f279c729f51e017a00000000000000000000000000000000000000000000000000000000000000000a00000000000000000000000000000000000000000000000000000000000000000b90100000000000000000000000000000000000000000000000000000000000000000000000000000000000000000000000000000000000000000000000000000000000000000000000000000000000000000000000000000000000000000000000000000000000000000000000000000000000000000000000000000000000000000000000000000000000000000000000000000000000000000000000000000000000000000000000000000000000000000000000000000000000000000000000000000000000000000000000000000000000000000000000000000000000000000000000000000000000000000000000000000000000000000000000000000000008302000080832fefd8825208845506eb07b8710000000000000000000000000000000000000000000000000000000000000000cf8776616c20736574c6c20201c201800000000000000000000000000000000000000000000000000000000000000000000000000000000000000000000000000000000000000000000000000000000000a0bd4472abb6659ebe3ee06ee4d7b72a00a9f4d001caca51342001075469aff49888a13a5a8c8f2bb1c4843b9aca00f90106f85f800a82c35094095e7baea6a6c7c4c2dfeb977efac326af552d870a801ba09bea4c4daac7c7c52e093e6a4c35dbbcf8856f1af7b059ba20253e70848d094fa08a8fae537ce25ed8cb5af9adac3f141af69bd515bd2ba031522df09b97dd72b1b8a302f8a0018080843b9aca008301e24194095e7baea6a6c7c4c2dfeb977efac326af552d878080f838f7940000000000000000000000000000000000000001e1a0000000000000000000000000000000000000000000000000000000000000000080a0fe38ca4e44a30002ac54af7cf922a6ac2ba11b7d22f548e8ecb3f51f41cb31b0a06de6a5cbae13c0c856e33acf021b51819636cfc009d39eafb9f606d546e305a8c0")

	var block Block

	if err := rlp.DecodeBytes(blockEnc, &block); err != nil {
		t.Fatal("decode error: ", err)
	}

	check := func(f string, got, want interface{}) {
		if !reflect.DeepEqual(got, want) {
			t.Errorf("%s mismatch: got %v, want %v", f, got, want)
		}
	}

	check("Difficulty", block.Difficulty(), big.NewInt(131072))
	check("GasLimit", block.GasLimit(), uint64(3141592))
	check("GasUsed", block.GasUsed(), uint64(21000))
	check("Coinbase", block.Coinbase(), common.HexToAddress("8888f1f195afa192cfee860698584c030f4c9db1"))
	check("MixDigest", block.MixDigest(), common.HexToHash("bd4472abb6659ebe3ee06ee4d7b72a00a9f4d001caca51342001075469aff498"))
	check("Root", block.Root(), common.HexToHash("ef1552a40b7165c3cd773806b9e0c165b75356e0314bf0706f279c729f51e017"))
	check("Hash", block.Hash(), common.HexToHash("0xd41b39190a90b9c047ed091c4c77ba03289fef1ae6e87600ab60f7242d63e4a5"))
	check("Nonce", block.Nonce(), uint64(0xa13a5a8c8f2bb1c4))
	check("Time", block.Time(), uint64(1426516743))
	check("Size", block.Size(), uint64(len(blockEnc)))

	tx1 := NewTransaction(0, common.HexToAddress("095e7baea6a6c7c4c2dfeb977efac326af552d87"), big.NewInt(10), 50000, big.NewInt(10), nil)
	tx1, _ = tx1.WithSignature(HomesteadSigner{}, common.Hex2Bytes("9bea4c4daac7c7c52e093e6a4c35dbbcf8856f1af7b059ba20253e70848d094f8a8fae537ce25ed8cb5af9adac3f141af69bd515bd2ba031522df09b97dd72b100"))

	validatorBytes := GetValidatorBytesTest(block.header)
	txDependency := block.GetTxDependency()

	check("validatorBytes", validatorBytes, []byte("val set"))
	check("txDependency", txDependency, [][]uint64{{2, 1}, {1, 0}})

	addr := common.HexToAddress("0x0000000000000000000000000000000000000001")
	accesses := AccessList{AccessTuple{
		Address: addr,
		StorageKeys: []common.Hash{
			{0},
		},
	}}
	to := common.HexToAddress("095e7baea6a6c7c4c2dfeb977efac326af552d87")
	txdata := &DynamicFeeTx{
		ChainID:    big.NewInt(1),
		Nonce:      0,
		To:         &to,
		Gas:        123457,
		GasFeeCap:  new(big.Int).Set(block.BaseFee()),
		GasTipCap:  big.NewInt(0),
		AccessList: accesses,
		Data:       []byte{},
	}
	tx2 := NewTx(txdata)

	tx2, err := tx2.WithSignature(LatestSignerForChainID(big.NewInt(1)), common.Hex2Bytes("fe38ca4e44a30002ac54af7cf922a6ac2ba11b7d22f548e8ecb3f51f41cb31b06de6a5cbae13c0c856e33acf021b51819636cfc009d39eafb9f606d546e305a800"))
	if err != nil {
		t.Fatal("invalid signature error: ", err)
	}

	check("len(Transactions)", len(block.Transactions()), 2)
	check("Transactions[0].Hash", block.Transactions()[0].Hash(), tx1.Hash())
	check("Transactions[1].Hash", block.Transactions()[1].Hash(), tx2.Hash())
	check("Transactions[1].Type", block.Transactions()[1].Type(), tx2.Type())

	ourBlockEnc, err := rlp.EncodeToBytes(&block)

	if err != nil {
		t.Fatal("encode error: ", err)
	}

	if !bytes.Equal(ourBlockEnc, blockEnc) {
		t.Errorf("encoded block mismatch:\ngot:  %x\nwant: %x", ourBlockEnc, blockEnc)
	}
}

func TestEIP1559BlockEncoding(t *testing.T) {
	blockEnc := common.FromHex("f9030bf901fea083cafc574e1f51ba9dc0568fc617a08ea2429fb384059c972f13b19fa1c8dd55a01dcc4de8dec75d7aab85b567b6ccd41ad312451b948a7413f0a142fd40d49347948888f1f195afa192cfee860698584c030f4c9db1a0ef1552a40b7165c3cd773806b9e0c165b75356e0314bf0706f279c729f51e017a05fe50b260da6308036625b850b5d6ced6d0a9f814c0688bc91ffb7b7a3a54b67a0bc37d79753ad738a6dac4921e57392f145d8887476de3f783dfa7edae9283e52b90100000000000000000000000000000000000000000000000000000000000000000000000000000000000000000000000000000000000000000000000000000000000000000000000000000000000000000000000000000000000000000000000000000000000000000000000000000000000000000000000000000000000000000000000000000000000000000000000000000000000000000000000000000000000000000000000000000000000000000000000000000000000000000000000000000000000000000000000000000000000000000000000000000000000000000000000000000000000000000000000000000000000000000000000000000000008302000001832fefd8825208845506eb0780a0bd4472abb6659ebe3ee06ee4d7b72a00a9f4d001caca51342001075469aff49888a13a5a8c8f2bb1c4843b9aca00f90106f85f800a82c35094095e7baea6a6c7c4c2dfeb977efac326af552d870a801ba09bea4c4daac7c7c52e093e6a4c35dbbcf8856f1af7b059ba20253e70848d094fa08a8fae537ce25ed8cb5af9adac3f141af69bd515bd2ba031522df09b97dd72b1b8a302f8a0018080843b9aca008301e24194095e7baea6a6c7c4c2dfeb977efac326af552d878080f838f7940000000000000000000000000000000000000001e1a0000000000000000000000000000000000000000000000000000000000000000080a0fe38ca4e44a30002ac54af7cf922a6ac2ba11b7d22f548e8ecb3f51f41cb31b0a06de6a5cbae13c0c856e33acf021b51819636cfc009d39eafb9f606d546e305a8c0")

	var block Block

	if err := rlp.DecodeBytes(blockEnc, &block); err != nil {
		t.Fatal("decode error: ", err)
	}

	check := func(f string, got, want interface{}) {
		if !reflect.DeepEqual(got, want) {
			t.Errorf("%s mismatch: got %v, want %v", f, got, want)
		}
	}

	check("Difficulty", block.Difficulty(), big.NewInt(131072))
	check("GasLimit", block.GasLimit(), uint64(3141592))
	check("GasUsed", block.GasUsed(), uint64(21000))
	check("Coinbase", block.Coinbase(), common.HexToAddress("8888f1f195afa192cfee860698584c030f4c9db1"))
	check("MixDigest", block.MixDigest(), common.HexToHash("bd4472abb6659ebe3ee06ee4d7b72a00a9f4d001caca51342001075469aff498"))
	check("Root", block.Root(), common.HexToHash("ef1552a40b7165c3cd773806b9e0c165b75356e0314bf0706f279c729f51e017"))
	check("Hash", block.Hash(), common.HexToHash("c7252048cd273fe0dac09650027d07f0e3da4ee0675ebbb26627cea92729c372"))
	check("Nonce", block.Nonce(), uint64(0xa13a5a8c8f2bb1c4))
	check("Time", block.Time(), uint64(1426516743))
	check("Size", block.Size(), uint64(len(blockEnc)))
	check("BaseFee", block.BaseFee(), new(big.Int).SetUint64(params.InitialBaseFee))

	tx1 := NewTransaction(0, common.HexToAddress("095e7baea6a6c7c4c2dfeb977efac326af552d87"), big.NewInt(10), 50000, big.NewInt(10), nil)
	tx1, _ = tx1.WithSignature(HomesteadSigner{}, common.Hex2Bytes("9bea4c4daac7c7c52e093e6a4c35dbbcf8856f1af7b059ba20253e70848d094f8a8fae537ce25ed8cb5af9adac3f141af69bd515bd2ba031522df09b97dd72b100"))

	addr := common.HexToAddress("0x0000000000000000000000000000000000000001")
	accesses := AccessList{AccessTuple{
		Address: addr,
		StorageKeys: []common.Hash{
			{0},
		},
	}}
	to := common.HexToAddress("095e7baea6a6c7c4c2dfeb977efac326af552d87")
	txdata := &DynamicFeeTx{
		ChainID:    big.NewInt(1),
		Nonce:      0,
		To:         &to,
		Gas:        123457,
		GasFeeCap:  new(big.Int).Set(block.BaseFee()),
		GasTipCap:  big.NewInt(0),
		AccessList: accesses,
		Data:       []byte{},
	}
	tx2 := NewTx(txdata)

	tx2, err := tx2.WithSignature(LatestSignerForChainID(big.NewInt(1)), common.Hex2Bytes("fe38ca4e44a30002ac54af7cf922a6ac2ba11b7d22f548e8ecb3f51f41cb31b06de6a5cbae13c0c856e33acf021b51819636cfc009d39eafb9f606d546e305a800"))
	if err != nil {
		t.Fatal("invalid signature error: ", err)
	}

	check("len(Transactions)", len(block.Transactions()), 2)
	check("Transactions[0].Hash", block.Transactions()[0].Hash(), tx1.Hash())
	check("Transactions[1].Hash", block.Transactions()[1].Hash(), tx2.Hash())
	check("Transactions[1].Type", block.Transactions()[1].Type(), tx2.Type())

	ourBlockEnc, err := rlp.EncodeToBytes(&block)
	if err != nil {
		t.Fatal("encode error: ", err)
	}

	if !bytes.Equal(ourBlockEnc, blockEnc) {
		t.Errorf("encoded block mismatch:\ngot:  %x\nwant: %x", ourBlockEnc, blockEnc)
	}
}

func TestEIP2718BlockEncoding(t *testing.T) {
	blockEnc := common.FromHex("f90319f90211a00000000000000000000000000000000000000000000000000000000000000000a01dcc4de8dec75d7aab85b567b6ccd41ad312451b948a7413f0a142fd40d49347948888f1f195afa192cfee860698584c030f4c9db1a0ef1552a40b7165c3cd773806b9e0c165b75356e0314bf0706f279c729f51e017a0e6e49996c7ec59f7a23d22b83239a60151512c65613bf84a0d7da336399ebc4aa0cafe75574d59780665a97fbfd11365c7545aa8f1abf4e5e12e8243334ef7286bb901000000000000000000000000000000000000000000000000000000000000000000000000000000000000000000000000000000000000000000000000000000000000000000000000000000000000000000000000000000000000000000000000000000000000000000000000000000000000000000000000000000000000000000000000000000000000000000000000000000000000000000000000000000000000000000000000000000000000000000000000000000000000000000000000000000000000000000000000000000000000000000000000000000000000000000000000000000000000000000000000000000000000000000000000000000000083020000820200832fefd882a410845506eb0796636f6f6c65737420626c6f636b206f6e20636861696ea0bd4472abb6659ebe3ee06ee4d7b72a00a9f4d001caca51342001075469aff49888a13a5a8c8f2bb1c4f90101f85f800a82c35094095e7baea6a6c7c4c2dfeb977efac326af552d870a801ba09bea4c4daac7c7c52e093e6a4c35dbbcf8856f1af7b059ba20253e70848d094fa08a8fae537ce25ed8cb5af9adac3f141af69bd515bd2ba031522df09b97dd72b1b89e01f89b01800a8301e24194095e7baea6a6c7c4c2dfeb977efac326af552d878080f838f7940000000000000000000000000000000000000001e1a0000000000000000000000000000000000000000000000000000000000000000001a03dbacc8d0259f2508625e97fdfc57cd85fdd16e5821bc2c10bdd1a52649e8335a0476e10695b183a87b0aa292a7f4b78ef0c3fbe62aa2c42c84e1d9c3da159ef14c0")

	var block Block

	if err := rlp.DecodeBytes(blockEnc, &block); err != nil {
		t.Fatal("decode error: ", err)
	}

	check := func(f string, got, want interface{}) {
		if !reflect.DeepEqual(got, want) {
			t.Errorf("%s mismatch: got %v, want %v", f, got, want)
		}
	}
	check("Difficulty", block.Difficulty(), big.NewInt(131072))
	check("GasLimit", block.GasLimit(), uint64(3141592))
	check("GasUsed", block.GasUsed(), uint64(42000))
	check("Coinbase", block.Coinbase(), common.HexToAddress("8888f1f195afa192cfee860698584c030f4c9db1"))
	check("MixDigest", block.MixDigest(), common.HexToHash("bd4472abb6659ebe3ee06ee4d7b72a00a9f4d001caca51342001075469aff498"))
	check("Root", block.Root(), common.HexToHash("ef1552a40b7165c3cd773806b9e0c165b75356e0314bf0706f279c729f51e017"))
	check("Nonce", block.Nonce(), uint64(0xa13a5a8c8f2bb1c4))
	check("Time", block.Time(), uint64(1426516743))
	check("Size", block.Size(), uint64(len(blockEnc)))

	// Create legacy tx.
	to := common.HexToAddress("095e7baea6a6c7c4c2dfeb977efac326af552d87")
	tx1 := NewTx(&LegacyTx{
		Nonce:    0,
		To:       &to,
		Value:    big.NewInt(10),
		Gas:      50000,
		GasPrice: big.NewInt(10),
	})
	sig := common.Hex2Bytes("9bea4c4daac7c7c52e093e6a4c35dbbcf8856f1af7b059ba20253e70848d094f8a8fae537ce25ed8cb5af9adac3f141af69bd515bd2ba031522df09b97dd72b100")
	tx1, _ = tx1.WithSignature(HomesteadSigner{}, sig)

	// Create ACL tx.
	addr := common.HexToAddress("0x0000000000000000000000000000000000000001")
	tx2 := NewTx(&AccessListTx{
		ChainID:    big.NewInt(1),
		Nonce:      0,
		To:         &to,
		Gas:        123457,
		GasPrice:   big.NewInt(10),
		AccessList: AccessList{{Address: addr, StorageKeys: []common.Hash{{0}}}},
	})
	sig2 := common.Hex2Bytes("3dbacc8d0259f2508625e97fdfc57cd85fdd16e5821bc2c10bdd1a52649e8335476e10695b183a87b0aa292a7f4b78ef0c3fbe62aa2c42c84e1d9c3da159ef1401")
	tx2, _ = tx2.WithSignature(NewEIP2930Signer(big.NewInt(1)), sig2)

	check("len(Transactions)", len(block.Transactions()), 2)
	check("Transactions[0].Hash", block.Transactions()[0].Hash(), tx1.Hash())
	check("Transactions[1].Hash", block.Transactions()[1].Hash(), tx2.Hash())
	check("Transactions[1].Type()", block.Transactions()[1].Type(), uint8(AccessListTxType))

	ourBlockEnc, err := rlp.EncodeToBytes(&block)
	if err != nil {
		t.Fatal("encode error: ", err)
	}

	if !bytes.Equal(ourBlockEnc, blockEnc) {
		t.Errorf("encoded block mismatch:\ngot:  %x\nwant: %x", ourBlockEnc, blockEnc)
	}
}

func TestUncleHash(t *testing.T) {
	uncles := make([]*Header, 0)
	h := CalcUncleHash(uncles)
	exp := common.HexToHash("1dcc4de8dec75d7aab85b567b6ccd41ad312451b948a7413f0a142fd40d49347")

	if h != exp {
		t.Fatalf("empty uncle hash is wrong, got %x != %x", h, exp)
	}
}

var benchBuffer = bytes.NewBuffer(make([]byte, 0, 32000))

func BenchmarkEncodeBlock(b *testing.B) {
	block := makeBenchBlock()

	b.ResetTimer()

	for i := 0; i < b.N; i++ {
		benchBuffer.Reset()

		if err := rlp.Encode(benchBuffer, block); err != nil {
			b.Fatal(err)
		}
	}
}

<<<<<<< HEAD
// testHasher is the helper tool for transaction/receipt list hashing.
// The original hasher is trie, in order to get rid of import cycle,
// use the testing hasher instead.
type testHasher struct {
	hasher hash.Hash
}

func newHasher() *testHasher {
	return &testHasher{hasher: sha3.NewLegacyKeccak256()}
}

func (h *testHasher) Reset() {
	h.hasher.Reset()
}

func (h *testHasher) Update(key, val []byte) error {
	h.hasher.Write(key)
	h.hasher.Write(val)

	return nil
}

func (h *testHasher) Hash() common.Hash {
	return common.BytesToHash(h.hasher.Sum(nil))
}

=======
>>>>>>> bed84606
func makeBenchBlock() *Block {
	var (
		key, _   = crypto.GenerateKey()
		txs      = make([]*Transaction, 70)
		receipts = make([]*Receipt, len(txs))
		signer   = LatestSigner(params.TestChainConfig)
		uncles   = make([]*Header, 3)
	)

	header := &Header{
		Difficulty: math.BigPow(11, 11),
		Number:     math.BigPow(2, 9),
		GasLimit:   12345678,
		GasUsed:    1476322,
		Time:       9876543,
		Extra:      []byte("coolest block on chain"),
	}

	for i := range txs {
		amount := math.BigPow(2, int64(i))
		price := big.NewInt(300000)
		data := make([]byte, 100)
		tx := NewTransaction(uint64(i), common.Address{}, amount, 123457, price, data)

		signedTx, err := SignTx(tx, signer, key)
		if err != nil {
			panic(err)
		}

		txs[i] = signedTx
		receipts[i] = NewReceipt(make([]byte, 32), false, tx.Gas())
	}

	for i := range uncles {
		uncles[i] = &Header{
			Difficulty: math.BigPow(11, 11),
			Number:     math.BigPow(2, 9),
			GasLimit:   12345678,
			GasUsed:    1476322,
			Time:       9876543,
			Extra:      []byte("benchmark uncle"),
		}
	}
<<<<<<< HEAD

	return NewBlock(header, txs, uncles, receipts, newHasher())
=======
	return NewBlock(header, txs, uncles, receipts, blocktest.NewHasher())
>>>>>>> bed84606
}

func TestRlpDecodeParentHash(t *testing.T) {
	// A minimum one
	want := common.HexToHash("0x112233445566778899001122334455667788990011223344556677889900aabb")
	if rlpData, err := rlp.EncodeToBytes(&Header{ParentHash: want}); err != nil {
		t.Fatal(err)
	} else {
		if have := HeaderParentHashFromRLP(rlpData); have != want {
			t.Fatalf("have %x, want %x", have, want)
		}
	}
	// And a maximum one
	// | Difficulty  | dynamic| *big.Int       | 0x5ad3c2c71bbff854908 (current mainnet TD: 76 bits) |
	// | Number      | dynamic| *big.Int       | 64 bits               |
	// | Extra       | dynamic| []byte         | 65+32 byte (clique)   |
	// | BaseFee     | dynamic| *big.Int       | 64 bits               |
	mainnetTd := new(big.Int)
	mainnetTd.SetString("5ad3c2c71bbff854908", 16)

	if rlpData, err := rlp.EncodeToBytes(&Header{
		ParentHash: want,
		Difficulty: mainnetTd,
		Number:     new(big.Int).SetUint64(math.MaxUint64),
		Extra:      make([]byte, 65+32),
		BaseFee:    new(big.Int).SetUint64(math.MaxUint64),
	}); err != nil {
		t.Fatal(err)
	} else {
		if have := HeaderParentHashFromRLP(rlpData); have != want {
			t.Fatalf("have %x, want %x", have, want)
		}
	}
	// Also test a very very large header.
	{
		// The rlp-encoding of the header belowCauses _total_ length of 65540,
		// which is the first to blow the fast-path.
		h := &Header{
			ParentHash: want,
			Extra:      make([]byte, 65041),
		}
		if rlpData, err := rlp.EncodeToBytes(h); err != nil {
			t.Fatal(err)
		} else {
			if have := HeaderParentHashFromRLP(rlpData); have != want {
				t.Fatalf("have %x, want %x", have, want)
			}
		}
	}
	{
		// Test some invalid erroneous stuff
		for i, rlpData := range [][]byte{
			nil,
			common.FromHex("0x"),
			common.FromHex("0x01"),
			common.FromHex("0x3031323334"),
		} {
			if have, want := HeaderParentHashFromRLP(rlpData), (common.Hash{}); have != want {
				t.Fatalf("invalid %d: have %x, want %x", i, have, want)
			}
		}
	}
}<|MERGE_RESOLUTION|>--- conflicted
+++ resolved
@@ -25,11 +25,8 @@
 	"github.com/ethereum/go-ethereum/common"
 	"github.com/ethereum/go-ethereum/common/math"
 	"github.com/ethereum/go-ethereum/crypto"
-<<<<<<< HEAD
+	"github.com/ethereum/go-ethereum/internal/blocktest"
 	"github.com/ethereum/go-ethereum/log"
-=======
-	"github.com/ethereum/go-ethereum/internal/blocktest"
->>>>>>> bed84606
 	"github.com/ethereum/go-ethereum/params"
 	"github.com/ethereum/go-ethereum/rlp"
 )
@@ -331,35 +328,6 @@
 	}
 }
 
-<<<<<<< HEAD
-// testHasher is the helper tool for transaction/receipt list hashing.
-// The original hasher is trie, in order to get rid of import cycle,
-// use the testing hasher instead.
-type testHasher struct {
-	hasher hash.Hash
-}
-
-func newHasher() *testHasher {
-	return &testHasher{hasher: sha3.NewLegacyKeccak256()}
-}
-
-func (h *testHasher) Reset() {
-	h.hasher.Reset()
-}
-
-func (h *testHasher) Update(key, val []byte) error {
-	h.hasher.Write(key)
-	h.hasher.Write(val)
-
-	return nil
-}
-
-func (h *testHasher) Hash() common.Hash {
-	return common.BytesToHash(h.hasher.Sum(nil))
-}
-
-=======
->>>>>>> bed84606
 func makeBenchBlock() *Block {
 	var (
 		key, _   = crypto.GenerateKey()
@@ -403,12 +371,7 @@
 			Extra:      []byte("benchmark uncle"),
 		}
 	}
-<<<<<<< HEAD
-
-	return NewBlock(header, txs, uncles, receipts, newHasher())
-=======
 	return NewBlock(header, txs, uncles, receipts, blocktest.NewHasher())
->>>>>>> bed84606
 }
 
 func TestRlpDecodeParentHash(t *testing.T) {
