--- conflicted
+++ resolved
@@ -85,15 +85,6 @@
 	}
 
 	// Create a few transactions to have receipts for
-<<<<<<< HEAD
-	to2 := common.HexToAddress("0x2")
-	to3 := common.HexToAddress("0x3")
-	to4 := common.HexToAddress("0x4")
-	to5 := common.HexToAddress("0x5")
-	to6 := common.HexToAddress("0x6")
-	to7 := common.HexToAddress("0x7")
-	txs := Transactions{
-=======
 	to2 = common.HexToAddress("0x2")
 	to3 = common.HexToAddress("0x3")
 	to4 = common.HexToAddress("0x4")
@@ -101,7 +92,6 @@
 	to6 = common.HexToAddress("0x6")
 	to7 = common.HexToAddress("0x7")
 	txs = Transactions{
->>>>>>> 1065e21c
 		NewTx(&LegacyTx{
 			Nonce:    1,
 			Value:    big.NewInt(1),
@@ -141,41 +131,23 @@
 		}),
 		// EIP-4844 transactions.
 		NewTx(&BlobTx{
-<<<<<<< HEAD
-			To:         &to6,
-=======
 			To:         to6,
->>>>>>> 1065e21c
 			Nonce:      6,
 			Value:      uint256.NewInt(6),
 			Gas:        6,
 			GasTipCap:  uint256.NewInt(66),
 			GasFeeCap:  uint256.NewInt(1066),
 			BlobFeeCap: uint256.NewInt(100066),
-<<<<<<< HEAD
-		}),
-		NewTx(&BlobTx{
-			To:         &to7,
-=======
 			BlobHashes: []common.Hash{{}},
 		}),
 		NewTx(&BlobTx{
 			To:         to7,
->>>>>>> 1065e21c
 			Nonce:      7,
 			Value:      uint256.NewInt(7),
 			Gas:        7,
 			GasTipCap:  uint256.NewInt(77),
 			GasFeeCap:  uint256.NewInt(1077),
 			BlobFeeCap: uint256.NewInt(100077),
-<<<<<<< HEAD
-		}),
-	}
-
-	blockNumber := big.NewInt(1)
-	blockTime := uint64(2)
-	blockHash := common.BytesToHash([]byte{0x03, 0x14})
-=======
 			BlobHashes: []common.Hash{{}, {}, {}},
 		}),
 	}
@@ -183,7 +155,6 @@
 	blockNumber = big.NewInt(1)
 	blockTime   = uint64(2)
 	blockHash   = common.BytesToHash([]byte{0x03, 0x14})
->>>>>>> 1065e21c
 
 	// Create the corresponding receipts
 	receipts = Receipts{
@@ -302,11 +273,8 @@
 			TxHash:            txs[5].Hash(),
 			GasUsed:           6,
 			EffectiveGasPrice: big.NewInt(1066),
-<<<<<<< HEAD
-=======
 			BlobGasUsed:       params.BlobTxBlobGasPerBlob,
 			BlobGasPrice:      big.NewInt(920),
->>>>>>> 1065e21c
 			BlockHash:         blockHash,
 			BlockNumber:       blockNumber,
 			TransactionIndex:  5,
@@ -320,11 +288,8 @@
 			TxHash:            txs[6].Hash(),
 			GasUsed:           7,
 			EffectiveGasPrice: big.NewInt(1077),
-<<<<<<< HEAD
-=======
 			BlobGasUsed:       3 * params.BlobTxBlobGasPerBlob,
 			BlobGasPrice:      big.NewInt(920),
->>>>>>> 1065e21c
 			BlockHash:         blockHash,
 			BlockNumber:       blockNumber,
 			TransactionIndex:  6,
@@ -347,11 +312,7 @@
 	basefee := big.NewInt(1000)
 	blobGasPrice := big.NewInt(920)
 	derivedReceipts := clearComputedFieldsOnReceipts(receipts)
-<<<<<<< HEAD
-	err := Receipts(derivedReceipts).DeriveFields(params.TestChainConfig, blockHash, blockNumber.Uint64(), blockTime, basefee, txs)
-=======
 	err := Receipts(derivedReceipts).DeriveFields(params.TestChainConfig, blockHash, blockNumber.Uint64(), blockTime, basefee, blobGasPrice, txs)
->>>>>>> 1065e21c
 	if err != nil {
 		t.Fatalf("DeriveFields(...) = %v, want <nil>", err)
 	}
