// Copyright 2019 The go-ethereum Authors
// This file is part of the go-ethereum library.
//
// The go-ethereum library is free software: you can redistribute it and/or modify
// it under the terms of the GNU Lesser General Public License as published by
// the Free Software Foundation, either version 3 of the License, or
// (at your option) any later version.
//
// The go-ethereum library is distributed in the hope that it will be useful,
// but WITHOUT ANY WARRANTY; without even the implied warranty of
// MERCHANTABILITY or FITNESS FOR A PARTICULAR PURPOSE. See the
// GNU Lesser General Public License for more details.
//
// You should have received a copy of the GNU Lesser General Public License
// along with the go-ethereum library. If not, see <http://www.gnu.org/licenses/>.

package types

import (
	"bytes"
	"encoding/json"
	"math"
	"math/big"
	"reflect"
	"testing"

	"github.com/kylelemons/godebug/diff"

	"github.com/ethereum/go-ethereum/common"
	"github.com/ethereum/go-ethereum/params"
	"github.com/ethereum/go-ethereum/rlp"
	"github.com/holiman/uint256"
)

var (
	legacyReceipt = &Receipt{
		Status:            ReceiptStatusFailed,
		CumulativeGasUsed: 1,
		Logs: []*Log{
			{
				Address: common.BytesToAddress([]byte{0x11}),
				Topics:  []common.Hash{common.HexToHash("dead"), common.HexToHash("beef")},
				Data:    []byte{0x01, 0x00, 0xff},
			},
			{
				Address: common.BytesToAddress([]byte{0x01, 0x11}),
				Topics:  []common.Hash{common.HexToHash("dead"), common.HexToHash("beef")},
				Data:    []byte{0x01, 0x00, 0xff},
			},
		},
	}
	accessListReceipt = &Receipt{
		Status:            ReceiptStatusFailed,
		CumulativeGasUsed: 1,
		Logs: []*Log{
			{
				Address: common.BytesToAddress([]byte{0x11}),
				Topics:  []common.Hash{common.HexToHash("dead"), common.HexToHash("beef")},
				Data:    []byte{0x01, 0x00, 0xff},
			},
			{
				Address: common.BytesToAddress([]byte{0x01, 0x11}),
				Topics:  []common.Hash{common.HexToHash("dead"), common.HexToHash("beef")},
				Data:    []byte{0x01, 0x00, 0xff},
			},
		},
		Type: AccessListTxType,
	}
	eip1559Receipt = &Receipt{
		Status:            ReceiptStatusFailed,
		CumulativeGasUsed: 1,
		Logs: []*Log{
			{
				Address: common.BytesToAddress([]byte{0x11}),
				Topics:  []common.Hash{common.HexToHash("dead"), common.HexToHash("beef")},
				Data:    []byte{0x01, 0x00, 0xff},
			},
			{
				Address: common.BytesToAddress([]byte{0x01, 0x11}),
				Topics:  []common.Hash{common.HexToHash("dead"), common.HexToHash("beef")},
				Data:    []byte{0x01, 0x00, 0xff},
			},
		},
		Type: DynamicFeeTxType,
	}

	// Create a few transactions to have receipts for
	to2 = common.HexToAddress("0x2")
	to3 = common.HexToAddress("0x3")
	to4 = common.HexToAddress("0x4")
	to5 = common.HexToAddress("0x5")
	to6 = common.HexToAddress("0x6")
	to7 = common.HexToAddress("0x7")
	txs = Transactions{
		NewTx(&LegacyTx{
			Nonce:    1,
			Value:    big.NewInt(1),
			Gas:      1,
			GasPrice: big.NewInt(11),
		}),
		NewTx(&LegacyTx{
			To:       &to2,
			Nonce:    2,
			Value:    big.NewInt(2),
			Gas:      2,
			GasPrice: big.NewInt(22),
		}),
		NewTx(&AccessListTx{
			To:       &to3,
			Nonce:    3,
			Value:    big.NewInt(3),
			Gas:      3,
			GasPrice: big.NewInt(33),
		}),
		// EIP-1559 transactions.
		NewTx(&DynamicFeeTx{
			To:        &to4,
			Nonce:     4,
			Value:     big.NewInt(4),
			Gas:       4,
			GasTipCap: big.NewInt(44),
			GasFeeCap: big.NewInt(1044),
		}),
		NewTx(&DynamicFeeTx{
			To:        &to5,
			Nonce:     5,
			Value:     big.NewInt(5),
			Gas:       5,
			GasTipCap: big.NewInt(55),
			GasFeeCap: big.NewInt(1055),
		}),
		// EIP-4844 transactions.
		NewTx(&BlobTx{
			To:         to6,
			Nonce:      6,
			Value:      uint256.NewInt(6),
			Gas:        6,
			GasTipCap:  uint256.NewInt(66),
			GasFeeCap:  uint256.NewInt(1066),
			BlobFeeCap: uint256.NewInt(100066),
			BlobHashes: []common.Hash{{}},
		}),
		NewTx(&BlobTx{
			To:         to7,
			Nonce:      7,
			Value:      uint256.NewInt(7),
			Gas:        7,
			GasTipCap:  uint256.NewInt(77),
			GasFeeCap:  uint256.NewInt(1077),
			BlobFeeCap: uint256.NewInt(100077),
			BlobHashes: []common.Hash{{}, {}, {}},
		}),
	}

	blockNumber = big.NewInt(1)
	blockTime   = uint64(2)
	blockHash   = common.BytesToHash([]byte{0x03, 0x14})

	// Create the corresponding receipts
	receipts = Receipts{
		&Receipt{
			Status:            ReceiptStatusFailed,
			CumulativeGasUsed: 1,
			Logs: []*Log{
				{
					Address: common.BytesToAddress([]byte{0x11}),
					Topics:  []common.Hash{common.HexToHash("dead"), common.HexToHash("beef")},
					// derived fields:
					BlockNumber: blockNumber.Uint64(),
					TxHash:      txs[0].Hash(),
					TxIndex:     0,
					BlockHash:   blockHash,
					Index:       0,
				},
				{
					Address: common.BytesToAddress([]byte{0x01, 0x11}),
					Topics:  []common.Hash{common.HexToHash("dead"), common.HexToHash("beef")},
					// derived fields:
					BlockNumber: blockNumber.Uint64(),
					TxHash:      txs[0].Hash(),
					TxIndex:     0,
					BlockHash:   blockHash,
					Index:       1,
				},
			},
			// derived fields:
			TxHash:            txs[0].Hash(),
			ContractAddress:   common.HexToAddress("0x5a443704dd4b594b382c22a083e2bd3090a6fef3"),
			GasUsed:           1,
			EffectiveGasPrice: big.NewInt(11),
			BlockHash:         blockHash,
			BlockNumber:       blockNumber,
			TransactionIndex:  0,
		},
		&Receipt{
			PostState:         common.Hash{2}.Bytes(),
			CumulativeGasUsed: 3,
			Logs: []*Log{
				{
					Address: common.BytesToAddress([]byte{0x22}),
					Topics:  []common.Hash{common.HexToHash("dead"), common.HexToHash("beef")},
					// derived fields:
					BlockNumber: blockNumber.Uint64(),
					TxHash:      txs[1].Hash(),
					TxIndex:     1,
					BlockHash:   blockHash,
					Index:       2,
				},
				{
					Address: common.BytesToAddress([]byte{0x02, 0x22}),
					Topics:  []common.Hash{common.HexToHash("dead"), common.HexToHash("beef")},
					// derived fields:
					BlockNumber: blockNumber.Uint64(),
					TxHash:      txs[1].Hash(),
					TxIndex:     1,
					BlockHash:   blockHash,
					Index:       3,
				},
			},
			// derived fields:
			TxHash:            txs[1].Hash(),
			GasUsed:           2,
			EffectiveGasPrice: big.NewInt(22),
			BlockHash:         blockHash,
			BlockNumber:       blockNumber,
			TransactionIndex:  1,
		},
		&Receipt{
			Type:              AccessListTxType,
			PostState:         common.Hash{3}.Bytes(),
			CumulativeGasUsed: 6,
			Logs:              []*Log{},
			// derived fields:
			TxHash:            txs[2].Hash(),
			GasUsed:           3,
			EffectiveGasPrice: big.NewInt(33),
			BlockHash:         blockHash,
			BlockNumber:       blockNumber,
			TransactionIndex:  2,
		},
		&Receipt{
			Type:              DynamicFeeTxType,
			PostState:         common.Hash{4}.Bytes(),
			CumulativeGasUsed: 10,
			Logs:              []*Log{},
			// derived fields:
			TxHash:            txs[3].Hash(),
			GasUsed:           4,
			EffectiveGasPrice: big.NewInt(1044),
			BlockHash:         blockHash,
			BlockNumber:       blockNumber,
			TransactionIndex:  3,
		},
		&Receipt{
			Type:              DynamicFeeTxType,
			PostState:         common.Hash{5}.Bytes(),
			CumulativeGasUsed: 15,
			Logs:              []*Log{},
			// derived fields:
			TxHash:            txs[4].Hash(),
			GasUsed:           5,
			EffectiveGasPrice: big.NewInt(1055),
			BlockHash:         blockHash,
			BlockNumber:       blockNumber,
			TransactionIndex:  4,
		},
		&Receipt{
			Type:              BlobTxType,
			PostState:         common.Hash{6}.Bytes(),
			CumulativeGasUsed: 21,
			Logs:              []*Log{},
			// derived fields:
			TxHash:            txs[5].Hash(),
			GasUsed:           6,
			EffectiveGasPrice: big.NewInt(1066),
			BlobGasUsed:       params.BlobTxBlobGasPerBlob,
			BlobGasPrice:      big.NewInt(920),
			BlockHash:         blockHash,
			BlockNumber:       blockNumber,
			TransactionIndex:  5,
		},
		&Receipt{
			Type:              BlobTxType,
			PostState:         common.Hash{7}.Bytes(),
			CumulativeGasUsed: 28,
			Logs:              []*Log{},
			// derived fields:
			TxHash:            txs[6].Hash(),
			GasUsed:           7,
			EffectiveGasPrice: big.NewInt(1077),
			BlobGasUsed:       3 * params.BlobTxBlobGasPerBlob,
			BlobGasPrice:      big.NewInt(920),
			BlockHash:         blockHash,
			BlockNumber:       blockNumber,
			TransactionIndex:  6,
		},
	}
)

func TestDecodeEmptyTypedReceipt(t *testing.T) {
	input := []byte{0x80}
	var r Receipt
	err := rlp.DecodeBytes(input, &r)
	if err != errShortTypedReceipt {
		t.Fatal("wrong error:", err)
	}
}

// Tests that receipt data can be correctly derived from the contextual infos
func TestDeriveFields(t *testing.T) {
	// Re-derive receipts.
	basefee := big.NewInt(1000)
	blobGasPrice := big.NewInt(920)
	derivedReceipts := clearComputedFieldsOnReceipts(receipts)
	err := Receipts(derivedReceipts).DeriveFields(params.TestChainConfig, blockHash, blockNumber.Uint64(), blockTime, basefee, blobGasPrice, txs)
	if err != nil {
		t.Fatalf("DeriveFields(...) = %v, want <nil>", err)
	}

	// Check diff of receipts against derivedReceipts.
	r1, err := json.MarshalIndent(receipts, "", "  ")
	if err != nil {
		t.Fatal("error marshaling input receipts:", err)
	}

	r2, err := json.MarshalIndent(derivedReceipts, "", "  ")
	if err != nil {
		t.Fatal("error marshaling derived receipts:", err)
	}

	d := diff.Diff(string(r1), string(r2))
	if d != "" {
		t.Fatal("receipts differ:", d)
	}
}

// Test that we can marshal/unmarshal receipts to/from json without errors.
// This also confirms that our test receipts contain all the required fields.
func TestReceiptJSON(t *testing.T) {
	for i := range receipts {
		b, err := receipts[i].MarshalJSON()
		if err != nil {
			t.Fatal("error marshaling receipt to json:", err)
		}
		r := Receipt{}
		err = r.UnmarshalJSON(b)
		if err != nil {
			t.Fatal("error unmarshalling receipt from json:", err)
		}
	}
}

// Test we can still parse receipt without EffectiveGasPrice for backwards compatibility, even
// though it is required per the spec.
func TestEffectiveGasPriceNotRequired(t *testing.T) {
	r := *receipts[0]
	r.EffectiveGasPrice = nil
	b, err := r.MarshalJSON()
	if err != nil {
		t.Fatal("error marshaling receipt to json:", err)
	}
	r2 := Receipt{}
	err = r2.UnmarshalJSON(b)
	if err != nil {
		t.Fatal("error unmarshalling receipt from json:", err)
	}
}

// TestTypedReceiptEncodingDecoding reproduces a flaw that existed in the receipt
// rlp decoder, which failed due to a shadowing error.
func TestTypedReceiptEncodingDecoding(t *testing.T) {
	var payload = common.FromHex("f9043eb9010c01f90108018262d4b9010000000000000000000000000000000000000000000000000000000000000000000000000000000000000000000000000000000000000000000000000000000000000000000000000000000000000000000000000000000000000000000000000000000000000000000000000000000000000000000000000000000000000000000000000000000000000000000000000000000000000000000000000000000000000000000000000000000000000000000000000000000000000000000000000000000000000000000000000000000000000000000000000000000000000000000000000000000000000000000000000000000000000000000000000000000000c0b9010c01f901080182cd14b9010000000000000000000000000000000000000000000000000000000000000000000000000000000000000000000000000000000000000000000000000000000000000000000000000000000000000000000000000000000000000000000000000000000000000000000000000000000000000000000000000000000000000000000000000000000000000000000000000000000000000000000000000000000000000000000000000000000000000000000000000000000000000000000000000000000000000000000000000000000000000000000000000000000000000000000000000000000000000000000000000000000000000000000000000000000000c0b9010d01f901090183013754b9010000000000000000000000000000000000000000000000000000000000000000000000000000000000000000000000000000000000000000000000000000000000000000000000000000000000000000000000000000000000000000000000000000000000000000000000000000000000000000000000000000000000000000000000000000000000000000000000000000000000000000000000000000000000000000000000000000000000000000000000000000000000000000000000000000000000000000000000000000000000000000000000000000000000000000000000000000000000000000000000000000000000000000000000000000000000c0b9010d01f90109018301a194b9010000000000000000000000000000000000000000000000000000000000000000000000000000000000000000000000000000000000000000000000000000000000000000000000000000000000000000000000000000000000000000000000000000000000000000000000000000000000000000000000000000000000000000000000000000000000000000000000000000000000000000000000000000000000000000000000000000000000000000000000000000000000000000000000000000000000000000000000000000000000000000000000000000000000000000000000000000000000000000000000000000000000000000000000000000000000c0")

	check := func(bundle []*Receipt) {
		t.Helper()

		for i, receipt := range bundle {
			if got, want := receipt.Type, uint8(1); got != want {
				t.Fatalf("bundle %d: got %x, want %x", i, got, want)
			}
		}
	}
	{
		var bundle []*Receipt

		rlp.DecodeBytes(payload, &bundle)
		check(bundle)
	}
	{
		var bundle []*Receipt

		r := bytes.NewReader(payload)

		s := rlp.NewStream(r, uint64(len(payload)))
		if err := s.Decode(&bundle); err != nil {
			t.Fatal(err)
		}

		check(bundle)
	}
}

func TestReceiptMarshalBinary(t *testing.T) {
	// Legacy Receipt
<<<<<<< HEAD
	legacyReceipt.Bloom = CreateBloom(Receipts{legacyReceipt})

=======
	legacyReceipt.Bloom = CreateBloom(legacyReceipt)
>>>>>>> 827d3fcc
	have, err := legacyReceipt.MarshalBinary()
	if err != nil {
		t.Fatalf("marshal binary error: %v", err)
	}

	legacyReceipts := Receipts{legacyReceipt}
	buf := new(bytes.Buffer)
	legacyReceipts.EncodeIndex(0, buf)

	haveEncodeIndex := buf.Bytes()
	if !bytes.Equal(have, haveEncodeIndex) {
		t.Errorf("BinaryMarshal and EncodeIndex mismatch, got %x want %x", have, haveEncodeIndex)
	}

	buf.Reset()

	if err := legacyReceipt.EncodeRLP(buf); err != nil {
		t.Fatalf("encode rlp error: %v", err)
	}

	haveRLPEncode := buf.Bytes()
	if !bytes.Equal(have, haveRLPEncode) {
		t.Errorf("BinaryMarshal and EncodeRLP mismatch for legacy tx, got %x want %x", have, haveRLPEncode)
	}

	legacyWant := common.FromHex("f901c58001b9010000000000000010000000000000000000000000000000000000000000000000000000000000000000000000000000000000000000000000000000000000000000000000500000000000000000000000000000000000014000000000000000000000000000000000000000000000000000000000000000000000000000010000080000000000000000000004000000000000000000000000000040000000000000000000000000000800000000000000000000000000000000000000000000000000000400000000000000000000000000000000000000000000000000000000000010000000000000000000000000000000000000000000000000000000000000f8bef85d940000000000000000000000000000000000000011f842a0000000000000000000000000000000000000000000000000000000000000deada0000000000000000000000000000000000000000000000000000000000000beef830100fff85d940000000000000000000000000000000000000111f842a0000000000000000000000000000000000000000000000000000000000000deada0000000000000000000000000000000000000000000000000000000000000beef830100ff")
	if !bytes.Equal(have, legacyWant) {
		t.Errorf("encoded RLP mismatch, got %x want %x", have, legacyWant)
	}

	// 2930 Receipt
	buf.Reset()
<<<<<<< HEAD

	accessListReceipt.Bloom = CreateBloom(Receipts{accessListReceipt})

=======
	accessListReceipt.Bloom = CreateBloom(accessListReceipt)
>>>>>>> 827d3fcc
	have, err = accessListReceipt.MarshalBinary()
	if err != nil {
		t.Fatalf("marshal binary error: %v", err)
	}

	accessListReceipts := Receipts{accessListReceipt}
	accessListReceipts.EncodeIndex(0, buf)

	haveEncodeIndex = buf.Bytes()
	if !bytes.Equal(have, haveEncodeIndex) {
		t.Errorf("BinaryMarshal and EncodeIndex mismatch, got %x want %x", have, haveEncodeIndex)
	}

	accessListWant := common.FromHex("01f901c58001b9010000000000000010000000000000000000000000000000000000000000000000000000000000000000000000000000000000000000000000000000000000000000000000500000000000000000000000000000000000014000000000000000000000000000000000000000000000000000000000000000000000000000010000080000000000000000000004000000000000000000000000000040000000000000000000000000000800000000000000000000000000000000000000000000000000000400000000000000000000000000000000000000000000000000000000000010000000000000000000000000000000000000000000000000000000000000f8bef85d940000000000000000000000000000000000000011f842a0000000000000000000000000000000000000000000000000000000000000deada0000000000000000000000000000000000000000000000000000000000000beef830100fff85d940000000000000000000000000000000000000111f842a0000000000000000000000000000000000000000000000000000000000000deada0000000000000000000000000000000000000000000000000000000000000beef830100ff")
	if !bytes.Equal(have, accessListWant) {
		t.Errorf("encoded RLP mismatch, got %x want %x", have, accessListWant)
	}

	// 1559 Receipt
	buf.Reset()
<<<<<<< HEAD

	eip1559Receipt.Bloom = CreateBloom(Receipts{eip1559Receipt})

=======
	eip1559Receipt.Bloom = CreateBloom(eip1559Receipt)
>>>>>>> 827d3fcc
	have, err = eip1559Receipt.MarshalBinary()
	if err != nil {
		t.Fatalf("marshal binary error: %v", err)
	}

	eip1559Receipts := Receipts{eip1559Receipt}
	eip1559Receipts.EncodeIndex(0, buf)

	haveEncodeIndex = buf.Bytes()
	if !bytes.Equal(have, haveEncodeIndex) {
		t.Errorf("BinaryMarshal and EncodeIndex mismatch, got %x want %x", have, haveEncodeIndex)
	}

	eip1559Want := common.FromHex("02f901c58001b9010000000000000010000000000000000000000000000000000000000000000000000000000000000000000000000000000000000000000000000000000000000000000000500000000000000000000000000000000000014000000000000000000000000000000000000000000000000000000000000000000000000000010000080000000000000000000004000000000000000000000000000040000000000000000000000000000800000000000000000000000000000000000000000000000000000400000000000000000000000000000000000000000000000000000000000010000000000000000000000000000000000000000000000000000000000000f8bef85d940000000000000000000000000000000000000011f842a0000000000000000000000000000000000000000000000000000000000000deada0000000000000000000000000000000000000000000000000000000000000beef830100fff85d940000000000000000000000000000000000000111f842a0000000000000000000000000000000000000000000000000000000000000deada0000000000000000000000000000000000000000000000000000000000000beef830100ff")
	if !bytes.Equal(have, eip1559Want) {
		t.Errorf("encoded RLP mismatch, got %x want %x", have, eip1559Want)
	}
}

func TestReceiptUnmarshalBinary(t *testing.T) {
	// Legacy Receipt
	legacyBinary := common.FromHex("f901c58001b9010000000000000010000000000000000000000000000000000000000000000000000000000000000000000000000000000000000000000000000000000000000000000000500000000000000000000000000000000000014000000000000000000000000000000000000000000000000000000000000000000000000000010000080000000000000000000004000000000000000000000000000040000000000000000000000000000800000000000000000000000000000000000000000000000000000400000000000000000000000000000000000000000000000000000000000010000000000000000000000000000000000000000000000000000000000000f8bef85d940000000000000000000000000000000000000011f842a0000000000000000000000000000000000000000000000000000000000000deada0000000000000000000000000000000000000000000000000000000000000beef830100fff85d940000000000000000000000000000000000000111f842a0000000000000000000000000000000000000000000000000000000000000deada0000000000000000000000000000000000000000000000000000000000000beef830100ff")
	gotLegacyReceipt := new(Receipt)

	if err := gotLegacyReceipt.UnmarshalBinary(legacyBinary); err != nil {
		t.Fatalf("unmarshal binary error: %v", err)
	}
<<<<<<< HEAD

	legacyReceipt.Bloom = CreateBloom(Receipts{legacyReceipt})
=======
	legacyReceipt.Bloom = CreateBloom(legacyReceipt)
>>>>>>> 827d3fcc
	if !reflect.DeepEqual(gotLegacyReceipt, legacyReceipt) {
		t.Errorf("receipt unmarshalled from binary mismatch, got %v want %v", gotLegacyReceipt, legacyReceipt)
	}

	// 2930 Receipt
	accessListBinary := common.FromHex("01f901c58001b9010000000000000010000000000000000000000000000000000000000000000000000000000000000000000000000000000000000000000000000000000000000000000000500000000000000000000000000000000000014000000000000000000000000000000000000000000000000000000000000000000000000000010000080000000000000000000004000000000000000000000000000040000000000000000000000000000800000000000000000000000000000000000000000000000000000400000000000000000000000000000000000000000000000000000000000010000000000000000000000000000000000000000000000000000000000000f8bef85d940000000000000000000000000000000000000011f842a0000000000000000000000000000000000000000000000000000000000000deada0000000000000000000000000000000000000000000000000000000000000beef830100fff85d940000000000000000000000000000000000000111f842a0000000000000000000000000000000000000000000000000000000000000deada0000000000000000000000000000000000000000000000000000000000000beef830100ff")
	gotAccessListReceipt := new(Receipt)

	if err := gotAccessListReceipt.UnmarshalBinary(accessListBinary); err != nil {
		t.Fatalf("unmarshal binary error: %v", err)
	}
<<<<<<< HEAD

	accessListReceipt.Bloom = CreateBloom(Receipts{accessListReceipt})
=======
	accessListReceipt.Bloom = CreateBloom(accessListReceipt)
>>>>>>> 827d3fcc
	if !reflect.DeepEqual(gotAccessListReceipt, accessListReceipt) {
		t.Errorf("receipt unmarshalled from binary mismatch, got %v want %v", gotAccessListReceipt, accessListReceipt)
	}

	// 1559 Receipt
	eip1559RctBinary := common.FromHex("02f901c58001b9010000000000000010000000000000000000000000000000000000000000000000000000000000000000000000000000000000000000000000000000000000000000000000500000000000000000000000000000000000014000000000000000000000000000000000000000000000000000000000000000000000000000010000080000000000000000000004000000000000000000000000000040000000000000000000000000000800000000000000000000000000000000000000000000000000000400000000000000000000000000000000000000000000000000000000000010000000000000000000000000000000000000000000000000000000000000f8bef85d940000000000000000000000000000000000000011f842a0000000000000000000000000000000000000000000000000000000000000deada0000000000000000000000000000000000000000000000000000000000000beef830100fff85d940000000000000000000000000000000000000111f842a0000000000000000000000000000000000000000000000000000000000000deada0000000000000000000000000000000000000000000000000000000000000beef830100ff")
	got1559Receipt := new(Receipt)

	if err := got1559Receipt.UnmarshalBinary(eip1559RctBinary); err != nil {
		t.Fatalf("unmarshal binary error: %v", err)
	}
<<<<<<< HEAD

	eip1559Receipt.Bloom = CreateBloom(Receipts{eip1559Receipt})
=======
	eip1559Receipt.Bloom = CreateBloom(eip1559Receipt)
>>>>>>> 827d3fcc
	if !reflect.DeepEqual(got1559Receipt, eip1559Receipt) {
		t.Errorf("receipt unmarshalled from binary mismatch, got %v want %v", got1559Receipt, eip1559Receipt)
	}
}

func clearComputedFieldsOnReceipts(receipts []*Receipt) []*Receipt {
	r := make([]*Receipt, len(receipts))
	for i, receipt := range receipts {
		r[i] = clearComputedFieldsOnReceipt(receipt)
	}

	return r
}

func clearComputedFieldsOnReceipt(receipt *Receipt) *Receipt {
	cpy := *receipt
	cpy.TxHash = common.Hash{0xff, 0xff, 0x11}
	cpy.BlockHash = common.Hash{0xff, 0xff, 0x22}
	cpy.BlockNumber = big.NewInt(math.MaxUint32)
	cpy.TransactionIndex = math.MaxUint32
	cpy.ContractAddress = common.Address{0xff, 0xff, 0x33}
	cpy.GasUsed = 0xffffffff
	cpy.Logs = clearComputedFieldsOnLogs(receipt.Logs)
	cpy.EffectiveGasPrice = big.NewInt(0)
	cpy.BlobGasUsed = 0
	cpy.BlobGasPrice = nil
	return &cpy
}

func clearComputedFieldsOnLogs(logs []*Log) []*Log {
	l := make([]*Log, len(logs))

	for i, log := range logs {
		cpy := *log
		cpy.BlockNumber = math.MaxUint32
		cpy.BlockHash = common.Hash{}
		cpy.TxHash = common.Hash{}
		cpy.TxIndex = math.MaxUint32
		cpy.Index = math.MaxUint32
		l[i] = &cpy
	}

	return l
}<|MERGE_RESOLUTION|>--- conflicted
+++ resolved
@@ -402,12 +402,7 @@
 
 func TestReceiptMarshalBinary(t *testing.T) {
 	// Legacy Receipt
-<<<<<<< HEAD
-	legacyReceipt.Bloom = CreateBloom(Receipts{legacyReceipt})
-
-=======
 	legacyReceipt.Bloom = CreateBloom(legacyReceipt)
->>>>>>> 827d3fcc
 	have, err := legacyReceipt.MarshalBinary()
 	if err != nil {
 		t.Fatalf("marshal binary error: %v", err)
@@ -440,13 +435,7 @@
 
 	// 2930 Receipt
 	buf.Reset()
-<<<<<<< HEAD
-
-	accessListReceipt.Bloom = CreateBloom(Receipts{accessListReceipt})
-
-=======
 	accessListReceipt.Bloom = CreateBloom(accessListReceipt)
->>>>>>> 827d3fcc
 	have, err = accessListReceipt.MarshalBinary()
 	if err != nil {
 		t.Fatalf("marshal binary error: %v", err)
@@ -467,13 +456,7 @@
 
 	// 1559 Receipt
 	buf.Reset()
-<<<<<<< HEAD
-
-	eip1559Receipt.Bloom = CreateBloom(Receipts{eip1559Receipt})
-
-=======
 	eip1559Receipt.Bloom = CreateBloom(eip1559Receipt)
->>>>>>> 827d3fcc
 	have, err = eip1559Receipt.MarshalBinary()
 	if err != nil {
 		t.Fatalf("marshal binary error: %v", err)
@@ -501,12 +484,7 @@
 	if err := gotLegacyReceipt.UnmarshalBinary(legacyBinary); err != nil {
 		t.Fatalf("unmarshal binary error: %v", err)
 	}
-<<<<<<< HEAD
-
-	legacyReceipt.Bloom = CreateBloom(Receipts{legacyReceipt})
-=======
 	legacyReceipt.Bloom = CreateBloom(legacyReceipt)
->>>>>>> 827d3fcc
 	if !reflect.DeepEqual(gotLegacyReceipt, legacyReceipt) {
 		t.Errorf("receipt unmarshalled from binary mismatch, got %v want %v", gotLegacyReceipt, legacyReceipt)
 	}
@@ -518,12 +496,7 @@
 	if err := gotAccessListReceipt.UnmarshalBinary(accessListBinary); err != nil {
 		t.Fatalf("unmarshal binary error: %v", err)
 	}
-<<<<<<< HEAD
-
-	accessListReceipt.Bloom = CreateBloom(Receipts{accessListReceipt})
-=======
 	accessListReceipt.Bloom = CreateBloom(accessListReceipt)
->>>>>>> 827d3fcc
 	if !reflect.DeepEqual(gotAccessListReceipt, accessListReceipt) {
 		t.Errorf("receipt unmarshalled from binary mismatch, got %v want %v", gotAccessListReceipt, accessListReceipt)
 	}
@@ -535,12 +508,7 @@
 	if err := got1559Receipt.UnmarshalBinary(eip1559RctBinary); err != nil {
 		t.Fatalf("unmarshal binary error: %v", err)
 	}
-<<<<<<< HEAD
-
-	eip1559Receipt.Bloom = CreateBloom(Receipts{eip1559Receipt})
-=======
 	eip1559Receipt.Bloom = CreateBloom(eip1559Receipt)
->>>>>>> 827d3fcc
 	if !reflect.DeepEqual(got1559Receipt, eip1559Receipt) {
 		t.Errorf("receipt unmarshalled from binary mismatch, got %v want %v", got1559Receipt, eip1559Receipt)
 	}
