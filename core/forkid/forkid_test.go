// Copyright 2019 The go-ethereum Authors
// This file is part of the go-ethereum library.
//
// The go-ethereum library is free software: you can redistribute it and/or modify
// it under the terms of the GNU Lesser General Public License as published by
// the Free Software Foundation, either version 3 of the License, or
// (at your option) any later version.
//
// The go-ethereum library is distributed in the hope that it will be useful,
// but WITHOUT ANY WARRANTY; without even the implied warranty of
// MERCHANTABILITY or FITNESS FOR A PARTICULAR PURPOSE. See the
// GNU Lesser General Public License for more details.
//
// You should have received a copy of the GNU Lesser General Public License
// along with the go-ethereum library. If not, see <http://www.gnu.org/licenses/>.

package forkid

import (
	"bytes"
	"hash/crc32"
	"math"
	"math/big"
	"testing"

	"github.com/ethereum/go-ethereum/common"
	"github.com/ethereum/go-ethereum/core"
	"github.com/ethereum/go-ethereum/core/types"
	"github.com/ethereum/go-ethereum/params"
	"github.com/ethereum/go-ethereum/rlp"
)

// TestCreation tests that different genesis and fork rule combinations result in
// the correct fork ID.
func TestCreation(t *testing.T) {
	type testcase struct {
		head uint64
		time uint64
		want ID
	}

	tests := []struct {
		config  *params.ChainConfig
		genesis *types.Block
		cases   []testcase
	}{
		// Mainnet test cases
		{
			params.MainnetChainConfig,
			core.DefaultGenesisBlock().ToBlock(),
			[]testcase{
				{0, 0, ID{Hash: checksumToBytes(0xfc64ec04), Next: 1150000}},         // Unsynced
				{1149999, 0, ID{Hash: checksumToBytes(0xfc64ec04), Next: 1150000}},   // Last Frontier block
				{1150000, 0, ID{Hash: checksumToBytes(0x97c2c34c), Next: 1920000}},   // First Homestead block
				{1919999, 0, ID{Hash: checksumToBytes(0x97c2c34c), Next: 1920000}},   // Last Homestead block
				{1920000, 0, ID{Hash: checksumToBytes(0x91d1f948), Next: 2463000}},   // First DAO block
				{2462999, 0, ID{Hash: checksumToBytes(0x91d1f948), Next: 2463000}},   // Last DAO block
				{2463000, 0, ID{Hash: checksumToBytes(0x7a64da13), Next: 2675000}},   // First Tangerine block
				{2674999, 0, ID{Hash: checksumToBytes(0x7a64da13), Next: 2675000}},   // Last Tangerine block
				{2675000, 0, ID{Hash: checksumToBytes(0x3edd5b10), Next: 4370000}},   // First Spurious block
				{4369999, 0, ID{Hash: checksumToBytes(0x3edd5b10), Next: 4370000}},   // Last Spurious block
				{4370000, 0, ID{Hash: checksumToBytes(0xa00bc324), Next: 7280000}},   // First Byzantium block
				{7279999, 0, ID{Hash: checksumToBytes(0xa00bc324), Next: 7280000}},   // Last Byzantium block
				{7280000, 0, ID{Hash: checksumToBytes(0x668db0af), Next: 9069000}},   // First and last Constantinople, first Petersburg block
				{9068999, 0, ID{Hash: checksumToBytes(0x668db0af), Next: 9069000}},   // Last Petersburg block
				{9069000, 0, ID{Hash: checksumToBytes(0x879d6e30), Next: 9200000}},   // First Istanbul and first Muir Glacier block
				{9199999, 0, ID{Hash: checksumToBytes(0x879d6e30), Next: 9200000}},   // Last Istanbul and first Muir Glacier block
				{9200000, 0, ID{Hash: checksumToBytes(0xe029e991), Next: 12244000}},  // First Muir Glacier block
				{12243999, 0, ID{Hash: checksumToBytes(0xe029e991), Next: 12244000}}, // Last Muir Glacier block
				{12244000, 0, ID{Hash: checksumToBytes(0x0eb440f6), Next: 12965000}}, // First Berlin block
				{12964999, 0, ID{Hash: checksumToBytes(0x0eb440f6), Next: 12965000}}, // Last Berlin block
				{12965000, 0, ID{Hash: checksumToBytes(0xb715077d), Next: 13773000}}, // First London block
				{13772999, 0, ID{Hash: checksumToBytes(0xb715077d), Next: 13773000}}, // Last London block
				{13773000, 0, ID{Hash: checksumToBytes(0x20c327fc), Next: 15050000}}, // First Arrow Glacier block
				{15049999, 0, ID{Hash: checksumToBytes(0x20c327fc), Next: 15050000}}, // Last Arrow Glacier block
				// {15050000, 0, ID{Hash: checksumToBytes(0xf0afd0e3), Next: 1681338455}}, // First Gray Glacier block
				// {20000000, 1681338454, ID{Hash: checksumToBytes(0xf0afd0e3), Next: 1681338455}}, // Last Gray Glacier block
				// {20000000, 1681338455, ID{Hash: checksumToBytes(0xdce96c2d), Next: 1710338135}}, // First Shanghai block
				// {30000000, 1710338134, ID{Hash: checksumToBytes(0xdce96c2d), Next: 1710338135}}, // Last Shanghai block
				// {40000000, 1710338135, ID{Hash: checksumToBytes(0x9f3d2254), Next: 0}},          // First Cancun block
				// {50000000, 2000000000, ID{Hash: checksumToBytes(0x9f3d2254), Next: 0}},          // Future Cancun block
			},
		},
<<<<<<< HEAD
		// Goerli test cases
		{
			params.GoerliChainConfig,
			core.DefaultGoerliGenesisBlock().ToBlock(),
			[]testcase{
				{0, 0, ID{Hash: checksumToBytes(0xa3f5ab08), Next: 1561651}},       // Unsynced, last Frontier, Homestead, Tangerine, Spurious, Byzantium, Constantinople and first Petersburg block
				{1561650, 0, ID{Hash: checksumToBytes(0xa3f5ab08), Next: 1561651}}, // Last Petersburg block
				{1561651, 0, ID{Hash: checksumToBytes(0xc25efa5c), Next: 4460644}}, // First Istanbul block
				{4460643, 0, ID{Hash: checksumToBytes(0xc25efa5c), Next: 4460644}}, // Last Istanbul block
				{4460644, 0, ID{Hash: checksumToBytes(0x757a1c47), Next: 5062605}}, // First Berlin block
				{5000000, 0, ID{Hash: checksumToBytes(0x757a1c47), Next: 5062605}}, // Last Berlin block
				// {5062605, 0, ID{Hash: checksumToBytes(0xB8C6299D), Next: 1678832736}}, // First London block
				// {6000000, 1678832735, ID{Hash: checksumToBytes(0xB8C6299D), Next: 1678832736}}, // Last London block
				// {6000001, 1678832736, ID{Hash: checksumToBytes(0xf9843abf), Next: 1705473120}}, // First Shanghai block
				// {6500002, 1705473119, ID{Hash: checksumToBytes(0xf9843abf), Next: 1705473120}}, // Last Shanghai block
				// {6500003, 1705473120, ID{Hash: checksumToBytes(0x70cc14e2), Next: 0}},          // First Cancun block
				// {6500003, 2705473120, ID{Hash: checksumToBytes(0x70cc14e2), Next: 0}},          // Future Cancun block
			},
		},
=======
>>>>>>> 1015a42d
		// Sepolia test cases
		{
			params.SepoliaChainConfig,
			core.DefaultSepoliaGenesisBlock().ToBlock(),
			[]testcase{
				{0, 0, ID{Hash: checksumToBytes(0xfe3366e7), Next: 1735371}},       // Unsynced, last Frontier, Homestead, Tangerine, Spurious, Byzantium, Constantinople, Petersburg, Istanbul, Berlin and first London block
				{1735370, 0, ID{Hash: checksumToBytes(0xfe3366e7), Next: 1735371}}, // Last London block
				// {1735371, 0, ID{Hash: checksumToBytes(0xb96cbd13), Next: 1677557088}}, // First MergeNetsplit block
				// {1735372, 1677557087, ID{Hash: checksumToBytes(0xb96cbd13), Next: 1677557088}}, // Last MergeNetsplit block
				// {1735372, 1677557088, ID{Hash: checksumToBytes(0xf7f9bc08), Next: 1706655072}}, // First Shanghai block
				// {1735372, 1706655071, ID{Hash: checksumToBytes(0xf7f9bc08), Next: 1706655072}}, // Last Shanghai block
				// {1735372, 1706655072, ID{Hash: checksumToBytes(0x88cf81d9), Next: 0}},          // First Cancun block
				// {1735372, 2706655072, ID{Hash: checksumToBytes(0x88cf81d9), Next: 0}},          // Future Cancun block
			},
		},
		// Holesky test cases
		{
			params.HoleskyChainConfig,
			core.DefaultHoleskyGenesisBlock().ToBlock(),
			[]testcase{
				// {0, 0, ID{Hash: checksumToBytes(0xc61a6098), Next: 1696000704}}, // Unsynced, last Frontier, Homestead, Tangerine, Spurious, Byzantium, Constantinople, Petersburg, Istanbul, Berlin, London, Paris block
				// {123, 0, ID{Hash: checksumToBytes(0xc61a6098), Next: 1696000704}}, // First MergeNetsplit block
				// {123, 1696000704, ID{Hash: checksumToBytes(0xfd4f016b), Next: 1707305664}}, // First Shanghai block
				// {123, 1707305663, ID{Hash: checksumToBytes(0xfd4f016b), Next: 1707305664}}, // Last Shanghai block
				// {123, 1707305664, ID{Hash: checksumToBytes(0x9b192ad0), Next: 0}},          // First Cancun block
				// {123, 2707305664, ID{Hash: checksumToBytes(0x9b192ad0), Next: 0}},          // Future Cancun block
			},
		},
	}
	for i, tt := range tests {
		for j, ttt := range tt.cases {
			if have := NewID(tt.config, tt.genesis, ttt.head, ttt.time); have != ttt.want {
				t.Errorf("test %d, case %d: fork ID mismatch: have %x, want %x", i, j, have, ttt.want)
			}
		}
	}
}

// TestValidation tests that a local peer correctly validates and accepts a remote
// fork ID.
func TestValidation(t *testing.T) {
	// Config that has not timestamp enabled
	legacyConfig := *params.MainnetChainConfig
	legacyConfig.ShanghaiBlock = nil
	legacyConfig.CancunBlock = nil
	legacyConfig.PragueBlock = nil
	legacyConfig.VerkleBlock = nil

	tests := []struct {
		config *params.ChainConfig
		head   uint64
		time   uint64
		id     ID
		err    error
	}{
		//------------------
		// Block based tests
		//------------------

		// Local is mainnet Gray Glacier, remote announces the same. No future fork is announced.
		{&legacyConfig, 15050000, 0, ID{Hash: checksumToBytes(0xf0afd0e3), Next: 0}, nil},

		// Local is mainnet Gray Glacier, remote announces the same. Remote also announces a next fork
		// at block 0xffffffff, but that is uncertain.
		{&legacyConfig, 15050000, 0, ID{Hash: checksumToBytes(0xf0afd0e3), Next: math.MaxUint64}, nil},

		// Local is mainnet currently in Byzantium only (so it's aware of Petersburg), remote announces
		// also Byzantium, but it's not yet aware of Petersburg (e.g. non updated node before the fork).
		// In this case we don't know if Petersburg passed yet or not.
		{&legacyConfig, 7279999, 0, ID{Hash: checksumToBytes(0xa00bc324), Next: 0}, nil},

		// Local is mainnet currently in Byzantium only (so it's aware of Petersburg), remote announces
		// also Byzantium, and it's also aware of Petersburg (e.g. updated node before the fork). We
		// don't know if Petersburg passed yet (will pass) or not.
		{&legacyConfig, 7279999, 0, ID{Hash: checksumToBytes(0xa00bc324), Next: 7280000}, nil},

		// Local is mainnet currently in Byzantium only (so it's aware of Petersburg), remote announces
		// also Byzantium, and it's also aware of some random fork (e.g. misconfigured Petersburg). As
		// neither forks passed at neither nodes, they may mismatch, but we still connect for now.
		{&legacyConfig, 7279999, 0, ID{Hash: checksumToBytes(0xa00bc324), Next: math.MaxUint64}, nil},

		// Local is mainnet exactly on Petersburg, remote announces Byzantium + knowledge about Petersburg. Remote
		// is simply out of sync, accept.
		{&legacyConfig, 7280000, 0, ID{Hash: checksumToBytes(0xa00bc324), Next: 7280000}, nil},

		// Local is mainnet Petersburg, remote announces Byzantium + knowledge about Petersburg. Remote
		// is simply out of sync, accept.
		{&legacyConfig, 7987396, 0, ID{Hash: checksumToBytes(0xa00bc324), Next: 7280000}, nil},

		// Local is mainnet Petersburg, remote announces Spurious + knowledge about Byzantium. Remote
		// is definitely out of sync. It may or may not need the Petersburg update, we don't know yet.
		{&legacyConfig, 7987396, 0, ID{Hash: checksumToBytes(0x3edd5b10), Next: 4370000}, nil},

		// Local is mainnet Byzantium, remote announces Petersburg. Local is out of sync, accept.
		{&legacyConfig, 7279999, 0, ID{Hash: checksumToBytes(0x668db0af), Next: 0}, nil},

		// Local is mainnet Spurious, remote announces Byzantium, but is not aware of Petersburg. Local
		// out of sync. Local also knows about a future fork, but that is uncertain yet.
		{&legacyConfig, 4369999, 0, ID{Hash: checksumToBytes(0xa00bc324), Next: 0}, nil},

		// Local is mainnet Petersburg. remote announces Byzantium but is not aware of further forks.
		// Remote needs software update.
		{&legacyConfig, 7987396, 0, ID{Hash: checksumToBytes(0xa00bc324), Next: 0}, ErrRemoteStale},

		// Local is mainnet Petersburg, and isn't aware of more forks. Remote announces Petersburg +
		// 0xffffffff. Local needs software update, reject.
		{&legacyConfig, 7987396, 0, ID{Hash: checksumToBytes(0x5cddc0e1), Next: 0}, ErrLocalIncompatibleOrStale},

		// Local is mainnet Byzantium, and is aware of Petersburg. Remote announces Petersburg +
		// 0xffffffff. Local needs software update, reject.
		{&legacyConfig, 7279999, 0, ID{Hash: checksumToBytes(0x5cddc0e1), Next: 0}, ErrLocalIncompatibleOrStale},

		// Local is mainnet Petersburg, remote is Rinkeby Petersburg.
		{&legacyConfig, 7987396, 0, ID{Hash: checksumToBytes(0xafec6b27), Next: 0}, ErrLocalIncompatibleOrStale},

		// Local is mainnet Gray Glacier, far in the future. Remote announces Gopherium (non existing fork)
		// at some future block 88888888, for itself, but past block for local. Local is incompatible.
		//
		// This case detects non-upgraded nodes with majority hash power (typical Ropsten mess).
		{&legacyConfig, 88888888, 0, ID{Hash: checksumToBytes(0xf0afd0e3), Next: 88888888}, ErrLocalIncompatibleOrStale},

		// Local is mainnet Byzantium. Remote is also in Byzantium, but announces Gopherium (non existing
		// fork) at block 7279999, before Petersburg. Local is incompatible.
		{&legacyConfig, 7279999, 0, ID{Hash: checksumToBytes(0xa00bc324), Next: 7279999}, ErrLocalIncompatibleOrStale},

		// BOR
		// Bor doesn't support timestamp based forks

		//------------------------------------
		// Block to timestamp transition tests
		//------------------------------------

		// Local is mainnet currently in Gray Glacier only (so it's aware of Shanghai), remote announces
		// also Gray Glacier, but it's not yet aware of Shanghai (e.g. non updated node before the fork).
		// In this case we don't know if Shanghai passed yet or not.
		// {params.MainnetChainConfig, 15050000, 0, ID{Hash: checksumToBytes(0xf0afd0e3), Next: 0}, nil},

		// Local is mainnet currently in Gray Glacier only (so it's aware of Shanghai), remote announces
		// also Gray Glacier, and it's also aware of Shanghai (e.g. updated node before the fork). We
		// don't know if Shanghai passed yet (will pass) or not.
		// {params.MainnetChainConfig, 15050000, 0, ID{Hash: checksumToBytes(0xf0afd0e3), Next: 1681338455}, nil},

		// Local is mainnet currently in Gray Glacier only (so it's aware of Shanghai), remote announces
		// also Gray Glacier, and it's also aware of some random fork (e.g. misconfigured Shanghai). As
		// neither forks passed at neither nodes, they may mismatch, but we still connect for now.
		// {params.MainnetChainConfig, 15050000, 0, ID{Hash: checksumToBytes(0xf0afd0e3), Next: math.MaxUint64}, nil},

		// Local is mainnet Shanghai, remote announces Arrow Glacier + knowledge about Gray Glacier. Remote
		// is definitely out of sync. It may or may not need the Shanghai update, we don't know yet.
		// {params.MainnetChainConfig, 20000000, 1681338455, ID{Hash: checksumToBytes(0x20c327fc), Next: 15050000}, nil},

		// Local is mainnet Arrow Glacier, remote announces Gray Glacier, but is not aware of Shanghai. Local
		// out of sync. Local also knows about a future fork, but that is uncertain yet.
		// {params.MainnetChainConfig, 13773000, 0, ID{Hash: checksumToBytes(0xf0afd0e3), Next: 0}, nil},

		// Local is mainnet Gray Glacier, and isn't aware of more forks. Remote announces Gray Glacier +
		// 0xffffffff. Local needs software update, reject.
		// {params.MainnetChainConfig, 15050000, 0, ID{Hash: checksumToBytes(checksumUpdate(0xf0afd0e3, math.MaxUint64)), Next: 0}, ErrLocalIncompatibleOrStale},

		// Local is mainnet Gray Glacier, and is aware of Shanghai. Remote announces Shanghai +
		// 0xffffffff. Local needs software update, reject.
		// {params.MainnetChainConfig, 15050000, 0, ID{Hash: checksumToBytes(checksumUpdate(0xdce96c2d, math.MaxUint64)), Next: 0}, ErrLocalIncompatibleOrStale},

		// Local is mainnet Gray Glacier, far in the future. Remote announces Gopherium (non existing fork)
		// at some future timestamp 8888888888, for itself, but past block for local. Local is incompatible.
		//
		// This case detects non-upgraded nodes with majority hash power (typical Ropsten mess).
		// {params.MainnetChainConfig, 888888888, 1660000000, ID{Hash: checksumToBytes(0xf0afd0e3), Next: 1660000000}, ErrLocalIncompatibleOrStale},

		// Local is mainnet Gray Glacier. Remote is also in Gray Glacier, but announces Gopherium (non existing
		// fork) at block 7279999, before Shanghai. Local is incompatible.
		// {params.MainnetChainConfig, 19999999, 1667999999, ID{Hash: checksumToBytes(0xf0afd0e3), Next: 1667999999}, ErrLocalIncompatibleOrStale},

		//----------------------
		// Timestamp based tests
		//----------------------

		// Local is mainnet currently in Shanghai only (so it's aware of Cancun), remote announces
		// also Shanghai, but it's not yet aware of Cancun (e.g. non updated node before the fork).
		// In this case we don't know if Cancun passed yet or not.
		// {params.MainnetChainConfig, 20000000, 1668000000, ID{Hash: checksumToBytes(0xdce96c2d), Next: 0}, nil},

		// Local is mainnet currently in Shanghai only (so it's aware of Cancun), remote announces
		// also Shanghai, and it's also aware of Cancun (e.g. updated node before the fork). We
		// don't know if Cancun passed yet (will pass) or not.
		// {params.MainnetChainConfig, 20000000, 1668000000, ID{Hash: checksumToBytes(0xdce96c2d), Next: 1710338135}, nil},

		// Local is mainnet currently in Shanghai only (so it's aware of Cancun), remote announces
		// also Shanghai, and it's also aware of some random fork (e.g. misconfigured Cancun). As
		// neither forks passed at neither nodes, they may mismatch, but we still connect for now.
		// {params.MainnetChainConfig, 20000000, 1668000000, ID{Hash: checksumToBytes(0xdce96c2d), Next: math.MaxUint64}, nil},

		// Local is mainnet exactly on Cancun, remote announces Shanghai + knowledge about Cancun. Remote
		// is simply out of sync, accept.
		// {params.MainnetChainConfig, 21000000, 1710338135, ID{Hash: checksumToBytes(0xdce96c2d), Next: 1710338135}, nil},

		// Local is mainnet Cancun, remote announces Shanghai + knowledge about Cancun. Remote
		// is simply out of sync, accept.
		// {params.MainnetChainConfig, 21123456, 1710338136, ID{Hash: checksumToBytes(0xdce96c2d), Next: 1710338135}, nil},

		// Local is mainnet Prague, remote announces Shanghai + knowledge about Cancun. Remote
		// is definitely out of sync. It may or may not need the Prague update, we don't know yet.
		//
		// TODO(karalabe): Enable this when Cancun **and** Prague is specced, update all the numbers
		//{params.MainnetChainConfig, 0, 0, ID{Hash: checksumToBytes(0x3edd5b10), Next: 4370000}, nil},

		// Local is mainnet Shanghai, remote announces Cancun. Local is out of sync, accept.
		// {params.MainnetChainConfig, 21000000, 1700000000, ID{Hash: checksumToBytes(0x9f3d2254), Next: 0}, nil},

		// Local is mainnet Shanghai, remote announces Cancun, but is not aware of Prague. Local
		// out of sync. Local also knows about a future fork, but that is uncertain yet.
		//
		// TODO(karalabe): Enable this when Cancun **and** Prague is specced, update remote checksum
		//{params.MainnetChainConfig, 21000000, 1678000000, ID{Hash: checksumToBytes(0x00000000), Next: 0}, nil},

		// Local is mainnet Cancun. remote announces Shanghai but is not aware of further forks.
		// Remote needs software update.
		// {params.MainnetChainConfig, 21000000, 1710338135, ID{Hash: checksumToBytes(0xdce96c2d), Next: 0}, ErrRemoteStale},

		// Local is mainnet Shanghai, and isn't aware of more forks. Remote announces Shanghai +
		// 0xffffffff. Local needs software update, reject.
		// {params.MainnetChainConfig, 20000000, 1681338455, ID{Hash: checksumToBytes(checksumUpdate(0xdce96c2d, math.MaxUint64)), Next: 0}, ErrLocalIncompatibleOrStale},

		// Local is mainnet Shanghai, and is aware of Cancun. Remote announces Cancun +
		// 0xffffffff. Local needs software update, reject.
		// {params.MainnetChainConfig, 20000000, 1668000000, ID{Hash: checksumToBytes(checksumUpdate(0x9f3d2254, math.MaxUint64)), Next: 0}, ErrLocalIncompatibleOrStale},

		// Local is mainnet Shanghai, remote is random Shanghai.
		// {params.MainnetChainConfig, 20000000, 1681338455, ID{Hash: checksumToBytes(0x12345678), Next: 0}, ErrLocalIncompatibleOrStale},

		// Local is mainnet Cancun, far in the future. Remote announces Gopherium (non existing fork)
		// at some future timestamp 8888888888, for itself, but past block for local. Local is incompatible.
		//
		// This case detects non-upgraded nodes with majority hash power (typical Ropsten mess).
		// {params.MainnetChainConfig, 88888888, 8888888888, ID{Hash: checksumToBytes(0x9f3d2254), Next: 8888888888}, ErrLocalIncompatibleOrStale},

		// Local is mainnet Shanghai. Remote is also in Shanghai, but announces Gopherium (non existing
		// fork) at timestamp 1668000000, before Cancun. Local is incompatible.
		// {params.MainnetChainConfig, 20999999, 1699999999, ID{Hash: checksumToBytes(0x71147644), Next: 1700000000}, ErrLocalIncompatibleOrStale},
	}
	genesis := core.DefaultGenesisBlock().ToBlock()
	for i, tt := range tests {
		filter := newFilter(tt.config, genesis, func() (uint64, uint64) { return tt.head, tt.time })
		if err := filter(tt.id); err != tt.err {
			t.Errorf("test %d: validation error mismatch: have %v, want %v", i, err, tt.err)
		}
	}
}

// Tests that IDs are properly RLP encoded (specifically important because we
// use uint32 to store the hash, but we need to encode it as [4]byte).
func TestEncoding(t *testing.T) {
	tests := []struct {
		id   ID
		want []byte
	}{
		{ID{Hash: checksumToBytes(0), Next: 0}, common.Hex2Bytes("c6840000000080")},
		{ID{Hash: checksumToBytes(0xdeadbeef), Next: 0xBADDCAFE}, common.Hex2Bytes("ca84deadbeef84baddcafe,")},
		{ID{Hash: checksumToBytes(math.MaxUint32), Next: math.MaxUint64}, common.Hex2Bytes("ce84ffffffff88ffffffffffffffff")},
	}
	for i, tt := range tests {
		have, err := rlp.EncodeToBytes(tt.id)
		if err != nil {
			t.Errorf("test %d: failed to encode forkid: %v", i, err)
			continue
		}

		if !bytes.Equal(have, tt.want) {
			t.Errorf("test %d: RLP mismatch: have %x, want %x", i, have, tt.want)
		}
	}
}

// Tests that time-based forks which are active at genesis are not included in
// forkid hash.
func TestTimeBasedForkInGenesis(t *testing.T) {
	t.Skip("This test is not valid in bor since bor has block based hardforks")
	var (
		time       = uint64(1690475657)
		genesis    = types.NewBlockWithHeader(&types.Header{Time: time})
		forkidHash = checksumToBytes(crc32.ChecksumIEEE(genesis.Hash().Bytes()))
		config     = func(shanghai, cancun uint64) *params.ChainConfig {
			return &params.ChainConfig{
				ChainID:                       big.NewInt(1337),
				HomesteadBlock:                big.NewInt(0),
				DAOForkBlock:                  nil,
				DAOForkSupport:                true,
				EIP150Block:                   big.NewInt(0),
				EIP155Block:                   big.NewInt(0),
				EIP158Block:                   big.NewInt(0),
				ByzantiumBlock:                big.NewInt(0),
				ConstantinopleBlock:           big.NewInt(0),
				PetersburgBlock:               big.NewInt(0),
				IstanbulBlock:                 big.NewInt(0),
				MuirGlacierBlock:              big.NewInt(0),
				BerlinBlock:                   big.NewInt(0),
				LondonBlock:                   big.NewInt(0),
				TerminalTotalDifficulty:       big.NewInt(0),
				TerminalTotalDifficultyPassed: true,
				MergeNetsplitBlock:            big.NewInt(0),
				Ethash:                        new(params.EthashConfig),
			}
		}
	)
	tests := []struct {
		config *params.ChainConfig
		want   ID
	}{
		// Shanghai active before genesis, skip
		{config(time-1, time+1), ID{Hash: forkidHash, Next: time + 1}},

		// Shanghai active at genesis, skip
		{config(time, time+1), ID{Hash: forkidHash, Next: time + 1}},

		// Shanghai not active, skip
		{config(time+1, time+2), ID{Hash: forkidHash, Next: time + 1}},
	}
	for _, tt := range tests {
		if have := NewID(tt.config, genesis, 0, time); have != tt.want {
			t.Fatalf("incorrect forkid hash: have %x, want %x", have, tt.want)
		}
	}
}<|MERGE_RESOLUTION|>--- conflicted
+++ resolved
@@ -81,28 +81,6 @@
 				// {50000000, 2000000000, ID{Hash: checksumToBytes(0x9f3d2254), Next: 0}},          // Future Cancun block
 			},
 		},
-<<<<<<< HEAD
-		// Goerli test cases
-		{
-			params.GoerliChainConfig,
-			core.DefaultGoerliGenesisBlock().ToBlock(),
-			[]testcase{
-				{0, 0, ID{Hash: checksumToBytes(0xa3f5ab08), Next: 1561651}},       // Unsynced, last Frontier, Homestead, Tangerine, Spurious, Byzantium, Constantinople and first Petersburg block
-				{1561650, 0, ID{Hash: checksumToBytes(0xa3f5ab08), Next: 1561651}}, // Last Petersburg block
-				{1561651, 0, ID{Hash: checksumToBytes(0xc25efa5c), Next: 4460644}}, // First Istanbul block
-				{4460643, 0, ID{Hash: checksumToBytes(0xc25efa5c), Next: 4460644}}, // Last Istanbul block
-				{4460644, 0, ID{Hash: checksumToBytes(0x757a1c47), Next: 5062605}}, // First Berlin block
-				{5000000, 0, ID{Hash: checksumToBytes(0x757a1c47), Next: 5062605}}, // Last Berlin block
-				// {5062605, 0, ID{Hash: checksumToBytes(0xB8C6299D), Next: 1678832736}}, // First London block
-				// {6000000, 1678832735, ID{Hash: checksumToBytes(0xB8C6299D), Next: 1678832736}}, // Last London block
-				// {6000001, 1678832736, ID{Hash: checksumToBytes(0xf9843abf), Next: 1705473120}}, // First Shanghai block
-				// {6500002, 1705473119, ID{Hash: checksumToBytes(0xf9843abf), Next: 1705473120}}, // Last Shanghai block
-				// {6500003, 1705473120, ID{Hash: checksumToBytes(0x70cc14e2), Next: 0}},          // First Cancun block
-				// {6500003, 2705473120, ID{Hash: checksumToBytes(0x70cc14e2), Next: 0}},          // Future Cancun block
-			},
-		},
-=======
->>>>>>> 1015a42d
 		// Sepolia test cases
 		{
 			params.SepoliaChainConfig,
