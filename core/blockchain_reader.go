--- conflicted
+++ resolved
@@ -342,15 +342,6 @@
 	return result
 }
 
-<<<<<<< HEAD
-// ContractCode retrieves a blob of data associated with a contract hash
-// either from ephemeral in-memory cache, or from persistent storage.
-func (bc *BlockChain) ContractCode(hash common.Hash) ([]byte, error) {
-	return bc.stateCache.ContractCode(common.Address{}, hash)
-}
-
-=======
->>>>>>> 1065e21c
 // ContractCodeWithPrefix retrieves a blob of data associated with a contract
 // hash either from ephemeral in-memory cache, or from persistent storage.
 //
