--- conflicted
+++ resolved
@@ -70,25 +70,6 @@
 func (dl *diffLayer) initBinaryStorageIterator(account, seek common.Hash) Iterator {
 	parent, ok := dl.parent.(*diffLayer)
 	if !ok {
-<<<<<<< HEAD
-		// If the storage in this layer is already destructed, discard all
-		// deeper layers but still return a valid single-branch iterator.
-		a, destructed := dl.StorageIterator(account, seek)
-		if destructed {
-			l := &binaryIterator{
-				a:       a,
-				account: account,
-			}
-			l.aDone = !l.a.Next()
-			l.bDone = true
-
-			return l
-		}
-		// The parent is disk layer, don't need to take care "destructed"
-		// anymore.
-		b, _ := dl.Parent().StorageIterator(account, seek)
-=======
->>>>>>> 827d3fcc
 		l := &binaryIterator{
 			a:       dl.StorageIterator(account, seek),
 			b:       dl.Parent().StorageIterator(account, seek),
@@ -99,27 +80,8 @@
 
 		return l
 	}
-<<<<<<< HEAD
-	// If the storage in this layer is already destructed, discard all
-	// deeper layers but still return a valid single-branch iterator.
-	a, destructed := dl.StorageIterator(account, seek)
-	if destructed {
-		l := &binaryIterator{
-			a:       a,
-			account: account,
-		}
-		l.aDone = !l.a.Next()
-		l.bDone = true
-
-		return l
-	}
-
-	l := &binaryIterator{
-		a:       a,
-=======
 	l := &binaryIterator{
 		a:       dl.StorageIterator(account, seek),
->>>>>>> 827d3fcc
 		b:       parent.initBinaryStorageIterator(account, seek),
 		account: account,
 	}
