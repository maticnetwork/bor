// Copyright 2019 The go-ethereum Authors
// This file is part of the go-ethereum library.
//
// The go-ethereum library is free software: you can redistribute it and/or modify
// it under the terms of the GNU Lesser General Public License as published by
// the Free Software Foundation, either version 3 of the License, or
// (at your option) any later version.
//
// The go-ethereum library is distributed in the hope that it will be useful,
// but WITHOUT ANY WARRANTY; without even the implied warranty of
// MERCHANTABILITY or FITNESS FOR A PARTICULAR PURPOSE. See the
// GNU Lesser General Public License for more details.
//
// You should have received a copy of the GNU Lesser General Public License
// along with the go-ethereum library. If not, see <http://www.gnu.org/licenses/>.

package snapshot

import (
	"bytes"
	"fmt"
	"sort"

	"github.com/ethereum/go-ethereum/common"
	"golang.org/x/exp/slices"
)

// weightedIterator is a iterator with an assigned weight. It is used to prioritise
// which account or storage slot is the correct one if multiple iterators find the
// same one (modified in multiple consecutive blocks).
type weightedIterator struct {
	it       Iterator
	priority int
}

<<<<<<< HEAD
func (it *weightedIterator) Less(other *weightedIterator) bool {
=======
func (it *weightedIterator) Cmp(other *weightedIterator) int {
>>>>>>> 1065e21c
	// Order the iterators primarily by the account hashes
	hashI := it.it.Hash()
	hashJ := other.it.Hash()

	switch bytes.Compare(hashI[:], hashJ[:]) {
	case -1:
		return -1
	case 1:
		return 1
	}
	// Same account/storage-slot in multiple layers, split by priority
<<<<<<< HEAD
	return it.priority < other.priority
=======
	if it.priority < other.priority {
		return -1
	}
	if it.priority > other.priority {
		return 1
	}
	return 0
>>>>>>> 1065e21c
}

// fastIterator is a more optimized multi-layer iterator which maintains a
// direct mapping of all iterators leading down to the bottom layer.
type fastIterator struct {
	tree *Tree       // Snapshot tree to reinitialize stale sub-iterators with
	root common.Hash // Root hash to reinitialize stale sub-iterators through

	curAccount []byte
	curSlot    []byte

	iterators []*weightedIterator
	initiated bool
	account   bool
	fail      error
}

// newFastIterator creates a new hierarchical account or storage iterator with one
// element per diff layer. The returned combo iterator can be used to walk over
// the entire snapshot diff stack simultaneously.
func newFastIterator(tree *Tree, root common.Hash, account common.Hash, seek common.Hash, accountIterator bool) (*fastIterator, error) {
	snap := tree.Snapshot(root)
	if snap == nil {
		return nil, fmt.Errorf("unknown snapshot: %x", root)
	}

	fi := &fastIterator{
		tree:    tree,
		root:    root,
		account: accountIterator,
	}

	current := snap.(snapshot)
	for depth := 0; current != nil; depth++ {
		if accountIterator {
			fi.iterators = append(fi.iterators, &weightedIterator{
				it:       current.AccountIterator(seek),
				priority: depth,
			})
		} else {
			// If the whole storage is destructed in this layer, don't
			// bother deeper layer anymore. But we should still keep
			// the iterator for this layer, since the iterator can contain
			// some valid slots which belongs to the re-created account.
			it, destructed := current.StorageIterator(account, seek)
			fi.iterators = append(fi.iterators, &weightedIterator{
				it:       it,
				priority: depth,
			})

			if destructed {
				break
			}
		}

		current = current.Parent()
	}
	fi.init()

	return fi, nil
}

// init walks over all the iterators and resolves any clashes between them, after
// which it prepares the stack for step-by-step iteration.
func (fi *fastIterator) init() {
	// Track which account hashes are iterators positioned on
	var positioned = make(map[common.Hash]int)

	// Position all iterators and track how many remain live
	for i := 0; i < len(fi.iterators); i++ {
		// Retrieve the first element and if it clashes with a previous iterator,
		// advance either the current one or the old one. Repeat until nothing is
		// clashing any more.
		it := fi.iterators[i]

		for {
			// If the iterator is exhausted, drop it off the end
			if !it.it.Next() {
				it.it.Release()

				last := len(fi.iterators) - 1

				fi.iterators[i] = fi.iterators[last]
				fi.iterators[last] = nil
				fi.iterators = fi.iterators[:last]

				i--

				break
			}
			// The iterator is still alive, check for collisions with previous ones
			hash := it.it.Hash()
			if other, exist := positioned[hash]; !exist {
				positioned[hash] = i
				break
			} else {
				// Iterators collide, one needs to be progressed, use priority to
				// determine which.
				//
				// This whole else-block can be avoided, if we instead
				// do an initial priority-sort of the iterators. If we do that,
				// then we'll only wind up here if a lower-priority (preferred) iterator
				// has the same value, and then we will always just continue.
				// However, it costs an extra sort, so it's probably not better
				if fi.iterators[other].priority < it.priority {
					// The 'it' should be progressed
					continue
				} else {
					// The 'other' should be progressed, swap them
					it = fi.iterators[other]
					fi.iterators[other], fi.iterators[i] = fi.iterators[i], fi.iterators[other]

					continue
				}
			}
		}
	}
	// Re-sort the entire list
<<<<<<< HEAD
	slices.SortFunc(fi.iterators, func(a, b *weightedIterator) bool {
		return a.Less(b)
	})
=======
	slices.SortFunc(fi.iterators, func(a, b *weightedIterator) int { return a.Cmp(b) })
>>>>>>> 1065e21c
	fi.initiated = false
}

// Next steps the iterator forward one element, returning false if exhausted.
func (fi *fastIterator) Next() bool {
	if len(fi.iterators) == 0 {
		return false
	}

	if !fi.initiated {
		// Don't forward first time -- we had to 'Next' once in order to
		// do the sorting already
		fi.initiated = true
		if fi.account {
			fi.curAccount = fi.iterators[0].it.(AccountIterator).Account()
		} else {
			fi.curSlot = fi.iterators[0].it.(StorageIterator).Slot()
		}

		if innerErr := fi.iterators[0].it.Error(); innerErr != nil {
			fi.fail = innerErr
			return false
		}

		if fi.curAccount != nil || fi.curSlot != nil {
			return true
		}
		// Implicit else: we've hit a nil-account or nil-slot, and need to
		// fall through to the loop below to land on something non-nil
	}
	// If an account or a slot is deleted in one of the layers, the key will
	// still be there, but the actual value will be nil. However, the iterator
	// should not export nil-values (but instead simply omit the key), so we
	// need to loop here until we either
	//  - get a non-nil value,
	//  - hit an error,
	//  - or exhaust the iterator
	for {
		if !fi.next(0) {
			return false // exhausted
		}

		if fi.account {
			fi.curAccount = fi.iterators[0].it.(AccountIterator).Account()
		} else {
			fi.curSlot = fi.iterators[0].it.(StorageIterator).Slot()
		}

		if innerErr := fi.iterators[0].it.Error(); innerErr != nil {
			fi.fail = innerErr
			return false // error
		}

		if fi.curAccount != nil || fi.curSlot != nil {
			break // non-nil value found
		}
	}

	return true
}

// next handles the next operation internally and should be invoked when we know
// that two elements in the list may have the same value.
//
// For example, if the iterated hashes become [2,3,5,5,8,9,10], then we should
// invoke next(3), which will call Next on elem 3 (the second '5') and will
// cascade along the list, applying the same operation if needed.
func (fi *fastIterator) next(idx int) bool {
	// If this particular iterator got exhausted, remove it and return true (the
	// next one is surely not exhausted yet, otherwise it would have been removed
	// already).
	if it := fi.iterators[idx].it; !it.Next() {
		it.Release()

		fi.iterators = append(fi.iterators[:idx], fi.iterators[idx+1:]...)

		return len(fi.iterators) > 0
	}
	// If there's no one left to cascade into, return
	if idx == len(fi.iterators)-1 {
		return true
	}
	// We next-ed the iterator at 'idx', now we may have to re-sort that element
	var (
		cur, next         = fi.iterators[idx], fi.iterators[idx+1]
		curHash, nextHash = cur.it.Hash(), next.it.Hash()
	)

	if diff := bytes.Compare(curHash[:], nextHash[:]); diff < 0 {
		// It is still in correct place
		return true
	} else if diff == 0 && cur.priority < next.priority {
		// So still in correct place, but we need to iterate on the next
		fi.next(idx + 1)
		return true
	}
	// At this point, the iterator is in the wrong location, but the remaining
	// list is sorted. Find out where to move the item.
	clash := -1
	index := sort.Search(len(fi.iterators), func(n int) bool {
		// The iterator always advances forward, so anything before the old slot
		// is known to be behind us, so just skip them altogether. This actually
		// is an important clause since the sort order got invalidated.
		if n < idx {
			return false
		}

		if n == len(fi.iterators)-1 {
			// Can always place an elem last
			return true
		}

		nextHash := fi.iterators[n+1].it.Hash()
		if diff := bytes.Compare(curHash[:], nextHash[:]); diff < 0 {
			return true
		} else if diff > 0 {
			return false
		}
		// The elem we're placing it next to has the same value,
		// so whichever winds up on n+1 will need further iteration
		clash = n + 1

		return cur.priority < fi.iterators[n+1].priority
	})
	fi.move(idx, index)

	if clash != -1 {
		fi.next(clash)
	}

	return true
}

// move advances an iterator to another position in the list.
func (fi *fastIterator) move(index, newpos int) {
	elem := fi.iterators[index]
	copy(fi.iterators[index:], fi.iterators[index+1:newpos+1])
	fi.iterators[newpos] = elem
}

// Error returns any failure that occurred during iteration, which might have
// caused a premature iteration exit (e.g. snapshot stack becoming stale).
func (fi *fastIterator) Error() error {
	return fi.fail
}

// Hash returns the current key
func (fi *fastIterator) Hash() common.Hash {
	return fi.iterators[0].it.Hash()
}

// Account returns the current account blob.
// Note the returned account is not a copy, please don't modify it.
func (fi *fastIterator) Account() []byte {
	return fi.curAccount
}

// Slot returns the current storage slot.
// Note the returned slot is not a copy, please don't modify it.
func (fi *fastIterator) Slot() []byte {
	return fi.curSlot
}

// Release iterates over all the remaining live layer iterators and releases each
// of them individually.
func (fi *fastIterator) Release() {
	for _, it := range fi.iterators {
		it.it.Release()
	}

	fi.iterators = nil
}

// Debug is a convenience helper during testing
func (fi *fastIterator) Debug() {
	for _, it := range fi.iterators {
		fmt.Printf("[p=%v v=%v] ", it.priority, it.it.Hash()[0])
	}

	fmt.Println()
}

// newFastAccountIterator creates a new hierarchical account iterator with one
// element per diff layer. The returned combo iterator can be used to walk over
// the entire snapshot diff stack simultaneously.
func newFastAccountIterator(tree *Tree, root common.Hash, seek common.Hash) (AccountIterator, error) {
	return newFastIterator(tree, root, common.Hash{}, seek, true)
}

// newFastStorageIterator creates a new hierarchical storage iterator with one
// element per diff layer. The returned combo iterator can be used to walk over
// the entire snapshot diff stack simultaneously.
func newFastStorageIterator(tree *Tree, root common.Hash, account common.Hash, seek common.Hash) (StorageIterator, error) {
	return newFastIterator(tree, root, account, seek, false)
}<|MERGE_RESOLUTION|>--- conflicted
+++ resolved
@@ -33,11 +33,7 @@
 	priority int
 }
 
-<<<<<<< HEAD
-func (it *weightedIterator) Less(other *weightedIterator) bool {
-=======
 func (it *weightedIterator) Cmp(other *weightedIterator) int {
->>>>>>> 1065e21c
 	// Order the iterators primarily by the account hashes
 	hashI := it.it.Hash()
 	hashJ := other.it.Hash()
@@ -49,9 +45,6 @@
 		return 1
 	}
 	// Same account/storage-slot in multiple layers, split by priority
-<<<<<<< HEAD
-	return it.priority < other.priority
-=======
 	if it.priority < other.priority {
 		return -1
 	}
@@ -59,7 +52,6 @@
 		return 1
 	}
 	return 0
->>>>>>> 1065e21c
 }
 
 // fastIterator is a more optimized multi-layer iterator which maintains a
@@ -178,13 +170,7 @@
 		}
 	}
 	// Re-sort the entire list
-<<<<<<< HEAD
-	slices.SortFunc(fi.iterators, func(a, b *weightedIterator) bool {
-		return a.Less(b)
-	})
-=======
 	slices.SortFunc(fi.iterators, func(a, b *weightedIterator) int { return a.Cmp(b) })
->>>>>>> 1065e21c
 	fi.initiated = false
 }
 
