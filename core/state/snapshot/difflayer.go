--- conflicted
+++ resolved
@@ -544,11 +544,7 @@
 			dl.accountList = append(dl.accountList, hash)
 		}
 	}
-<<<<<<< HEAD
-	slices.SortFunc(dl.accountList, common.Hash.Less)
-=======
 	slices.SortFunc(dl.accountList, common.Hash.Cmp)
->>>>>>> 1065e21c
 	dl.memory += uint64(len(dl.accountList) * common.HashLength)
 
 	return dl.accountList
@@ -589,11 +585,7 @@
 	for k := range storageMap {
 		storageList = append(storageList, k)
 	}
-<<<<<<< HEAD
-	slices.SortFunc(storageList, common.Hash.Less)
-=======
 	slices.SortFunc(storageList, common.Hash.Cmp)
->>>>>>> 1065e21c
 	dl.storageList[accountHash] = storageList
 	dl.memory += uint64(len(dl.storageList)*common.HashLength + common.HashLength)
 
