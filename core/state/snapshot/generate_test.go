// Copyright 2019 The go-ethereum Authors
// This file is part of the go-ethereum library.
//
// The go-ethereum library is free software: you can redistribute it and/or modify
// it under the terms of the GNU Lesser General Public License as published by
// the Free Software Foundation, either version 3 of the License, or
// (at your option) any later version.
//
// The go-ethereum library is distributed in the hope that it will be useful,
// but WITHOUT ANY WARRANTY; without even the implied warranty of
// MERCHANTABILITY or FITNESS FOR A PARTICULAR PURPOSE. See the
// GNU Lesser General Public License for more details.
//
// You should have received a copy of the GNU Lesser General Public License
// along with the go-ethereum library. If not, see <http://www.gnu.org/licenses/>.

package snapshot

import (
	"fmt"
	"math/big"
	"os"
	"testing"
	"time"

	"github.com/ethereum/go-ethereum/common"
	"github.com/ethereum/go-ethereum/core/rawdb"
	"github.com/ethereum/go-ethereum/core/types"
	"github.com/ethereum/go-ethereum/ethdb"
	"github.com/ethereum/go-ethereum/log"
	"github.com/ethereum/go-ethereum/rlp"
	"github.com/ethereum/go-ethereum/trie"
	"github.com/ethereum/go-ethereum/trie/trienode"
	"golang.org/x/crypto/sha3"
)

func hashData(input []byte) common.Hash {
	var hasher = sha3.NewLegacyKeccak256()

	var hash common.Hash

	hasher.Reset()
	hasher.Write(input)
	hasher.Sum(hash[:0])

	return hash
}

// Tests that snapshot generation from an empty database.
func TestGeneration(t *testing.T) {
	// We can't use statedb to make a test trie (circular dependency), so make
	// a fake one manually. We're going with a small account trie of 3 accounts,
	// two of which also has the same 3-slot storage trie attached.
	var helper = newHelper()
	stRoot := helper.makeStorageTrie(common.Hash{}, []string{"key-1", "key-2", "key-3"}, []string{"val-1", "val-2", "val-3"}, false)

	helper.addTrieAccount("acc-1", &types.StateAccount{Balance: big.NewInt(1), Root: stRoot, CodeHash: types.EmptyCodeHash.Bytes()})
	helper.addTrieAccount("acc-2", &types.StateAccount{Balance: big.NewInt(2), Root: types.EmptyRootHash, CodeHash: types.EmptyCodeHash.Bytes()})
	helper.addTrieAccount("acc-3", &types.StateAccount{Balance: big.NewInt(3), Root: stRoot, CodeHash: types.EmptyCodeHash.Bytes()})

	helper.makeStorageTrie(hashData([]byte("acc-1")), []string{"key-1", "key-2", "key-3"}, []string{"val-1", "val-2", "val-3"}, true)
	helper.makeStorageTrie(hashData([]byte("acc-3")), []string{"key-1", "key-2", "key-3"}, []string{"val-1", "val-2", "val-3"}, true)

	root, snap := helper.CommitAndGenerate()
	if have, want := root, common.HexToHash("0xe3712f1a226f3782caca78ca770ccc19ee000552813a9f59d479f8611db9b1fd"); have != want {
		t.Fatalf("have %#x want %#x", have, want)
	}
	select {
	case <-snap.genPending:
		// Snapshot generation succeeded

	case <-time.After(3 * time.Second):
		t.Errorf("Snapshot generation failed")
	}
	checkSnapRoot(t, snap, root)

	// Signal abortion to the generator and wait for it to tear down
	stop := make(chan *generatorStats)
	snap.genAbort <- stop
	<-stop
}

// Tests that snapshot generation with existent flat state.
func TestGenerateExistentState(t *testing.T) {
	// We can't use statedb to make a test trie (circular dependency), so make
	// a fake one manually. We're going with a small account trie of 3 accounts,
	// two of which also has the same 3-slot storage trie attached.
	var helper = newHelper()

	stRoot := helper.makeStorageTrie(hashData([]byte("acc-1")), []string{"key-1", "key-2", "key-3"}, []string{"val-1", "val-2", "val-3"}, true)
	helper.addTrieAccount("acc-1", &types.StateAccount{Balance: big.NewInt(1), Root: stRoot, CodeHash: types.EmptyCodeHash.Bytes()})
	helper.addSnapAccount("acc-1", &types.StateAccount{Balance: big.NewInt(1), Root: stRoot, CodeHash: types.EmptyCodeHash.Bytes()})
	helper.addSnapStorage("acc-1", []string{"key-1", "key-2", "key-3"}, []string{"val-1", "val-2", "val-3"})

	helper.addTrieAccount("acc-2", &types.StateAccount{Balance: big.NewInt(2), Root: types.EmptyRootHash, CodeHash: types.EmptyCodeHash.Bytes()})
	helper.addSnapAccount("acc-2", &types.StateAccount{Balance: big.NewInt(2), Root: types.EmptyRootHash, CodeHash: types.EmptyCodeHash.Bytes()})

	stRoot = helper.makeStorageTrie(hashData([]byte("acc-3")), []string{"key-1", "key-2", "key-3"}, []string{"val-1", "val-2", "val-3"}, true)
	helper.addTrieAccount("acc-3", &types.StateAccount{Balance: big.NewInt(3), Root: stRoot, CodeHash: types.EmptyCodeHash.Bytes()})
	helper.addSnapAccount("acc-3", &types.StateAccount{Balance: big.NewInt(3), Root: stRoot, CodeHash: types.EmptyCodeHash.Bytes()})
	helper.addSnapStorage("acc-3", []string{"key-1", "key-2", "key-3"}, []string{"val-1", "val-2", "val-3"})

	root, snap := helper.CommitAndGenerate()
	select {
	case <-snap.genPending:
		// Snapshot generation succeeded

	case <-time.After(3 * time.Second):
		t.Errorf("Snapshot generation failed")
	}
	checkSnapRoot(t, snap, root)

	// Signal abortion to the generator and wait for it to tear down
	stop := make(chan *generatorStats)
	snap.genAbort <- stop
	<-stop
}

func checkSnapRoot(t *testing.T, snap *diskLayer, trieRoot common.Hash) {
	t.Helper()

	accIt := snap.AccountIterator(common.Hash{})
	defer accIt.Release()

	snapRoot, err := generateTrieRoot(nil, "", accIt, common.Hash{}, stackTrieGenerate,
		func(db ethdb.KeyValueWriter, accountHash, codeHash common.Hash, stat *generateStats) (common.Hash, error) {
			storageIt, _ := snap.StorageIterator(accountHash, common.Hash{})
			defer storageIt.Release()

			hash, err := generateTrieRoot(nil, "", storageIt, accountHash, stackTrieGenerate, nil, stat, false)
			if err != nil {
				return common.Hash{}, err
			}

			return hash, nil
		}, newGenerateStats(), true)
	if err != nil {
		t.Fatal(err)
	}

	if snapRoot != trieRoot {
		t.Fatalf("snaproot: %#x != trieroot #%x", snapRoot, trieRoot)
	}

	if err := CheckDanglingStorage(snap.diskdb); err != nil {
		t.Fatalf("Detected dangling storages: %v", err)
	}
}

type testHelper struct {
	diskdb  ethdb.Database
	triedb  *trie.Database
	accTrie *trie.StateTrie
	nodes   *trienode.MergedNodeSet
}

func newHelper() *testHelper {
	diskdb := rawdb.NewMemoryDatabase()
	triedb := trie.NewDatabase(diskdb)
<<<<<<< HEAD
	accTrie, _ := trie.NewStateTrie(trie.StateTrieID(common.Hash{}), triedb)

=======
	accTrie, _ := trie.NewStateTrie(trie.StateTrieID(types.EmptyRootHash), triedb)
>>>>>>> bed84606
	return &testHelper{
		diskdb:  diskdb,
		triedb:  triedb,
		accTrie: accTrie,
		nodes:   trienode.NewMergedNodeSet(),
	}
}

func (t *testHelper) addTrieAccount(acckey string, acc *types.StateAccount) {
	val, _ := rlp.EncodeToBytes(acc)
	t.accTrie.MustUpdate([]byte(acckey), val)
}

func (t *testHelper) addSnapAccount(acckey string, acc *types.StateAccount) {
	key := hashData([]byte(acckey))
	rawdb.WriteAccountSnapshot(t.diskdb, key, types.SlimAccountRLP(*acc))
}

func (t *testHelper) addAccount(acckey string, acc *types.StateAccount) {
	t.addTrieAccount(acckey, acc)
	t.addSnapAccount(acckey, acc)
}

func (t *testHelper) addSnapStorage(accKey string, keys []string, vals []string) {
	accHash := hashData([]byte(accKey))
	for i, key := range keys {
		rawdb.WriteStorageSnapshot(t.diskdb, accHash, hashData([]byte(key)), []byte(vals[i]))
	}
}

<<<<<<< HEAD
// nolint:unparam
func (t *testHelper) makeStorageTrie(stateRoot, owner common.Hash, keys []string, vals []string, commit bool) []byte {
	id := trie.StorageTrieID(stateRoot, owner, common.Hash{})

=======
func (t *testHelper) makeStorageTrie(owner common.Hash, keys []string, vals []string, commit bool) common.Hash {
	id := trie.StorageTrieID(types.EmptyRootHash, owner, types.EmptyRootHash)
>>>>>>> bed84606
	stTrie, _ := trie.NewStateTrie(id, t.triedb)
	for i, k := range keys {
		stTrie.MustUpdate([]byte(k), []byte(vals[i]))
	}

	if !commit {
		return stTrie.Hash()
	}
<<<<<<< HEAD

	root, nodes := stTrie.Commit(false)

=======
	root, nodes, _ := stTrie.Commit(false)
>>>>>>> bed84606
	if nodes != nil {
		_ = t.nodes.Merge(nodes)
	}
<<<<<<< HEAD

	return root.Bytes()
=======
	return root
>>>>>>> bed84606
}

func (t *testHelper) Commit() common.Hash {
	root, nodes, _ := t.accTrie.Commit(true)
	if nodes != nil {
		_ = t.nodes.Merge(nodes)
	}
<<<<<<< HEAD

	_ = t.triedb.Update(t.nodes)
	_ = t.triedb.Commit(root, false)

=======
	t.triedb.Update(root, types.EmptyRootHash, 0, t.nodes, nil)
	t.triedb.Commit(root, false)
>>>>>>> bed84606
	return root
}

func (t *testHelper) CommitAndGenerate() (common.Hash, *diskLayer) {
	root := t.Commit()
	snap := generateSnapshot(t.diskdb, t.triedb, 16, root)

	return root, snap
}

// Tests that snapshot generation with existent flat state, where the flat state
// contains some errors:
// - the contract with empty storage root but has storage entries in the disk
// - the contract with non empty storage root but empty storage slots
// - the contract(non-empty storage) misses some storage slots
//   - miss in the beginning
//   - miss in the middle
//   - miss in the end
//
// - the contract(non-empty storage) has wrong storage slots
//   - wrong slots in the beginning
//   - wrong slots in the middle
//   - wrong slots in the end
//
// - the contract(non-empty storage) has extra storage slots
//   - extra slots in the beginning
//   - extra slots in the middle
//   - extra slots in the end
func TestGenerateExistentStateWithWrongStorage(t *testing.T) {
	helper := newHelper()

	// Account one, empty root but non-empty database
	helper.addAccount("acc-1", &types.StateAccount{Balance: big.NewInt(1), Root: types.EmptyRootHash, CodeHash: types.EmptyCodeHash.Bytes()})
	helper.addSnapStorage("acc-1", []string{"key-1", "key-2", "key-3"}, []string{"val-1", "val-2", "val-3"})

	// Account two, non empty root but empty database
	stRoot := helper.makeStorageTrie(hashData([]byte("acc-2")), []string{"key-1", "key-2", "key-3"}, []string{"val-1", "val-2", "val-3"}, true)
	helper.addAccount("acc-2", &types.StateAccount{Balance: big.NewInt(1), Root: stRoot, CodeHash: types.EmptyCodeHash.Bytes()})

	// Miss slots
	{
		// Account three, non empty root but misses slots in the beginning
		helper.makeStorageTrie(hashData([]byte("acc-3")), []string{"key-1", "key-2", "key-3"}, []string{"val-1", "val-2", "val-3"}, true)
		helper.addAccount("acc-3", &types.StateAccount{Balance: big.NewInt(1), Root: stRoot, CodeHash: types.EmptyCodeHash.Bytes()})
		helper.addSnapStorage("acc-3", []string{"key-2", "key-3"}, []string{"val-2", "val-3"})

		// Account four, non empty root but misses slots in the middle
		helper.makeStorageTrie(hashData([]byte("acc-4")), []string{"key-1", "key-2", "key-3"}, []string{"val-1", "val-2", "val-3"}, true)
		helper.addAccount("acc-4", &types.StateAccount{Balance: big.NewInt(1), Root: stRoot, CodeHash: types.EmptyCodeHash.Bytes()})
		helper.addSnapStorage("acc-4", []string{"key-1", "key-3"}, []string{"val-1", "val-3"})

		// Account five, non empty root but misses slots in the end
		helper.makeStorageTrie(hashData([]byte("acc-5")), []string{"key-1", "key-2", "key-3"}, []string{"val-1", "val-2", "val-3"}, true)
		helper.addAccount("acc-5", &types.StateAccount{Balance: big.NewInt(1), Root: stRoot, CodeHash: types.EmptyCodeHash.Bytes()})
		helper.addSnapStorage("acc-5", []string{"key-1", "key-2"}, []string{"val-1", "val-2"})
	}

	// Wrong storage slots
	{
		// Account six, non empty root but wrong slots in the beginning
		helper.makeStorageTrie(hashData([]byte("acc-6")), []string{"key-1", "key-2", "key-3"}, []string{"val-1", "val-2", "val-3"}, true)
		helper.addAccount("acc-6", &types.StateAccount{Balance: big.NewInt(1), Root: stRoot, CodeHash: types.EmptyCodeHash.Bytes()})
		helper.addSnapStorage("acc-6", []string{"key-1", "key-2", "key-3"}, []string{"badval-1", "val-2", "val-3"})

		// Account seven, non empty root but wrong slots in the middle
		helper.makeStorageTrie(hashData([]byte("acc-7")), []string{"key-1", "key-2", "key-3"}, []string{"val-1", "val-2", "val-3"}, true)
		helper.addAccount("acc-7", &types.StateAccount{Balance: big.NewInt(1), Root: stRoot, CodeHash: types.EmptyCodeHash.Bytes()})
		helper.addSnapStorage("acc-7", []string{"key-1", "key-2", "key-3"}, []string{"val-1", "badval-2", "val-3"})

		// Account eight, non empty root but wrong slots in the end
		helper.makeStorageTrie(hashData([]byte("acc-8")), []string{"key-1", "key-2", "key-3"}, []string{"val-1", "val-2", "val-3"}, true)
		helper.addAccount("acc-8", &types.StateAccount{Balance: big.NewInt(1), Root: stRoot, CodeHash: types.EmptyCodeHash.Bytes()})
		helper.addSnapStorage("acc-8", []string{"key-1", "key-2", "key-3"}, []string{"val-1", "val-2", "badval-3"})

		// Account 9, non empty root but rotated slots
		helper.makeStorageTrie(hashData([]byte("acc-9")), []string{"key-1", "key-2", "key-3"}, []string{"val-1", "val-2", "val-3"}, true)
		helper.addAccount("acc-9", &types.StateAccount{Balance: big.NewInt(1), Root: stRoot, CodeHash: types.EmptyCodeHash.Bytes()})
		helper.addSnapStorage("acc-9", []string{"key-1", "key-2", "key-3"}, []string{"val-1", "val-3", "val-2"})
	}

	// Extra storage slots
	{
		// Account 10, non empty root but extra slots in the beginning
		helper.makeStorageTrie(hashData([]byte("acc-10")), []string{"key-1", "key-2", "key-3"}, []string{"val-1", "val-2", "val-3"}, true)
		helper.addAccount("acc-10", &types.StateAccount{Balance: big.NewInt(1), Root: stRoot, CodeHash: types.EmptyCodeHash.Bytes()})
		helper.addSnapStorage("acc-10", []string{"key-0", "key-1", "key-2", "key-3"}, []string{"val-0", "val-1", "val-2", "val-3"})

		// Account 11, non empty root but extra slots in the middle
		helper.makeStorageTrie(hashData([]byte("acc-11")), []string{"key-1", "key-2", "key-3"}, []string{"val-1", "val-2", "val-3"}, true)
		helper.addAccount("acc-11", &types.StateAccount{Balance: big.NewInt(1), Root: stRoot, CodeHash: types.EmptyCodeHash.Bytes()})
		helper.addSnapStorage("acc-11", []string{"key-1", "key-2", "key-2-1", "key-3"}, []string{"val-1", "val-2", "val-2-1", "val-3"})

		// Account 12, non empty root but extra slots in the end
		helper.makeStorageTrie(hashData([]byte("acc-12")), []string{"key-1", "key-2", "key-3"}, []string{"val-1", "val-2", "val-3"}, true)
		helper.addAccount("acc-12", &types.StateAccount{Balance: big.NewInt(1), Root: stRoot, CodeHash: types.EmptyCodeHash.Bytes()})
		helper.addSnapStorage("acc-12", []string{"key-1", "key-2", "key-3", "key-4"}, []string{"val-1", "val-2", "val-3", "val-4"})
	}

	root, snap := helper.CommitAndGenerate()
	t.Logf("Root: %#x\n", root) // Root = 0x8746cce9fd9c658b2cfd639878ed6584b7a2b3e73bb40f607fcfa156002429a0

	select {
	case <-snap.genPending:
		// Snapshot generation succeeded

	case <-time.After(3 * time.Second):
		t.Errorf("Snapshot generation failed")
	}
	checkSnapRoot(t, snap, root)
	// Signal abortion to the generator and wait for it to tear down
	stop := make(chan *generatorStats)
	snap.genAbort <- stop
	<-stop
}

// Tests that snapshot generation with existent flat state, where the flat state
// contains some errors:
// - miss accounts
// - wrong accounts
// - extra accounts
func TestGenerateExistentStateWithWrongAccounts(t *testing.T) {
	helper := newHelper()

	helper.makeStorageTrie(hashData([]byte("acc-1")), []string{"key-1", "key-2", "key-3"}, []string{"val-1", "val-2", "val-3"}, true)
	helper.makeStorageTrie(hashData([]byte("acc-2")), []string{"key-1", "key-2", "key-3"}, []string{"val-1", "val-2", "val-3"}, true)
	helper.makeStorageTrie(hashData([]byte("acc-3")), []string{"key-1", "key-2", "key-3"}, []string{"val-1", "val-2", "val-3"}, true)
	helper.makeStorageTrie(hashData([]byte("acc-4")), []string{"key-1", "key-2", "key-3"}, []string{"val-1", "val-2", "val-3"}, true)
	stRoot := helper.makeStorageTrie(hashData([]byte("acc-6")), []string{"key-1", "key-2", "key-3"}, []string{"val-1", "val-2", "val-3"}, true)

	// Trie accounts [acc-1, acc-2, acc-3, acc-4, acc-6]
	// Extra accounts [acc-0, acc-5, acc-7]

	// Missing accounts, only in the trie
	{
		helper.addTrieAccount("acc-1", &types.StateAccount{Balance: big.NewInt(1), Root: stRoot, CodeHash: types.EmptyCodeHash.Bytes()}) // Beginning
		helper.addTrieAccount("acc-4", &types.StateAccount{Balance: big.NewInt(1), Root: stRoot, CodeHash: types.EmptyCodeHash.Bytes()}) // Middle
		helper.addTrieAccount("acc-6", &types.StateAccount{Balance: big.NewInt(1), Root: stRoot, CodeHash: types.EmptyCodeHash.Bytes()}) // End
	}

	// Wrong accounts
	{
		helper.addTrieAccount("acc-2", &types.StateAccount{Balance: big.NewInt(1), Root: stRoot, CodeHash: types.EmptyCodeHash.Bytes()})
		helper.addSnapAccount("acc-2", &types.StateAccount{Balance: big.NewInt(1), Root: stRoot, CodeHash: common.Hex2Bytes("0x1234")})

		helper.addTrieAccount("acc-3", &types.StateAccount{Balance: big.NewInt(1), Root: stRoot, CodeHash: types.EmptyCodeHash.Bytes()})
		helper.addSnapAccount("acc-3", &types.StateAccount{Balance: big.NewInt(1), Root: types.EmptyRootHash, CodeHash: types.EmptyCodeHash.Bytes()})
	}

	// Extra accounts, only in the snap
	{
		helper.addSnapAccount("acc-0", &types.StateAccount{Balance: big.NewInt(1), Root: stRoot, CodeHash: types.EmptyCodeHash.Bytes()})              // before the beginning
		helper.addSnapAccount("acc-5", &types.StateAccount{Balance: big.NewInt(1), Root: types.EmptyRootHash, CodeHash: common.Hex2Bytes("0x1234")})  // Middle
		helper.addSnapAccount("acc-7", &types.StateAccount{Balance: big.NewInt(1), Root: types.EmptyRootHash, CodeHash: types.EmptyCodeHash.Bytes()}) // after the end
	}

	root, snap := helper.CommitAndGenerate()
	t.Logf("Root: %#x\n", root) // Root = 0x825891472281463511e7ebcc7f109e4f9200c20fa384754e11fd605cd98464e8

	select {
	case <-snap.genPending:
		// Snapshot generation succeeded

	case <-time.After(3 * time.Second):
		t.Errorf("Snapshot generation failed")
	}
	checkSnapRoot(t, snap, root)

	// Signal abortion to the generator and wait for it to tear down
	stop := make(chan *generatorStats)
	snap.genAbort <- stop
	<-stop
}

// Tests that snapshot generation errors out correctly in case of a missing trie
// node in the account trie.
func TestGenerateCorruptAccountTrie(t *testing.T) {
	// We can't use statedb to make a test trie (circular dependency), so make
	// a fake one manually. We're going with a small account trie of 3 accounts,
	// without any storage slots to keep the test smaller.
	helper := newHelper()

	helper.addTrieAccount("acc-1", &types.StateAccount{Balance: big.NewInt(1), Root: types.EmptyRootHash, CodeHash: types.EmptyCodeHash.Bytes()}) // 0xc7a30f39aff471c95d8a837497ad0e49b65be475cc0953540f80cfcdbdcd9074
	helper.addTrieAccount("acc-2", &types.StateAccount{Balance: big.NewInt(2), Root: types.EmptyRootHash, CodeHash: types.EmptyCodeHash.Bytes()}) // 0x65145f923027566669a1ae5ccac66f945b55ff6eaeb17d2ea8e048b7d381f2d7
	helper.addTrieAccount("acc-3", &types.StateAccount{Balance: big.NewInt(3), Root: types.EmptyRootHash, CodeHash: types.EmptyCodeHash.Bytes()}) // 0x19ead688e907b0fab07176120dceec244a72aff2f0aa51e8b827584e378772f4

	root := helper.Commit() // Root: 0xa04693ea110a31037fb5ee814308a6f1d76bdab0b11676bdf4541d2de55ba978

	// Delete an account trie leaf and ensure the generator chokes
	_ = helper.triedb.Commit(root, false)
	_ = helper.diskdb.Delete(common.HexToHash("0x65145f923027566669a1ae5ccac66f945b55ff6eaeb17d2ea8e048b7d381f2d7").Bytes())

	snap := generateSnapshot(helper.diskdb, helper.triedb, 16, root)
	select {
	case <-snap.genPending:
		// Snapshot generation succeeded
		t.Errorf("Snapshot generated against corrupt account trie")

	case <-time.After(time.Second):
		// Not generated fast enough, hopefully blocked inside on missing trie node fail
	}
	// Signal abortion to the generator and wait for it to tear down
	stop := make(chan *generatorStats)
	snap.genAbort <- stop
	<-stop
}

// Tests that snapshot generation errors out correctly in case of a missing root
// trie node for a storage trie. It's similar to internal corruption but it is
// handled differently inside the generator.
func TestGenerateMissingStorageTrie(t *testing.T) {
	// We can't use statedb to make a test trie (circular dependency), so make
	// a fake one manually. We're going with a small account trie of 3 accounts,
	// two of which also has the same 3-slot storage trie attached.
	helper := newHelper()

	stRoot := helper.makeStorageTrie(hashData([]byte("acc-1")), []string{"key-1", "key-2", "key-3"}, []string{"val-1", "val-2", "val-3"}, true)   // 0xddefcd9376dd029653ef384bd2f0a126bb755fe84fdcc9e7cf421ba454f2bc67
	helper.addTrieAccount("acc-1", &types.StateAccount{Balance: big.NewInt(1), Root: stRoot, CodeHash: types.EmptyCodeHash.Bytes()})              // 0x9250573b9c18c664139f3b6a7a8081b7d8f8916a8fcc5d94feec6c29f5fd4e9e
	helper.addTrieAccount("acc-2", &types.StateAccount{Balance: big.NewInt(2), Root: types.EmptyRootHash, CodeHash: types.EmptyCodeHash.Bytes()}) // 0x65145f923027566669a1ae5ccac66f945b55ff6eaeb17d2ea8e048b7d381f2d7
	stRoot = helper.makeStorageTrie(hashData([]byte("acc-3")), []string{"key-1", "key-2", "key-3"}, []string{"val-1", "val-2", "val-3"}, true)
	helper.addTrieAccount("acc-3", &types.StateAccount{Balance: big.NewInt(3), Root: stRoot, CodeHash: types.EmptyCodeHash.Bytes()}) // 0x50815097425d000edfc8b3a4a13e175fc2bdcfee8bdfbf2d1ff61041d3c235b2

	root := helper.Commit()

	// Delete a storage trie root and ensure the generator chokes
<<<<<<< HEAD
	_ = helper.diskdb.Delete(stRoot)
=======
	helper.diskdb.Delete(stRoot.Bytes())
>>>>>>> bed84606

	snap := generateSnapshot(helper.diskdb, helper.triedb, 16, root)
	select {
	case <-snap.genPending:
		// Snapshot generation succeeded
		t.Errorf("Snapshot generated against corrupt storage trie")

	case <-time.After(time.Second):
		// Not generated fast enough, hopefully blocked inside on missing trie node fail
	}
	// Signal abortion to the generator and wait for it to tear down
	stop := make(chan *generatorStats)
	snap.genAbort <- stop
	<-stop
}

// Tests that snapshot generation errors out correctly in case of a missing trie
// node in a storage trie.
func TestGenerateCorruptStorageTrie(t *testing.T) {
	// We can't use statedb to make a test trie (circular dependency), so make
	// a fake one manually. We're going with a small account trie of 3 accounts,
	// two of which also has the same 3-slot storage trie attached.
	helper := newHelper()

	stRoot := helper.makeStorageTrie(hashData([]byte("acc-1")), []string{"key-1", "key-2", "key-3"}, []string{"val-1", "val-2", "val-3"}, true)   // 0xddefcd9376dd029653ef384bd2f0a126bb755fe84fdcc9e7cf421ba454f2bc67
	helper.addTrieAccount("acc-1", &types.StateAccount{Balance: big.NewInt(1), Root: stRoot, CodeHash: types.EmptyCodeHash.Bytes()})              // 0x9250573b9c18c664139f3b6a7a8081b7d8f8916a8fcc5d94feec6c29f5fd4e9e
	helper.addTrieAccount("acc-2", &types.StateAccount{Balance: big.NewInt(2), Root: types.EmptyRootHash, CodeHash: types.EmptyCodeHash.Bytes()}) // 0x65145f923027566669a1ae5ccac66f945b55ff6eaeb17d2ea8e048b7d381f2d7
	stRoot = helper.makeStorageTrie(hashData([]byte("acc-3")), []string{"key-1", "key-2", "key-3"}, []string{"val-1", "val-2", "val-3"}, true)
	helper.addTrieAccount("acc-3", &types.StateAccount{Balance: big.NewInt(3), Root: stRoot, CodeHash: types.EmptyCodeHash.Bytes()}) // 0x50815097425d000edfc8b3a4a13e175fc2bdcfee8bdfbf2d1ff61041d3c235b2

	root := helper.Commit()

	// Delete a storage trie leaf and ensure the generator chokes
	_ = helper.diskdb.Delete(common.HexToHash("0x18a0f4d79cff4459642dd7604f303886ad9d77c30cf3d7d7cedb3a693ab6d371").Bytes())

	snap := generateSnapshot(helper.diskdb, helper.triedb, 16, root)
	select {
	case <-snap.genPending:
		// Snapshot generation succeeded
		t.Errorf("Snapshot generated against corrupt storage trie")

	case <-time.After(time.Second):
		// Not generated fast enough, hopefully blocked inside on missing trie node fail
	}
	// Signal abortion to the generator and wait for it to tear down
	stop := make(chan *generatorStats)
	snap.genAbort <- stop
	<-stop
}

// Tests that snapshot generation when an extra account with storage exists in the snap state.
func TestGenerateWithExtraAccounts(t *testing.T) {
	helper := newHelper()
	{
		// Account one in the trie
		stRoot := helper.makeStorageTrie(hashData([]byte("acc-1")),
			[]string{"key-1", "key-2", "key-3", "key-4", "key-5"},
			[]string{"val-1", "val-2", "val-3", "val-4", "val-5"},
			true,
		)
		acc := &types.StateAccount{Balance: big.NewInt(1), Root: stRoot, CodeHash: types.EmptyCodeHash.Bytes()}
		val, _ := rlp.EncodeToBytes(acc)
		helper.accTrie.MustUpdate([]byte("acc-1"), val) // 0x9250573b9c18c664139f3b6a7a8081b7d8f8916a8fcc5d94feec6c29f5fd4e9e

		// Identical in the snap
		key := hashData([]byte("acc-1"))
		rawdb.WriteAccountSnapshot(helper.diskdb, key, val)
		rawdb.WriteStorageSnapshot(helper.diskdb, key, hashData([]byte("key-1")), []byte("val-1"))
		rawdb.WriteStorageSnapshot(helper.diskdb, key, hashData([]byte("key-2")), []byte("val-2"))
		rawdb.WriteStorageSnapshot(helper.diskdb, key, hashData([]byte("key-3")), []byte("val-3"))
		rawdb.WriteStorageSnapshot(helper.diskdb, key, hashData([]byte("key-4")), []byte("val-4"))
		rawdb.WriteStorageSnapshot(helper.diskdb, key, hashData([]byte("key-5")), []byte("val-5"))
	}
	{
		// Account two exists only in the snapshot
		stRoot := helper.makeStorageTrie(hashData([]byte("acc-2")),
			[]string{"key-1", "key-2", "key-3", "key-4", "key-5"},
			[]string{"val-1", "val-2", "val-3", "val-4", "val-5"},
			true,
		)
		acc := &types.StateAccount{Balance: big.NewInt(1), Root: stRoot, CodeHash: types.EmptyCodeHash.Bytes()}
		val, _ := rlp.EncodeToBytes(acc)
		key := hashData([]byte("acc-2"))
		rawdb.WriteAccountSnapshot(helper.diskdb, key, val)
		rawdb.WriteStorageSnapshot(helper.diskdb, key, hashData([]byte("b-key-1")), []byte("b-val-1"))
		rawdb.WriteStorageSnapshot(helper.diskdb, key, hashData([]byte("b-key-2")), []byte("b-val-2"))
		rawdb.WriteStorageSnapshot(helper.diskdb, key, hashData([]byte("b-key-3")), []byte("b-val-3"))
	}

	root := helper.Commit()

	// To verify the test: If we now inspect the snap db, there should exist extraneous storage items
	if data := rawdb.ReadStorageSnapshot(helper.diskdb, hashData([]byte("acc-2")), hashData([]byte("b-key-1"))); data == nil {
		t.Fatalf("expected snap storage to exist")
	}

	snap := generateSnapshot(helper.diskdb, helper.triedb, 16, root)
	select {
	case <-snap.genPending:
		// Snapshot generation succeeded

	case <-time.After(3 * time.Second):
		t.Errorf("Snapshot generation failed")
	}
	checkSnapRoot(t, snap, root)

	// Signal abortion to the generator and wait for it to tear down
	stop := make(chan *generatorStats)
	snap.genAbort <- stop
	<-stop
	// If we now inspect the snap db, there should exist no extraneous storage items
	if data := rawdb.ReadStorageSnapshot(helper.diskdb, hashData([]byte("acc-2")), hashData([]byte("b-key-1"))); data != nil {
		t.Fatalf("expected slot to be removed, got %v", string(data))
	}
}

func enableLogging() {
	log.Root().SetHandler(log.LvlFilterHandler(log.LvlTrace, log.StreamHandler(os.Stderr, log.TerminalFormat(true))))
}

// Tests that snapshot generation when an extra account with storage exists in the snap state.
func TestGenerateWithManyExtraAccounts(t *testing.T) {
	if false {
		enableLogging()
	}

	helper := newHelper()
	{
		// Account one in the trie
		stRoot := helper.makeStorageTrie(hashData([]byte("acc-1")),
			[]string{"key-1", "key-2", "key-3"},
			[]string{"val-1", "val-2", "val-3"},
			true,
		)
		acc := &types.StateAccount{Balance: big.NewInt(1), Root: stRoot, CodeHash: types.EmptyCodeHash.Bytes()}
		val, _ := rlp.EncodeToBytes(acc)
		helper.accTrie.MustUpdate([]byte("acc-1"), val) // 0x9250573b9c18c664139f3b6a7a8081b7d8f8916a8fcc5d94feec6c29f5fd4e9e

		// Identical in the snap
		key := hashData([]byte("acc-1"))
		rawdb.WriteAccountSnapshot(helper.diskdb, key, val)
		rawdb.WriteStorageSnapshot(helper.diskdb, key, hashData([]byte("key-1")), []byte("val-1"))
		rawdb.WriteStorageSnapshot(helper.diskdb, key, hashData([]byte("key-2")), []byte("val-2"))
		rawdb.WriteStorageSnapshot(helper.diskdb, key, hashData([]byte("key-3")), []byte("val-3"))
	}
	{
		// 100 accounts exist only in snapshot
		for i := 0; i < 1000; i++ {
			acc := &types.StateAccount{Balance: big.NewInt(int64(i)), Root: types.EmptyRootHash, CodeHash: types.EmptyCodeHash.Bytes()}
			val, _ := rlp.EncodeToBytes(acc)
			key := hashData([]byte(fmt.Sprintf("acc-%d", i)))
			rawdb.WriteAccountSnapshot(helper.diskdb, key, val)
		}
	}

	root, snap := helper.CommitAndGenerate()
	select {
	case <-snap.genPending:
		// Snapshot generation succeeded

	case <-time.After(3 * time.Second):
		t.Errorf("Snapshot generation failed")
	}
	checkSnapRoot(t, snap, root)
	// Signal abortion to the generator and wait for it to tear down
	stop := make(chan *generatorStats)
	snap.genAbort <- stop
	<-stop
}

// Tests this case
// maxAccountRange 3
// snapshot-accounts: 01, 02, 03, 04, 05, 06, 07
// trie-accounts:             03,             07
//
// We iterate three snapshot storage slots (max = 3) from the database. They are 0x01, 0x02, 0x03.
// The trie has a lot of deletions.
// So in trie, we iterate 2 entries 0x03, 0x07. We create the 0x07 in the database and abort the procedure, because the trie is exhausted.
// But in the database, we still have the stale storage slots 0x04, 0x05. They are not iterated yet, but the procedure is finished.
func TestGenerateWithExtraBeforeAndAfter(t *testing.T) {
	accountCheckRange = 3

	if false {
		enableLogging()
	}

	helper := newHelper()
	{
		acc := &types.StateAccount{Balance: big.NewInt(1), Root: types.EmptyRootHash, CodeHash: types.EmptyCodeHash.Bytes()}
		val, _ := rlp.EncodeToBytes(acc)
		helper.accTrie.MustUpdate(common.HexToHash("0x03").Bytes(), val)
		helper.accTrie.MustUpdate(common.HexToHash("0x07").Bytes(), val)

		rawdb.WriteAccountSnapshot(helper.diskdb, common.HexToHash("0x01"), val)
		rawdb.WriteAccountSnapshot(helper.diskdb, common.HexToHash("0x02"), val)
		rawdb.WriteAccountSnapshot(helper.diskdb, common.HexToHash("0x03"), val)
		rawdb.WriteAccountSnapshot(helper.diskdb, common.HexToHash("0x04"), val)
		rawdb.WriteAccountSnapshot(helper.diskdb, common.HexToHash("0x05"), val)
		rawdb.WriteAccountSnapshot(helper.diskdb, common.HexToHash("0x06"), val)
		rawdb.WriteAccountSnapshot(helper.diskdb, common.HexToHash("0x07"), val)
	}

	root, snap := helper.CommitAndGenerate()
	select {
	case <-snap.genPending:
		// Snapshot generation succeeded

	case <-time.After(3 * time.Second):
		t.Errorf("Snapshot generation failed")
	}
	checkSnapRoot(t, snap, root)
	// Signal abortion to the generator and wait for it to tear down
	stop := make(chan *generatorStats)
	snap.genAbort <- stop
	<-stop
}

// TestGenerateWithMalformedSnapdata tests what happes if we have some junk
// in the snapshot database, which cannot be parsed back to an account
func TestGenerateWithMalformedSnapdata(t *testing.T) {
	accountCheckRange = 3

	if false {
		enableLogging()
	}

	helper := newHelper()
	{
		acc := &types.StateAccount{Balance: big.NewInt(1), Root: types.EmptyRootHash, CodeHash: types.EmptyCodeHash.Bytes()}
		val, _ := rlp.EncodeToBytes(acc)
		helper.accTrie.MustUpdate(common.HexToHash("0x03").Bytes(), val)

		junk := make([]byte, 100)
		copy(junk, []byte{0xde, 0xad})
		rawdb.WriteAccountSnapshot(helper.diskdb, common.HexToHash("0x02"), junk)
		rawdb.WriteAccountSnapshot(helper.diskdb, common.HexToHash("0x03"), junk)
		rawdb.WriteAccountSnapshot(helper.diskdb, common.HexToHash("0x04"), junk)
		rawdb.WriteAccountSnapshot(helper.diskdb, common.HexToHash("0x05"), junk)
	}

	root, snap := helper.CommitAndGenerate()
	select {
	case <-snap.genPending:
		// Snapshot generation succeeded

	case <-time.After(3 * time.Second):
		t.Errorf("Snapshot generation failed")
	}
	checkSnapRoot(t, snap, root)
	// Signal abortion to the generator and wait for it to tear down
	stop := make(chan *generatorStats)
	snap.genAbort <- stop
	<-stop
	// If we now inspect the snap db, there should exist no extraneous storage items
	if data := rawdb.ReadStorageSnapshot(helper.diskdb, hashData([]byte("acc-2")), hashData([]byte("b-key-1"))); data != nil {
		t.Fatalf("expected slot to be removed, got %v", string(data))
	}
}

func TestGenerateFromEmptySnap(t *testing.T) {
	//enableLogging()
	accountCheckRange = 10
	storageCheckRange = 20
	helper := newHelper()
	// Add 1K accounts to the trie
	for i := 0; i < 400; i++ {
		stRoot := helper.makeStorageTrie(hashData([]byte(fmt.Sprintf("acc-%d", i))), []string{"key-1", "key-2", "key-3"}, []string{"val-1", "val-2", "val-3"}, true)
		helper.addTrieAccount(fmt.Sprintf("acc-%d", i),
			&types.StateAccount{Balance: big.NewInt(1), Root: stRoot, CodeHash: types.EmptyCodeHash.Bytes()})
	}

	root, snap := helper.CommitAndGenerate()
	t.Logf("Root: %#x\n", root) // Root: 0x6f7af6d2e1a1bf2b84a3beb3f8b64388465fbc1e274ca5d5d3fc787ca78f59e4

	select {
	case <-snap.genPending:
		// Snapshot generation succeeded

	case <-time.After(3 * time.Second):
		t.Errorf("Snapshot generation failed")
	}
	checkSnapRoot(t, snap, root)
	// Signal abortion to the generator and wait for it to tear down
	stop := make(chan *generatorStats)
	snap.genAbort <- stop
	<-stop
}

// Tests that snapshot generation with existent flat state, where the flat state
// storage is correct, but incomplete.
// The incomplete part is on the second range
// snap: [ 0x01, 0x02, 0x03, 0x04] , [ 0x05, 0x06, 0x07, {missing}] (with storageCheck = 4)
// trie:  0x01, 0x02, 0x03, 0x04,  0x05, 0x06, 0x07, 0x08
// This hits a case where the snap verification passes, but there are more elements in the trie
// which we must also add.
func TestGenerateWithIncompleteStorage(t *testing.T) {
	storageCheckRange = 4
	helper := newHelper()
	stKeys := []string{"1", "2", "3", "4", "5", "6", "7", "8"}
	stVals := []string{"v1", "v2", "v3", "v4", "v5", "v6", "v7", "v8"}
	// We add 8 accounts, each one is missing exactly one of the storage slots. This means
	// we don't have to order the keys and figure out exactly which hash-key winds up
	// on the sensitive spots at the boundaries
	for i := 0; i < 8; i++ {
		accKey := fmt.Sprintf("acc-%d", i)
<<<<<<< HEAD
		stRoot := helper.makeStorageTrie(common.Hash{}, hashData([]byte(accKey)), stKeys, stVals, true)
		helper.addAccount(accKey, &Account{Balance: big.NewInt(int64(i)), Root: stRoot, CodeHash: types.EmptyCodeHash.Bytes()})

=======
		stRoot := helper.makeStorageTrie(hashData([]byte(accKey)), stKeys, stVals, true)
		helper.addAccount(accKey, &types.StateAccount{Balance: big.NewInt(int64(i)), Root: stRoot, CodeHash: types.EmptyCodeHash.Bytes()})
>>>>>>> bed84606
		var moddedKeys []string

		var moddedVals []string

		for ii := 0; ii < 8; ii++ {
			if ii != i {
				moddedKeys = append(moddedKeys, stKeys[ii])
				moddedVals = append(moddedVals, stVals[ii])
			}
		}
		helper.addSnapStorage(accKey, moddedKeys, moddedVals)
	}

	root, snap := helper.CommitAndGenerate()
	t.Logf("Root: %#x\n", root) // Root: 0xca73f6f05ba4ca3024ef340ef3dfca8fdabc1b677ff13f5a9571fd49c16e67ff

	select {
	case <-snap.genPending:
		// Snapshot generation succeeded

	case <-time.After(3 * time.Second):
		t.Errorf("Snapshot generation failed")
	}
	checkSnapRoot(t, snap, root)
	// Signal abortion to the generator and wait for it to tear down
	stop := make(chan *generatorStats)
	snap.genAbort <- stop
	<-stop
}

func incKey(key []byte) []byte {
	for i := len(key) - 1; i >= 0; i-- {
		key[i]++
		if key[i] != 0x0 {
			break
		}
	}

	return key
}

func decKey(key []byte) []byte {
	for i := len(key) - 1; i >= 0; i-- {
		key[i]--
		if key[i] != 0xff {
			break
		}
	}

	return key
}

func populateDangling(disk ethdb.KeyValueStore) {
	populate := func(accountHash common.Hash, keys []string, vals []string) {
		for i, key := range keys {
			rawdb.WriteStorageSnapshot(disk, accountHash, hashData([]byte(key)), []byte(vals[i]))
		}
	}
	// Dangling storages of the "first" account
	populate(common.Hash{}, []string{"key-1", "key-2", "key-3"}, []string{"val-1", "val-2", "val-3"})

	// Dangling storages of the "last" account
	populate(common.HexToHash("ffffffffffffffffffffffffffffffffffffffffffffffffffffffffffffffff"), []string{"key-1", "key-2", "key-3"}, []string{"val-1", "val-2", "val-3"})

	// Dangling storages around the account 1
	hash := decKey(hashData([]byte("acc-1")).Bytes())
	populate(common.BytesToHash(hash), []string{"key-1", "key-2", "key-3"}, []string{"val-1", "val-2", "val-3"})
	hash = incKey(hashData([]byte("acc-1")).Bytes())
	populate(common.BytesToHash(hash), []string{"key-1", "key-2", "key-3"}, []string{"val-1", "val-2", "val-3"})

	// Dangling storages around the account 2
	hash = decKey(hashData([]byte("acc-2")).Bytes())
	populate(common.BytesToHash(hash), []string{"key-1", "key-2", "key-3"}, []string{"val-1", "val-2", "val-3"})
	hash = incKey(hashData([]byte("acc-2")).Bytes())
	populate(common.BytesToHash(hash), []string{"key-1", "key-2", "key-3"}, []string{"val-1", "val-2", "val-3"})

	// Dangling storages around the account 3
	hash = decKey(hashData([]byte("acc-3")).Bytes())
	populate(common.BytesToHash(hash), []string{"key-1", "key-2", "key-3"}, []string{"val-1", "val-2", "val-3"})
	hash = incKey(hashData([]byte("acc-3")).Bytes())
	populate(common.BytesToHash(hash), []string{"key-1", "key-2", "key-3"}, []string{"val-1", "val-2", "val-3"})

	// Dangling storages of the random account
	populate(randomHash(), []string{"key-1", "key-2", "key-3"}, []string{"val-1", "val-2", "val-3"})
	populate(randomHash(), []string{"key-1", "key-2", "key-3"}, []string{"val-1", "val-2", "val-3"})
	populate(randomHash(), []string{"key-1", "key-2", "key-3"}, []string{"val-1", "val-2", "val-3"})
}

// Tests that snapshot generation with dangling storages. Dangling storage means
// the storage data is existent while the corresponding account data is missing.
//
// This test will populate some dangling storages to see if they can be cleaned up.
func TestGenerateCompleteSnapshotWithDanglingStorage(t *testing.T) {
	t.Parallel()

	var helper = newHelper()

	stRoot := helper.makeStorageTrie(hashData([]byte("acc-1")), []string{"key-1", "key-2", "key-3"}, []string{"val-1", "val-2", "val-3"}, true)
	helper.addAccount("acc-1", &types.StateAccount{Balance: big.NewInt(1), Root: stRoot, CodeHash: types.EmptyCodeHash.Bytes()})
	helper.addAccount("acc-2", &types.StateAccount{Balance: big.NewInt(1), Root: types.EmptyRootHash, CodeHash: types.EmptyCodeHash.Bytes()})

	helper.makeStorageTrie(hashData([]byte("acc-3")), []string{"key-1", "key-2", "key-3"}, []string{"val-1", "val-2", "val-3"}, true)
	helper.addAccount("acc-3", &types.StateAccount{Balance: big.NewInt(1), Root: stRoot, CodeHash: types.EmptyCodeHash.Bytes()})

	helper.addSnapStorage("acc-1", []string{"key-1", "key-2", "key-3"}, []string{"val-1", "val-2", "val-3"})
	helper.addSnapStorage("acc-3", []string{"key-1", "key-2", "key-3"}, []string{"val-1", "val-2", "val-3"})

	populateDangling(helper.diskdb)

	root, snap := helper.CommitAndGenerate()
	select {
	case <-snap.genPending:
		// Snapshot generation succeeded

	case <-time.After(3 * time.Second):
		t.Errorf("Snapshot generation failed")
	}
	checkSnapRoot(t, snap, root)

	// Signal abortion to the generator and wait for it to tear down
	stop := make(chan *generatorStats)
	snap.genAbort <- stop
	<-stop
}

// Tests that snapshot generation with dangling storages. Dangling storage means
// the storage data is existent while the corresponding account data is missing.
//
// This test will populate some dangling storages to see if they can be cleaned up.
func TestGenerateBrokenSnapshotWithDanglingStorage(t *testing.T) {
	t.Parallel()

	var helper = newHelper()

	stRoot := helper.makeStorageTrie(hashData([]byte("acc-1")), []string{"key-1", "key-2", "key-3"}, []string{"val-1", "val-2", "val-3"}, true)
	helper.addTrieAccount("acc-1", &types.StateAccount{Balance: big.NewInt(1), Root: stRoot, CodeHash: types.EmptyCodeHash.Bytes()})
	helper.addTrieAccount("acc-2", &types.StateAccount{Balance: big.NewInt(2), Root: types.EmptyRootHash, CodeHash: types.EmptyCodeHash.Bytes()})

	helper.makeStorageTrie(hashData([]byte("acc-3")), []string{"key-1", "key-2", "key-3"}, []string{"val-1", "val-2", "val-3"}, true)
	helper.addTrieAccount("acc-3", &types.StateAccount{Balance: big.NewInt(3), Root: stRoot, CodeHash: types.EmptyCodeHash.Bytes()})

	populateDangling(helper.diskdb)

	root, snap := helper.CommitAndGenerate()
	select {
	case <-snap.genPending:
		// Snapshot generation succeeded

	case <-time.After(3 * time.Second):
		t.Errorf("Snapshot generation failed")
	}
	checkSnapRoot(t, snap, root)

	// Signal abortion to the generator and wait for it to tear down
	stop := make(chan *generatorStats)
	snap.genAbort <- stop
	<-stop
}<|MERGE_RESOLUTION|>--- conflicted
+++ resolved
@@ -157,12 +157,7 @@
 func newHelper() *testHelper {
 	diskdb := rawdb.NewMemoryDatabase()
 	triedb := trie.NewDatabase(diskdb)
-<<<<<<< HEAD
-	accTrie, _ := trie.NewStateTrie(trie.StateTrieID(common.Hash{}), triedb)
-
-=======
 	accTrie, _ := trie.NewStateTrie(trie.StateTrieID(types.EmptyRootHash), triedb)
->>>>>>> bed84606
 	return &testHelper{
 		diskdb:  diskdb,
 		triedb:  triedb,
@@ -193,15 +188,8 @@
 	}
 }
 
-<<<<<<< HEAD
-// nolint:unparam
-func (t *testHelper) makeStorageTrie(stateRoot, owner common.Hash, keys []string, vals []string, commit bool) []byte {
-	id := trie.StorageTrieID(stateRoot, owner, common.Hash{})
-
-=======
 func (t *testHelper) makeStorageTrie(owner common.Hash, keys []string, vals []string, commit bool) common.Hash {
 	id := trie.StorageTrieID(types.EmptyRootHash, owner, types.EmptyRootHash)
->>>>>>> bed84606
 	stTrie, _ := trie.NewStateTrie(id, t.triedb)
 	for i, k := range keys {
 		stTrie.MustUpdate([]byte(k), []byte(vals[i]))
@@ -210,22 +198,11 @@
 	if !commit {
 		return stTrie.Hash()
 	}
-<<<<<<< HEAD
-
-	root, nodes := stTrie.Commit(false)
-
-=======
 	root, nodes, _ := stTrie.Commit(false)
->>>>>>> bed84606
 	if nodes != nil {
 		_ = t.nodes.Merge(nodes)
 	}
-<<<<<<< HEAD
-
-	return root.Bytes()
-=======
 	return root
->>>>>>> bed84606
 }
 
 func (t *testHelper) Commit() common.Hash {
@@ -233,15 +210,8 @@
 	if nodes != nil {
 		_ = t.nodes.Merge(nodes)
 	}
-<<<<<<< HEAD
-
-	_ = t.triedb.Update(t.nodes)
-	_ = t.triedb.Commit(root, false)
-
-=======
 	t.triedb.Update(root, types.EmptyRootHash, 0, t.nodes, nil)
 	t.triedb.Commit(root, false)
->>>>>>> bed84606
 	return root
 }
 
@@ -466,11 +436,7 @@
 	root := helper.Commit()
 
 	// Delete a storage trie root and ensure the generator chokes
-<<<<<<< HEAD
-	_ = helper.diskdb.Delete(stRoot)
-=======
 	helper.diskdb.Delete(stRoot.Bytes())
->>>>>>> bed84606
 
 	snap := generateSnapshot(helper.diskdb, helper.triedb, 16, root)
 	select {
@@ -776,14 +742,8 @@
 	// on the sensitive spots at the boundaries
 	for i := 0; i < 8; i++ {
 		accKey := fmt.Sprintf("acc-%d", i)
-<<<<<<< HEAD
-		stRoot := helper.makeStorageTrie(common.Hash{}, hashData([]byte(accKey)), stKeys, stVals, true)
-		helper.addAccount(accKey, &Account{Balance: big.NewInt(int64(i)), Root: stRoot, CodeHash: types.EmptyCodeHash.Bytes()})
-
-=======
 		stRoot := helper.makeStorageTrie(hashData([]byte(accKey)), stKeys, stVals, true)
 		helper.addAccount(accKey, &types.StateAccount{Balance: big.NewInt(int64(i)), Root: stRoot, CodeHash: types.EmptyCodeHash.Bytes()})
->>>>>>> bed84606
 		var moddedKeys []string
 
 		var moddedVals []string
