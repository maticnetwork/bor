--- conflicted
+++ resolved
@@ -30,11 +30,6 @@
 	"github.com/ethereum/go-ethereum/log"
 	"github.com/ethereum/go-ethereum/rlp"
 	"github.com/ethereum/go-ethereum/trie"
-<<<<<<< HEAD
-	"github.com/ethereum/go-ethereum/trie/triedb/hashdb"
-	"github.com/ethereum/go-ethereum/trie/triedb/pathdb"
-=======
->>>>>>> 1065e21c
 	"github.com/ethereum/go-ethereum/trie/trienode"
 	"golang.org/x/crypto/sha3"
 )
@@ -61,11 +56,7 @@
 	// We can't use statedb to make a test trie (circular dependency), so make
 	// a fake one manually. We're going with a small account trie of 3 accounts,
 	// two of which also has the same 3-slot storage trie attached.
-<<<<<<< HEAD
-	var helper = newHelper(scheme)
-=======
 	var helper = newHelper()
->>>>>>> 1065e21c
 	stRoot := helper.makeStorageTrie(common.Hash{}, []string{"key-1", "key-2", "key-3"}, []string{"val-1", "val-2", "val-3"}, false)
 
 	helper.addTrieAccount("acc-1", &types.StateAccount{Balance: big.NewInt(1), Root: stRoot, CodeHash: types.EmptyCodeHash.Bytes()})
@@ -175,17 +166,7 @@
 
 func newHelper(scheme string) *testHelper {
 	diskdb := rawdb.NewMemoryDatabase()
-<<<<<<< HEAD
-	config := &trie.Config{}
-	if scheme == rawdb.PathScheme {
-		config.PathDB = &pathdb.Config{} // disable caching
-	} else {
-		config.HashDB = &hashdb.Config{} // disable caching
-	}
-	triedb := trie.NewDatabase(diskdb, config)
-=======
 	triedb := trie.NewDatabase(diskdb)
->>>>>>> 1065e21c
 	accTrie, _ := trie.NewStateTrie(trie.StateTrieID(types.EmptyRootHash), triedb)
 	return &testHelper{
 		diskdb:  diskdb,
@@ -371,9 +352,6 @@
 	testGenerateExistentStateWithWrongAccounts(t, rawdb.PathScheme)
 }
 
-func testGenerateExistentStateWithWrongAccounts(t *testing.T, scheme string) {
-	helper := newHelper(scheme)
-
 	helper.makeStorageTrie(hashData([]byte("acc-1")), []string{"key-1", "key-2", "key-3"}, []string{"val-1", "val-2", "val-3"}, true)
 	helper.makeStorageTrie(hashData([]byte("acc-2")), []string{"key-1", "key-2", "key-3"}, []string{"val-1", "val-2", "val-3"}, true)
 	helper.makeStorageTrie(hashData([]byte("acc-3")), []string{"key-1", "key-2", "key-3"}, []string{"val-1", "val-2", "val-3"}, true)
@@ -476,16 +454,8 @@
 	// We can't use statedb to make a test trie (circular dependency), so make
 	// a fake one manually. We're going with a small account trie of 3 accounts,
 	// two of which also has the same 3-slot storage trie attached.
-<<<<<<< HEAD
-	var (
-		acc1   = hashData([]byte("acc-1"))
-		acc3   = hashData([]byte("acc-3"))
-		helper = newHelper(scheme)
-	)
-=======
 	helper := newHelper()
 
->>>>>>> 1065e21c
 	stRoot := helper.makeStorageTrie(hashData([]byte("acc-1")), []string{"key-1", "key-2", "key-3"}, []string{"val-1", "val-2", "val-3"}, true)   // 0xddefcd9376dd029653ef384bd2f0a126bb755fe84fdcc9e7cf421ba454f2bc67
 	helper.addTrieAccount("acc-1", &types.StateAccount{Balance: big.NewInt(1), Root: stRoot, CodeHash: types.EmptyCodeHash.Bytes()})              // 0x9250573b9c18c664139f3b6a7a8081b7d8f8916a8fcc5d94feec6c29f5fd4e9e
 	helper.addTrieAccount("acc-2", &types.StateAccount{Balance: big.NewInt(2), Root: types.EmptyRootHash, CodeHash: types.EmptyCodeHash.Bytes()}) // 0x65145f923027566669a1ae5ccac66f945b55ff6eaeb17d2ea8e048b7d381f2d7
@@ -494,14 +464,8 @@
 
 	root := helper.Commit()
 
-<<<<<<< HEAD
-	// Delete storage trie root of account one and three.
-	rawdb.DeleteTrieNode(helper.diskdb, acc1, nil, stRoot, scheme)
-	rawdb.DeleteTrieNode(helper.diskdb, acc3, nil, stRoot, scheme)
-=======
 	// Delete a storage trie root and ensure the generator chokes
 	helper.diskdb.Delete(stRoot.Bytes())
->>>>>>> 1065e21c
 
 	snap := generateSnapshot(helper.diskdb, helper.triedb, 16, root)
 	select {
