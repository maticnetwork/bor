--- conflicted
+++ resolved
@@ -1000,12 +1000,7 @@
 	b.Run("binary iterator keys", func(b *testing.B) {
 		for i := 0; i < b.N; i++ {
 			got := 0
-<<<<<<< HEAD
-			it := head.(*diffLayer).newBinaryAccountIterator()
-
-=======
 			it := head.(*diffLayer).newBinaryAccountIterator(common.Hash{})
->>>>>>> eb00f169
 			for it.Next() {
 				got++
 			}
@@ -1018,12 +1013,7 @@
 	b.Run("binary iterator values", func(b *testing.B) {
 		for i := 0; i < b.N; i++ {
 			got := 0
-<<<<<<< HEAD
-			it := head.(*diffLayer).newBinaryAccountIterator()
-
-=======
 			it := head.(*diffLayer).newBinaryAccountIterator(common.Hash{})
->>>>>>> eb00f169
 			for it.Next() {
 				got++
 
@@ -1117,12 +1107,7 @@
 	b.Run("binary iterator (keys)", func(b *testing.B) {
 		for i := 0; i < b.N; i++ {
 			got := 0
-<<<<<<< HEAD
-			it := head.(*diffLayer).newBinaryAccountIterator()
-
-=======
 			it := head.(*diffLayer).newBinaryAccountIterator(common.Hash{})
->>>>>>> eb00f169
 			for it.Next() {
 				got++
 			}
@@ -1135,12 +1120,7 @@
 	b.Run("binary iterator (values)", func(b *testing.B) {
 		for i := 0; i < b.N; i++ {
 			got := 0
-<<<<<<< HEAD
-			it := head.(*diffLayer).newBinaryAccountIterator()
-
-=======
 			it := head.(*diffLayer).newBinaryAccountIterator(common.Hash{})
->>>>>>> eb00f169
 			for it.Next() {
 				got++
 				v := it.Hash()
