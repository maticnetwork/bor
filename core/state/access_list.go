--- conflicted
+++ resolved
@@ -65,26 +65,10 @@
 // Copy creates an independent copy of an accessList.
 func (al *accessList) Copy() *accessList {
 	cp := newAccessList()
-<<<<<<< HEAD
-	for k, v := range a.addresses {
-		cp.addresses[k] = v
-	}
-
-	cp.slots = make([]map[common.Hash]struct{}, len(a.slots))
-
-	for i, slotMap := range a.slots {
-		newSlotmap := make(map[common.Hash]struct{}, len(slotMap))
-		for k := range slotMap {
-			newSlotmap[k] = struct{}{}
-		}
-
-		cp.slots[i] = newSlotmap
-=======
 	cp.addresses = maps.Clone(al.addresses)
 	cp.slots = make([]map[common.Hash]struct{}, len(al.slots))
 	for i, slotMap := range al.slots {
 		cp.slots[i] = maps.Clone(slotMap)
->>>>>>> aadddf3a
 	}
 
 	return cp
