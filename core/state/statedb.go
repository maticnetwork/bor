--- conflicted
+++ resolved
@@ -86,11 +86,7 @@
 	readMap         map[blockstm.Key]blockstm.ReadDescriptor
 	writeMap        map[blockstm.Key]blockstm.WriteDescriptor
 	newStateObjects map[common.Address]struct{}
-<<<<<<< HEAD
-	deps            map[int]bool
-=======
 	dep             int
->>>>>>> 866a2b70
 
 	// DB error.
 	// State objects are used by the consensus core and VM which are
@@ -173,20 +169,14 @@
 		return nil, err
 	} else {
 		sdb.mvHashmap = mvhm
-<<<<<<< HEAD
-=======
 		sdb.dep = -1
->>>>>>> 866a2b70
 		return sdb, nil
 	}
 }
 
 func (sdb *StateDB) SetMVHashmap(mvhm *blockstm.MVHashMap) {
 	sdb.mvHashmap = mvhm
-<<<<<<< HEAD
-=======
 	sdb.dep = -1
->>>>>>> 866a2b70
 }
 
 func (s *StateDB) MVWriteList() []blockstm.WriteDescriptor {
@@ -195,11 +185,6 @@
 	for _, v := range s.writeMap {
 		if !v.Path.IsAddress() {
 			writes = append(writes, v)
-<<<<<<< HEAD
-		} else if _, ok := s.newStateObjects[common.BytesToAddress(v.Path[:common.AddressLength])]; ok {
-			writes = append(writes, v)
-=======
->>>>>>> 866a2b70
 		}
 	}
 
@@ -242,58 +227,28 @@
 	}
 }
 
-<<<<<<< HEAD
-func (s *StateDB) ensureDepsMap() {
-	if s.deps == nil {
-		s.deps = make(map[int]bool)
-	}
-}
-
-func (s *StateDB) HadInvalidRead() bool {
-	s.ensureDepsMap()
-	return len(s.deps) > 0
-}
-
-func (s *StateDB) DepTxIndex() []int {
-	s.ensureDepsMap()
-	deps := make([]int, 0, len(s.deps))
-
-	for k := range s.deps {
-		deps = append(deps, k)
-	}
-
-	return deps
-=======
 func (s *StateDB) HadInvalidRead() bool {
 	return s.dep >= 0
 }
 
 func (s *StateDB) DepTxIndex() int {
 	return s.dep
->>>>>>> 866a2b70
 }
 
 func (s *StateDB) SetIncarnation(inc int) {
 	s.incarnation = inc
 }
 
-<<<<<<< HEAD
-=======
 type StorageVal[T any] struct {
 	Value *T
 }
 
->>>>>>> 866a2b70
 func MVRead[T any](s *StateDB, k blockstm.Key, defaultV T, readStorage func(s *StateDB) T) (v T) {
 	if s.mvHashmap == nil {
 		return readStorage(s)
 	}
 
 	s.ensureReadMap()
-<<<<<<< HEAD
-	s.ensureDepsMap()
-=======
->>>>>>> 866a2b70
 
 	if s.writeMap != nil {
 		if _, ok := s.writeMap[k]; ok {
@@ -320,17 +275,12 @@
 		}
 	case blockstm.MVReadResultDependency:
 		{
-<<<<<<< HEAD
-			s.deps[res.DepIdx()] = true
-			return defaultV
-=======
 			if res.DepIdx() > s.dep {
 				s.dep = res.DepIdx()
 			}
 
 			// Return immediate to executor when we found a dependency
 			panic("Found dependency")
->>>>>>> 866a2b70
 		}
 	case blockstm.MVReadResultNone:
 		{
@@ -385,13 +335,7 @@
 		path := writes[i].Path
 		sr := writes[i].Val.(*StateDB)
 
-<<<<<<< HEAD
-		if path.IsAddress() {
-			sw.GetOrNewStateObject(path.GetAddress())
-		} else if path.IsState() {
-=======
 		if path.IsState() {
->>>>>>> 866a2b70
 			addr := path.GetAddress()
 			stateKey := path.GetStateKey()
 			state := sr.GetState(addr, stateKey)
@@ -417,8 +361,6 @@
 	}
 }
 
-<<<<<<< HEAD
-=======
 type DumpStruct struct {
 	TxIdx  int
 	TxInc  int
@@ -474,7 +416,6 @@
 	s.mvHashmap = mvh
 }
 
->>>>>>> 866a2b70
 // StartPrefetcher initializes a new trie prefetcher to pull in nodes from the
 // state trie concurrently while the state is mutated so that when we reach the
 // commit phase, most of the needed data is already hot.
