--- conflicted
+++ resolved
@@ -486,18 +486,10 @@
 	s.mvHashmap = mvh
 }
 
-<<<<<<< HEAD
-// SetLogger sets the logger for account update hooks.
-func (s *StateDB) SetLogger(l *tracing.Hooks) {
-	s.logger = l
-}
-
 func (s *StateDB) SetWitness(witness *stateless.Witness) {
 	s.witness = witness
 }
 
-=======
->>>>>>> 4200afdb
 // StartPrefetcher initializes a new trie prefetcher to pull in nodes from the
 // state trie concurrently while the state is mutated so that when we reach the
 // commit phase, most of the needed data is already hot.
