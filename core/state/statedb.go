--- conflicted
+++ resolved
@@ -24,7 +24,6 @@
 	"sort"
 	"time"
 
-<<<<<<< HEAD
 	"github.com/maticnetwork/bor/common"
 	"github.com/maticnetwork/bor/core/state/snapshot"
 	"github.com/maticnetwork/bor/core/types"
@@ -33,16 +32,6 @@
 	"github.com/maticnetwork/bor/metrics"
 	"github.com/maticnetwork/bor/rlp"
 	"github.com/maticnetwork/bor/trie"
-=======
-	"github.com/ethereum/go-ethereum/common"
-	"github.com/ethereum/go-ethereum/core/state/snapshot"
-	"github.com/ethereum/go-ethereum/core/types"
-	"github.com/ethereum/go-ethereum/crypto"
-	"github.com/ethereum/go-ethereum/log"
-	"github.com/ethereum/go-ethereum/metrics"
-	"github.com/ethereum/go-ethereum/rlp"
-	"github.com/ethereum/go-ethereum/trie"
->>>>>>> ea3b00ad
 )
 
 type revision struct {
@@ -524,11 +513,7 @@
 			defer func(start time.Time) { s.SnapshotAccountReads += time.Since(start) }(time.Now())
 		}
 		var acc *snapshot.Account
-<<<<<<< HEAD
-		if acc, err = s.snap.Account(crypto.Keccak256Hash(addr[:])); err == nil {
-=======
 		if acc, err = s.snap.Account(crypto.Keccak256Hash(addr.Bytes())); err == nil {
->>>>>>> ea3b00ad
 			if acc == nil {
 				return nil
 			}
@@ -547,15 +532,9 @@
 		if metrics.EnabledExpensive {
 			defer func(start time.Time) { s.AccountReads += time.Since(start) }(time.Now())
 		}
-<<<<<<< HEAD
-		enc, err := s.trie.TryGet(addr[:])
-		if err != nil {
-			s.setError(fmt.Errorf("getDeleteStateObject (%x) error: %v", addr[:], err))
-=======
 		enc, err := s.trie.TryGet(addr.Bytes())
 		if err != nil {
 			s.setError(fmt.Errorf("getDeleteStateObject (%x) error: %v", addr.Bytes(), err))
->>>>>>> ea3b00ad
 			return nil
 		}
 		if len(enc) == 0 {
