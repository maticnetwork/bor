--- conflicted
+++ resolved
@@ -678,41 +678,6 @@
 	})
 }
 
-<<<<<<< HEAD
-// GetProof returns the Merkle proof for a given account.
-func (s *StateDB) GetProof(addr common.Address) ([][]byte, error) {
-	return s.GetProofByHash(crypto.Keccak256Hash(addr.Bytes()))
-}
-
-// GetProofByHash returns the Merkle proof for a given account.
-func (s *StateDB) GetProofByHash(addrHash common.Hash) ([][]byte, error) {
-	var proof proofList
-	err := s.trie.Prove(addrHash[:], &proof)
-	return proof, err
-}
-
-// GetStorageProof returns the Merkle proof for given storage slot.
-func (s *StateDB) GetStorageProof(a common.Address, key common.Hash) ([][]byte, error) {
-	trie, err := s.StorageTrie(a)
-	if err != nil {
-		return nil, err
-	}
-
-	if trie == nil {
-		return nil, errors.New("storage trie for requested address does not exist")
-	}
-
-	var proof proofList
-	err = trie.Prove(crypto.Keccak256(key.Bytes()), &proof)
-	if err != nil {
-		return nil, err
-	}
-
-	return proof, nil
-}
-
-=======
->>>>>>> 916d6a44
 // GetCommittedState retrieves a value from the given account's committed storage trie.
 func (s *StateDB) GetCommittedState(addr common.Address, hash common.Hash) common.Hash {
 	return MVRead(s, blockstm.NewStateKey(addr, hash), common.Hash{}, func(s *StateDB) common.Hash {
@@ -730,28 +695,6 @@
 	return s.db
 }
 
-<<<<<<< HEAD
-// StorageTrie returns the storage trie of an account. The return value is a copy
-// and is nil for non-existent accounts. An error will be returned if storage trie
-// is existent but can't be loaded correctly.
-func (s *StateDB) StorageTrie(addr common.Address) (Trie, error) {
-	stateObject := s.getStateObject(addr)
-	if stateObject == nil {
-		//nolint:nilnil
-		return nil, nil
-	}
-
-	cpy := stateObject.deepCopy(s)
-
-	if _, err := cpy.updateTrie(); err != nil {
-		return nil, err
-	}
-
-	return cpy.getTrie()
-}
-
-=======
->>>>>>> 916d6a44
 func (s *StateDB) HasSelfDestructed(addr common.Address) bool {
 	return MVRead(s, blockstm.NewSubpathKey(addr, SuicidePath), false, func(s *StateDB) bool {
 		stateObject := s.getStateObject(addr)
@@ -1167,49 +1110,6 @@
 	}
 }
 
-<<<<<<< HEAD
-func (s *StateDB) ForEachStorage(addr common.Address, cb func(key, value common.Hash) bool) error {
-	so := s.getStateObject(addr)
-	if so == nil {
-		return nil
-	}
-	tr, err := so.getTrie()
-	if err != nil {
-		return err
-	}
-	trieIt, err := tr.NodeIterator(nil)
-	if err != nil {
-		return err
-	}
-	it := trie.NewIterator(trieIt)
-
-	for it.Next() {
-		key := common.BytesToHash(s.trie.GetKey(it.Key))
-		if value, dirty := so.dirtyStorage[key]; dirty {
-			if !cb(key, value) {
-				return nil
-			}
-
-			continue
-		}
-
-		if len(it.Value) > 0 {
-			_, content, _, err := rlp.Split(it.Value)
-			if err != nil {
-				return err
-			}
-
-			if !cb(key, common.BytesToHash(content)) {
-				return nil
-			}
-		}
-	}
-
-	return nil
-}
-
-=======
->>>>>>> 916d6a44
 // Copy creates a deep, independent copy of the state.
 // Snapshots of the copied state cannot be applied to the copy.
 func (s *StateDB) Copy() *StateDB {
