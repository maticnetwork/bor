--- conflicted
+++ resolved
@@ -172,10 +172,6 @@
 		stateObjects:         make(map[common.Address]*stateObject),
 		stateObjectsPending:  make(map[common.Address]struct{}),
 		stateObjectsDirty:    make(map[common.Address]struct{}),
-<<<<<<< HEAD
-		stateObjectsDestruct: make(map[common.Address]*types.StateAccount),
-=======
->>>>>>> 1065e21c
 		revertedKeys:         make(map[blockstm.Key]struct{}),
 		stateObjectsDestruct: make(map[common.Address]*types.StateAccount),
 		logs:                 make(map[common.Hash][]*types.Log),
@@ -732,17 +728,11 @@
 	}
 
 	cpy := stateObject.deepCopy(s)
-<<<<<<< HEAD
+
 	if _, err := cpy.updateTrie(); err != nil {
 		return nil, err
 	}
-=======
-
-	if _, err := cpy.updateTrie(); err != nil {
-		return nil, err
-	}
-
->>>>>>> 1065e21c
+
 	return cpy.getTrie()
 }
 
@@ -929,12 +919,9 @@
 	if err := s.trie.UpdateAccount(addr, &obj.data); err != nil {
 		s.setError(fmt.Errorf("updateStateObject (%x) error: %v", addr[:], err))
 	}
-<<<<<<< HEAD
-=======
 	if obj.dirtyCode {
 		s.trie.UpdateContractCode(obj.Address(), common.BytesToHash(obj.CodeHash()), obj.code)
 	}
->>>>>>> 1065e21c
 	// Cache the data until commit. Note, this update mechanism is not symmetric
 	// to the deletion, because whereas it is enough to track account updates
 	// at commit time, deletions need tracking at transaction boundary level to
@@ -1215,10 +1202,6 @@
 		stateObjects:         make(map[common.Address]*stateObject, len(s.journal.dirties)),
 		stateObjectsPending:  make(map[common.Address]struct{}, len(s.stateObjectsPending)),
 		stateObjectsDirty:    make(map[common.Address]struct{}, len(s.journal.dirties)),
-<<<<<<< HEAD
-		stateObjectsDestruct: make(map[common.Address]*types.StateAccount, len(s.stateObjectsDestruct)),
-=======
->>>>>>> 1065e21c
 		revertedKeys:         make(map[blockstm.Key]struct{}),
 		stateObjectsDestruct: make(map[common.Address]*types.StateAccount, len(s.stateObjectsDestruct)),
 		refund:               s.refund,
@@ -1291,10 +1274,6 @@
 
 		state.logs[hash] = cpy
 	}
-<<<<<<< HEAD
-
-=======
->>>>>>> 1065e21c
 	// Deep copy the preimages occurred in the scope of block
 	for hash, preimage := range s.preimages {
 		state.preimages[hash] = preimage
@@ -1662,10 +1641,6 @@
 		// Write any contract code associated with the state object
 		if obj.code != nil && obj.dirtyCode {
 			rawdb.WriteCode(codeWriter, common.BytesToHash(obj.CodeHash()), obj.code)
-<<<<<<< HEAD
-			s.trie.UpdateContractCode(obj.Address(), common.BytesToHash(obj.CodeHash()), obj.code)
-=======
->>>>>>> 1065e21c
 			obj.dirtyCode = false
 		}
 		// Write any storage changes in the state object to its storage trie
@@ -1860,8 +1835,6 @@
 	return s.accessList.Contains(addr, slot)
 }
 
-<<<<<<< HEAD
-=======
 func (s *StateDB) ValidateKnownAccounts(knownAccounts types.KnownAccounts) error {
 	if knownAccounts == nil {
 		return nil
@@ -1895,7 +1868,6 @@
 	return nil
 }
 
->>>>>>> 1065e21c
 // convertAccountSet converts a provided account set from address keyed to hash keyed.
 func (s *StateDB) convertAccountSet(set map[common.Address]*types.StateAccount) map[common.Hash]struct{} {
 	ret := make(map[common.Hash]struct{}, len(set))
