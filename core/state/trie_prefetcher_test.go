--- conflicted
+++ resolved
@@ -35,16 +35,10 @@
 	skey := common.HexToHash("aaa")
 	sval := common.HexToHash("bbb")
 
-<<<<<<< HEAD
-	state.SetBalance(addr, big.NewInt(42)) // Change the account trie
-	state.SetCode(addr, []byte("hello"))   // Change an external metadata
-	state.SetState(addr, skey, sval)       // Change the storage trie
-
-=======
 	state.SetBalance(addr, uint256.NewInt(42)) // Change the account trie
 	state.SetCode(addr, []byte("hello"))       // Change an external metadata
 	state.SetState(addr, skey, sval)           // Change the storage trie
->>>>>>> c5ba367e
+
 	for i := 0; i < 100; i++ {
 		sk := common.BigToHash(big.NewInt(int64(i)))
 		state.SetState(addr, sk, sk) // Change the storage trie
