--- conflicted
+++ resolved
@@ -32,13 +32,8 @@
 
 func testNodeIteratorCoverage(t *testing.T, scheme string) {
 	// Create some arbitrary test state to iterate
-<<<<<<< HEAD
-	db, sdb, ndb, root, _ := makeTestState(scheme)
-	ndb.Commit(root, false)
-=======
 	db, sdb, root, _ := makeTestState()
 	sdb.TrieDB().Commit(root, false)
->>>>>>> 1065e21c
 
 	state, err := New(root, sdb, nil)
 	if err != nil {
@@ -100,19 +95,11 @@
 			return true, common.BytesToHash(key)
 		}
 	} else {
-<<<<<<< HEAD
-		ok := rawdb.IsAccountTrieNode(key)
-		if ok {
-			return true, crypto.Keccak256Hash(val)
-		}
-		ok = rawdb.IsStorageTrieNode(key)
-=======
 		ok, _ := rawdb.IsAccountTrieNode(key)
 		if ok {
 			return true, crypto.Keccak256Hash(val)
 		}
 		ok, _, _ = rawdb.IsStorageTrieNode(key)
->>>>>>> 1065e21c
 		if ok {
 			return true, crypto.Keccak256Hash(val)
 		}
