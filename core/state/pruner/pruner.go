--- conflicted
+++ resolved
@@ -721,27 +721,4 @@
 		return "", common.Hash{}, err
 	}
 	return stateBloomPath, stateBloomRoot, nil
-<<<<<<< HEAD
-}
-
-const warningLog = `
-
-WARNING!
-
-The clean trie cache is not found. Please delete it by yourself after the
-pruning. Remember don't start the Geth without deleting the clean trie cache
-otherwise the entire database may be damaged!
-
-Check the command description "geth snapshot prune-state --help" for more details.
-`
-
-func deleteCleanTrieCache(path string) {
-	if _, err := os.Stat(path); os.IsNotExist(err) {
-		log.Warn(warningLog)
-		return
-	}
-	os.RemoveAll(path)
-	log.Info("Deleted trie clean cache", "path", path)
-=======
->>>>>>> a31a41d4
 }