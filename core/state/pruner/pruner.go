// Copyright 2021 The go-ethereum Authors
// This file is part of the go-ethereum library.
//
// The go-ethereum library is free software: you can redistribute it and/or modify
// it under the terms of the GNU Lesser General Public License as published by
// the Free Software Foundation, either version 3 of the License, or
// (at your option) any later version.
//
// The go-ethereum library is distributed in the hope that it will be useful,
// but WITHOUT ANY WARRANTY; without even the implied warranty of
// MERCHANTABILITY or FITNESS FOR A PARTICULAR PURPOSE. See the
// GNU Lesser General Public License for more details.
//
// You should have received a copy of the GNU Lesser General Public License
// along with the go-ethereum library. If not, see <http://www.gnu.org/licenses/>.

package pruner

import (
	"bytes"
	"encoding/binary"
	"errors"
	"fmt"
	"math"
	"os"
	"path/filepath"
	"strings"
	"time"

	"github.com/ethereum/go-ethereum/common"
	"github.com/ethereum/go-ethereum/core/rawdb"
	"github.com/ethereum/go-ethereum/core/state/snapshot"
	"github.com/ethereum/go-ethereum/core/types"
	"github.com/ethereum/go-ethereum/ethdb"
	"github.com/ethereum/go-ethereum/log"
	"github.com/ethereum/go-ethereum/rlp"
	"github.com/ethereum/go-ethereum/trie"
)

const (
	// stateBloomFilePrefix is the filename prefix of state bloom filter.
	stateBloomFilePrefix = "statebloom"

	// stateBloomFilePrefix is the filename suffix of state bloom filter.
	stateBloomFileSuffix = "bf.gz"

	// stateBloomFileTempSuffix is the filename suffix of state bloom filter
	// while it is being written out to detect write aborts.
	stateBloomFileTempSuffix = ".tmp"

	// rangeCompactionThreshold is the minimal deleted entry number for
	// triggering range compaction. It's a quite arbitrary number but just
	// to avoid triggering range compaction because of small deletion.
	rangeCompactionThreshold = 100000
)

// Config includes all the configurations for pruning.
type Config struct {
	Datadir   string // The directory of the state database
	BloomSize uint64 // The Megabytes of memory allocated to bloom-filter
}

// Pruner is an offline tool to prune the stale state with the
// help of the snapshot. The workflow of pruner is very simple:
//
//   - iterate the snapshot, reconstruct the relevant state
//   - iterate the database, delete all other state entries which
//     don't belong to the target state and the genesis state
//
// It can take several hours(around 2 hours for mainnet) to finish
// the whole pruning work. It's recommended to run this offline tool
// periodically in order to release the disk usage and improve the
// disk read performance to some extent.
type Pruner struct {
	config      Config
	chainHeader *types.Header
	db          ethdb.Database
	stateBloom  *stateBloom
	snaptree    *snapshot.Tree
}

// NewPruner creates the pruner instance.
func NewPruner(db ethdb.Database, config Config) (*Pruner, error) {
	headBlock := rawdb.ReadHeadBlock(db)
	if headBlock == nil {
		return nil, errors.New("failed to load head block")
	}
	// Offline pruning is only supported in legacy hash based scheme.
	triedb := trie.NewDatabase(db, trie.HashDefaults)

	snapconfig := snapshot.Config{
		CacheSize:  256,
		Recovery:   false,
		NoBuild:    true,
		AsyncBuild: false,
	}
	snaptree, err := snapshot.New(snapconfig, db, triedb, headBlock.Root())
	if err != nil {
		return nil, err // The relevant snapshot(s) might not exist
	}
	// Sanitize the bloom filter size if it's too small.
	if config.BloomSize < 256 {
		log.Warn("Sanitizing bloomfilter size", "provided(MB)", config.BloomSize, "updated(MB)", 256)
		config.BloomSize = 256
	}

	stateBloom, err := newStateBloomWithSize(config.BloomSize)
	if err != nil {
		return nil, err
	}

	return &Pruner{
		config:      config,
		chainHeader: headBlock.Header(),
		db:          db,
		stateBloom:  stateBloom,
		snaptree:    snaptree,
	}, nil
}

func prune(snaptree *snapshot.Tree, root common.Hash, maindb ethdb.Database, stateBloom *stateBloom, bloomPath string, middleStateRoots map[common.Hash]struct{}, start time.Time) error {
	// Delete all stale trie nodes in the disk. With the help of state bloom
	// the trie nodes(and codes) belong to the active state will be filtered
	// out. A very small part of stale tries will also be filtered because of
	// the false-positive rate of bloom filter. But the assumption is held here
	// that the false-positive is low enough(~0.05%). The probablity of the
	// dangling node is the state root is super low. So the dangling nodes in
	// theory will never ever be visited again.
	var (
		count  int
		size   common.StorageSize
		pstart = time.Now()
		logged = time.Now()
		batch  = maindb.NewBatch()
		iter   = maindb.NewIterator(nil, nil)
	)

	for iter.Next() {
		key := iter.Key()

		// All state entries don't belong to specific state and genesis are deleted here
		// - trie node
		// - legacy contract code
		// - new-scheme contract code
		isCode, codeKey := rawdb.IsCodeKey(key)
		if len(key) == common.HashLength || isCode {
			checkKey := key
			if isCode {
				checkKey = codeKey
			}

			if _, exist := middleStateRoots[common.BytesToHash(checkKey)]; exist {
				log.Debug("Forcibly delete the middle state roots", "hash", common.BytesToHash(checkKey))
			} else {
				if stateBloom.Contain(checkKey) {
					continue
				}
			}

			count += 1
			size += common.StorageSize(len(key) + len(iter.Value()))
			batch.Delete(key)

			var eta time.Duration // Realistically will never remain uninited

			if done := binary.BigEndian.Uint64(key[:8]); done > 0 {
				var (
					left  = math.MaxUint64 - binary.BigEndian.Uint64(key[:8])
					speed = done/uint64(time.Since(pstart)/time.Millisecond+1) + 1 // +1s to avoid division by zero
				)

				eta = time.Duration(left/speed) * time.Millisecond
			}

			if time.Since(logged) > 8*time.Second {
				log.Info("Pruning state data", "nodes", count, "size", size,
					"elapsed", common.PrettyDuration(time.Since(pstart)), "eta", common.PrettyDuration(eta))

				logged = time.Now()
			}
			// Recreate the iterator after every batch commit in order
			// to allow the underlying compactor to delete the entries.
			if batch.ValueSize() >= ethdb.IdealBatchSize {
				batch.Write()
				batch.Reset()

				iter.Release()
				iter = maindb.NewIterator(nil, key)
			}
		}
	}

	if batch.ValueSize() > 0 {
		batch.Write()
		batch.Reset()
	}

	iter.Release()
	log.Info("Pruned state data", "nodes", count, "size", size, "elapsed", common.PrettyDuration(time.Since(pstart)))

	// Pruning is done, now drop the "useless" layers from the snapshot.
	// Firstly, flushing the target layer into the disk. After that all
	// diff layers below the target will all be merged into the disk.
	if err := snaptree.Cap(root, 0); err != nil {
		return err
	}
	// Secondly, flushing the snapshot journal into the disk. All diff
	// layers upon are dropped silently. Eventually the entire snapshot
	// tree is converted into a single disk layer with the pruning target
	// as the root.
	if _, err := snaptree.Journal(root); err != nil {
		return err
	}
	// Delete the state bloom, it marks the entire pruning procedure is
	// finished. If any crashes or manual exit happens before this,
	// `RecoverPruning` will pick it up in the next restarts to redo all
	// the things.
	os.RemoveAll(bloomPath)

	// Start compactions, will remove the deleted data from the disk immediately.
	// Note for small pruning, the compaction is skipped.
	if count >= rangeCompactionThreshold {
		cstart := time.Now()

		for b := 0x00; b <= 0xf0; b += 0x10 {
			var (
				start = []byte{byte(b)}
				end   = []byte{byte(b + 0x10)}
			)

			if b == 0xf0 {
				end = nil
			}

			log.Info("Compacting database", "range", fmt.Sprintf("%#x-%#x", start, end), "elapsed", common.PrettyDuration(time.Since(cstart)))

			if err := maindb.Compact(start, end); err != nil {
				log.Error("Database compaction failed", "error", err)
				return err
			}
		}
		log.Info("Database compaction finished", "elapsed", common.PrettyDuration(time.Since(cstart)))
	}

	log.Info("State pruning successful", "pruned", size, "elapsed", common.PrettyDuration(time.Since(start)))

	return nil
}

// Prune deletes all historical state nodes except the nodes belong to the
// specified state version. If user doesn't specify the state version, use
// the bottom-most snapshot diff layer as the target.
// nolint:nestif
func (p *Pruner) Prune(root common.Hash) error {
	// If the state bloom filter is already committed previously,
	// reuse it for pruning instead of generating a new one. It's
	// mandatory because a part of state may already be deleted,
	// the recovery procedure is necessary.
	_, stateBloomRoot, err := findBloomFilter(p.config.Datadir)
	if err != nil {
		return err
	}

	if stateBloomRoot != (common.Hash{}) {
		return RecoverPruning(p.config.Datadir, p.db)
	}
	// If the target state root is not specified, use the HEAD-127 as the
	// target. The reason for picking it is:
	// - in most of the normal cases, the related state is available
	// - the probability of this layer being reorg is very low
	var layers []snapshot.Snapshot
	if root == (common.Hash{}) {
		// Retrieve all snapshot layers from the current HEAD.
		// In theory there are 128 difflayers + 1 disk layer present,
		// so 128 diff layers are expected to be returned.
		layers = p.snaptree.Snapshots(p.chainHeader.Root, 128, true)
		if len(layers) != 128 {
			// Reject if the accumulated diff layers are less than 128. It
			// means in most of normal cases, there is no associated state
			// with bottom-most diff layer.
			return fmt.Errorf("snapshot not old enough yet: need %d more blocks", 128-len(layers))
		}
		// Use the bottom-most diff layer as the target
		root = layers[len(layers)-1].Root()
	}
	// Ensure the root is really present. The weak assumption
	// is the presence of root can indicate the presence of the
	// entire trie.
	if !rawdb.HasLegacyTrieNode(p.db, root) {
		// The special case is for clique based networks(goerli
		// and some other private networks), it's possible that two
		// consecutive blocks will have same root. In this case snapshot
		// difflayer won't be created. So HEAD-127 may not paired with
		// head-127 layer. Instead the paired layer is higher than the
		// bottom-most diff layer. Try to find the bottom-most snapshot
		// layer with state available.
		//
		// Note HEAD and HEAD-1 is ignored. Usually there is the associated
		// state available, but we don't want to use the topmost state
		// as the pruning target.
		var found bool

		for i := len(layers) - 2; i >= 2; i-- {
			if rawdb.HasLegacyTrieNode(p.db, layers[i].Root()) {
				root = layers[i].Root()
				found = true

				log.Info("Selecting middle-layer as the pruning target", "root", root, "depth", i)

				break
			}
		}

		if !found {
			if len(layers) > 0 {
				return errors.New("no snapshot paired state")
			}

			return fmt.Errorf("associated state[%x] is not present", root)
		}
	} else {
		if len(layers) > 0 {
			log.Info("Selecting bottom-most difflayer as the pruning target", "root", root, "height", p.chainHeader.Number.Uint64()-127)
		} else {
			log.Info("Selecting user-specified state as the pruning target", "root", root)
		}
	}
	// All the state roots of the middle layer should be forcibly pruned,
	// otherwise the dangling state will be left.
	middleRoots := make(map[common.Hash]struct{})

	for _, layer := range layers {
		if layer.Root() == root {
			break
		}

		middleRoots[layer.Root()] = struct{}{}
	}
	// Traverse the target state, re-construct the whole state trie and
	// commit to the given bloom filter.
	start := time.Now()

	if err := snapshot.GenerateTrie(p.snaptree, root, p.db, p.stateBloom); err != nil {
		return err
	}
	// Traverse the genesis, put all genesis state entries into the
	// bloom filter too.
	if err := extractGenesis(p.db, p.stateBloom); err != nil {
		return err
	}

	filterName := bloomFilterName(p.config.Datadir, root)

	log.Info("Writing state bloom to disk", "name", filterName)

	if err := p.stateBloom.Commit(filterName, filterName+stateBloomFileTempSuffix); err != nil {
		return err
	}

	log.Info("State bloom filter committed", "name", filterName)

	return prune(p.snaptree, root, p.db, p.stateBloom, filterName, middleRoots, start)
}

// RecoverPruning will resume the pruning procedure during the system restart.
// This function is used in this case: user tries to prune state data, but the
// system was interrupted midway because of crash or manual-kill. In this case
// if the bloom filter for filtering active state is already constructed, the
// pruning can be resumed. What's more if the bloom filter is constructed, the
// pruning **has to be resumed**. Otherwise a lot of dangling nodes may be left
// in the disk.
func RecoverPruning(datadir string, db ethdb.Database) error {
	stateBloomPath, stateBloomRoot, err := findBloomFilter(datadir)
	if err != nil {
		return err
	}

	if stateBloomPath == "" {
		return nil // nothing to recover
	}

	headBlock := rawdb.ReadHeadBlock(db)
	if headBlock == nil {
		return errors.New("failed to load head block")
	}
	// Initialize the snapshot tree in recovery mode to handle this special case:
	// - Users run the `prune-state` command multiple times
	// - Neither these `prune-state` running is finished(e.g. interrupted manually)
	// - The state bloom filter is already generated, a part of state is deleted,
	//   so that resuming the pruning here is mandatory
	// - The state HEAD is rewound already because of multiple incomplete `prune-state`
	// In this case, even the state HEAD is not exactly matched with snapshot, it
	// still feasible to recover the pruning correctly.
	snapconfig := snapshot.Config{
		CacheSize:  256,
		Recovery:   true,
		NoBuild:    true,
		AsyncBuild: false,
	}
	// Offline pruning is only supported in legacy hash based scheme.
	triedb := trie.NewDatabase(db, trie.HashDefaults)
	snaptree, err := snapshot.New(snapconfig, db, triedb, headBlock.Root())
	if err != nil {
		return err // The relevant snapshot(s) might not exist
	}

	stateBloom, err := NewStateBloomFromDisk(stateBloomPath)
	if err != nil {
		return err
	}

	log.Info("Loaded state bloom filter", "path", stateBloomPath)

	// All the state roots of the middle layers should be forcibly pruned,
	// otherwise the dangling state will be left.
	var (
		found       bool
		layers      = snaptree.Snapshots(headBlock.Root(), 128, true)
		middleRoots = make(map[common.Hash]struct{})
	)

	for _, layer := range layers {
		if layer.Root() == stateBloomRoot {
			found = true
			break
		}

		middleRoots[layer.Root()] = struct{}{}
	}

	if !found {
		log.Error("Pruning target state is not existent")
		return errors.New("non-existent target state")
	}

	return prune(snaptree, stateBloomRoot, db, stateBloom, stateBloomPath, middleRoots, time.Now())
}

// extractGenesis loads the genesis state and commits all the state entries
// into the given bloomfilter.
func extractGenesis(db ethdb.Database, stateBloom *stateBloom) error {
	genesisHash := rawdb.ReadCanonicalHash(db, 0)
	if genesisHash == (common.Hash{}) {
		return errors.New("missing genesis hash")
	}

	genesis := rawdb.ReadBlock(db, genesisHash, 0)
	if genesis == nil {
		return errors.New("missing genesis block")
	}
	t, err := trie.NewStateTrie(trie.StateTrieID(genesis.Root()), trie.NewDatabase(db, trie.HashDefaults))
	if err != nil {
		return err
	}
	accIter, err := t.NodeIterator(nil)
	if err != nil {
		return err
	}
<<<<<<< HEAD
=======
	accIter, err := t.NodeIterator(nil)
	if err != nil {
		return err
	}
>>>>>>> 1065e21c
	for accIter.Next(true) {
		hash := accIter.Hash()

		// Embedded nodes don't have hash.
		if hash != (common.Hash{}) {
			stateBloom.Put(hash.Bytes(), nil)
		}
		// If it's a leaf node, yes we are touching an account,
		// dig into the storage trie further.
		if accIter.Leaf() {
			var acc types.StateAccount
			if err := rlp.DecodeBytes(accIter.LeafBlob(), &acc); err != nil {
				return err
			}

			if acc.Root != types.EmptyRootHash {
				id := trie.StorageTrieID(genesis.Root(), common.BytesToHash(accIter.LeafKey()), acc.Root)
				storageTrie, err := trie.NewStateTrie(id, trie.NewDatabase(db, trie.HashDefaults))
				if err != nil {
					return err
				}
				storageIter, err := storageTrie.NodeIterator(nil)
				if err != nil {
					return err
				}
<<<<<<< HEAD
=======
				storageIter, err := storageTrie.NodeIterator(nil)
				if err != nil {
					return err
				}
>>>>>>> 1065e21c
				for storageIter.Next(true) {
					hash := storageIter.Hash()
					if hash != (common.Hash{}) {
						stateBloom.Put(hash.Bytes(), nil)
					}
				}

				if storageIter.Error() != nil {
					return storageIter.Error()
				}
			}

			if !bytes.Equal(acc.CodeHash, types.EmptyCodeHash.Bytes()) {
				stateBloom.Put(acc.CodeHash, nil)
			}
		}
	}

	return accIter.Error()
}

func bloomFilterName(datadir string, hash common.Hash) string {
	return filepath.Join(datadir, fmt.Sprintf("%s.%s.%s", stateBloomFilePrefix, hash.Hex(), stateBloomFileSuffix))
}

func isBloomFilter(filename string) (bool, common.Hash) {
	filename = filepath.Base(filename)
	if strings.HasPrefix(filename, stateBloomFilePrefix) && strings.HasSuffix(filename, stateBloomFileSuffix) {
		return true, common.HexToHash(filename[len(stateBloomFilePrefix)+1 : len(filename)-len(stateBloomFileSuffix)-1])
	}

	return false, common.Hash{}
}

func findBloomFilter(datadir string) (string, common.Hash, error) {
	var (
		stateBloomPath string
		stateBloomRoot common.Hash
	)

	if err := filepath.Walk(datadir, func(path string, info os.FileInfo, err error) error {
		if info != nil && !info.IsDir() {
			ok, root := isBloomFilter(path)
			if ok {
				stateBloomPath = path
				stateBloomRoot = root
			}
		}
		return nil
	}); err != nil {
		return "", common.Hash{}, err
	}

	return stateBloomPath, stateBloomRoot, nil
}<|MERGE_RESOLUTION|>--- conflicted
+++ resolved
@@ -456,13 +456,10 @@
 	if err != nil {
 		return err
 	}
-<<<<<<< HEAD
-=======
 	accIter, err := t.NodeIterator(nil)
 	if err != nil {
 		return err
 	}
->>>>>>> 1065e21c
 	for accIter.Next(true) {
 		hash := accIter.Hash()
 
@@ -488,13 +485,10 @@
 				if err != nil {
 					return err
 				}
-<<<<<<< HEAD
-=======
 				storageIter, err := storageTrie.NodeIterator(nil)
 				if err != nil {
 					return err
 				}
->>>>>>> 1065e21c
 				for storageIter.Next(true) {
 					hash := storageIter.Hash()
 					if hash != (common.Hash{}) {
