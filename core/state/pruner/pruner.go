--- conflicted
+++ resolved
@@ -267,11 +267,7 @@
 	// Ensure the root is really present. The weak assumption
 	// is the presence of root can indicate the presence of the
 	// entire trie.
-<<<<<<< HEAD
-	if !rawdb.HasTrieNode(p.db, root) {
-=======
 	if !rawdb.HasLegacyTrieNode(p.db, root) {
->>>>>>> ea9e62ca
 		// The special case is for clique based networks(rinkeby, goerli
 		// and some other private networks), it's possible that two
 		// consecutive blocks will have same root. In this case snapshot
@@ -285,11 +281,7 @@
 		// as the pruning target.
 		var found bool
 		for i := len(layers) - 2; i >= 2; i-- {
-<<<<<<< HEAD
-			if rawdb.HasTrieNode(p.db, layers[i].Root()) {
-=======
 			if rawdb.HasLegacyTrieNode(p.db, layers[i].Root()) {
->>>>>>> ea9e62ca
 				root = layers[i].Root()
 				found = true
 				log.Info("Selecting middle-layer as the pruning target", "root", root, "depth", i)
