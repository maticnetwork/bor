// Copyright 2021 The go-ethereum Authors
// This file is part of the go-ethereum library.
//
// The go-ethereum library is free software: you can redistribute it and/or modify
// it under the terms of the GNU Lesser General Public License as published by
// the Free Software Foundation, either version 3 of the License, or
// (at your option) any later version.
//
// The go-ethereum library is distributed in the hope that it will be useful,
// but WITHOUT ANY WARRANTY; without even the implied warranty of
// MERCHANTABILITY or FITNESS FOR A PARTICULAR PURPOSE. See the
// GNU Lesser General Public License for more details.
//
// You should have received a copy of the GNU Lesser General Public License
// along with the go-ethereum library. If not, see <http://www.gnu.org/licenses/>.

package pruner

import (
	"bytes"
	"encoding/binary"
	"errors"
	"fmt"
	"math"
	"os"
	"path/filepath"
	"strings"
	"time"

	"github.com/ethereum/go-ethereum/common"
	"github.com/ethereum/go-ethereum/core/rawdb"
	"github.com/ethereum/go-ethereum/core/state/snapshot"
	"github.com/ethereum/go-ethereum/core/types"
	"github.com/ethereum/go-ethereum/ethdb"
	"github.com/ethereum/go-ethereum/log"
	"github.com/ethereum/go-ethereum/rlp"
	"github.com/ethereum/go-ethereum/trie"
)

const (
	// stateBloomFilePrefix is the filename prefix of state bloom filter.
	stateBloomFilePrefix = "statebloom"

	// stateBloomFilePrefix is the filename suffix of state bloom filter.
	stateBloomFileSuffix = "bf.gz"

	// stateBloomFileTempSuffix is the filename suffix of state bloom filter
	// while it is being written out to detect write aborts.
	stateBloomFileTempSuffix = ".tmp"

	// rangeCompactionThreshold is the minimal deleted entry number for
	// triggering range compaction. It's a quite arbitrary number but just
	// to avoid triggering range compaction because of small deletion.
	rangeCompactionThreshold = 100000
)

// Config includes all the configurations for pruning.
type Config struct {
	Datadir   string // The directory of the state database
	BloomSize uint64 // The Megabytes of memory allocated to bloom-filter
}

// Pruner is an offline tool to prune the stale state with the
// help of the snapshot. The workflow of pruner is very simple:
//
//   - iterate the snapshot, reconstruct the relevant state
//   - iterate the database, delete all other state entries which
//     don't belong to the target state and the genesis state
//
// It can take several hours(around 2 hours for mainnet) to finish
// the whole pruning work. It's recommended to run this offline tool
// periodically in order to release the disk usage and improve the
// disk read performance to some extent.
type Pruner struct {
	config      Config
	chainHeader *types.Header
	db          ethdb.Database
	stateBloom  *stateBloom
	snaptree    *snapshot.Tree
}

// NewPruner creates the pruner instance.
func NewPruner(db ethdb.Database, config Config) (*Pruner, error) {
	headBlock := rawdb.ReadHeadBlock(db)
	if headBlock == nil {
		return nil, errors.New("failed to load head block")
	}

	snapconfig := snapshot.Config{
		CacheSize:  256,
		Recovery:   false,
		NoBuild:    true,
		AsyncBuild: false,
	}

	snaptree, err := snapshot.New(snapconfig, db, trie.NewDatabase(db), headBlock.Root())
	if err != nil {
		return nil, err // The relevant snapshot(s) might not exist
	}
	// Sanitize the bloom filter size if it's too small.
	if config.BloomSize < 256 {
		log.Warn("Sanitizing bloomfilter size", "provided(MB)", config.BloomSize, "updated(MB)", 256)
		config.BloomSize = 256
	}

	stateBloom, err := newStateBloomWithSize(config.BloomSize)
	if err != nil {
		return nil, err
	}

	return &Pruner{
		config:      config,
		chainHeader: headBlock.Header(),
		db:          db,
		stateBloom:  stateBloom,
		snaptree:    snaptree,
	}, nil
}

func prune(snaptree *snapshot.Tree, root common.Hash, maindb ethdb.Database, stateBloom *stateBloom, bloomPath string, middleStateRoots map[common.Hash]struct{}, start time.Time) error {
	// Delete all stale trie nodes in the disk. With the help of state bloom
	// the trie nodes(and codes) belong to the active state will be filtered
	// out. A very small part of stale tries will also be filtered because of
	// the false-positive rate of bloom filter. But the assumption is held here
	// that the false-positive is low enough(~0.05%). The probablity of the
	// dangling node is the state root is super low. So the dangling nodes in
	// theory will never ever be visited again.
	var (
		count  int
		size   common.StorageSize
		pstart = time.Now()
		logged = time.Now()
		batch  = maindb.NewBatch()
		iter   = maindb.NewIterator(nil, nil)
	)

	for iter.Next() {
		key := iter.Key()

		// All state entries don't belong to specific state and genesis are deleted here
		// - trie node
		// - legacy contract code
		// - new-scheme contract code
		isCode, codeKey := rawdb.IsCodeKey(key)
		if len(key) == common.HashLength || isCode {
			checkKey := key
			if isCode {
				checkKey = codeKey
			}

			if _, exist := middleStateRoots[common.BytesToHash(checkKey)]; exist {
				log.Debug("Forcibly delete the middle state roots", "hash", common.BytesToHash(checkKey))
			} else {
				if stateBloom.Contain(checkKey) {
					continue
				}
			}

			count += 1
			size += common.StorageSize(len(key) + len(iter.Value()))
			batch.Delete(key)

			var eta time.Duration // Realistically will never remain uninited

			if done := binary.BigEndian.Uint64(key[:8]); done > 0 {
				var (
					left  = math.MaxUint64 - binary.BigEndian.Uint64(key[:8])
					speed = done/uint64(time.Since(pstart)/time.Millisecond+1) + 1 // +1s to avoid division by zero
				)

				eta = time.Duration(left/speed) * time.Millisecond
			}

			if time.Since(logged) > 8*time.Second {
				log.Info("Pruning state data", "nodes", count, "size", size,
					"elapsed", common.PrettyDuration(time.Since(pstart)), "eta", common.PrettyDuration(eta))

				logged = time.Now()
			}
			// Recreate the iterator after every batch commit in order
			// to allow the underlying compactor to delete the entries.
			if batch.ValueSize() >= ethdb.IdealBatchSize {
				batch.Write()
				batch.Reset()

				iter.Release()
				iter = maindb.NewIterator(nil, key)
			}
		}
	}

	if batch.ValueSize() > 0 {
		batch.Write()
		batch.Reset()
	}

	iter.Release()
	log.Info("Pruned state data", "nodes", count, "size", size, "elapsed", common.PrettyDuration(time.Since(pstart)))

	// Pruning is done, now drop the "useless" layers from the snapshot.
	// Firstly, flushing the target layer into the disk. After that all
	// diff layers below the target will all be merged into the disk.
	if err := snaptree.Cap(root, 0); err != nil {
		return err
	}
	// Secondly, flushing the snapshot journal into the disk. All diff
	// layers upon are dropped silently. Eventually the entire snapshot
	// tree is converted into a single disk layer with the pruning target
	// as the root.
	if _, err := snaptree.Journal(root); err != nil {
		return err
	}
	// Delete the state bloom, it marks the entire pruning procedure is
	// finished. If any crashes or manual exit happens before this,
	// `RecoverPruning` will pick it up in the next restarts to redo all
	// the things.
	os.RemoveAll(bloomPath)

	// Start compactions, will remove the deleted data from the disk immediately.
	// Note for small pruning, the compaction is skipped.
	if count >= rangeCompactionThreshold {
		cstart := time.Now()

		for b := 0x00; b <= 0xf0; b += 0x10 {
			var (
				start = []byte{byte(b)}
				end   = []byte{byte(b + 0x10)}
			)

			if b == 0xf0 {
				end = nil
			}

			log.Info("Compacting database", "range", fmt.Sprintf("%#x-%#x", start, end), "elapsed", common.PrettyDuration(time.Since(cstart)))

			if err := maindb.Compact(start, end); err != nil {
				log.Error("Database compaction failed", "error", err)
				return err
			}
		}
		log.Info("Database compaction finished", "elapsed", common.PrettyDuration(time.Since(cstart)))
	}

	log.Info("State pruning successful", "pruned", size, "elapsed", common.PrettyDuration(time.Since(start)))

	return nil
}

// Prune deletes all historical state nodes except the nodes belong to the
// specified state version. If user doesn't specify the state version, use
// the bottom-most snapshot diff layer as the target.
// nolint:nestif
func (p *Pruner) Prune(root common.Hash) error {
	// If the state bloom filter is already committed previously,
	// reuse it for pruning instead of generating a new one. It's
	// mandatory because a part of state may already be deleted,
	// the recovery procedure is necessary.
	_, stateBloomRoot, err := findBloomFilter(p.config.Datadir)
	if err != nil {
		return err
	}

	if stateBloomRoot != (common.Hash{}) {
		return RecoverPruning(p.config.Datadir, p.db)
	}
	// If the target state root is not specified, use the HEAD-127 as the
	// target. The reason for picking it is:
	// - in most of the normal cases, the related state is available
	// - the probability of this layer being reorg is very low
	var layers []snapshot.Snapshot
	if root == (common.Hash{}) {
		// Retrieve all snapshot layers from the current HEAD.
		// In theory there are 128 difflayers + 1 disk layer present,
		// so 128 diff layers are expected to be returned.
		layers = p.snaptree.Snapshots(p.chainHeader.Root, 128, true)
		if len(layers) != 128 {
			// Reject if the accumulated diff layers are less than 128. It
			// means in most of normal cases, there is no associated state
			// with bottom-most diff layer.
			return fmt.Errorf("snapshot not old enough yet: need %d more blocks", 128-len(layers))
		}
		// Use the bottom-most diff layer as the target
		root = layers[len(layers)-1].Root()
	}
	// Ensure the root is really present. The weak assumption
	// is the presence of root can indicate the presence of the
	// entire trie.
	if !rawdb.HasLegacyTrieNode(p.db, root) {
<<<<<<< HEAD
		// The special case is for clique based networks(goerli and
		// some other private networks), it's possible that two
=======
		// The special case is for clique based networks(goerli
		// and some other private networks), it's possible that two
>>>>>>> bed84606
		// consecutive blocks will have same root. In this case snapshot
		// difflayer won't be created. So HEAD-127 may not paired with
		// head-127 layer. Instead the paired layer is higher than the
		// bottom-most diff layer. Try to find the bottom-most snapshot
		// layer with state available.
		//
		// Note HEAD and HEAD-1 is ignored. Usually there is the associated
		// state available, but we don't want to use the topmost state
		// as the pruning target.
		var found bool

		for i := len(layers) - 2; i >= 2; i-- {
			if rawdb.HasLegacyTrieNode(p.db, layers[i].Root()) {
				root = layers[i].Root()
				found = true

				log.Info("Selecting middle-layer as the pruning target", "root", root, "depth", i)

				break
			}
		}

		if !found {
			if len(layers) > 0 {
				return errors.New("no snapshot paired state")
			}

			return fmt.Errorf("associated state[%x] is not present", root)
		}
	} else {
		if len(layers) > 0 {
			log.Info("Selecting bottom-most difflayer as the pruning target", "root", root, "height", p.chainHeader.Number.Uint64()-127)
		} else {
			log.Info("Selecting user-specified state as the pruning target", "root", root)
		}
	}
	// All the state roots of the middle layer should be forcibly pruned,
	// otherwise the dangling state will be left.
	middleRoots := make(map[common.Hash]struct{})

	for _, layer := range layers {
		if layer.Root() == root {
			break
		}

		middleRoots[layer.Root()] = struct{}{}
	}
	// Traverse the target state, re-construct the whole state trie and
	// commit to the given bloom filter.
	start := time.Now()

	if err := snapshot.GenerateTrie(p.snaptree, root, p.db, p.stateBloom); err != nil {
		return err
	}
	// Traverse the genesis, put all genesis state entries into the
	// bloom filter too.
	if err := extractGenesis(p.db, p.stateBloom); err != nil {
		return err
	}

	filterName := bloomFilterName(p.config.Datadir, root)

	log.Info("Writing state bloom to disk", "name", filterName)

	if err := p.stateBloom.Commit(filterName, filterName+stateBloomFileTempSuffix); err != nil {
		return err
	}

	log.Info("State bloom filter committed", "name", filterName)

	return prune(p.snaptree, root, p.db, p.stateBloom, filterName, middleRoots, start)
}

// RecoverPruning will resume the pruning procedure during the system restart.
// This function is used in this case: user tries to prune state data, but the
// system was interrupted midway because of crash or manual-kill. In this case
// if the bloom filter for filtering active state is already constructed, the
// pruning can be resumed. What's more if the bloom filter is constructed, the
// pruning **has to be resumed**. Otherwise a lot of dangling nodes may be left
// in the disk.
func RecoverPruning(datadir string, db ethdb.Database) error {
	stateBloomPath, stateBloomRoot, err := findBloomFilter(datadir)
	if err != nil {
		return err
	}

	if stateBloomPath == "" {
		return nil // nothing to recover
	}

	headBlock := rawdb.ReadHeadBlock(db)
	if headBlock == nil {
		return errors.New("failed to load head block")
	}
	// Initialize the snapshot tree in recovery mode to handle this special case:
	// - Users run the `prune-state` command multiple times
	// - Neither these `prune-state` running is finished(e.g. interrupted manually)
	// - The state bloom filter is already generated, a part of state is deleted,
	//   so that resuming the pruning here is mandatory
	// - The state HEAD is rewound already because of multiple incomplete `prune-state`
	// In this case, even the state HEAD is not exactly matched with snapshot, it
	// still feasible to recover the pruning correctly.
	snapconfig := snapshot.Config{
		CacheSize:  256,
		Recovery:   true,
		NoBuild:    true,
		AsyncBuild: false,
	}

	snaptree, err := snapshot.New(snapconfig, db, trie.NewDatabase(db), headBlock.Root())
	if err != nil {
		return err // The relevant snapshot(s) might not exist
	}

	stateBloom, err := NewStateBloomFromDisk(stateBloomPath)
	if err != nil {
		return err
	}

	log.Info("Loaded state bloom filter", "path", stateBloomPath)

	// All the state roots of the middle layers should be forcibly pruned,
	// otherwise the dangling state will be left.
	var (
		found       bool
		layers      = snaptree.Snapshots(headBlock.Root(), 128, true)
		middleRoots = make(map[common.Hash]struct{})
	)

	for _, layer := range layers {
		if layer.Root() == stateBloomRoot {
			found = true
			break
		}

		middleRoots[layer.Root()] = struct{}{}
	}

	if !found {
		log.Error("Pruning target state is not existent")
		return errors.New("non-existent target state")
	}

	return prune(snaptree, stateBloomRoot, db, stateBloom, stateBloomPath, middleRoots, time.Now())
}

// extractGenesis loads the genesis state and commits all the state entries
// into the given bloomfilter.
func extractGenesis(db ethdb.Database, stateBloom *stateBloom) error {
	genesisHash := rawdb.ReadCanonicalHash(db, 0)
	if genesisHash == (common.Hash{}) {
		return errors.New("missing genesis hash")
	}

	genesis := rawdb.ReadBlock(db, genesisHash, 0)
	if genesis == nil {
		return errors.New("missing genesis block")
	}

	t, err := trie.NewStateTrie(trie.StateTrieID(genesis.Root()), trie.NewDatabase(db))
	if err != nil {
		return err
	}
<<<<<<< HEAD

	accIter := t.NodeIterator(nil)
=======
	accIter, err := t.NodeIterator(nil)
	if err != nil {
		return err
	}
>>>>>>> bed84606
	for accIter.Next(true) {
		hash := accIter.Hash()

		// Embedded nodes don't have hash.
		if hash != (common.Hash{}) {
			stateBloom.Put(hash.Bytes(), nil)
		}
		// If it's a leaf node, yes we are touching an account,
		// dig into the storage trie further.
		if accIter.Leaf() {
			var acc types.StateAccount
			if err := rlp.DecodeBytes(accIter.LeafBlob(), &acc); err != nil {
				return err
			}

			if acc.Root != types.EmptyRootHash {
				id := trie.StorageTrieID(genesis.Root(), common.BytesToHash(accIter.LeafKey()), acc.Root)

				storageTrie, err := trie.NewStateTrie(id, trie.NewDatabase(db))
				if err != nil {
					return err
				}
<<<<<<< HEAD

				storageIter := storageTrie.NodeIterator(nil)
=======
				storageIter, err := storageTrie.NodeIterator(nil)
				if err != nil {
					return err
				}
>>>>>>> bed84606
				for storageIter.Next(true) {
					hash := storageIter.Hash()
					if hash != (common.Hash{}) {
						stateBloom.Put(hash.Bytes(), nil)
					}
				}

				if storageIter.Error() != nil {
					return storageIter.Error()
				}
			}

			if !bytes.Equal(acc.CodeHash, types.EmptyCodeHash.Bytes()) {
				stateBloom.Put(acc.CodeHash, nil)
			}
		}
	}

	return accIter.Error()
}

func bloomFilterName(datadir string, hash common.Hash) string {
	return filepath.Join(datadir, fmt.Sprintf("%s.%s.%s", stateBloomFilePrefix, hash.Hex(), stateBloomFileSuffix))
}

func isBloomFilter(filename string) (bool, common.Hash) {
	filename = filepath.Base(filename)
	if strings.HasPrefix(filename, stateBloomFilePrefix) && strings.HasSuffix(filename, stateBloomFileSuffix) {
		return true, common.HexToHash(filename[len(stateBloomFilePrefix)+1 : len(filename)-len(stateBloomFileSuffix)-1])
	}

	return false, common.Hash{}
}

func findBloomFilter(datadir string) (string, common.Hash, error) {
	var (
		stateBloomPath string
		stateBloomRoot common.Hash
	)

	if err := filepath.Walk(datadir, func(path string, info os.FileInfo, err error) error {
		if info != nil && !info.IsDir() {
			ok, root := isBloomFilter(path)
			if ok {
				stateBloomPath = path
				stateBloomRoot = root
			}
		}
		return nil
	}); err != nil {
		return "", common.Hash{}, err
	}

	return stateBloomPath, stateBloomRoot, nil
<<<<<<< HEAD
}

const warningLog = `

WARNING!

The clean trie cache is not found. Please delete it by yourself after the 
pruning. Remember don't start the Geth without deleting the clean trie cache
otherwise the entire database may be damaged!

Check the command description "geth snapshot prune-state --help" for more details.
`

func deleteCleanTrieCache(path string) {
	if !common.FileExist(path) {
		log.Warn(warningLog)
		return
	}

	os.RemoveAll(path)
	log.Info("Deleted trie clean cache", "path", path)
=======
>>>>>>> bed84606
}<|MERGE_RESOLUTION|>--- conflicted
+++ resolved
@@ -286,13 +286,8 @@
 	// is the presence of root can indicate the presence of the
 	// entire trie.
 	if !rawdb.HasLegacyTrieNode(p.db, root) {
-<<<<<<< HEAD
-		// The special case is for clique based networks(goerli and
-		// some other private networks), it's possible that two
-=======
 		// The special case is for clique based networks(goerli
 		// and some other private networks), it's possible that two
->>>>>>> bed84606
 		// consecutive blocks will have same root. In this case snapshot
 		// difflayer won't be created. So HEAD-127 may not paired with
 		// head-127 layer. Instead the paired layer is higher than the
@@ -456,15 +451,10 @@
 	if err != nil {
 		return err
 	}
-<<<<<<< HEAD
-
-	accIter := t.NodeIterator(nil)
-=======
 	accIter, err := t.NodeIterator(nil)
 	if err != nil {
 		return err
 	}
->>>>>>> bed84606
 	for accIter.Next(true) {
 		hash := accIter.Hash()
 
@@ -487,15 +477,10 @@
 				if err != nil {
 					return err
 				}
-<<<<<<< HEAD
-
-				storageIter := storageTrie.NodeIterator(nil)
-=======
 				storageIter, err := storageTrie.NodeIterator(nil)
 				if err != nil {
 					return err
 				}
->>>>>>> bed84606
 				for storageIter.Next(true) {
 					hash := storageIter.Hash()
 					if hash != (common.Hash{}) {
@@ -550,28 +535,4 @@
 	}
 
 	return stateBloomPath, stateBloomRoot, nil
-<<<<<<< HEAD
-}
-
-const warningLog = `
-
-WARNING!
-
-The clean trie cache is not found. Please delete it by yourself after the 
-pruning. Remember don't start the Geth without deleting the clean trie cache
-otherwise the entire database may be damaged!
-
-Check the command description "geth snapshot prune-state --help" for more details.
-`
-
-func deleteCleanTrieCache(path string) {
-	if !common.FileExist(path) {
-		log.Warn(warningLog)
-		return
-	}
-
-	os.RemoveAll(path)
-	log.Info("Deleted trie clean cache", "path", path)
-=======
->>>>>>> bed84606
 }