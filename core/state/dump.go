// Copyright 2014 The go-ethereum Authors
// This file is part of the go-ethereum library.
//
// The go-ethereum library is free software: you can redistribute it and/or modify
// it under the terms of the GNU Lesser General Public License as published by
// the Free Software Foundation, either version 3 of the License, or
// (at your option) any later version.
//
// The go-ethereum library is distributed in the hope that it will be useful,
// but WITHOUT ANY WARRANTY; without even the implied warranty of
// MERCHANTABILITY or FITNESS FOR A PARTICULAR PURPOSE. See the
// GNU Lesser General Public License for more details.
//
// You should have received a copy of the GNU Lesser General Public License
// along with the go-ethereum library. If not, see <http://www.gnu.org/licenses/>.

package state

import (
	"encoding/json"
	"fmt"
	"time"

	"github.com/ethereum/go-ethereum/common"
	"github.com/ethereum/go-ethereum/common/hexutil"
	"github.com/ethereum/go-ethereum/core/types"
	"github.com/ethereum/go-ethereum/log"
	"github.com/ethereum/go-ethereum/rlp"
	"github.com/ethereum/go-ethereum/trie"
)

// DumpConfig is a set of options to control what portions of the state will be
// iterated and collected.
type DumpConfig struct {
	SkipCode          bool
	SkipStorage       bool
	OnlyWithAddresses bool
	Start             []byte
	Max               uint64
}

// DumpCollector interface which the state trie calls during iteration
type DumpCollector interface {
	// OnRoot is called with the state root
	OnRoot(common.Hash)
	// OnAccount is called once for each account in the trie
	OnAccount(*common.Address, DumpAccount)
}

// DumpAccount represents an account in the state.
type DumpAccount struct {
	Balance     string                 `json:"balance"`
	Nonce       uint64                 `json:"nonce"`
	Root        hexutil.Bytes          `json:"root"`
	CodeHash    hexutil.Bytes          `json:"codeHash"`
	Code        hexutil.Bytes          `json:"code,omitempty"`
	Storage     map[common.Hash]string `json:"storage,omitempty"`
	Address     *common.Address        `json:"address,omitempty"` // Address only present in iterative (line-by-line) mode
	AddressHash hexutil.Bytes          `json:"key,omitempty"`     // If we don't have address, we can output the key

}

// Dump represents the full dump in a collected format, as one large map.
type Dump struct {
	Root     string                 `json:"root"`
	Accounts map[string]DumpAccount `json:"accounts"`
	// Next can be set to represent that this dump is only partial, and Next
	// is where an iterator should be positioned in order to continue the dump.
	Next []byte `json:"next,omitempty"` // nil if no more accounts
}

// OnRoot implements DumpCollector interface
func (d *Dump) OnRoot(root common.Hash) {
	d.Root = fmt.Sprintf("%x", root)
}

// OnAccount implements DumpCollector interface
func (d *Dump) OnAccount(addr *common.Address, account DumpAccount) {
	if addr == nil {
		d.Accounts[fmt.Sprintf("pre(%s)", account.AddressHash)] = account
	}
	if addr != nil {
		d.Accounts[(*addr).String()] = account
	}
}

// iterativeDump is a DumpCollector-implementation which dumps output line-by-line iteratively.
type iterativeDump struct {
	*json.Encoder
}

// OnAccount implements DumpCollector interface
func (d iterativeDump) OnAccount(addr *common.Address, account DumpAccount) {
	dumpAccount := &DumpAccount{
		Balance:     account.Balance,
		Nonce:       account.Nonce,
		Root:        account.Root,
		CodeHash:    account.CodeHash,
		Code:        account.Code,
		Storage:     account.Storage,
		AddressHash: account.AddressHash,
		Address:     addr,
	}

	d.Encode(dumpAccount)
}

// OnRoot implements DumpCollector interface
func (d iterativeDump) OnRoot(root common.Hash) {
	d.Encode(struct {
		Root common.Hash `json:"root"`
	}{root})
}

// DumpToCollector iterates the state according to the given options and inserts
// the items into a collector for aggregation or serialization.
func (s *StateDB) DumpToCollector(c DumpCollector, conf *DumpConfig) (nextKey []byte) {
	// Sanitize the input to allow nil configs
	if conf == nil {
		conf = new(DumpConfig)
	}

	var (
		missingPreimages int
		accounts         uint64
		start            = time.Now()
		logged           = time.Now()
	)

	log.Info("Trie dumping started", "root", s.trie.Hash())
	c.OnRoot(s.trie.Hash())

	trieIt, err := s.trie.NodeIterator(conf.Start)
	if err != nil {
		log.Error("Trie dumping error", "err", err)
		return nil
	}
	it := trie.NewIterator(trieIt)
	for it.Next() {
		var data types.StateAccount
		if err := rlp.DecodeBytes(it.Value, &data); err != nil {
			panic(err)
		}
<<<<<<< HEAD

		account := DumpAccount{
			Balance:   data.Balance.String(),
			Nonce:     data.Nonce,
			Root:      data.Root[:],
			CodeHash:  data.CodeHash,
			SecureKey: it.Key,
		}
=======
>>>>>>> da6cdaf6
		var (
			account = DumpAccount{
				Balance:     data.Balance.String(),
				Nonce:       data.Nonce,
				Root:        data.Root[:],
				CodeHash:    data.CodeHash,
				AddressHash: it.Key,
			}
			address   *common.Address
			addr      common.Address
			addrBytes = s.trie.GetKey(it.Key)
		)
		if addrBytes == nil {
			missingPreimages++

			if conf.OnlyWithAddresses {
				continue
			}
		} else {
			addr = common.BytesToAddress(addrBytes)
			address = &addr
			account.Address = address
		}
		obj := newObject(s, addr, &data)
		if !conf.SkipCode {
			account.Code = obj.Code()
		}

		if !conf.SkipStorage {
			account.Storage = make(map[common.Hash]string)
			tr, err := obj.getTrie()
			if err != nil {
				log.Error("Failed to load storage trie", "err", err)
				continue
			}
			trieIt, err := tr.NodeIterator(nil)
			if err != nil {
				log.Error("Failed to create trie iterator", "err", err)
				continue
			}
			storageIt := trie.NewIterator(trieIt)
			for storageIt.Next() {
				_, content, _, err := rlp.Split(storageIt.Value)
				if err != nil {
					log.Error("Failed to decode the value returned by iterator", "error", err)
					continue
				}

				account.Storage[common.BytesToHash(s.trie.GetKey(storageIt.Key))] = common.Bytes2Hex(content)
			}
		}
		c.OnAccount(address, account)
		accounts++
		if time.Since(logged) > 8*time.Second {
			log.Info("Trie dumping in progress", "at", it.Key, "accounts", accounts,
				"elapsed", common.PrettyDuration(time.Since(start)))

			logged = time.Now()
		}

		if conf.Max > 0 && accounts >= conf.Max {
			if it.Next() {
				nextKey = it.Key
			}

			break
		}
	}

	if missingPreimages > 0 {
		log.Warn("Dump incomplete due to missing preimages", "missing", missingPreimages)
	}

	log.Info("Trie dumping complete", "accounts", accounts,
		"elapsed", common.PrettyDuration(time.Since(start)))

	return nextKey
}

// RawDump returns the state. If the processing is aborted e.g. due to options
// reaching Max, the `Next` key is set on the returned Dump.
func (s *StateDB) RawDump(opts *DumpConfig) Dump {
	dump := &Dump{
		Accounts: make(map[string]DumpAccount),
	}
<<<<<<< HEAD
	s.DumpToCollector(dump, opts)

=======
	dump.Next = s.DumpToCollector(dump, opts)
>>>>>>> da6cdaf6
	return *dump
}

// Dump returns a JSON string representing the entire state as a single json-object
func (s *StateDB) Dump(opts *DumpConfig) []byte {
	dump := s.RawDump(opts)

	json, err := json.MarshalIndent(dump, "", "    ")
	if err != nil {
		log.Error("Error dumping state", "err", err)
	}

	return json
}

// IterativeDump dumps out accounts as json-objects, delimited by linebreaks on stdout
func (s *StateDB) IterativeDump(opts *DumpConfig, output *json.Encoder) {
	s.DumpToCollector(iterativeDump{output}, opts)
<<<<<<< HEAD
}

// IteratorDump dumps out a batch of accounts starts with the given start key
func (s *StateDB) IteratorDump(opts *DumpConfig) IteratorDump {
	iterator := &IteratorDump{
		Accounts: make(map[common.Address]DumpAccount),
	}
	iterator.Next = s.DumpToCollector(iterator, opts)

	return *iterator
=======
>>>>>>> da6cdaf6
}<|MERGE_RESOLUTION|>--- conflicted
+++ resolved
@@ -141,17 +141,6 @@
 		if err := rlp.DecodeBytes(it.Value, &data); err != nil {
 			panic(err)
 		}
-<<<<<<< HEAD
-
-		account := DumpAccount{
-			Balance:   data.Balance.String(),
-			Nonce:     data.Nonce,
-			Root:      data.Root[:],
-			CodeHash:  data.CodeHash,
-			SecureKey: it.Key,
-		}
-=======
->>>>>>> da6cdaf6
 		var (
 			account = DumpAccount{
 				Balance:     data.Balance.String(),
@@ -237,12 +226,7 @@
 	dump := &Dump{
 		Accounts: make(map[string]DumpAccount),
 	}
-<<<<<<< HEAD
-	s.DumpToCollector(dump, opts)
-
-=======
 	dump.Next = s.DumpToCollector(dump, opts)
->>>>>>> da6cdaf6
 	return *dump
 }
 
@@ -261,17 +245,4 @@
 // IterativeDump dumps out accounts as json-objects, delimited by linebreaks on stdout
 func (s *StateDB) IterativeDump(opts *DumpConfig, output *json.Encoder) {
 	s.DumpToCollector(iterativeDump{output}, opts)
-<<<<<<< HEAD
-}
-
-// IteratorDump dumps out a batch of accounts starts with the given start key
-func (s *StateDB) IteratorDump(opts *DumpConfig) IteratorDump {
-	iterator := &IteratorDump{
-		Accounts: make(map[common.Address]DumpAccount),
-	}
-	iterator.Next = s.DumpToCollector(iterator, opts)
-
-	return *iterator
-=======
->>>>>>> da6cdaf6
 }