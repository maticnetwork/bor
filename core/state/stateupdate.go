--- conflicted
+++ resolved
@@ -180,17 +180,10 @@
 // package.
 func (sc *stateUpdate) stateSet() *triedb.StateSet {
 	return &triedb.StateSet{
-<<<<<<< HEAD
-		Destructs:      sc.destructs,
-=======
->>>>>>> 827d3fcc
 		Accounts:       sc.accounts,
 		AccountsOrigin: sc.accountsOrigin,
 		Storages:       sc.storages,
 		StoragesOrigin: sc.storagesOrigin,
-<<<<<<< HEAD
-=======
 		RawStorageKey:  sc.rawStorageKey,
->>>>>>> 827d3fcc
 	}
 }