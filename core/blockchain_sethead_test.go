// Copyright 2020 The go-ethereum Authors
// This file is part of the go-ethereum library.
//
// The go-ethereum library is free software: you can redistribute it and/or modify
// it under the terms of the GNU Lesser General Public License as published by
// the Free Software Foundation, either version 3 of the License, or
// (at your option) any later version.
//
// The go-ethereum library is distributed in the hope that it will be useful,
// but WITHOUT ANY WARRANTY; without even the implied warranty of
// MERCHANTABILITY or FITNESS FOR A PARTICULAR PURPOSE. See the
// GNU Lesser General Public License for more details.
//
// You should have received a copy of the GNU Lesser General Public License
// along with the go-ethereum library. If not, see <http://www.gnu.org/licenses/>.

// Tests that setting the chain head backwards doesn't leave the database in some
// strange state with gaps in the chain, nor with block data dangling in the future.

package core

import (
	"fmt"
	"math/big"
	"path/filepath"
	"strings"
	"testing"
	"time"

	"github.com/ethereum/go-ethereum/common"
	"github.com/ethereum/go-ethereum/consensus/ethash"
	"github.com/ethereum/go-ethereum/core/rawdb"
	"github.com/ethereum/go-ethereum/core/state"
	"github.com/ethereum/go-ethereum/core/types"
	"github.com/ethereum/go-ethereum/core/vm"
	"github.com/ethereum/go-ethereum/params"
	"github.com/ethereum/go-ethereum/triedb"
	"github.com/ethereum/go-ethereum/triedb/hashdb"
	"github.com/ethereum/go-ethereum/triedb/pathdb"
)

// rewindTest is a test case for chain rollback upon user request.
type rewindTest struct {
	canonicalBlocks int     // Number of blocks to generate for the canonical chain (heavier)
	sidechainBlocks int     // Number of blocks to generate for the side chain (lighter)
	freezeThreshold uint64  // Block number until which to move things into the freezer
	commitBlock     uint64  // Block number for which to commit the state to disk
	pivotBlock      *uint64 // Pivot block number in case of fast sync

	setheadBlock       uint64 // Block number to set head back to
	expCanonicalBlocks int    // Number of canonical blocks expected to remain in the database (excl. genesis)
	expSidechainBlocks int    // Number of sidechain blocks expected to remain in the database (excl. genesis)
	expFrozen          int    // Number of canonical blocks expected to be in the freezer (incl. genesis)
	expHeadHeader      uint64 // Block number of the expected head header
	expHeadFastBlock   uint64 // Block number of the expected head fast sync block
	expHeadBlock       uint64 // Block number of the expected head full block
}

//nolint:unused
func (tt *rewindTest) dump(crash bool) string {
	buffer := new(strings.Builder)

	fmt.Fprint(buffer, "Chain:\n  G")
	for i := 0; i < tt.canonicalBlocks; i++ {
		fmt.Fprintf(buffer, "->C%d", i+1)
	}
	fmt.Fprint(buffer, " (HEAD)\n")
	if tt.sidechainBlocks > 0 {
		fmt.Fprintf(buffer, "  └")
		for i := 0; i < tt.sidechainBlocks; i++ {
			fmt.Fprintf(buffer, "->S%d", i+1)
		}
		fmt.Fprintf(buffer, "\n")
	}
	fmt.Fprintf(buffer, "\n")

	if tt.canonicalBlocks > int(tt.freezeThreshold) {
		fmt.Fprint(buffer, "Frozen:\n  G")
		for i := 0; i < tt.canonicalBlocks-int(tt.freezeThreshold); i++ {
			fmt.Fprintf(buffer, "->C%d", i+1)
		}
		fmt.Fprintf(buffer, "\n\n")
	} else {
		fmt.Fprintf(buffer, "Frozen: none\n")
	}
	fmt.Fprintf(buffer, "Commit: G")
	if tt.commitBlock > 0 {
		fmt.Fprintf(buffer, ", C%d", tt.commitBlock)
	}
	fmt.Fprint(buffer, "\n")

	if tt.pivotBlock == nil {
		fmt.Fprintf(buffer, "Pivot : none\n")
	} else {
		fmt.Fprintf(buffer, "Pivot : C%d\n", *tt.pivotBlock)
	}
	if crash {
		fmt.Fprintf(buffer, "\nCRASH\n\n")
	} else {
		fmt.Fprintf(buffer, "\nSetHead(%d)\n\n", tt.setheadBlock)
	}
	fmt.Fprintf(buffer, "------------------------------\n\n")

	if tt.expFrozen > 0 {
		fmt.Fprint(buffer, "Expected in freezer:\n  G")
		for i := 0; i < tt.expFrozen-1; i++ {
			fmt.Fprintf(buffer, "->C%d", i+1)
		}
		fmt.Fprintf(buffer, "\n\n")
	}
	if tt.expFrozen > 0 {
		if tt.expFrozen >= tt.expCanonicalBlocks {
			fmt.Fprintf(buffer, "Expected in leveldb: none\n")
		} else {
			fmt.Fprintf(buffer, "Expected in leveldb:\n  C%d)", tt.expFrozen-1)
			for i := tt.expFrozen - 1; i < tt.expCanonicalBlocks; i++ {
				fmt.Fprintf(buffer, "->C%d", i+1)
			}
			fmt.Fprint(buffer, "\n")
			if tt.expSidechainBlocks > tt.expFrozen {
				fmt.Fprintf(buffer, "  └")
				for i := tt.expFrozen - 1; i < tt.expSidechainBlocks; i++ {
					fmt.Fprintf(buffer, "->S%d", i+1)
				}
				fmt.Fprintf(buffer, "\n")
			}
		}
	} else {
		fmt.Fprint(buffer, "Expected in leveldb:\n  G")
		for i := tt.expFrozen; i < tt.expCanonicalBlocks; i++ {
			fmt.Fprintf(buffer, "->C%d", i+1)
		}
		fmt.Fprint(buffer, "\n")
		if tt.expSidechainBlocks > tt.expFrozen {
			fmt.Fprintf(buffer, "  └")
			for i := tt.expFrozen; i < tt.expSidechainBlocks; i++ {
				fmt.Fprintf(buffer, "->S%d", i+1)
			}
			fmt.Fprintf(buffer, "\n")
		}
	}
	fmt.Fprintf(buffer, "\n")
	fmt.Fprintf(buffer, "Expected head header    : C%d\n", tt.expHeadHeader)
	fmt.Fprintf(buffer, "Expected head fast block: C%d\n", tt.expHeadFastBlock)
	if tt.expHeadBlock == 0 {
		fmt.Fprintf(buffer, "Expected head block     : G\n")
	} else {
		fmt.Fprintf(buffer, "Expected head block     : C%d\n", tt.expHeadBlock)
	}
	return buffer.String()
}

// Tests a sethead for a short canonical chain where a recent block was already
// committed to disk and then the sethead called. In this case we expect the full
// chain to be rolled back to the committed block. Everything above the sethead
// point should be deleted. In between the committed block and the requested head
// the data can remain as "fast sync" data to avoid redownloading it.
func TestShortSetHead(t *testing.T)              { testShortSetHead(t, false) }
func TestShortSetHeadWithSnapshots(t *testing.T) { testShortSetHead(t, true) }

func testShortSetHead(t *testing.T, snapshots bool) {
	// Chain:
	//   G->C1->C2->C3->C4->C5->C6->C7->C8 (HEAD)
	//
	// Frozen: none
	// Commit: G, C4
	// Pivot : none
	//
	// SetHead(7)
	//
	// ------------------------------
	//
	// Expected in leveldb:
	//   G->C1->C2->C3->C4->C5->C6->C7
	//
	// Expected head header    : C7
	// Expected head fast block: C7
	// Expected head block     : C4
	testSetHead(t, &rewindTest{
		canonicalBlocks:    8,
		sidechainBlocks:    0,
		freezeThreshold:    16,
		commitBlock:        4,
		pivotBlock:         nil,
		setheadBlock:       7,
		expCanonicalBlocks: 7,
		expSidechainBlocks: 0,
		expFrozen:          0,
		expHeadHeader:      7,
		expHeadFastBlock:   7,
		expHeadBlock:       4,
	}, snapshots)
}

// Tests a sethead for a short canonical chain where the fast sync pivot point was
// already committed, after which sethead was called. In this case we expect the
// chain to behave like in full sync mode, rolling back to the committed block
// Everything above the sethead point should be deleted. In between the committed
// block and the requested head the data can remain as "fast sync" data to avoid
// redownloading it.
func TestShortSnapSyncedSetHead(t *testing.T)              { testShortSnapSyncedSetHead(t, false) }
func TestShortSnapSyncedSetHeadWithSnapshots(t *testing.T) { testShortSnapSyncedSetHead(t, true) }

func testShortSnapSyncedSetHead(t *testing.T, snapshots bool) {
	// Chain:
	//   G->C1->C2->C3->C4->C5->C6->C7->C8 (HEAD)
	//
	// Frozen: none
	// Commit: G, C4
	// Pivot : C4
	//
	// SetHead(7)
	//
	// ------------------------------
	//
	// Expected in leveldb:
	//   G->C1->C2->C3->C4->C5->C6->C7
	//
	// Expected head header    : C7
	// Expected head fast block: C7
	// Expected head block     : C4
	testSetHead(t, &rewindTest{
		canonicalBlocks:    8,
		sidechainBlocks:    0,
		freezeThreshold:    16,
		commitBlock:        4,
		pivotBlock:         uint64ptr(4),
		setheadBlock:       7,
		expCanonicalBlocks: 7,
		expSidechainBlocks: 0,
		expFrozen:          0,
		expHeadHeader:      7,
		expHeadFastBlock:   7,
		expHeadBlock:       4,
	}, snapshots)
}

// Tests a sethead for a short canonical chain where the fast sync pivot point was
// not yet committed, but sethead was called. In this case we expect the chain to
// detect that it was fast syncing and delete everything from the new head, since
// we can just pick up fast syncing from there. The head full block should be set
// to the genesis.
func TestShortSnapSyncingSetHead(t *testing.T)              { testShortSnapSyncingSetHead(t, false) }
func TestShortSnapSyncingSetHeadWithSnapshots(t *testing.T) { testShortSnapSyncingSetHead(t, true) }

func testShortSnapSyncingSetHead(t *testing.T, snapshots bool) {
	// Chain:
	//   G->C1->C2->C3->C4->C5->C6->C7->C8 (HEAD)
	//
	// Frozen: none
	// Commit: G
	// Pivot : C4
	//
	// SetHead(7)
	//
	// ------------------------------
	//
	// Expected in leveldb:
	//   G->C1->C2->C3->C4->C5->C6->C7
	//
	// Expected head header    : C7
	// Expected head fast block: C7
	// Expected head block     : G
	testSetHead(t, &rewindTest{
		canonicalBlocks:    8,
		sidechainBlocks:    0,
		freezeThreshold:    16,
		commitBlock:        0,
		pivotBlock:         uint64ptr(4),
		setheadBlock:       7,
		expCanonicalBlocks: 7,
		expSidechainBlocks: 0,
		expFrozen:          0,
		expHeadHeader:      7,
		expHeadFastBlock:   7,
		expHeadBlock:       0,
	}, snapshots)
}

// Tests a sethead for a short canonical chain and a shorter side chain, where a
// recent block was already committed to disk and then sethead was called. In this
// test scenario the side chain is below the committed block. In this case we expect
// the canonical full chain to be rolled back to the committed block. Everything
// above the sethead point should be deleted. In between the committed block and
// the requested head the data can remain as "fast sync" data to avoid redownloading
// it. The side chain should be left alone as it was shorter.
func TestShortOldForkedSetHead(t *testing.T)              { testShortOldForkedSetHead(t, false) }
func TestShortOldForkedSetHeadWithSnapshots(t *testing.T) { testShortOldForkedSetHead(t, true) }

func testShortOldForkedSetHead(t *testing.T, snapshots bool) {
	// Chain:
	//   G->C1->C2->C3->C4->C5->C6->C7->C8 (HEAD)
	//   └->S1->S2->S3
	//
	// Frozen: none
	// Commit: G, C4
	// Pivot : none
	//
	// SetHead(7)
	//
	// ------------------------------
	//
	// Expected in leveldb:
	//   G->C1->C2->C3->C4->C5->C6->C7
	//   └->S1->S2->S3
	//
	// Expected head header    : C7
	// Expected head fast block: C7
	// Expected head block     : C4
	testSetHead(t, &rewindTest{
		canonicalBlocks:    8,
		sidechainBlocks:    3,
		freezeThreshold:    16,
		commitBlock:        4,
		pivotBlock:         nil,
		setheadBlock:       7,
		expCanonicalBlocks: 7,
		expSidechainBlocks: 3,
		expFrozen:          0,
		expHeadHeader:      7,
		expHeadFastBlock:   7,
		expHeadBlock:       4,
	}, snapshots)
}

// Tests a sethead for a short canonical chain and a shorter side chain, where
// the fast sync pivot point was already committed to disk and then sethead was
// called. In this test scenario the side chain is below the committed block. In
// this case we expect the canonical full chain to be rolled back to the committed
// block. Everything above the sethead point should be deleted. In between the
// committed block and the requested head the data can remain as "fast sync" data
// to avoid redownloading it. The side chain should be left alone as it was shorter.
func TestShortOldForkedSnapSyncedSetHead(t *testing.T) {
	testShortOldForkedSnapSyncedSetHead(t, false)
}
func TestShortOldForkedSnapSyncedSetHeadWithSnapshots(t *testing.T) {
	testShortOldForkedSnapSyncedSetHead(t, true)
}

func testShortOldForkedSnapSyncedSetHead(t *testing.T, snapshots bool) {
	// Chain:
	//   G->C1->C2->C3->C4->C5->C6->C7->C8 (HEAD)
	//   └->S1->S2->S3
	//
	// Frozen: none
	// Commit: G, C4
	// Pivot : C4
	//
	// SetHead(7)
	//
	// ------------------------------
	//
	// Expected in leveldb:
	//   G->C1->C2->C3->C4->C5->C6->C7
	//   └->S1->S2->S3
	//
	// Expected head header    : C7
	// Expected head fast block: C7
	// Expected head block     : C4
	testSetHead(t, &rewindTest{
		canonicalBlocks:    8,
		sidechainBlocks:    3,
		freezeThreshold:    16,
		commitBlock:        4,
		pivotBlock:         uint64ptr(4),
		setheadBlock:       7,
		expCanonicalBlocks: 7,
		expSidechainBlocks: 3,
		expFrozen:          0,
		expHeadHeader:      7,
		expHeadFastBlock:   7,
		expHeadBlock:       4,
	}, snapshots)
}

// Tests a sethead for a short canonical chain and a shorter side chain, where
// the fast sync pivot point was not yet committed, but sethead was called. In this
// test scenario the side chain is below the committed block. In this case we expect
// the chain to detect that it was fast syncing and delete everything from the new
// head, since we can just pick up fast syncing from there. The head full block
// should be set to the genesis.
func TestShortOldForkedSnapSyncingSetHead(t *testing.T) {
	testShortOldForkedSnapSyncingSetHead(t, false)
}
func TestShortOldForkedSnapSyncingSetHeadWithSnapshots(t *testing.T) {
	testShortOldForkedSnapSyncingSetHead(t, true)
}

func testShortOldForkedSnapSyncingSetHead(t *testing.T, snapshots bool) {
	// Chain:
	//   G->C1->C2->C3->C4->C5->C6->C7->C8 (HEAD)
	//   └->S1->S2->S3
	//
	// Frozen: none
	// Commit: G
	// Pivot : C4
	//
	// SetHead(7)
	//
	// ------------------------------
	//
	// Expected in leveldb:
	//   G->C1->C2->C3->C4->C5->C6->C7
	//   └->S1->S2->S3
	//
	// Expected head header    : C7
	// Expected head fast block: C7
	// Expected head block     : G
	testSetHead(t, &rewindTest{
		canonicalBlocks:    8,
		sidechainBlocks:    3,
		freezeThreshold:    16,
		commitBlock:        0,
		pivotBlock:         uint64ptr(4),
		setheadBlock:       7,
		expCanonicalBlocks: 7,
		expSidechainBlocks: 3,
		expFrozen:          0,
		expHeadHeader:      7,
		expHeadFastBlock:   7,
		expHeadBlock:       0,
	}, snapshots)
}

// Tests a sethead for a short canonical chain and a shorter side chain, where a
// recent block was already committed to disk and then sethead was called. In this
// test scenario the side chain reaches above the committed block. In this case we
// expect the canonical full chain to be rolled back to the committed block. All
// data above the sethead point should be deleted. In between the committed block
// and the requested head the data can remain as "fast sync" data to avoid having
// to redownload it. The side chain should be truncated to the head set.
//
// The side chain could be left to be if the fork point was before the new head
// we are deleting to, but it would be exceedingly hard to detect that case and
// properly handle it, so we'll trade extra work in exchange for simpler code.
func TestShortNewlyForkedSetHead(t *testing.T)              { testShortNewlyForkedSetHead(t, false) }
func TestShortNewlyForkedSetHeadWithSnapshots(t *testing.T) { testShortNewlyForkedSetHead(t, true) }

func testShortNewlyForkedSetHead(t *testing.T, snapshots bool) {
	// Chain:
	//   G->C1->C2->C3->C4->C5->C6->C7->C8->C9->C10 (HEAD)
	//   └->S1->S2->S3->S4->S5->S6->S7->S8
	//
	// Frozen: none
	// Commit: G, C4
	// Pivot : none
	//
	// SetHead(7)
	//
	// ------------------------------
	//
	// Expected in leveldb:
	//   G->C1->C2->C3->C4->C5->C6->C7
	//   └->S1->S2->S3->S4->S5->S6->S7
	//
	// Expected head header    : C7
	// Expected head fast block: C7
	// Expected head block     : C4
	testSetHead(t, &rewindTest{
		canonicalBlocks:    10,
		sidechainBlocks:    8,
		freezeThreshold:    16,
		commitBlock:        4,
		pivotBlock:         nil,
		setheadBlock:       7,
		expCanonicalBlocks: 7,
		expSidechainBlocks: 7,
		expFrozen:          0,
		expHeadHeader:      7,
		expHeadFastBlock:   7,
		expHeadBlock:       4,
	}, snapshots)
}

// Tests a sethead for a short canonical chain and a shorter side chain, where
// the fast sync pivot point was already committed to disk and then sethead was
// called. In this case we expect the canonical full chain to be rolled back to
// between the committed block and the requested head the data can remain as
// "fast sync" data to avoid having to redownload it. The side chain should be
// truncated to the head set.
//
// The side chain could be left to be if the fork point was before the new head
// we are deleting to, but it would be exceedingly hard to detect that case and
// properly handle it, so we'll trade extra work in exchange for simpler code.
func TestShortNewlyForkedSnapSyncedSetHead(t *testing.T) {
	testShortNewlyForkedSnapSyncedSetHead(t, false)
}
func TestShortNewlyForkedSnapSyncedSetHeadWithSnapshots(t *testing.T) {
	testShortNewlyForkedSnapSyncedSetHead(t, true)
}

func testShortNewlyForkedSnapSyncedSetHead(t *testing.T, snapshots bool) {
	// Chain:
	//   G->C1->C2->C3->C4->C5->C6->C7->C8->C9->C10 (HEAD)
	//   └->S1->S2->S3->S4->S5->S6->S7->S8
	//
	// Frozen: none
	// Commit: G, C4
	// Pivot : C4
	//
	// SetHead(7)
	//
	// ------------------------------
	//
	// Expected in leveldb:
	//   G->C1->C2->C3->C4->C5->C6->C7
	//   └->S1->S2->S3->S4->S5->S6->S7
	//
	// Expected head header    : C7
	// Expected head fast block: C7
	// Expected head block     : C4
	testSetHead(t, &rewindTest{
		canonicalBlocks:    10,
		sidechainBlocks:    8,
		freezeThreshold:    16,
		commitBlock:        4,
		pivotBlock:         uint64ptr(4),
		setheadBlock:       7,
		expCanonicalBlocks: 7,
		expSidechainBlocks: 7,
		expFrozen:          0,
		expHeadHeader:      7,
		expHeadFastBlock:   7,
		expHeadBlock:       4,
	}, snapshots)
}

// Tests a sethead for a short canonical chain and a shorter side chain, where
// the fast sync pivot point was not yet committed, but sethead was called. In
// this test scenario the side chain reaches above the committed block. In this
// case we expect the chain to detect that it was fast syncing and delete
// everything from the new head, since we can just pick up fast syncing from
// there.
//
// The side chain could be left to be if the fork point was before the new head
// we are deleting to, but it would be exceedingly hard to detect that case and
// properly handle it, so we'll trade extra work in exchange for simpler code.
func TestShortNewlyForkedSnapSyncingSetHead(t *testing.T) {
	testShortNewlyForkedSnapSyncingSetHead(t, false)
}
func TestShortNewlyForkedSnapSyncingSetHeadWithSnapshots(t *testing.T) {
	testShortNewlyForkedSnapSyncingSetHead(t, true)
}

func testShortNewlyForkedSnapSyncingSetHead(t *testing.T, snapshots bool) {
	// Chain:
	//   G->C1->C2->C3->C4->C5->C6->C7->C8->C9->C10 (HEAD)
	//   └->S1->S2->S3->S4->S5->S6->S7->S8
	//
	// Frozen: none
	// Commit: G
	// Pivot : C4
	//
	// SetHead(7)
	//
	// ------------------------------
	//
	// Expected in leveldb:
	//   G->C1->C2->C3->C4->C5->C6->C7
	//   └->S1->S2->S3->S4->S5->S6->S7
	//
	// Expected head header    : C7
	// Expected head fast block: C7
	// Expected head block     : G
	testSetHead(t, &rewindTest{
		canonicalBlocks:    10,
		sidechainBlocks:    8,
		freezeThreshold:    16,
		commitBlock:        0,
		pivotBlock:         uint64ptr(4),
		setheadBlock:       7,
		expCanonicalBlocks: 7,
		expSidechainBlocks: 7,
		expFrozen:          0,
		expHeadHeader:      7,
		expHeadFastBlock:   7,
		expHeadBlock:       0,
	}, snapshots)
}

// Tests a sethead for a short canonical chain and a longer side chain, where a
// recent block was already committed to disk and then sethead was called. In this
// case we expect the canonical full chain to be rolled back to the committed block.
// All data above the sethead point should be deleted. In between the committed
// block and the requested head the data can remain as "fast sync" data to avoid
// having to redownload it. The side chain should be truncated to the head set.
//
// The side chain could be left to be if the fork point was before the new head
// we are deleting to, but it would be exceedingly hard to detect that case and
// properly handle it, so we'll trade extra work in exchange for simpler code.
func TestShortReorgedSetHead(t *testing.T)              { testShortReorgedSetHead(t, false) }
func TestShortReorgedSetHeadWithSnapshots(t *testing.T) { testShortReorgedSetHead(t, true) }

func testShortReorgedSetHead(t *testing.T, snapshots bool) {
	// Chain:
	//   G->C1->C2->C3->C4->C5->C6->C7->C8 (HEAD)
	//   └->S1->S2->S3->S4->S5->S6->S7->S8->S9->S10
	//
	// Frozen: none
	// Commit: G, C4
	// Pivot : none
	//
	// SetHead(7)
	//
	// ------------------------------
	//
	// Expected in leveldb:
	//   G->C1->C2->C3->C4->C5->C6->C7
	//   └->S1->S2->S3->S4->S5->S6->S7
	//
	// Expected head header    : C7
	// Expected head fast block: C7
	// Expected head block     : C4
	testSetHead(t, &rewindTest{
		canonicalBlocks:    8,
		sidechainBlocks:    10,
		freezeThreshold:    16,
		commitBlock:        4,
		pivotBlock:         nil,
		setheadBlock:       7,
		expCanonicalBlocks: 7,
		expSidechainBlocks: 7,
		expFrozen:          0,
		expHeadHeader:      7,
		expHeadFastBlock:   7,
		expHeadBlock:       4,
	}, snapshots)
}

// Tests a sethead for a short canonical chain and a longer side chain, where
// the fast sync pivot point was already committed to disk and then sethead was
// called. In this case we expect the canonical full chain to be rolled back to
// the committed block. All data above the sethead point should be deleted. In
// between the committed block and the requested head the data can remain as
// "fast sync" data to avoid having to redownload it. The side chain should be
// truncated to the head set.
//
// The side chain could be left to be if the fork point was before the new head
// we are deleting to, but it would be exceedingly hard to detect that case and
// properly handle it, so we'll trade extra work in exchange for simpler code.
func TestShortReorgedSnapSyncedSetHead(t *testing.T) {
	testShortReorgedSnapSyncedSetHead(t, false)
}
func TestShortReorgedSnapSyncedSetHeadWithSnapshots(t *testing.T) {
	testShortReorgedSnapSyncedSetHead(t, true)
}

func testShortReorgedSnapSyncedSetHead(t *testing.T, snapshots bool) {
	// Chain:
	//   G->C1->C2->C3->C4->C5->C6->C7->C8 (HEAD)
	//   └->S1->S2->S3->S4->S5->S6->S7->S8->S9->S10
	//
	// Frozen: none
	// Commit: G, C4
	// Pivot : C4
	//
	// SetHead(7)
	//
	// ------------------------------
	//
	// Expected in leveldb:
	//   G->C1->C2->C3->C4->C5->C6->C7
	//   └->S1->S2->S3->S4->S5->S6->S7
	//
	// Expected head header    : C7
	// Expected head fast block: C7
	// Expected head block     : C4
	testSetHead(t, &rewindTest{
		canonicalBlocks:    8,
		sidechainBlocks:    10,
		freezeThreshold:    16,
		commitBlock:        4,
		pivotBlock:         uint64ptr(4),
		setheadBlock:       7,
		expCanonicalBlocks: 7,
		expSidechainBlocks: 7,
		expFrozen:          0,
		expHeadHeader:      7,
		expHeadFastBlock:   7,
		expHeadBlock:       4,
	}, snapshots)
}

// Tests a sethead for a short canonical chain and a longer side chain, where
// the fast sync pivot point was not yet committed, but sethead was called. In
// this case we expect the chain to detect that it was fast syncing and delete
// everything from the new head, since we can just pick up fast syncing from
// there.
//
// The side chain could be left to be if the fork point was before the new head
// we are deleting to, but it would be exceedingly hard to detect that case and
// properly handle it, so we'll trade extra work in exchange for simpler code.
func TestShortReorgedSnapSyncingSetHead(t *testing.T) {
	testShortReorgedSnapSyncingSetHead(t, false)
}
func TestShortReorgedSnapSyncingSetHeadWithSnapshots(t *testing.T) {
	testShortReorgedSnapSyncingSetHead(t, true)
}

func testShortReorgedSnapSyncingSetHead(t *testing.T, snapshots bool) {
	// Chain:
	//   G->C1->C2->C3->C4->C5->C6->C7->C8 (HEAD)
	//   └->S1->S2->S3->S4->S5->S6->S7->S8->S9->S10
	//
	// Frozen: none
	// Commit: G
	// Pivot : C4
	//
	// SetHead(7)
	//
	// ------------------------------
	//
	// Expected in leveldb:
	//   G->C1->C2->C3->C4->C5->C6->C7
	//   └->S1->S2->S3->S4->S5->S6->S7
	//
	// Expected head header    : C7
	// Expected head fast block: C7
	// Expected head block     : G
	testSetHead(t, &rewindTest{
		canonicalBlocks:    8,
		sidechainBlocks:    10,
		freezeThreshold:    16,
		commitBlock:        0,
		pivotBlock:         uint64ptr(4),
		setheadBlock:       7,
		expCanonicalBlocks: 7,
		expSidechainBlocks: 7,
		expFrozen:          0,
		expHeadHeader:      7,
		expHeadFastBlock:   7,
		expHeadBlock:       0,
	}, snapshots)
}

// Tests a sethead for a long canonical chain with frozen blocks where a recent
// block - newer than the ancient limit - was already committed to disk and then
// sethead was called. In this case we expect the full chain to be rolled back
// to the committed block. Everything above the sethead point should be deleted.
// In between the committed block and the requested head the data can remain as
// "fast sync" data to avoid redownloading it.
func TestLongShallowSetHead(t *testing.T)              { testLongShallowSetHead(t, false) }
func TestLongShallowSetHeadWithSnapshots(t *testing.T) { testLongShallowSetHead(t, true) }

func testLongShallowSetHead(t *testing.T, snapshots bool) {
	// Chain:
	//   G->C1->C2->C3->C4->C5->C6->C7->C8->C9->C10->C11->C12->C13->C14->C15->C16->C17->C18 (HEAD)
	//
	// Frozen:
	//   G->C1->C2
	//
	// Commit: G, C4
	// Pivot : none
	//
	// SetHead(6)
	//
	// ------------------------------
	//
	// Expected in freezer:
	//   G->C1->C2
	//
	// Expected in leveldb:
	//   C2)->C3->C4->C5->C6
	//
	// Expected head header    : C6
	// Expected head fast block: C6
	// Expected head block     : C4
	testSetHead(t, &rewindTest{
		canonicalBlocks:    18,
		sidechainBlocks:    0,
		freezeThreshold:    16,
		commitBlock:        4,
		pivotBlock:         nil,
		setheadBlock:       6,
		expCanonicalBlocks: 6,
		expSidechainBlocks: 0,
		expFrozen:          3,
		expHeadHeader:      6,
		expHeadFastBlock:   6,
		expHeadBlock:       4,
	}, snapshots)
}

// Tests a sethead for a long canonical chain with frozen blocks where a recent
// block - older than the ancient limit - was already committed to disk and then
// sethead was called. In this case we expect the full chain to be rolled back
// to the committed block. Since the ancient limit was underflown, everything
// needs to be deleted onwards to avoid creating a gap.
func TestLongDeepSetHead(t *testing.T)              { testLongDeepSetHead(t, false) }
func TestLongDeepSetHeadWithSnapshots(t *testing.T) { testLongDeepSetHead(t, true) }

func testLongDeepSetHead(t *testing.T, snapshots bool) {
	// Chain:
	//   G->C1->C2->C3->C4->C5->C6->C7->C8->C9->C10->C11->C12->C13->C14->C15->C16->C17->C18->C19->C20->C21->C22->C23->C24 (HEAD)
	//
	// Frozen:
	//   G->C1->C2->C3->C4->C5->C6->C7->C8
	//
	// Commit: G, C4
	// Pivot : none
	//
	// SetHead(6)
	//
	// ------------------------------
	//
	// Expected in freezer:
	//   G->C1->C2->C3->C4
	//
	// Expected in leveldb: none
	//
	// Expected head header    : C4
	// Expected head fast block: C4
	// Expected head block     : C4
	testSetHead(t, &rewindTest{
		canonicalBlocks:    24,
		sidechainBlocks:    0,
		freezeThreshold:    16,
		commitBlock:        4,
		pivotBlock:         nil,
		setheadBlock:       6,
		expCanonicalBlocks: 4,
		expSidechainBlocks: 0,
		expFrozen:          5,
		expHeadHeader:      4,
		expHeadFastBlock:   4,
		expHeadBlock:       4,
	}, snapshots)
}

// Tests a sethead for a long canonical chain with frozen blocks where the fast
// sync pivot point - newer than the ancient limit - was already committed, after
// which sethead was called. In this case we expect the full chain to be rolled
// back to the committed block. Everything above the sethead point should be
// deleted. In between the committed block and the requested head the data can
// remain as "fast sync" data to avoid redownloading it.
func TestLongSnapSyncedShallowSetHead(t *testing.T) {
	testLongSnapSyncedShallowSetHead(t, false)
}
func TestLongSnapSyncedShallowSetHeadWithSnapshots(t *testing.T) {
	testLongSnapSyncedShallowSetHead(t, true)
}

func testLongSnapSyncedShallowSetHead(t *testing.T, snapshots bool) {
	// Chain:
	//   G->C1->C2->C3->C4->C5->C6->C7->C8->C9->C10->C11->C12->C13->C14->C15->C16->C17->C18 (HEAD)
	//
	// Frozen:
	//   G->C1->C2
	//
	// Commit: G, C4
	// Pivot : C4
	//
	// SetHead(6)
	//
	// ------------------------------
	//
	// Expected in freezer:
	//   G->C1->C2
	//
	// Expected in leveldb:
	//   C2)->C3->C4->C5->C6
	//
	// Expected head header    : C6
	// Expected head fast block: C6
	// Expected head block     : C4
	testSetHead(t, &rewindTest{
		canonicalBlocks:    18,
		sidechainBlocks:    0,
		freezeThreshold:    16,
		commitBlock:        4,
		pivotBlock:         uint64ptr(4),
		setheadBlock:       6,
		expCanonicalBlocks: 6,
		expSidechainBlocks: 0,
		expFrozen:          3,
		expHeadHeader:      6,
		expHeadFastBlock:   6,
		expHeadBlock:       4,
	}, snapshots)
}

// Tests a sethead for a long canonical chain with frozen blocks where the fast
// sync pivot point - older than the ancient limit - was already committed, after
// which sethead was called. In this case we expect the full chain to be rolled
// back to the committed block. Since the ancient limit was underflown, everything
// needs to be deleted onwards to avoid creating a gap.
func TestLongSnapSyncedDeepSetHead(t *testing.T)              { testLongSnapSyncedDeepSetHead(t, false) }
func TestLongSnapSyncedDeepSetHeadWithSnapshots(t *testing.T) { testLongSnapSyncedDeepSetHead(t, true) }

func testLongSnapSyncedDeepSetHead(t *testing.T, snapshots bool) {
	// Chain:
	//   G->C1->C2->C3->C4->C5->C6->C7->C8->C9->C10->C11->C12->C13->C14->C15->C16->C17->C18->C19->C20->C21->C22->C23->C24 (HEAD)
	//
	// Frozen:
	//   G->C1->C2->C3->C4->C5->C6->C7->C8
	//
	// Commit: G, C4
	// Pivot : C4
	//
	// SetHead(6)
	//
	// ------------------------------
	//
	// Expected in freezer:
	//   G->C1->C2->C3->C4
	//
	// Expected in leveldb: none
	//
	// Expected head header    : C4
	// Expected head fast block: C4
	// Expected head block     : C4
	testSetHead(t, &rewindTest{
		canonicalBlocks:    24,
		sidechainBlocks:    0,
		freezeThreshold:    16,
		commitBlock:        4,
		pivotBlock:         uint64ptr(4),
		setheadBlock:       6,
		expCanonicalBlocks: 4,
		expSidechainBlocks: 0,
		expFrozen:          5,
		expHeadHeader:      4,
		expHeadFastBlock:   4,
		expHeadBlock:       4,
	}, snapshots)
}

// Tests a sethead for a long canonical chain with frozen blocks where the fast
// sync pivot point - newer than the ancient limit - was not yet committed, but
// sethead was called. In this case we expect the chain to detect that it was fast
// syncing and delete everything from the new head, since we can just pick up fast
// syncing from there.
func TestLongSnapSyncingShallowSetHead(t *testing.T) {
	testLongSnapSyncingShallowSetHead(t, false)
}
func TestLongSnapSyncingShallowSetHeadWithSnapshots(t *testing.T) {
	testLongSnapSyncingShallowSetHead(t, true)
}

func testLongSnapSyncingShallowSetHead(t *testing.T, snapshots bool) {
	// Chain:
	//   G->C1->C2->C3->C4->C5->C6->C7->C8->C9->C10->C11->C12->C13->C14->C15->C16->C17->C18 (HEAD)
	//
	// Frozen:
	//   G->C1->C2
	//
	// Commit: G
	// Pivot : C4
	//
	// SetHead(6)
	//
	// ------------------------------
	//
	// Expected in freezer:
	//   G->C1->C2
	//
	// Expected in leveldb:
	//   C2)->C3->C4->C5->C6
	//
	// Expected head header    : C6
	// Expected head fast block: C6
	// Expected head block     : G
	testSetHead(t, &rewindTest{
		canonicalBlocks:    18,
		sidechainBlocks:    0,
		freezeThreshold:    16,
		commitBlock:        0,
		pivotBlock:         uint64ptr(4),
		setheadBlock:       6,
		expCanonicalBlocks: 6,
		expSidechainBlocks: 0,
		expFrozen:          3,
		expHeadHeader:      6,
		expHeadFastBlock:   6,
		expHeadBlock:       0,
	}, snapshots)
}

// Tests a sethead for a long canonical chain with frozen blocks where the fast
// sync pivot point - older than the ancient limit - was not yet committed, but
// sethead was called. In this case we expect the chain to detect that it was fast
// syncing and delete everything from the new head, since we can just pick up fast
// syncing from there.
func TestLongSnapSyncingDeepSetHead(t *testing.T) {
	testLongSnapSyncingDeepSetHead(t, false)
}
func TestLongSnapSyncingDeepSetHeadWithSnapshots(t *testing.T) {
	testLongSnapSyncingDeepSetHead(t, true)
}

func testLongSnapSyncingDeepSetHead(t *testing.T, snapshots bool) {
	// Chain:
	//   G->C1->C2->C3->C4->C5->C6->C7->C8->C9->C10->C11->C12->C13->C14->C15->C16->C17->C18->C19->C20->C21->C22->C23->C24 (HEAD)
	//
	// Frozen:
	//   G->C1->C2->C3->C4->C5->C6->C7->C8
	//
	// Commit: G
	// Pivot : C4
	//
	// SetHead(6)
	//
	// ------------------------------
	//
	// Expected in freezer:
	//   G->C1->C2->C3->C4->C5->C6
	//
	// Expected in leveldb: none
	//
	// Expected head header    : C6
	// Expected head fast block: C6
	// Expected head block     : G
	testSetHead(t, &rewindTest{
		canonicalBlocks:    24,
		sidechainBlocks:    0,
		freezeThreshold:    16,
		commitBlock:        0,
		pivotBlock:         uint64ptr(4),
		setheadBlock:       6,
		expCanonicalBlocks: 6,
		expSidechainBlocks: 0,
		expFrozen:          7,
		expHeadHeader:      6,
		expHeadFastBlock:   6,
		expHeadBlock:       0,
	}, snapshots)
}

// Tests a sethead for a long canonical chain with frozen blocks and a shorter side
// chain, where a recent block - newer than the ancient limit - was already committed
// to disk and then sethead was called. In this case we expect the canonical full
// chain to be rolled back to the committed block. Everything above the sethead point
// should be deleted. In between the committed block and the requested head the data
// can remain as "fast sync" data to avoid redownloading it. The side chain is nuked
// by the freezer.
func TestLongOldForkedShallowSetHead(t *testing.T) {
	testLongOldForkedShallowSetHead(t, false)
}
func TestLongOldForkedShallowSetHeadWithSnapshots(t *testing.T) {
	testLongOldForkedShallowSetHead(t, true)
}

func testLongOldForkedShallowSetHead(t *testing.T, snapshots bool) {
	// Chain:
	//   G->C1->C2->C3->C4->C5->C6->C7->C8->C9->C10->C11->C12->C13->C14->C15->C16->C17->C18 (HEAD)
	//   └->S1->S2->S3
	//
	// Frozen:
	//   G->C1->C2
	//
	// Commit: G, C4
	// Pivot : none
	//
	// SetHead(6)
	//
	// ------------------------------
	//
	// Expected in freezer:
	//   G->C1->C2
	//
	// Expected in leveldb:
	//   C2)->C3->C4->C5->C6
	//
	// Expected head header    : C6
	// Expected head fast block: C6
	// Expected head block     : C4
	testSetHead(t, &rewindTest{
		canonicalBlocks:    18,
		sidechainBlocks:    3,
		freezeThreshold:    16,
		commitBlock:        4,
		pivotBlock:         nil,
		setheadBlock:       6,
		expCanonicalBlocks: 6,
		expSidechainBlocks: 0,
		expFrozen:          3,
		expHeadHeader:      6,
		expHeadFastBlock:   6,
		expHeadBlock:       4,
	}, snapshots)
}

// Tests a sethead for a long canonical chain with frozen blocks and a shorter side
// chain, where a recent block - older than the ancient limit - was already committed
// to disk and then sethead was called. In this case we expect the canonical full
// chain to be rolled back to the committed block. Since the ancient limit was
// underflown, everything needs to be deleted onwards to avoid creating a gap. The
// side chain is nuked by the freezer.
func TestLongOldForkedDeepSetHead(t *testing.T)              { testLongOldForkedDeepSetHead(t, false) }
func TestLongOldForkedDeepSetHeadWithSnapshots(t *testing.T) { testLongOldForkedDeepSetHead(t, true) }

func testLongOldForkedDeepSetHead(t *testing.T, snapshots bool) {
	// Chain:
	//   G->C1->C2->C3->C4->C5->C6->C7->C8->C9->C10->C11->C12->C13->C14->C15->C16->C17->C18->C19->C20->C21->C22->C23->C24 (HEAD)
	//   └->S1->S2->S3
	//
	// Frozen:
	//   G->C1->C2->C3->C4->C5->C6->C7->C8
	//
	// Commit: G, C4
	// Pivot : none
	//
	// SetHead(6)
	//
	// ------------------------------
	//
	// Expected in freezer:
	//   G->C1->C2->C3->C4
	//
	// Expected in leveldb: none
	//
	// Expected head header    : C4
	// Expected head fast block: C4
	// Expected head block     : C4
	testSetHead(t, &rewindTest{
		canonicalBlocks:    24,
		sidechainBlocks:    3,
		freezeThreshold:    16,
		commitBlock:        4,
		pivotBlock:         nil,
		setheadBlock:       6,
		expCanonicalBlocks: 4,
		expSidechainBlocks: 0,
		expFrozen:          5,
		expHeadHeader:      4,
		expHeadFastBlock:   4,
		expHeadBlock:       4,
	}, snapshots)
}

// Tests a sethead for a long canonical chain with frozen blocks and a shorter
// side chain, where the fast sync pivot point - newer than the ancient limit -
// was already committed to disk and then sethead was called. In this test scenario
// the side chain is below the committed block. In this case we expect the canonical
// full chain to be rolled back to the committed block. Everything above the
// sethead point should be deleted. In between the committed block and the
// requested head the data can remain as "fast sync" data to avoid redownloading
// it. The side chain is nuked by the freezer.
func TestLongOldForkedSnapSyncedShallowSetHead(t *testing.T) {
	testLongOldForkedSnapSyncedShallowSetHead(t, false)
}
func TestLongOldForkedSnapSyncedShallowSetHeadWithSnapshots(t *testing.T) {
	testLongOldForkedSnapSyncedShallowSetHead(t, true)
}

func testLongOldForkedSnapSyncedShallowSetHead(t *testing.T, snapshots bool) {
	// Chain:
	//   G->C1->C2->C3->C4->C5->C6->C7->C8->C9->C10->C11->C12->C13->C14->C15->C16->C17->C18 (HEAD)
	//   └->S1->S2->S3
	//
	// Frozen:
	//   G->C1->C2
	//
	// Commit: G, C4
	// Pivot : C4
	//
	// SetHead(6)
	//
	// ------------------------------
	//
	// Expected in freezer:
	//   G->C1->C2
	//
	// Expected in leveldb:
	//   C2)->C3->C4->C5->C6
	//
	// Expected head header    : C6
	// Expected head fast block: C6
	// Expected head block     : C4
	testSetHead(t, &rewindTest{
		canonicalBlocks:    18,
		sidechainBlocks:    3,
		freezeThreshold:    16,
		commitBlock:        4,
		pivotBlock:         uint64ptr(4),
		setheadBlock:       6,
		expCanonicalBlocks: 6,
		expSidechainBlocks: 0,
		expFrozen:          3,
		expHeadHeader:      6,
		expHeadFastBlock:   6,
		expHeadBlock:       4,
	}, snapshots)
}

// Tests a sethead for a long canonical chain with frozen blocks and a shorter
// side chain, where the fast sync pivot point - older than the ancient limit -
// was already committed to disk and then sethead was called. In this test scenario
// the side chain is below the committed block. In this case we expect the canonical
// full chain to be rolled back to the committed block. Since the ancient limit was
// underflown, everything needs to be deleted onwards to avoid creating a gap. The
// side chain is nuked by the freezer.
func TestLongOldForkedSnapSyncedDeepSetHead(t *testing.T) {
	testLongOldForkedSnapSyncedDeepSetHead(t, false)
}
func TestLongOldForkedSnapSyncedDeepSetHeadWithSnapshots(t *testing.T) {
	testLongOldForkedSnapSyncedDeepSetHead(t, true)
}

func testLongOldForkedSnapSyncedDeepSetHead(t *testing.T, snapshots bool) {
	// Chain:
	//   G->C1->C2->C3->C4->C5->C6->C7->C8->C9->C10->C11->C12->C13->C14->C15->C16->C17->C18->C19->C20->C21->C22->C23->C24 (HEAD)
	//   └->S1->S2->S3
	//
	// Frozen:
	//   G->C1->C2->C3->C4->C5->C6->C7->C8
	//
	// Commit: G, C4
	// Pivot : C4
	//
	// SetHead(6)
	//
	// ------------------------------
	//
	// Expected in freezer:
	//   G->C1->C2->C3->C4->C5->C6
	//
	// Expected in leveldb: none
	//
	// Expected head header    : C6
	// Expected head fast block: C6
	// Expected head block     : C4
	testSetHead(t, &rewindTest{
		canonicalBlocks:    24,
		sidechainBlocks:    3,
		freezeThreshold:    16,
		commitBlock:        4,
		pivotBlock:         uint64ptr(4),
		setheadBlock:       6,
		expCanonicalBlocks: 4,
		expSidechainBlocks: 0,
		expFrozen:          5,
		expHeadHeader:      4,
		expHeadFastBlock:   4,
		expHeadBlock:       4,
	}, snapshots)
}

// Tests a sethead for a long canonical chain with frozen blocks and a shorter
// side chain, where the fast sync pivot point - newer than the ancient limit -
// was not yet committed, but sethead was called. In this test scenario the side
// chain is below the committed block. In this case we expect the chain to detect
// that it was fast syncing and delete everything from the new head, since we can
// just pick up fast syncing from there. The side chain is completely nuked by the
// freezer.
func TestLongOldForkedSnapSyncingShallowSetHead(t *testing.T) {
	testLongOldForkedSnapSyncingShallowSetHead(t, false)
}
func TestLongOldForkedSnapSyncingShallowSetHeadWithSnapshots(t *testing.T) {
	testLongOldForkedSnapSyncingShallowSetHead(t, true)
}

func testLongOldForkedSnapSyncingShallowSetHead(t *testing.T, snapshots bool) {
	// Chain:
	//   G->C1->C2->C3->C4->C5->C6->C7->C8->C9->C10->C11->C12->C13->C14->C15->C16->C17->C18 (HEAD)
	//   └->S1->S2->S3
	//
	// Frozen:
	//   G->C1->C2
	//
	// Commit: G
	// Pivot : C4
	//
	// SetHead(6)
	//
	// ------------------------------
	//
	// Expected in freezer:
	//   G->C1->C2
	//
	// Expected in leveldb:
	//   C2)->C3->C4->C5->C6
	//
	// Expected head header    : C6
	// Expected head fast block: C6
	// Expected head block     : G
	testSetHead(t, &rewindTest{
		canonicalBlocks:    18,
		sidechainBlocks:    3,
		freezeThreshold:    16,
		commitBlock:        0,
		pivotBlock:         uint64ptr(4),
		setheadBlock:       6,
		expCanonicalBlocks: 6,
		expSidechainBlocks: 0,
		expFrozen:          3,
		expHeadHeader:      6,
		expHeadFastBlock:   6,
		expHeadBlock:       0,
	}, snapshots)
}

// Tests a sethead for a long canonical chain with frozen blocks and a shorter
// side chain, where the fast sync pivot point - older than the ancient limit -
// was not yet committed, but sethead was called. In this test scenario the side
// chain is below the committed block. In this case we expect the chain to detect
// that it was fast syncing and delete everything from the new head, since we can
// just pick up fast syncing from there. The side chain is completely nuked by the
// freezer.
func TestLongOldForkedSnapSyncingDeepSetHead(t *testing.T) {
	testLongOldForkedSnapSyncingDeepSetHead(t, false)
}
func TestLongOldForkedSnapSyncingDeepSetHeadWithSnapshots(t *testing.T) {
	testLongOldForkedSnapSyncingDeepSetHead(t, true)
}

func testLongOldForkedSnapSyncingDeepSetHead(t *testing.T, snapshots bool) {
	// Chain:
	//   G->C1->C2->C3->C4->C5->C6->C7->C8->C9->C10->C11->C12->C13->C14->C15->C16->C17->C18->C19->C20->C21->C22->C23->C24 (HEAD)
	//   └->S1->S2->S3
	//
	// Frozen:
	//   G->C1->C2->C3->C4->C5->C6->C7->C8
	//
	// Commit: G
	// Pivot : C4
	//
	// SetHead(6)
	//
	// ------------------------------
	//
	// Expected in freezer:
	//   G->C1->C2->C3->C4->C5->C6
	//
	// Expected in leveldb: none
	//
	// Expected head header    : C6
	// Expected head fast block: C6
	// Expected head block     : G
	testSetHead(t, &rewindTest{
		canonicalBlocks:    24,
		sidechainBlocks:    3,
		freezeThreshold:    16,
		commitBlock:        0,
		pivotBlock:         uint64ptr(4),
		setheadBlock:       6,
		expCanonicalBlocks: 6,
		expSidechainBlocks: 0,
		expFrozen:          7,
		expHeadHeader:      6,
		expHeadFastBlock:   6,
		expHeadBlock:       0,
	}, snapshots)
}

// Tests a sethead for a long canonical chain with frozen blocks and a shorter
// side chain, where a recent block - newer than the ancient limit - was already
// committed to disk and then sethead was called. In this test scenario the side
// chain is above the committed block. In this case the freezer will delete the
// sidechain since it's dangling, reverting to TestLongShallowSetHead.
func TestLongNewerForkedShallowSetHead(t *testing.T) {
	testLongNewerForkedShallowSetHead(t, false)
}
func TestLongNewerForkedShallowSetHeadWithSnapshots(t *testing.T) {
	testLongNewerForkedShallowSetHead(t, true)
}

func testLongNewerForkedShallowSetHead(t *testing.T, snapshots bool) {
	// Chain:
	//   G->C1->C2->C3->C4->C5->C6->C7->C8->C9->C10->C11->C12->C13->C14->C15->C16->C17->C18 (HEAD)
	//   └->S1->S2->S3->S4->S5->S6->S7->S8->S9->S10->S11->S12
	//
	// Frozen:
	//   G->C1->C2
	//
	// Commit: G, C4
	// Pivot : none
	//
	// SetHead(6)
	//
	// ------------------------------
	//
	// Expected in freezer:
	//   G->C1->C2
	//
	// Expected in leveldb:
	//   C2)->C3->C4->C5->C6
	//
	// Expected head header    : C6
	// Expected head fast block: C6
	// Expected head block     : C4
	testSetHead(t, &rewindTest{
		canonicalBlocks:    18,
		sidechainBlocks:    12,
		freezeThreshold:    16,
		commitBlock:        4,
		pivotBlock:         nil,
		setheadBlock:       6,
		expCanonicalBlocks: 6,
		expSidechainBlocks: 0,
		expFrozen:          3,
		expHeadHeader:      6,
		expHeadFastBlock:   6,
		expHeadBlock:       4,
	}, snapshots)
}

// Tests a sethead for a long canonical chain with frozen blocks and a shorter
// side chain, where a recent block - older than the ancient limit - was already
// committed to disk and then sethead was called. In this test scenario the side
// chain is above the committed block. In this case the freezer will delete the
// sidechain since it's dangling, reverting to TestLongDeepSetHead.
func TestLongNewerForkedDeepSetHead(t *testing.T) {
	testLongNewerForkedDeepSetHead(t, false)
}
func TestLongNewerForkedDeepSetHeadWithSnapshots(t *testing.T) {
	testLongNewerForkedDeepSetHead(t, true)
}

func testLongNewerForkedDeepSetHead(t *testing.T, snapshots bool) {
	// Chain:
	//   G->C1->C2->C3->C4->C5->C6->C7->C8->C9->C10->C11->C12->C13->C14->C15->C16->C17->C18->C19->C20->C21->C22->C23->C24 (HEAD)
	//   └->S1->S2->S3->S4->S5->S6->S7->S8->S9->S10->S11->S12
	//
	// Frozen:
	//   G->C1->C2->C3->C4->C5->C6->C7->C8
	//
	// Commit: G, C4
	// Pivot : none
	//
	// SetHead(6)
	//
	// ------------------------------
	//
	// Expected in freezer:
	//   G->C1->C2->C3->C4
	//
	// Expected in leveldb: none
	//
	// Expected head header    : C4
	// Expected head fast block: C4
	// Expected head block     : C4
	testSetHead(t, &rewindTest{
		canonicalBlocks:    24,
		sidechainBlocks:    12,
		freezeThreshold:    16,
		commitBlock:        4,
		pivotBlock:         nil,
		setheadBlock:       6,
		expCanonicalBlocks: 4,
		expSidechainBlocks: 0,
		expFrozen:          5,
		expHeadHeader:      4,
		expHeadFastBlock:   4,
		expHeadBlock:       4,
	}, snapshots)
}

// Tests a sethead for a long canonical chain with frozen blocks and a shorter
// side chain, where the fast sync pivot point - newer than the ancient limit -
// was already committed to disk and then sethead was called. In this test scenario
// the side chain is above the committed block. In this case the freezer will delete
// the sidechain since it's dangling, reverting to TestLongSnapSyncedShallowSetHead.
func TestLongNewerForkedSnapSyncedShallowSetHead(t *testing.T) {
	testLongNewerForkedSnapSyncedShallowSetHead(t, false)
}
func TestLongNewerForkedSnapSyncedShallowSetHeadWithSnapshots(t *testing.T) {
	testLongNewerForkedSnapSyncedShallowSetHead(t, true)
}

func testLongNewerForkedSnapSyncedShallowSetHead(t *testing.T, snapshots bool) {
	// Chain:
	//   G->C1->C2->C3->C4->C5->C6->C7->C8->C9->C10->C11->C12->C13->C14->C15->C16->C17->C18 (HEAD)
	//   └->S1->S2->S3->S4->S5->S6->S7->S8->S9->S10->S11->S12
	//
	// Frozen:
	//   G->C1->C2
	//
	// Commit: G, C4
	// Pivot : C4
	//
	// SetHead(6)
	//
	// ------------------------------
	//
	// Expected in freezer:
	//   G->C1->C2
	//
	// Expected in leveldb:
	//   C2)->C3->C4->C5->C6
	//
	// Expected head header    : C6
	// Expected head fast block: C6
	// Expected head block     : C4
	testSetHead(t, &rewindTest{
		canonicalBlocks:    18,
		sidechainBlocks:    12,
		freezeThreshold:    16,
		commitBlock:        4,
		pivotBlock:         uint64ptr(4),
		setheadBlock:       6,
		expCanonicalBlocks: 6,
		expSidechainBlocks: 0,
		expFrozen:          3,
		expHeadHeader:      6,
		expHeadFastBlock:   6,
		expHeadBlock:       4,
	}, snapshots)
}

// Tests a sethead for a long canonical chain with frozen blocks and a shorter
// side chain, where the fast sync pivot point - older than the ancient limit -
// was already committed to disk and then sethead was called. In this test scenario
// the side chain is above the committed block. In this case the freezer will delete
// the sidechain since it's dangling, reverting to TestLongSnapSyncedDeepSetHead.
func TestLongNewerForkedSnapSyncedDeepSetHead(t *testing.T) {
	testLongNewerForkedSnapSyncedDeepSetHead(t, false)
}
func TestLongNewerForkedSnapSyncedDeepSetHeadWithSnapshots(t *testing.T) {
	testLongNewerForkedSnapSyncedDeepSetHead(t, true)
}

func testLongNewerForkedSnapSyncedDeepSetHead(t *testing.T, snapshots bool) {
	// Chain:
	//   G->C1->C2->C3->C4->C5->C6->C7->C8->C9->C10->C11->C12->C13->C14->C15->C16->C17->C18->C19->C20->C21->C22->C23->C24 (HEAD)
	//   └->S1->S2->S3->S4->S5->S6->S7->S8->S9->S10->S11->S12
	//
	// Frozen:
	//   G->C1->C2->C3->C4->C5->C6->C7->C8
	//
	// Commit: G, C4
	// Pivot : C4
	//
	// SetHead(6)
	//
	// ------------------------------
	//
	// Expected in freezer:
	//   G->C1->C2->C3->C4
	//
	// Expected in leveldb: none
	//
	// Expected head header    : C4
	// Expected head fast block: C4
	// Expected head block     : C
	testSetHead(t, &rewindTest{
		canonicalBlocks:    24,
		sidechainBlocks:    12,
		freezeThreshold:    16,
		commitBlock:        4,
		pivotBlock:         uint64ptr(4),
		setheadBlock:       6,
		expCanonicalBlocks: 4,
		expSidechainBlocks: 0,
		expFrozen:          5,
		expHeadHeader:      4,
		expHeadFastBlock:   4,
		expHeadBlock:       4,
	}, snapshots)
}

// Tests a sethead for a long canonical chain with frozen blocks and a shorter
// side chain, where the fast sync pivot point - newer than the ancient limit -
// was not yet committed, but sethead was called. In this test scenario the side
// chain is above the committed block. In this case the freezer will delete the
// sidechain since it's dangling, reverting to TestLongSnapSyncinghallowSetHead.
func TestLongNewerForkedSnapSyncingShallowSetHead(t *testing.T) {
	testLongNewerForkedSnapSyncingShallowSetHead(t, false)
}
func TestLongNewerForkedSnapSyncingShallowSetHeadWithSnapshots(t *testing.T) {
	testLongNewerForkedSnapSyncingShallowSetHead(t, true)
}

func testLongNewerForkedSnapSyncingShallowSetHead(t *testing.T, snapshots bool) {
	// Chain:
	//   G->C1->C2->C3->C4->C5->C6->C7->C8->C9->C10->C11->C12->C13->C14->C15->C16->C17->C18 (HEAD)
	//   └->S1->S2->S3->S4->S5->S6->S7->S8->S9->S10->S11->S12
	//
	// Frozen:
	//   G->C1->C2
	//
	// Commit: G
	// Pivot : C4
	//
	// SetHead(6)
	//
	// ------------------------------
	//
	// Expected in freezer:
	//   G->C1->C2
	//
	// Expected in leveldb:
	//   C2)->C3->C4->C5->C6
	//
	// Expected head header    : C6
	// Expected head fast block: C6
	// Expected head block     : G
	testSetHead(t, &rewindTest{
		canonicalBlocks:    18,
		sidechainBlocks:    12,
		freezeThreshold:    16,
		commitBlock:        0,
		pivotBlock:         uint64ptr(4),
		setheadBlock:       6,
		expCanonicalBlocks: 6,
		expSidechainBlocks: 0,
		expFrozen:          3,
		expHeadHeader:      6,
		expHeadFastBlock:   6,
		expHeadBlock:       0,
	}, snapshots)
}

// Tests a sethead for a long canonical chain with frozen blocks and a shorter
// side chain, where the fast sync pivot point - older than the ancient limit -
// was not yet committed, but sethead was called. In this test scenario the side
// chain is above the committed block. In this case the freezer will delete the
// sidechain since it's dangling, reverting to TestLongSnapSyncingDeepSetHead.
func TestLongNewerForkedSnapSyncingDeepSetHead(t *testing.T) {
	testLongNewerForkedSnapSyncingDeepSetHead(t, false)
}
func TestLongNewerForkedSnapSyncingDeepSetHeadWithSnapshots(t *testing.T) {
	testLongNewerForkedSnapSyncingDeepSetHead(t, true)
}

func testLongNewerForkedSnapSyncingDeepSetHead(t *testing.T, snapshots bool) {
	// Chain:
	//   G->C1->C2->C3->C4->C5->C6->C7->C8->C9->C10->C11->C12->C13->C14->C15->C16->C17->C18->C19->C20->C21->C22->C23->C24 (HEAD)
	//   └->S1->S2->S3->S4->S5->S6->S7->S8->S9->S10->S11->S12
	//
	// Frozen:
	//   G->C1->C2->C3->C4->C5->C6->C7->C8
	//
	// Commit: G
	// Pivot : C4
	//
	// SetHead(6)
	//
	// ------------------------------
	//
	// Expected in freezer:
	//   G->C1->C2->C3->C4->C5->C6
	//
	// Expected in leveldb: none
	//
	// Expected head header    : C6
	// Expected head fast block: C6
	// Expected head block     : G
	testSetHead(t, &rewindTest{
		canonicalBlocks:    24,
		sidechainBlocks:    12,
		freezeThreshold:    16,
		commitBlock:        0,
		pivotBlock:         uint64ptr(4),
		setheadBlock:       6,
		expCanonicalBlocks: 6,
		expSidechainBlocks: 0,
		expFrozen:          7,
		expHeadHeader:      6,
		expHeadFastBlock:   6,
		expHeadBlock:       0,
	}, snapshots)
}

// Tests a sethead for a long canonical chain with frozen blocks and a longer side
// chain, where a recent block - newer than the ancient limit - was already committed
// to disk and then sethead was called. In this case the freezer will delete the
// sidechain since it's dangling, reverting to TestLongShallowSetHead.
func TestLongReorgedShallowSetHead(t *testing.T)              { testLongReorgedShallowSetHead(t, false) }
func TestLongReorgedShallowSetHeadWithSnapshots(t *testing.T) { testLongReorgedShallowSetHead(t, true) }

func testLongReorgedShallowSetHead(t *testing.T, snapshots bool) {
	// Chain:
	//   G->C1->C2->C3->C4->C5->C6->C7->C8->C9->C10->C11->C12->C13->C14->C15->C16->C17->C18 (HEAD)
	//   └->S1->S2->S3->S4->S5->S6->S7->S8->S9->S10->S11->S12->S13->S14->S15->S16->S17->S18->S19->S20->S21->S22->S23->S24->S25->S26
	//
	// Frozen:
	//   G->C1->C2
	//
	// Commit: G, C4
	// Pivot : none
	//
	// SetHead(6)
	//
	// ------------------------------
	//
	// Expected in freezer:
	//   G->C1->C2
	//
	// Expected in leveldb:
	//   C2)->C3->C4->C5->C6
	//
	// Expected head header    : C6
	// Expected head fast block: C6
	// Expected head block     : C4
	testSetHead(t, &rewindTest{
		canonicalBlocks:    18,
		sidechainBlocks:    26,
		freezeThreshold:    16,
		commitBlock:        4,
		pivotBlock:         nil,
		setheadBlock:       6,
		expCanonicalBlocks: 6,
		expSidechainBlocks: 0,
		expFrozen:          3,
		expHeadHeader:      6,
		expHeadFastBlock:   6,
		expHeadBlock:       4,
	}, snapshots)
}

// Tests a sethead for a long canonical chain with frozen blocks and a longer side
// chain, where a recent block - older than the ancient limit - was already committed
// to disk and then sethead was called. In this case the freezer will delete the
// sidechain since it's dangling, reverting to TestLongDeepSetHead.
func TestLongReorgedDeepSetHead(t *testing.T)              { testLongReorgedDeepSetHead(t, false) }
func TestLongReorgedDeepSetHeadWithSnapshots(t *testing.T) { testLongReorgedDeepSetHead(t, true) }

func testLongReorgedDeepSetHead(t *testing.T, snapshots bool) {
	// Chain:
	//   G->C1->C2->C3->C4->C5->C6->C7->C8->C9->C10->C11->C12->C13->C14->C15->C16->C17->C18->C19->C20->C21->C22->C23->C24 (HEAD)
	//   └->S1->S2->S3->S4->S5->S6->S7->S8->S9->S10->S11->S12->S13->S14->S15->S16->S17->S18->S19->S20->S21->S22->S23->S24->S25->S26
	//
	// Frozen:
	//   G->C1->C2->C3->C4->C5->C6->C7->C8
	//
	// Commit: G, C4
	// Pivot : none
	//
	// SetHead(6)
	//
	// ------------------------------
	//
	// Expected in freezer:
	//   G->C1->C2->C3->C4
	//
	// Expected in leveldb: none
	//
	// Expected head header    : C4
	// Expected head fast block: C4
	// Expected head block     : C4
	testSetHead(t, &rewindTest{
		canonicalBlocks:    24,
		sidechainBlocks:    26,
		freezeThreshold:    16,
		commitBlock:        4,
		pivotBlock:         nil,
		setheadBlock:       6,
		expCanonicalBlocks: 4,
		expSidechainBlocks: 0,
		expFrozen:          5,
		expHeadHeader:      4,
		expHeadFastBlock:   4,
		expHeadBlock:       4,
	}, snapshots)
}

// Tests a sethead for a long canonical chain with frozen blocks and a longer
// side chain, where the fast sync pivot point - newer than the ancient limit -
// was already committed to disk and then sethead was called. In this case the
// freezer will delete the sidechain since it's dangling, reverting to
// TestLongSnapSyncedShallowSetHead.
func TestLongReorgedSnapSyncedShallowSetHead(t *testing.T) {
	testLongReorgedSnapSyncedShallowSetHead(t, false)
}
func TestLongReorgedSnapSyncedShallowSetHeadWithSnapshots(t *testing.T) {
	testLongReorgedSnapSyncedShallowSetHead(t, true)
}

func testLongReorgedSnapSyncedShallowSetHead(t *testing.T, snapshots bool) {
	// Chain:
	//   G->C1->C2->C3->C4->C5->C6->C7->C8->C9->C10->C11->C12->C13->C14->C15->C16->C17->C18 (HEAD)
	//   └->S1->S2->S3->S4->S5->S6->S7->S8->S9->S10->S11->S12->S13->S14->S15->S16->S17->S18->S19->S20->S21->S22->S23->S24->S25->S26
	//
	// Frozen:
	//   G->C1->C2
	//
	// Commit: G, C4
	// Pivot : C4
	//
	// SetHead(6)
	//
	// ------------------------------
	//
	// Expected in freezer:
	//   G->C1->C2
	//
	// Expected in leveldb:
	//   C2)->C3->C4->C5->C6
	//
	// Expected head header    : C6
	// Expected head fast block: C6
	// Expected head block     : C4
	testSetHead(t, &rewindTest{
		canonicalBlocks:    18,
		sidechainBlocks:    26,
		freezeThreshold:    16,
		commitBlock:        4,
		pivotBlock:         uint64ptr(4),
		setheadBlock:       6,
		expCanonicalBlocks: 6,
		expSidechainBlocks: 0,
		expFrozen:          3,
		expHeadHeader:      6,
		expHeadFastBlock:   6,
		expHeadBlock:       4,
	}, snapshots)
}

// Tests a sethead for a long canonical chain with frozen blocks and a longer
// side chain, where the fast sync pivot point - older than the ancient limit -
// was already committed to disk and then sethead was called. In this case the
// freezer will delete the sidechain since it's dangling, reverting to
// TestLongSnapSyncedDeepSetHead.
func TestLongReorgedSnapSyncedDeepSetHead(t *testing.T) {
	testLongReorgedSnapSyncedDeepSetHead(t, false)
}
func TestLongReorgedSnapSyncedDeepSetHeadWithSnapshots(t *testing.T) {
	testLongReorgedSnapSyncedDeepSetHead(t, true)
}

func testLongReorgedSnapSyncedDeepSetHead(t *testing.T, snapshots bool) {
	// Chain:
	//   G->C1->C2->C3->C4->C5->C6->C7->C8->C9->C10->C11->C12->C13->C14->C15->C16->C17->C18->C19->C20->C21->C22->C23->C24 (HEAD)
	//   └->S1->S2->S3->S4->S5->S6->S7->S8->S9->S10->S11->S12->S13->S14->S15->S16->S17->S18->S19->S20->S21->S22->S23->S24->S25->S26
	//
	// Frozen:
	//   G->C1->C2->C3->C4->C5->C6->C7->C8
	//
	// Commit: G, C4
	// Pivot : C4
	//
	// SetHead(6)
	//
	// ------------------------------
	//
	// Expected in freezer:
	//   G->C1->C2->C3->C4
	//
	// Expected in leveldb: none
	//
	// Expected head header    : C4
	// Expected head fast block: C4
	// Expected head block     : C4
	testSetHead(t, &rewindTest{
		canonicalBlocks:    24,
		sidechainBlocks:    26,
		freezeThreshold:    16,
		commitBlock:        4,
		pivotBlock:         uint64ptr(4),
		setheadBlock:       6,
		expCanonicalBlocks: 4,
		expSidechainBlocks: 0,
		expFrozen:          5,
		expHeadHeader:      4,
		expHeadFastBlock:   4,
		expHeadBlock:       4,
	}, snapshots)
}

// Tests a sethead for a long canonical chain with frozen blocks and a longer
// side chain, where the fast sync pivot point - newer than the ancient limit -
// was not yet committed, but sethead was called. In this case we expect the
// chain to detect that it was fast syncing and delete everything from the new
// head, since we can just pick up fast syncing from there. The side chain is
// completely nuked by the freezer.
func TestLongReorgedSnapSyncingShallowSetHead(t *testing.T) {
	testLongReorgedSnapSyncingShallowSetHead(t, false)
}
func TestLongReorgedSnapSyncingShallowSetHeadWithSnapshots(t *testing.T) {
	testLongReorgedSnapSyncingShallowSetHead(t, true)
}

func testLongReorgedSnapSyncingShallowSetHead(t *testing.T, snapshots bool) {
	// Chain:
	//   G->C1->C2->C3->C4->C5->C6->C7->C8->C9->C10->C11->C12->C13->C14->C15->C16->C17->C18 (HEAD)
	//   └->S1->S2->S3->S4->S5->S6->S7->S8->S9->S10->S11->S12->S13->S14->S15->S16->S17->S18->S19->S20->S21->S22->S23->S24->S25->S26
	//
	// Frozen:
	//   G->C1->C2
	//
	// Commit: G
	// Pivot : C4
	//
	// SetHead(6)
	//
	// ------------------------------
	//
	// Expected in freezer:
	//   G->C1->C2
	//
	// Expected in leveldb:
	//   C2)->C3->C4->C5->C6
	//
	// Expected head header    : C6
	// Expected head fast block: C6
	// Expected head block     : G
	testSetHead(t, &rewindTest{
		canonicalBlocks:    18,
		sidechainBlocks:    26,
		freezeThreshold:    16,
		commitBlock:        0,
		pivotBlock:         uint64ptr(4),
		setheadBlock:       6,
		expCanonicalBlocks: 6,
		expSidechainBlocks: 0,
		expFrozen:          3,
		expHeadHeader:      6,
		expHeadFastBlock:   6,
		expHeadBlock:       0,
	}, snapshots)
}

// Tests a sethead for a long canonical chain with frozen blocks and a longer
// side chain, where the fast sync pivot point - older than the ancient limit -
// was not yet committed, but sethead was called. In this case we expect the
// chain to detect that it was fast syncing and delete everything from the new
// head, since we can just pick up fast syncing from there. The side chain is
// completely nuked by the freezer.
func TestLongReorgedSnapSyncingDeepSetHead(t *testing.T) {
	testLongReorgedSnapSyncingDeepSetHead(t, false)
}
func TestLongReorgedSnapSyncingDeepSetHeadWithSnapshots(t *testing.T) {
	testLongReorgedSnapSyncingDeepSetHead(t, true)
}

func testLongReorgedSnapSyncingDeepSetHead(t *testing.T, snapshots bool) {
	// Chain:
	//   G->C1->C2->C3->C4->C5->C6->C7->C8->C9->C10->C11->C12->C13->C14->C15->C16->C17->C18->C19->C20->C21->C22->C23->C24 (HEAD)
	//   └->S1->S2->S3->S4->S5->S6->S7->S8->S9->S10->S11->S12->S13->S14->S15->S16->S17->S18->S19->S20->S21->S22->S23->S24->S25->S26
	//
	// Frozen:
	//   G->C1->C2->C3->C4->C5->C6->C7->C8
	//
	// Commit: G
	// Pivot : C4
	//
	// SetHead(6)
	//
	// ------------------------------
	//
	// Expected in freezer:
	//   G->C1->C2->C3->C4->C5->C6
	//
	// Expected in leveldb: none
	//
	// Expected head header    : C6
	// Expected head fast block: C6
	// Expected head block     : G
	testSetHead(t, &rewindTest{
		canonicalBlocks:    24,
		sidechainBlocks:    26,
		freezeThreshold:    16,
		commitBlock:        0,
		pivotBlock:         uint64ptr(4),
		setheadBlock:       6,
		expCanonicalBlocks: 6,
		expSidechainBlocks: 0,
		expFrozen:          7,
		expHeadHeader:      6,
		expHeadFastBlock:   6,
		expHeadBlock:       0,
	}, snapshots)
}

func testSetHead(t *testing.T, tt *rewindTest, snapshots bool) {
	for _, scheme := range []string{rawdb.HashScheme, rawdb.PathScheme} {
		testSetHeadWithScheme(t, tt, snapshots, scheme)
	}
}

func testSetHeadWithScheme(t *testing.T, tt *rewindTest, snapshots bool, scheme string) {
	// It's hard to follow the test case, visualize the input
	// log.SetDefault(log.NewLogger(log.NewTerminalHandlerWithLevel(os.Stderr, log.LevelInfo, true)))
	// fmt.Println(tt.dump(false))

	// Create a temporary persistent database
	datadir := t.TempDir()
	ancient := filepath.Join(datadir, "ancient")

	db, err := rawdb.Open(rawdb.OpenOptions{
		Directory:         datadir,
		AncientsDirectory: ancient,
		Ephemeral:         true,
		IsLastOffset:      false,
		DisableFreeze:     false,
	})
	if err != nil {
		t.Fatalf("Failed to create persistent database: %v", err)
	}
	defer db.Close()

	// Initialize a fresh chain
	var (
		gspec = &Genesis{
			BaseFee: big.NewInt(params.InitialBaseFee),
			Config:  params.AllEthashProtocolChanges,
		}
		engine = ethash.NewFullFaker()
		config = &CacheConfig{
			TrieCleanLimit: 256,
			TrieDirtyLimit: 256,
			TrieTimeLimit:  5 * time.Minute,
			SnapshotLimit:  0, // Disable snapshot
			StateScheme:    scheme,
		}
	)
	if snapshots {
		config.SnapshotLimit = 256
		config.SnapshotWait = true
	}
<<<<<<< HEAD
	chain, err := NewBlockChain(db, config, gspec, nil, engine, vm.Config{}, nil, nil, nil)
=======
	chain, err := NewBlockChain(db, config, gspec, nil, engine, vm.Config{}, nil)
>>>>>>> 1015a42d
	if err != nil {
		t.Fatalf("Failed to create chain: %v", err)
	}
	defer chain.Stop()

	// If sidechain blocks are needed, make a light chain and import it
	var sideblocks types.Blocks
	if tt.sidechainBlocks > 0 {
		sideblocks, _ = GenerateChain(gspec.Config, gspec.ToBlock(), engine, rawdb.NewMemoryDatabase(), tt.sidechainBlocks, func(i int, b *BlockGen) {
			b.SetCoinbase(common.Address{0x01})
		})
		if _, err := chain.InsertChain(sideblocks); err != nil {
			t.Fatalf("Failed to import side chain: %v", err)
		}
	}
	canonblocks, _ := GenerateChain(gspec.Config, gspec.ToBlock(), engine, rawdb.NewMemoryDatabase(), tt.canonicalBlocks, func(i int, b *BlockGen) {
		b.SetCoinbase(common.Address{0x02})
		b.SetDifficulty(big.NewInt(1000000))
	})
	if _, err := chain.InsertChain(canonblocks[:tt.commitBlock]); err != nil {
		t.Fatalf("Failed to import canonical chain start: %v", err)
	}
	if tt.commitBlock > 0 {
		chain.triedb.Commit(canonblocks[tt.commitBlock-1].Root(), false)
		if snapshots {
			if err := chain.snaps.Cap(canonblocks[tt.commitBlock-1].Root(), 0); err != nil {
				t.Fatalf("Failed to flatten snapshots: %v", err)
			}
		}
	}
	if _, err := chain.InsertChain(canonblocks[tt.commitBlock:]); err != nil {
		t.Fatalf("Failed to import canonical chain tail: %v", err)
	}
	// Reopen the trie database without persisting in-memory dirty nodes.
	chain.triedb.Close()
	dbconfig := &triedb.Config{}
	if scheme == rawdb.PathScheme {
		dbconfig.PathDB = pathdb.Defaults
	} else {
		dbconfig.HashDB = hashdb.Defaults
	}
	chain.triedb = triedb.NewDatabase(chain.db, dbconfig)
	chain.statedb = state.NewDatabase(chain.triedb, chain.snaps)

	// Force run a freeze cycle
	type freezer interface {
		Freeze() error
		Ancients() (uint64, error)
	}
	if tt.freezeThreshold < uint64(tt.canonicalBlocks) {
		final := uint64(tt.canonicalBlocks) - tt.freezeThreshold
		chain.SetFinalized(canonblocks[int(final)-1].Header())
	}
	db.(freezer).Freeze()

	// Set the simulated pivot block
	if tt.pivotBlock != nil {
		rawdb.WriteLastPivotNumber(db, *tt.pivotBlock)
	}
	// Set the head of the chain back to the requested number
	chain.SetHead(tt.setheadBlock)

	// Iterate over all the remaining blocks and ensure there are no gaps
	verifyNoGaps(t, chain, true, canonblocks)
	verifyNoGaps(t, chain, false, sideblocks)
	verifyCutoff(t, chain, true, canonblocks, tt.expCanonicalBlocks)
	verifyCutoff(t, chain, false, sideblocks, tt.expSidechainBlocks)

	if head := chain.CurrentHeader(); head.Number.Uint64() != tt.expHeadHeader {
		t.Errorf("Head header mismatch: have %d, want %d", head.Number, tt.expHeadHeader)
	}
	if head := chain.CurrentSnapBlock(); head.Number.Uint64() != tt.expHeadFastBlock {
		t.Errorf("Head fast block mismatch: have %d, want %d", head.Number, tt.expHeadFastBlock)
	}
	if head := chain.CurrentBlock(); head.Number.Uint64() != tt.expHeadBlock {
		t.Errorf("Head block mismatch: have %d, want %d", head.Number, tt.expHeadBlock)
	}
	if frozen, err := db.(freezer).Ancients(); err != nil {
		t.Errorf("Failed to retrieve ancient count: %v\n", err)
	} else if int(frozen) != tt.expFrozen {
		t.Errorf("Frozen block count mismatch: have %d, want %d", frozen, tt.expFrozen)
	}
}

// verifyNoGaps checks that there are no gaps after the initial set of blocks in
// the database and errors if found.
func verifyNoGaps(t *testing.T, chain *BlockChain, canonical bool, inserted types.Blocks) {
	t.Helper()

	var end uint64
	for i := uint64(0); i <= uint64(len(inserted)); i++ {
		header := chain.GetHeaderByNumber(i)
		if header == nil && end == 0 {
			end = i
		}
		if header != nil && end > 0 {
			if canonical {
				t.Errorf("Canonical header gap between #%d-#%d", end, i-1)
			} else {
				t.Errorf("Sidechain header gap between #%d-#%d", end, i-1)
			}
			end = 0 // Reset for further gap detection
		}
	}
	end = 0
	for i := uint64(0); i <= uint64(len(inserted)); i++ {
		block := chain.GetBlockByNumber(i)
		if block == nil && end == 0 {
			end = i
		}
		if block != nil && end > 0 {
			if canonical {
				t.Errorf("Canonical block gap between #%d-#%d", end, i-1)
			} else {
				t.Errorf("Sidechain block gap between #%d-#%d", end, i-1)
			}
			end = 0 // Reset for further gap detection
		}
	}
	end = 0
	for i := uint64(1); i <= uint64(len(inserted)); i++ {
		receipts := chain.GetReceiptsByHash(inserted[i-1].Hash())
		if receipts == nil && end == 0 {
			end = i
		}
		if receipts != nil && end > 0 {
			if canonical {
				t.Errorf("Canonical receipt gap between #%d-#%d", end, i-1)
			} else {
				t.Errorf("Sidechain receipt gap between #%d-#%d", end, i-1)
			}
			end = 0 // Reset for further gap detection
		}
	}
}

// verifyCutoff checks that there are no chain data available in the chain after
// the specified limit, but that it is available before.
func verifyCutoff(t *testing.T, chain *BlockChain, canonical bool, inserted types.Blocks, head int) {
	t.Helper()

	for i := 1; i <= len(inserted); i++ {
		if i <= head {
			if header := chain.GetHeader(inserted[i-1].Hash(), uint64(i)); header == nil {
				if canonical {
					t.Errorf("Canonical header   #%2d [%x...] missing before cap %d", inserted[i-1].Number(), inserted[i-1].Hash().Bytes()[:3], head)
				} else {
					t.Errorf("Sidechain header   #%2d [%x...] missing before cap %d", inserted[i-1].Number(), inserted[i-1].Hash().Bytes()[:3], head)
				}
			}
			if block := chain.GetBlock(inserted[i-1].Hash(), uint64(i)); block == nil {
				if canonical {
					t.Errorf("Canonical block    #%2d [%x...] missing before cap %d", inserted[i-1].Number(), inserted[i-1].Hash().Bytes()[:3], head)
				} else {
					t.Errorf("Sidechain block    #%2d [%x...] missing before cap %d", inserted[i-1].Number(), inserted[i-1].Hash().Bytes()[:3], head)
				}
			}
			if receipts := chain.GetReceiptsByHash(inserted[i-1].Hash()); receipts == nil {
				if canonical {
					t.Errorf("Canonical receipts #%2d [%x...] missing before cap %d", inserted[i-1].Number(), inserted[i-1].Hash().Bytes()[:3], head)
				} else {
					t.Errorf("Sidechain receipts #%2d [%x...] missing before cap %d", inserted[i-1].Number(), inserted[i-1].Hash().Bytes()[:3], head)
				}
			}
		} else {
			if header := chain.GetHeader(inserted[i-1].Hash(), uint64(i)); header != nil {
				if canonical {
					t.Errorf("Canonical header   #%2d [%x...] present after cap %d", inserted[i-1].Number(), inserted[i-1].Hash().Bytes()[:3], head)
				} else {
					t.Errorf("Sidechain header   #%2d [%x...] present after cap %d", inserted[i-1].Number(), inserted[i-1].Hash().Bytes()[:3], head)
				}
			}
			if block := chain.GetBlock(inserted[i-1].Hash(), uint64(i)); block != nil {
				if canonical {
					t.Errorf("Canonical block    #%2d [%x...] present after cap %d", inserted[i-1].Number(), inserted[i-1].Hash().Bytes()[:3], head)
				} else {
					t.Errorf("Sidechain block    #%2d [%x...] present after cap %d", inserted[i-1].Number(), inserted[i-1].Hash().Bytes()[:3], head)
				}
			}
			if receipts := chain.GetReceiptsByHash(inserted[i-1].Hash()); receipts != nil {
				if canonical {
					t.Errorf("Canonical receipts #%2d [%x...] present after cap %d", inserted[i-1].Number(), inserted[i-1].Hash().Bytes()[:3], head)
				} else {
					t.Errorf("Sidechain receipts #%2d [%x...] present after cap %d", inserted[i-1].Number(), inserted[i-1].Hash().Bytes()[:3], head)
				}
			}
		}
	}
}

// uint64ptr is a weird helper to allow 1-line constant pointer creation.
func uint64ptr(n uint64) *uint64 {
	return &n
}<|MERGE_RESOLUTION|>--- conflicted
+++ resolved
@@ -1999,11 +1999,7 @@
 		config.SnapshotLimit = 256
 		config.SnapshotWait = true
 	}
-<<<<<<< HEAD
 	chain, err := NewBlockChain(db, config, gspec, nil, engine, vm.Config{}, nil, nil, nil)
-=======
-	chain, err := NewBlockChain(db, config, gspec, nil, engine, vm.Config{}, nil)
->>>>>>> 1015a42d
 	if err != nil {
 		t.Fatalf("Failed to create chain: %v", err)
 	}
