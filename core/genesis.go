// Copyright 2014 The go-ethereum Authors
// This file is part of the go-ethereum library.
//
// The go-ethereum library is free software: you can redistribute it and/or modify
// it under the terms of the GNU Lesser General Public License as published by
// the Free Software Foundation, either version 3 of the License, or
// (at your option) any later version.
//
// The go-ethereum library is distributed in the hope that it will be useful,
// but WITHOUT ANY WARRANTY; without even the implied warranty of
// MERCHANTABILITY or FITNESS FOR A PARTICULAR PURPOSE. See the
// GNU Lesser General Public License for more details.
//
// You should have received a copy of the GNU Lesser General Public License
// along with the go-ethereum library. If not, see <http://www.gnu.org/licenses/>.

package core

import (
	"bytes"
	"embed"
	"encoding/json"
	"errors"
	"fmt"
	"math/big"
	"strings"

	"github.com/ethereum/go-ethereum/common"
	"github.com/ethereum/go-ethereum/common/hexutil"
	"github.com/ethereum/go-ethereum/common/math"
	"github.com/ethereum/go-ethereum/core/rawdb"
	"github.com/ethereum/go-ethereum/core/state"
	"github.com/ethereum/go-ethereum/core/tracing"
	"github.com/ethereum/go-ethereum/core/types"
	"github.com/ethereum/go-ethereum/crypto"
	"github.com/ethereum/go-ethereum/ethdb"
	"github.com/ethereum/go-ethereum/log"
	"github.com/ethereum/go-ethereum/params"
	"github.com/ethereum/go-ethereum/rlp"
	"github.com/ethereum/go-ethereum/trie"
	"github.com/ethereum/go-ethereum/triedb"
	"github.com/ethereum/go-ethereum/triedb/pathdb"
	"github.com/holiman/uint256"
)

//go:generate go run github.com/fjl/gencodec -type Genesis -field-override genesisSpecMarshaling -out gen_genesis.go

//go:embed allocs
var allocs embed.FS

var errGenesisNoConfig = errors.New("genesis has no chain configuration")

// Deprecated: use types.Account instead.
type GenesisAccount = types.Account

// Deprecated: use types.GenesisAlloc instead.
type GenesisAlloc = types.GenesisAlloc

// Genesis specifies the header fields, state of a genesis block. It also defines hard
// fork switch-over blocks through the chain configuration.
type Genesis struct {
	Config     *params.ChainConfig `json:"config"`
	Nonce      uint64              `json:"nonce"`
	Timestamp  uint64              `json:"timestamp"`
	ExtraData  []byte              `json:"extraData"`
	GasLimit   uint64              `json:"gasLimit"   gencodec:"required"`
	Difficulty *big.Int            `json:"difficulty" gencodec:"required"`
	Mixhash    common.Hash         `json:"mixHash"`
	Coinbase   common.Address      `json:"coinbase"`
	Alloc      types.GenesisAlloc  `json:"alloc"      gencodec:"required"`

	// These fields are used for consensus tests. Please don't use them
	// in actual genesis blocks.
	Number        uint64      `json:"number"`
	GasUsed       uint64      `json:"gasUsed"`
	ParentHash    common.Hash `json:"parentHash"`
	BaseFee       *big.Int    `json:"baseFeePerGas"` // EIP-1559
	ExcessBlobGas *uint64     `json:"excessBlobGas"` // EIP-4844
	BlobGasUsed   *uint64     `json:"blobGasUsed"`   // EIP-4844
}

// copy copies the genesis.
func (g *Genesis) copy() *Genesis {
	if g != nil {
		cpy := *g
		if g.Config != nil {
			conf := *g.Config
			cpy.Config = &conf
		}
		return &cpy
	}
	return nil
}

func ReadGenesis(db ethdb.Database) (*Genesis, error) {
	var genesis Genesis

	stored := rawdb.ReadCanonicalHash(db, 0)

	if (stored == common.Hash{}) {
		return nil, fmt.Errorf("invalid genesis hash in database: %x", stored)
	}

	blob := rawdb.ReadGenesisStateSpec(db, stored)

	if blob == nil {
		return nil, errors.New("genesis state missing from db")
	}

	if len(blob) != 0 {
		if err := genesis.Alloc.UnmarshalJSON(blob); err != nil {
			return nil, fmt.Errorf("could not unmarshal genesis state json: %s", err)
		}
	}

	genesis.Config = rawdb.ReadChainConfig(db, stored)

	if genesis.Config == nil {
		return nil, errors.New("genesis config missing from db")
	}

	genesisBlock := rawdb.ReadBlock(db, stored, 0)

	if genesisBlock == nil {
		return nil, errors.New("genesis block missing from db")
	}

	genesisHeader := genesisBlock.Header()
	genesis.Nonce = genesisHeader.Nonce.Uint64()
	genesis.Timestamp = genesisHeader.Time
	genesis.ExtraData = genesisHeader.Extra
	genesis.GasLimit = genesisHeader.GasLimit
	genesis.Difficulty = genesisHeader.Difficulty
	genesis.Mixhash = genesisHeader.MixDigest
	genesis.Coinbase = genesisHeader.Coinbase
	genesis.BaseFee = genesisHeader.BaseFee
	genesis.ExcessBlobGas = genesisHeader.ExcessBlobGas
	genesis.BlobGasUsed = genesisHeader.BlobGasUsed

	return &genesis, nil
}

// hashAlloc computes the state root according to the genesis specification.
func hashAlloc(ga *types.GenesisAlloc, isVerkle bool) (common.Hash, error) {
	// If a genesis-time verkle trie is requested, create a trie config
	// with the verkle trie enabled so that the tree can be initialized
	// as such.
	var config *triedb.Config
	if isVerkle {
		config = &triedb.Config{
			PathDB:   pathdb.Defaults,
			IsVerkle: true,
		}
	}
	// Create an ephemeral in-memory database for computing hash,
	// all the derived states will be discarded to not pollute disk.
	emptyRoot := types.EmptyRootHash
	if isVerkle {
		emptyRoot = types.EmptyVerkleHash
	}
	db := rawdb.NewMemoryDatabase()
	statedb, err := state.New(emptyRoot, state.NewDatabase(triedb.NewDatabase(db, config), nil))
	if err != nil {
		return common.Hash{}, err
	}

	for addr, account := range *ga {
		if account.Balance != nil {
			statedb.AddBalance(addr, uint256.MustFromBig(account.Balance), tracing.BalanceIncreaseGenesisBalance)
		}
		statedb.SetCode(addr, account.Code)
		statedb.SetNonce(addr, account.Nonce, tracing.NonceChangeGenesis)
		for key, value := range account.Storage {
			statedb.SetState(addr, key, value)
		}
	}
	return statedb.Commit(0, false, false)
}

// flushAlloc is very similar with hash, but the main difference is all the
// generated states will be persisted into the given database.
func flushAlloc(ga *types.GenesisAlloc, triedb *triedb.Database) (common.Hash, error) {
	emptyRoot := types.EmptyRootHash
	if triedb.IsVerkle() {
		emptyRoot = types.EmptyVerkleHash
	}
	statedb, err := state.New(emptyRoot, state.NewDatabase(triedb, nil))
	if err != nil {
		return common.Hash{}, err
	}

	for addr, account := range *ga {
		if account.Balance != nil {
			// This is not actually logged via tracer because OnGenesisBlock
			// already captures the allocations.
			statedb.AddBalance(addr, uint256.MustFromBig(account.Balance), tracing.BalanceIncreaseGenesisBalance)
		}
		statedb.SetCode(addr, account.Code)
		statedb.SetNonce(addr, account.Nonce, tracing.NonceChangeGenesis)
		for key, value := range account.Storage {
			statedb.SetState(addr, key, value)
		}
	}
	root, err := statedb.Commit(0, false, false)
	if err != nil {
		return common.Hash{}, err
	}
	// Commit newly generated states into disk if it's not empty.
	if root != types.EmptyRootHash {
		if err := triedb.Commit(root, true); err != nil {
			return common.Hash{}, err
		}
	}
	return root, nil
}

func getGenesisState(db ethdb.Database, blockhash common.Hash) (alloc types.GenesisAlloc, err error) {
	blob := rawdb.ReadGenesisStateSpec(db, blockhash)
	if len(blob) != 0 {
		if err := alloc.UnmarshalJSON(blob); err != nil {
			return nil, err
		}

		return alloc, nil
	}

	// Genesis allocation is missing and there are several possibilities:
	// the node is legacy which doesn't persist the genesis allocation or
	// the persisted allocation is just lost.
	// - supported networks(mainnet, testnets), recover with defined allocations
	// - private network, can't recover
	var genesis *Genesis
	switch blockhash {
	case params.MainnetGenesisHash:
		genesis = DefaultGenesisBlock()
	case params.SepoliaGenesisHash:
		genesis = DefaultSepoliaGenesisBlock()
	case params.HoleskyGenesisHash:
		genesis = DefaultHoleskyGenesisBlock()
	case params.HoodiGenesisHash:
		genesis = DefaultHoodiGenesisBlock()
	}
	if genesis != nil {
		return genesis.Alloc, nil
	}

	return nil, nil
}

// field type overrides for gencodec
type genesisSpecMarshaling struct {
	Nonce         math.HexOrDecimal64
	Timestamp     math.HexOrDecimal64
	ExtraData     hexutil.Bytes
	GasLimit      math.HexOrDecimal64
	GasUsed       math.HexOrDecimal64
	Number        math.HexOrDecimal64
	Difficulty    *math.HexOrDecimal256
	Alloc         map[common.UnprefixedAddress]types.Account
	BaseFee       *math.HexOrDecimal256
	ExcessBlobGas *math.HexOrDecimal64
	BlobGasUsed   *math.HexOrDecimal64
}

// GenesisMismatchError is raised when trying to overwrite an existing
// genesis block with an incompatible one.
type GenesisMismatchError struct {
	Stored, New common.Hash
}

func (e *GenesisMismatchError) Error() string {
	return fmt.Sprintf("database contains incompatible genesis (have %x, new %x)", e.Stored, e.New)
}

// ChainOverrides contains the changes to chain config.
type ChainOverrides struct {
	OverridePrague *big.Int
	OverrideVerkle *big.Int
}

// apply applies the chain overrides on the supplied chain config.
func (o *ChainOverrides) apply(cfg *params.ChainConfig) error {
	if o == nil || cfg == nil {
		return nil
	}
	if o.OverridePrague != nil {
		cfg.PragueBlock = o.OverridePrague
	}
	if o.OverrideVerkle != nil {
		cfg.VerkleBlock = o.OverrideVerkle
	}
	return cfg.CheckConfigForkOrder()
}

// SetupGenesisBlock writes or updates the genesis block in db.
// The block that will be used is:
//
//	                     genesis == nil       genesis != nil
//	                  +------------------------------------------
//	db has no genesis |  main-net default  |  genesis
//	db has genesis    |  from DB           |  genesis (if compatible)
//
// The stored chain configuration will be updated if it is compatible (i.e. does not
// specify a fork block below the local head block). In case of a conflict, the
// error is a *params.ConfigCompatError and the new, unwritten config is returned.
func SetupGenesisBlock(db ethdb.Database, triedb *triedb.Database, genesis *Genesis) (*params.ChainConfig, common.Hash, *params.ConfigCompatError, error) {
	return SetupGenesisBlockWithOverride(db, triedb, genesis, nil)
}

func SetupGenesisBlockWithOverride(db ethdb.Database, triedb *triedb.Database, genesis *Genesis, overrides *ChainOverrides) (*params.ChainConfig, common.Hash, *params.ConfigCompatError, error) {
	// Copy the genesis, so we can operate on a copy.
	genesis = genesis.copy()
	// Sanitize the supplied genesis, ensuring it has the associated chain
	// config attached.
	if genesis != nil && genesis.Config == nil {
		return nil, common.Hash{}, nil, errGenesisNoConfig
	}
	// Commit the genesis if the database is empty
	ghash := rawdb.ReadCanonicalHash(db, 0)
	if (ghash == common.Hash{}) {
		if genesis == nil {
			log.Info("Writing default main-net genesis block")

			genesis = DefaultGenesisBlock()
		} else {
			log.Info("Writing custom genesis block")
		}
		if err := overrides.apply(genesis.Config); err != nil {
			return nil, common.Hash{}, nil, err
		}

		block, err := genesis.Commit(db, triedb)
		if err != nil {
			return nil, common.Hash{}, nil, err
		}
		return genesis.Config, block.Hash(), nil, nil
	}
	// Commit the genesis if the genesis block exists in the ancient database
	// but the key-value database is empty without initializing the genesis
	// fields. This scenario can occur when the node is created from scratch
	// with an existing ancient store.
	storedCfg := rawdb.ReadChainConfig(db, ghash)
	if storedCfg == nil {
		// Ensure the stored genesis block matches with the given genesis. Private
		// networks must explicitly specify the genesis in the config file, mainnet
		// genesis will be used as default and the initialization will always fail.
		if genesis == nil {
			log.Info("Writing default main-net genesis block")
			genesis = DefaultGenesisBlock()
		} else {
			log.Info("Writing custom genesis block")
		}
		if err := overrides.apply(genesis.Config); err != nil {
			return nil, common.Hash{}, nil, err
		}

		if hash := genesis.ToBlock().Hash(); hash != ghash {
			return nil, common.Hash{}, nil, &GenesisMismatchError{ghash, hash}
		}

		block, err := genesis.Commit(db, triedb)
		if err != nil {
			return nil, common.Hash{}, nil, err
		}
		return genesis.Config, block.Hash(), nil, nil
	}
	// The genesis block has already been committed previously. Verify that the
	// provided genesis with chain overrides matches the existing one, and update
	// the stored chain config if necessary.
	if genesis != nil {
		if err := overrides.apply(genesis.Config); err != nil {
			return nil, common.Hash{}, nil, err
		}

		if hash := genesis.ToBlock().Hash(); hash != ghash {
			return nil, common.Hash{}, nil, &GenesisMismatchError{ghash, hash}
		}
	}
	// Check config compatibility and write the config. Compatibility errors
	// are returned to the caller unless we're already at block zero.
	head := rawdb.ReadHeadHeader(db)
	if head == nil {
		return nil, common.Hash{}, nil, errors.New("missing head header")
	}
	newCfg := genesis.chainConfigOrDefault(ghash, storedCfg)

	// Sanity-check the new configuration.
	if err := newCfg.CheckConfigForkOrder(); err != nil {
		return nil, common.Hash{}, nil, err
	}

	// TODO(rjl493456442) better to define the comparator of chain config
	// and short circuit if the chain config is not changed.
	compatErr := storedCfg.CheckCompatible(newCfg, head.Number.Uint64(), head.Time)
	if compatErr != nil && ((head.Number.Uint64() != 0 && compatErr.RewindToBlock != 0) || (head.Time != 0 && compatErr.RewindToTime != 0)) {
		return newCfg, ghash, compatErr, nil
	}
	// Don't overwrite if the old is identical to the new. It's useful
	// for the scenarios that database is opened in the read-only mode.
	storedData, _ := json.Marshal(storedCfg)
	if newData, _ := json.Marshal(newCfg); !bytes.Equal(storedData, newData) {
		rawdb.WriteChainConfig(db, ghash, newCfg)
	}
	return newCfg, ghash, nil, nil
}

// LoadChainConfig loads the stored chain config if it is already present in
// database, otherwise, return the config in the provided genesis specification.
func LoadChainConfig(db ethdb.Database, genesis *Genesis) (cfg *params.ChainConfig, ghash common.Hash, err error) {
	// Load the stored chain config from the database. It can be nil
	// in case the database is empty. Notably, we only care about the
	// chain config corresponds to the canonical chain.
	stored := rawdb.ReadCanonicalHash(db, 0)
	if stored != (common.Hash{}) {
		storedcfg := rawdb.ReadChainConfig(db, stored)
		if storedcfg != nil {
			return storedcfg, stored, nil
		}
	}
	// Load the config from the provided genesis specification
	if genesis != nil {
		// Reject invalid genesis spec without valid chain config
		if genesis.Config == nil {
			return nil, common.Hash{}, errGenesisNoConfig
		}
		// If the canonical genesis header is present, but the chain
		// config is missing(initialize the empty leveldb with an
		// external ancient chain segment), ensure the provided genesis
		// is matched.
		ghash := genesis.ToBlock().Hash()
		if stored != (common.Hash{}) && ghash != stored {
			return nil, ghash, &GenesisMismatchError{stored, ghash}
		}
		return genesis.Config, ghash, nil
	}
	// There is no stored chain config and no new config provided,
	// In this case the default chain config(mainnet) will be used
	return params.MainnetChainConfig, params.MainnetGenesisHash, nil
}

// chainConfigOrDefault retrieves the attached chain configuration. If the genesis
// object is null, it returns the default chain configuration based on the given
// genesis hash, or the locally stored config if it's not a pre-defined network.
func (g *Genesis) chainConfigOrDefault(ghash common.Hash, stored *params.ChainConfig) *params.ChainConfig {
	switch {
	case g != nil:
		return g.Config
	case ghash == params.MainnetGenesisHash:
		return params.MainnetChainConfig
	case ghash == params.HoleskyGenesisHash:
		return params.HoleskyChainConfig
	case ghash == params.SepoliaGenesisHash:
		return params.SepoliaChainConfig
	case ghash == params.GoerliGenesisHash:
		return params.GoerliChainConfig
	case ghash == params.MumbaiGenesisHash:
		return params.MumbaiChainConfig
	case ghash == params.BorMainnetGenesisHash:
		return params.BorMainnetChainConfig
	case ghash == params.AmoyGenesisHash:
		return params.AmoyChainConfig
	case ghash == params.HoodiGenesisHash:
		return params.HoodiChainConfig
	default:
		return stored
	}
}

// IsVerkle indicates whether the state is already stored in a verkle
// tree at genesis time.
func (g *Genesis) IsVerkle() bool {
	return false
}

// ToBlock returns the genesis block according to genesis specification.
func (g *Genesis) ToBlock() *types.Block {
	root, err := hashAlloc(&g.Alloc, g.IsVerkle())
	if err != nil {
		panic(err)
	}
	return g.toBlockWithRoot(root)
}

// toBlockWithRoot constructs the genesis block with the given genesis state root.
func (g *Genesis) toBlockWithRoot(root common.Hash) *types.Block {
	head := &types.Header{
		Number:     new(big.Int).SetUint64(g.Number),
		Nonce:      types.EncodeNonce(g.Nonce),
		Time:       g.Timestamp,
		ParentHash: g.ParentHash,
		Extra:      g.ExtraData,
		GasLimit:   g.GasLimit,
		GasUsed:    g.GasUsed,
		BaseFee:    g.BaseFee,
		Difficulty: g.Difficulty,
		MixDigest:  g.Mixhash,
		Coinbase:   g.Coinbase,
		Root:       root,
	}
	if g.GasLimit == 0 {
		head.GasLimit = params.GenesisGasLimit
	}
	if g.Difficulty == nil {
		if g.Config != nil && g.Config.Ethash == nil {
			head.Difficulty = big.NewInt(0)
		} else if g.Mixhash == (common.Hash{}) {
			head.Difficulty = params.GenesisDifficulty
		}
	}

	if g.Config != nil && g.Config.IsLondon(common.Big0) {
		if g.BaseFee != nil {
			head.BaseFee = g.BaseFee
		} else {
			head.BaseFee = new(big.Int).SetUint64(params.InitialBaseFee)
		}
	}
	var (
		withdrawals []*types.Withdrawal
	)
	if conf := g.Config; conf != nil {
		num := big.NewInt(int64(g.Number))
		if conf.IsShanghai(num) {
			head.WithdrawalsHash = &types.EmptyWithdrawalsHash
			withdrawals = make([]*types.Withdrawal, 0)
		}
		if conf.IsCancun(num) {
			// EIP-4788: The parentBeaconBlockRoot of the genesis block is always
			// the zero hash. This is because the genesis block does not have a parent
			// by definition.
			head.ParentBeaconRoot = new(common.Hash)
			// EIP-4844 fields
			head.ExcessBlobGas = g.ExcessBlobGas
			head.BlobGasUsed = g.BlobGasUsed
			if head.ExcessBlobGas == nil {
				head.ExcessBlobGas = new(uint64)
			}
			if head.BlobGasUsed == nil {
				head.BlobGasUsed = new(uint64)
			}
		}
<<<<<<< HEAD
		if conf.IsPrague(num) {
			head.RequestsHash = &types.EmptyRequestsHash
=======
		if conf.IsPrague(num) && conf.Bor == nil {
			emptyRequests := [][]byte{{0x00}, {0x01}, {0x02}}
			rhash := types.CalcRequestsHash(emptyRequests)
			head.RequestsHash = &rhash
>>>>>>> 7f2319d4
		}
	}
	return types.NewBlock(head, &types.Body{Withdrawals: withdrawals}, nil, trie.NewStackTrie(nil))
}

// Commit writes the block and state of a genesis specification to the database.
// The block is committed as the canonical head block.
func (g *Genesis) Commit(db ethdb.Database, triedb *triedb.Database) (*types.Block, error) {
	if g.Number != 0 {
		return nil, errors.New("can't commit genesis block with number > 0")
	}
	config := g.Config
	if config == nil {
		return nil, errors.New("invalid genesis without chain config")
	}
	if err := config.CheckConfigForkOrder(); err != nil {
		return nil, err
	}
	if config.Clique != nil && len(g.ExtraData) < 32+crypto.SignatureLength {
		return nil, errors.New("can't start clique chain without signers")
	}
	// flush the data to disk and compute the state root
	root, err := flushAlloc(&g.Alloc, triedb)
	if err != nil {
		return nil, err
	}
	block := g.toBlockWithRoot(root)

	// Marshal the genesis state specification and persist.
	blob, err := json.Marshal(g.Alloc)
	if err != nil {
		return nil, err
	}
	batch := db.NewBatch()
	rawdb.WriteGenesisStateSpec(batch, block.Hash(), blob)
	rawdb.WriteTd(batch, block.Hash(), block.NumberU64(), block.Difficulty())
	rawdb.WriteBlock(batch, block)
	rawdb.WriteReceipts(batch, block.Hash(), block.NumberU64(), nil)
	rawdb.WriteCanonicalHash(batch, block.Hash(), block.NumberU64())
	rawdb.WriteHeadBlockHash(batch, block.Hash())
	rawdb.WriteHeadFastBlockHash(batch, block.Hash())
	rawdb.WriteHeadHeaderHash(batch, block.Hash())
	rawdb.WriteChainConfig(batch, block.Hash(), config)
	return block, batch.Write()
}

// MustCommit writes the genesis block and state to db, panicking on error.
// The block is committed as the canonical head block.
func (g *Genesis) MustCommit(db ethdb.Database, triedb *triedb.Database) *types.Block {
	block, err := g.Commit(db, triedb)
	if err != nil {
		panic(err)
	}

	return block
}

// GenesisBlockForTesting creates and writes a block in which addr has the given wei balance.
func GenesisBlockForTesting(db ethdb.Database, addr common.Address, balance *big.Int) *types.Block {
	g := Genesis{
		Alloc:   GenesisAlloc{addr: {Balance: balance}},
		BaseFee: big.NewInt(params.InitialBaseFee),
	}
	return g.MustCommit(db, triedb.NewDatabase(db, triedb.HashDefaults))
}

// EnableVerkleAtGenesis indicates whether the verkle fork should be activated
// at genesis. This is a temporary solution only for verkle devnet testing, where
// verkle fork is activated at genesis, and the configured activation date has
// already passed.
//
// In production networks (mainnet and public testnets), verkle activation always
// occurs after the genesis block, making this function irrelevant in those cases.
func EnableVerkleAtGenesis(db ethdb.Database, genesis *Genesis) (bool, error) {
	if genesis != nil {
		if genesis.Config == nil {
			return false, errGenesisNoConfig
		}
		return genesis.Config.EnableVerkleAtGenesis, nil
	}
	if ghash := rawdb.ReadCanonicalHash(db, 0); ghash != (common.Hash{}) {
		chainCfg := rawdb.ReadChainConfig(db, ghash)
		if chainCfg != nil {
			return chainCfg.EnableVerkleAtGenesis, nil
		}
	}
	return false, nil
}

// DefaultGenesisBlock returns the Ethereum main net genesis block.
func DefaultGenesisBlock() *Genesis {
	return &Genesis{
		Config:     params.MainnetChainConfig,
		Nonce:      66,
		ExtraData:  hexutil.MustDecode("0x11bbe8db4e347b4e8c937c1c8370e4b5ed33adb3db69cbdb7a38e1e50b1b82fa"),
		GasLimit:   5000,
		Difficulty: big.NewInt(17179869184),
		Alloc:      decodePrealloc(mainnetAllocData),
	}
}

// DefaultSepoliaGenesisBlock returns the Sepolia network genesis block.
func DefaultSepoliaGenesisBlock() *Genesis {
	return &Genesis{
		Config:     params.SepoliaChainConfig,
		Nonce:      0,
		ExtraData:  []byte("Sepolia, Athens, Attica, Greece!"),
		GasLimit:   0x1c9c380,
		Difficulty: big.NewInt(0x20000),
		Timestamp:  1633267481,
		Alloc:      decodePrealloc(sepoliaAllocData),
	}
}

// DefaultHoleskyGenesisBlock returns the Holesky network genesis block.
func DefaultHoleskyGenesisBlock() *Genesis {
	return &Genesis{
		Config:     params.HoleskyChainConfig,
		Nonce:      0x1234,
		GasLimit:   0x17d7840,
		Difficulty: big.NewInt(0x01),
		Timestamp:  1695902100,
		Alloc:      decodePrealloc(holeskyAllocData),
	}
}

// DefaultMumbaiGenesisBlock returns the Mumbai network genesis block.
func DefaultMumbaiGenesisBlock() *Genesis {
	return &Genesis{
		Config:     params.MumbaiChainConfig,
		Nonce:      0,
		Timestamp:  1558348305,
		GasLimit:   10000000,
		Difficulty: big.NewInt(1),
		Mixhash:    common.HexToHash("0x0000000000000000000000000000000000000000000000000000000000000000"),
		Coinbase:   common.HexToAddress("0x0000000000000000000000000000000000000000"),
		Alloc:      readPrealloc("allocs/mumbai.json"),
	}
}

// DefaultAmoyGenesisBlock returns the Amoy network genesis block.
func DefaultAmoyGenesisBlock() *Genesis {
	return &Genesis{
		Config:     params.AmoyChainConfig,
		Nonce:      0,
		Timestamp:  1700225065,
		GasLimit:   10000000,
		Difficulty: big.NewInt(1),
		Mixhash:    common.HexToHash("0x0000000000000000000000000000000000000000000000000000000000000000"),
		Coinbase:   common.HexToAddress("0x0000000000000000000000000000000000000000"),
		Alloc:      readPrealloc("allocs/amoy.json"),
	}
}

// DefaultBorMainnet returns the Bor Mainnet network gensis block.
func DefaultBorMainnetGenesisBlock() *Genesis {
	return &Genesis{
		Config:     params.BorMainnetChainConfig,
		Nonce:      0,
		Timestamp:  1590824836,
		GasLimit:   10000000,
		Difficulty: big.NewInt(1),
		Mixhash:    common.HexToHash("0x0000000000000000000000000000000000000000000000000000000000000000"),
		Coinbase:   common.HexToAddress("0x0000000000000000000000000000000000000000"),
		Alloc:      readPrealloc("allocs/bor_mainnet.json"),
	}
}

// DefaultHoodiGenesisBlock returns the Hoodi network genesis block.
func DefaultHoodiGenesisBlock() *Genesis {
	return &Genesis{
		Config:     params.HoodiChainConfig,
		Nonce:      0x1234,
		GasLimit:   0x2255100,
		Difficulty: big.NewInt(0x01),
		Timestamp:  1742212800,
		Alloc:      decodePrealloc(hoodiAllocData),
	}
}

// DeveloperGenesisBlock returns the 'geth --dev' genesis block.
func DeveloperGenesisBlock(gasLimit uint64, faucet *common.Address) *Genesis {
	// Override the default period to the user requested one
	config := *params.AllDevChainProtocolChanges

	// Assemble and return the genesis with the precompiles and faucet pre-funded
	genesis := &Genesis{
		Config:     &config,
		GasLimit:   gasLimit,
		BaseFee:    big.NewInt(params.InitialBaseFee),
		Difficulty: big.NewInt(0),
		Alloc: map[common.Address]types.Account{
			common.BytesToAddress([]byte{0x01}): {Balance: big.NewInt(1)}, // ECRecover
			common.BytesToAddress([]byte{0x02}): {Balance: big.NewInt(1)}, // SHA256
			common.BytesToAddress([]byte{0x03}): {Balance: big.NewInt(1)}, // RIPEMD
			common.BytesToAddress([]byte{0x04}): {Balance: big.NewInt(1)}, // Identity
			common.BytesToAddress([]byte{0x05}): {Balance: big.NewInt(1)}, // ModExp
			common.BytesToAddress([]byte{0x06}): {Balance: big.NewInt(1)}, // ECAdd
			common.BytesToAddress([]byte{0x07}): {Balance: big.NewInt(1)}, // ECScalarMul
			common.BytesToAddress([]byte{0x08}): {Balance: big.NewInt(1)}, // ECPairing
			common.BytesToAddress([]byte{0x09}): {Balance: big.NewInt(1)}, // BLAKE2b
			common.BytesToAddress([]byte{0x0a}): {Balance: big.NewInt(1)}, // KZGPointEval
			common.BytesToAddress([]byte{0x0b}): {Balance: big.NewInt(1)}, // BLSG1Add
			common.BytesToAddress([]byte{0x0c}): {Balance: big.NewInt(1)}, // BLSG1MultiExp
			common.BytesToAddress([]byte{0x0d}): {Balance: big.NewInt(1)}, // BLSG2Add
			common.BytesToAddress([]byte{0x0e}): {Balance: big.NewInt(1)}, // BLSG2MultiExp
			common.BytesToAddress([]byte{0x0f}): {Balance: big.NewInt(1)}, // BLSG1Pairing
			common.BytesToAddress([]byte{0x10}): {Balance: big.NewInt(1)}, // BLSG1MapG1
			common.BytesToAddress([]byte{0x11}): {Balance: big.NewInt(1)}, // BLSG2MapG2
			// Pre-deploy system contracts
			params.BeaconRootsAddress:        {Nonce: 1, Code: params.BeaconRootsCode, Balance: common.Big0},
			params.HistoryStorageAddress:     {Nonce: 1, Code: params.HistoryStorageCode, Balance: common.Big0},
			params.WithdrawalQueueAddress:    {Nonce: 1, Code: params.WithdrawalQueueCode, Balance: common.Big0},
			params.ConsolidationQueueAddress: {Nonce: 1, Code: params.ConsolidationQueueCode, Balance: common.Big0},
		},
	}
	if faucet != nil {
		genesis.Alloc[*faucet] = types.Account{Balance: new(big.Int).Sub(new(big.Int).Lsh(big.NewInt(1), 256), big.NewInt(9))}
	}
	return genesis
}

func decodePrealloc(data string) types.GenesisAlloc {
	var p []struct {
		Addr    *big.Int
		Balance *big.Int
		Misc    *struct {
			Nonce uint64
			Code  []byte
			Slots []struct {
				Key common.Hash
				Val common.Hash
			}
		} `rlp:"optional"`
	}
	if err := rlp.NewStream(strings.NewReader(data), 0).Decode(&p); err != nil {
		panic(err)
	}

	ga := make(types.GenesisAlloc, len(p))
	for _, account := range p {
		acc := types.Account{Balance: account.Balance}
		if account.Misc != nil {
			acc.Nonce = account.Misc.Nonce
			acc.Code = account.Misc.Code

			acc.Storage = make(map[common.Hash]common.Hash)
			for _, slot := range account.Misc.Slots {
				acc.Storage[slot.Key] = slot.Val
			}
		}
		ga[common.BigToAddress(account.Addr)] = acc
	}

	return ga
}

func readPrealloc(filename string) GenesisAlloc {
	f, err := allocs.Open(filename)
	if err != nil {
		panic(fmt.Sprintf("Could not open genesis preallocation for %s: %v", filename, err))
	}

	defer f.Close()
	decoder := json.NewDecoder(f)
	ga := make(GenesisAlloc)

	err = decoder.Decode(&ga)
	if err != nil {
		panic(fmt.Sprintf("Could not parse genesis preallocation for %s: %v", filename, err))
	}

	return ga
}<|MERGE_RESOLUTION|>--- conflicted
+++ resolved
@@ -539,15 +539,8 @@
 				head.BlobGasUsed = new(uint64)
 			}
 		}
-<<<<<<< HEAD
-		if conf.IsPrague(num) {
+		if conf.IsPrague(num) && conf.Bor == nil {
 			head.RequestsHash = &types.EmptyRequestsHash
-=======
-		if conf.IsPrague(num) && conf.Bor == nil {
-			emptyRequests := [][]byte{{0x00}, {0x01}, {0x02}}
-			rhash := types.CalcRequestsHash(emptyRequests)
-			head.RequestsHash = &rhash
->>>>>>> 7f2319d4
 		}
 	}
 	return types.NewBlock(head, &types.Body{Withdrawals: withdrawals}, nil, trie.NewStackTrie(nil))
