// Copyright 2014 The go-ethereum Authors
// This file is part of the go-ethereum library.
//
// The go-ethereum library is free software: you can redistribute it and/or modify
// it under the terms of the GNU Lesser General Public License as published by
// the Free Software Foundation, either version 3 of the License, or
// (at your option) any later version.
//
// The go-ethereum library is distributed in the hope that it will be useful,
// but WITHOUT ANY WARRANTY; without even the implied warranty of
// MERCHANTABILITY or FITNESS FOR A PARTICULAR PURPOSE. See the
// GNU Lesser General Public License for more details.
//
// You should have received a copy of the GNU Lesser General Public License
// along with the go-ethereum library. If not, see <http://www.gnu.org/licenses/>.

package core

import (
	"bytes"
	"embed"
	"encoding/hex"
	"encoding/json"
	"errors"
	"fmt"
	"math/big"
	"strings"

	"github.com/ethereum/go-ethereum/common"
	"github.com/ethereum/go-ethereum/common/hexutil"
	"github.com/ethereum/go-ethereum/common/math"
	"github.com/ethereum/go-ethereum/core/rawdb"
	"github.com/ethereum/go-ethereum/core/state"
	"github.com/ethereum/go-ethereum/core/types"
	"github.com/ethereum/go-ethereum/crypto"
	"github.com/ethereum/go-ethereum/ethdb"
	"github.com/ethereum/go-ethereum/log"
	"github.com/ethereum/go-ethereum/params"
	"github.com/ethereum/go-ethereum/rlp"
	"github.com/ethereum/go-ethereum/trie"
)

//go:generate go run github.com/fjl/gencodec -type Genesis -field-override genesisSpecMarshaling -out gen_genesis.go
//go:generate go run github.com/fjl/gencodec -type GenesisAccount -field-override genesisAccountMarshaling -out gen_genesis_account.go

//go:embed allocs
var allocs embed.FS

var errGenesisNoConfig = errors.New("genesis has no chain configuration")

// Genesis specifies the header fields, state of a genesis block. It also defines hard
// fork switch-over blocks through the chain configuration.
type Genesis struct {
	Config     *params.ChainConfig `json:"config"`
	Nonce      uint64              `json:"nonce"`
	Timestamp  uint64              `json:"timestamp"`
	ExtraData  []byte              `json:"extraData"`
	GasLimit   uint64              `json:"gasLimit"   gencodec:"required"`
	Difficulty *big.Int            `json:"difficulty" gencodec:"required"`
	Mixhash    common.Hash         `json:"mixHash"`
	Coinbase   common.Address      `json:"coinbase"`
	Alloc      GenesisAlloc        `json:"alloc"      gencodec:"required"`

	// These fields are used for consensus tests. Please don't use them
	// in actual genesis blocks.
	Number        uint64      `json:"number"`
	GasUsed       uint64      `json:"gasUsed"`
	ParentHash    common.Hash `json:"parentHash"`
	BaseFee       *big.Int    `json:"baseFeePerGas"` // EIP-1559
<<<<<<< HEAD
	ExcessDataGas *uint64     `json:"excessDataGas"` // EIP-4844
	DataGasUsed   *uint64     `json:"dataGasUsed"`   // EIP-4844
=======
	ExcessBlobGas *uint64     `json:"excessBlobGas"` // EIP-4844
	BlobGasUsed   *uint64     `json:"blobGasUsed"`   // EIP-4844
>>>>>>> 1065e21c
}

func ReadGenesis(db ethdb.Database) (*Genesis, error) {
	var genesis Genesis

	stored := rawdb.ReadCanonicalHash(db, 0)

	if (stored == common.Hash{}) {
		return nil, fmt.Errorf("invalid genesis hash in database: %x", stored)
	}

	blob := rawdb.ReadGenesisStateSpec(db, stored)

	if blob == nil {
		return nil, errors.New("genesis state missing from db")
	}

	if len(blob) != 0 {
		if err := genesis.Alloc.UnmarshalJSON(blob); err != nil {
			return nil, fmt.Errorf("could not unmarshal genesis state json: %s", err)
		}
	}

	genesis.Config = rawdb.ReadChainConfig(db, stored)

	if genesis.Config == nil {
		return nil, errors.New("genesis config missing from db")
	}

	genesisBlock := rawdb.ReadBlock(db, stored, 0)

	if genesisBlock == nil {
		return nil, errors.New("genesis block missing from db")
	}

	genesisHeader := genesisBlock.Header()
	genesis.Nonce = genesisHeader.Nonce.Uint64()
	genesis.Timestamp = genesisHeader.Time
	genesis.ExtraData = genesisHeader.Extra
	genesis.GasLimit = genesisHeader.GasLimit
	genesis.Difficulty = genesisHeader.Difficulty
	genesis.Mixhash = genesisHeader.MixDigest
	genesis.Coinbase = genesisHeader.Coinbase
	genesis.BaseFee = genesisHeader.BaseFee
<<<<<<< HEAD
	genesis.ExcessDataGas = genesisHeader.ExcessDataGas
	genesis.DataGasUsed = genesisHeader.DataGasUsed
=======
	genesis.ExcessBlobGas = genesisHeader.ExcessBlobGas
	genesis.BlobGasUsed = genesisHeader.BlobGasUsed
>>>>>>> 1065e21c

	return &genesis, nil
}

// GenesisAlloc specifies the initial state that is part of the genesis block.
type GenesisAlloc map[common.Address]GenesisAccount

func (ga *GenesisAlloc) UnmarshalJSON(data []byte) error {
	m := make(map[common.UnprefixedAddress]GenesisAccount)
	if err := json.Unmarshal(data, &m); err != nil {
		return err
	}

	*ga = make(GenesisAlloc)
	for addr, a := range m {
		(*ga)[common.Address(addr)] = a
	}

	return nil
}

// deriveHash computes the state root according to the genesis specification.
func (ga *GenesisAlloc) deriveHash() (common.Hash, error) {
	// Create an ephemeral in-memory database for computing hash,
	// all the derived states will be discarded to not pollute disk.
	db := state.NewDatabase(rawdb.NewMemoryDatabase())
	statedb, err := state.New(types.EmptyRootHash, db, nil)
	if err != nil {
		return common.Hash{}, err
	}

	for addr, account := range *ga {
		statedb.AddBalance(addr, account.Balance)
		statedb.SetCode(addr, account.Code)
		statedb.SetNonce(addr, account.Nonce)

		for key, value := range account.Storage {
			statedb.SetState(addr, key, value)
		}
	}
	return statedb.Commit(0, false)
}

// flush is very similar with deriveHash, but the main difference is
// all the generated states will be persisted into the given database.
// Also, the genesis state specification will be flushed as well.
func (ga *GenesisAlloc) flush(db ethdb.Database, triedb *trie.Database, blockhash common.Hash) error {
	statedb, err := state.New(types.EmptyRootHash, state.NewDatabaseWithNodeDB(db, triedb), nil)
	if err != nil {
		return err
	}

	for addr, account := range *ga {
		statedb.AddBalance(addr, account.Balance)
		statedb.SetCode(addr, account.Code)
		statedb.SetNonce(addr, account.Nonce)

		for key, value := range account.Storage {
			statedb.SetState(addr, key, value)
		}
	}
	root, err := statedb.Commit(0, false)
	if err != nil {
		return err
	}
	// Commit newly generated states into disk if it's not empty.
	if root != types.EmptyRootHash {
		if err := triedb.Commit(root, true); err != nil {
			return err
		}
	}
	// Marshal the genesis state specification and persist.
	blob, err := json.Marshal(ga)
	if err != nil {
		return err
	}

	rawdb.WriteGenesisStateSpec(db, blockhash, blob)

	return nil
}

// CommitGenesisState loads the stored genesis state with the given block
// hash and commits it into the provided trie database.
func CommitGenesisState(db ethdb.Database, triedb *trie.Database, blockhash common.Hash) error {
	var alloc GenesisAlloc

	blob := rawdb.ReadGenesisStateSpec(db, blockhash)
	if len(blob) != 0 {
		if err := alloc.UnmarshalJSON(blob); err != nil {
			return err
		}
	} else {
		// Genesis allocation is missing and there are several possibilities:
		// the node is legacy which doesn't persist the genesis allocation or
		// the persisted allocation is just lost.
		// - supported networks(mainnet, testnets), recover with defined allocations
		// - private network, can't recover
		var genesis *Genesis

		switch blockhash {
		case params.MainnetGenesisHash:
			genesis = DefaultGenesisBlock()
		case params.GoerliGenesisHash:
			genesis = DefaultGoerliGenesisBlock()
		case params.SepoliaGenesisHash:
			genesis = DefaultSepoliaGenesisBlock()
		}

		if genesis != nil {
			alloc = genesis.Alloc
		} else {
			return errors.New("not found")
		}
	}

	return alloc.flush(db, triedb, blockhash)
}

// GenesisAccount is an account in the state of the genesis block.
type GenesisAccount struct {
	Code       []byte                      `json:"code,omitempty"`
	Storage    map[common.Hash]common.Hash `json:"storage,omitempty"`
	Balance    *big.Int                    `json:"balance" gencodec:"required"`
	Nonce      uint64                      `json:"nonce,omitempty"`
	PrivateKey []byte                      `json:"secretKey,omitempty"` // for tests
}

// field type overrides for gencodec
type genesisSpecMarshaling struct {
	Nonce         math.HexOrDecimal64
	Timestamp     math.HexOrDecimal64
	ExtraData     hexutil.Bytes
	GasLimit      math.HexOrDecimal64
	GasUsed       math.HexOrDecimal64
	Number        math.HexOrDecimal64
	Difficulty    *math.HexOrDecimal256
	Alloc         map[common.UnprefixedAddress]GenesisAccount
	BaseFee       *math.HexOrDecimal256
<<<<<<< HEAD
	ExcessDataGas *math.HexOrDecimal64
	DataGasUsed   *math.HexOrDecimal64
=======
	ExcessBlobGas *math.HexOrDecimal64
	BlobGasUsed   *math.HexOrDecimal64
>>>>>>> 1065e21c
}

type genesisAccountMarshaling struct {
	Code       hexutil.Bytes
	Balance    *math.HexOrDecimal256
	Nonce      math.HexOrDecimal64
	Storage    map[storageJSON]storageJSON
	PrivateKey hexutil.Bytes
}

// storageJSON represents a 256 bit byte array, but allows less than 256 bits when
// unmarshaling from hex.
type storageJSON common.Hash

func (h *storageJSON) UnmarshalText(text []byte) error {
	text = bytes.TrimPrefix(text, []byte("0x"))
	if len(text) > 64 {
		return fmt.Errorf("too many hex characters in storage key/value %q", text)
	}

	offset := len(h) - len(text)/2 // pad on the left
	if _, err := hex.Decode(h[offset:], text); err != nil {
		return fmt.Errorf("invalid hex storage key/value %q", text)
	}

	return nil
}

func (h storageJSON) MarshalText() ([]byte, error) {
	return hexutil.Bytes(h[:]).MarshalText()
}

// GenesisMismatchError is raised when trying to overwrite an existing
// genesis block with an incompatible one.
type GenesisMismatchError struct {
	Stored, New common.Hash
}

func (e *GenesisMismatchError) Error() string {
	return fmt.Sprintf("database contains incompatible genesis (have %x, new %x)", e.Stored, e.New)
}

// ChainOverrides contains the changes to chain config.
type ChainOverrides struct {
<<<<<<< HEAD
	OverrideCancun *uint64
	OverrideVerkle *uint64
=======
	OverrideCancun *big.Int
	OverrideVerkle *big.Int
>>>>>>> 1065e21c
}

// SetupGenesisBlock writes or updates the genesis block in db.
// The block that will be used is:
//
//	                     genesis == nil       genesis != nil
//	                  +------------------------------------------
//	db has no genesis |  main-net default  |  genesis
//	db has genesis    |  from DB           |  genesis (if compatible)
//
// The stored chain configuration will be updated if it is compatible (i.e. does not
// specify a fork block below the local head block). In case of a conflict, the
// error is a *params.ConfigCompatError and the new, unwritten config is returned.
//
// The returned chain configuration is never nil.
func SetupGenesisBlock(db ethdb.Database, triedb *trie.Database, genesis *Genesis) (*params.ChainConfig, common.Hash, error) {
	return SetupGenesisBlockWithOverride(db, triedb, genesis, nil)
}

// nolint:gocognit
func SetupGenesisBlockWithOverride(db ethdb.Database, triedb *trie.Database, genesis *Genesis, overrides *ChainOverrides) (*params.ChainConfig, common.Hash, error) {
	if genesis != nil && genesis.Config == nil {
		return params.AllEthashProtocolChanges, common.Hash{}, errGenesisNoConfig
	}

	applyOverrides := func(config *params.ChainConfig) {
		if config != nil {
			if overrides != nil && overrides.OverrideCancun != nil {
<<<<<<< HEAD
				config.CancunTime = overrides.OverrideCancun
			}
			if overrides != nil && overrides.OverrideVerkle != nil {
				config.VerkleTime = overrides.OverrideVerkle
=======
				config.CancunBlock = overrides.OverrideCancun
			}
			if overrides != nil && overrides.OverrideVerkle != nil {
				config.VerkleBlock = overrides.OverrideVerkle
>>>>>>> 1065e21c
			}
		}
	}
	// Just commit the new block if there is no stored genesis block.
	stored := rawdb.ReadCanonicalHash(db, 0)
	if (stored == common.Hash{}) {
		if genesis == nil {
			log.Info("Writing default main-net genesis block")

			genesis = DefaultGenesisBlock()
		} else {
			log.Info("Writing custom genesis block")
		}

		block, err := genesis.Commit(db, triedb)
		if err != nil {
			return genesis.Config, common.Hash{}, err
		}

		applyOverrides(genesis.Config)

		return genesis.Config, block.Hash(), nil
	}
	// The genesis block is present(perhaps in ancient database) while the
	// state database is not initialized yet. It can happen that the node
	// is initialized with an external ancient store. Commit genesis state
	// in this case.
	header := rawdb.ReadHeader(db, stored, 0)
	if header.Root != types.EmptyRootHash && !triedb.Initialized(header.Root) {
		if genesis == nil {
			genesis = DefaultGenesisBlock()
		}
		// Ensure the stored genesis matches with the given one.
		hash := genesis.ToBlock().Hash()
		if hash != stored {
			return genesis.Config, hash, &GenesisMismatchError{stored, hash}
		}

		block, err := genesis.Commit(db, triedb)
		if err != nil {
			return genesis.Config, hash, err
		}

		applyOverrides(genesis.Config)

		return genesis.Config, block.Hash(), nil
	}
	// Check whether the genesis block is already written.
	if genesis != nil {
		hash := genesis.ToBlock().Hash()
		if hash != stored {
			return genesis.Config, hash, &GenesisMismatchError{stored, hash}
		}
	}
	// Get the existing chain configuration.
	newcfg := genesis.configOrDefault(stored)
	applyOverrides(newcfg)

	if err := newcfg.CheckConfigForkOrder(); err != nil {
		return newcfg, common.Hash{}, err
	}

	storedcfg := rawdb.ReadChainConfig(db, stored)
	if storedcfg == nil {
		log.Warn("Found genesis block without chain config")
		rawdb.WriteChainConfig(db, stored, newcfg)

		return newcfg, stored, nil
	}

	// nolint:errchkjson
	storedData, _ := json.Marshal(storedcfg)
	// Special case: if a private network is being used (no genesis and also no
	// mainnet hash in the database), we must not apply the `configOrDefault`
	// chain config as that would be AllProtocolChanges (applying any new fork
	// on top of an existing private network genesis block). In that case, only
	// apply the overrides.
	if genesis == nil && stored != params.MainnetGenesisHash {
		newcfg = storedcfg
		applyOverrides(newcfg)
	}
	// Check config compatibility and write the config. Compatibility errors
	// are returned to the caller unless we're already at block zero.
	head := rawdb.ReadHeadHeader(db)
	if head == nil {
		return newcfg, stored, errors.New("missing head header")
	}

	compatErr := storedcfg.CheckCompatible(newcfg, head.Number.Uint64(), head.Time)

	if compatErr != nil && ((head.Number.Uint64() != 0 && compatErr.RewindToBlock != 0) || (head.Time != 0 && compatErr.RewindToTime != 0)) {
		return newcfg, stored, compatErr
	}
	// Don't overwrite if the old is identical to the new
	// nolint : errchkjson
	if newData, _ := json.Marshal(newcfg); !bytes.Equal(storedData, newData) {
		rawdb.WriteChainConfig(db, stored, newcfg)
	}

	return newcfg, stored, nil
}

// LoadChainConfig loads the stored chain config if it is already present in
// database, otherwise, return the config in the provided genesis specification.
func LoadChainConfig(db ethdb.Database, genesis *Genesis) (*params.ChainConfig, error) {
<<<<<<< HEAD
	// Load the stored chain config from the database. It can be nil
	// in case the database is empty. Notably, we only care about the
	// chain config corresponds to the canonical chain.
	stored := rawdb.ReadCanonicalHash(db, 0)
	if stored != (common.Hash{}) {
		storedcfg := rawdb.ReadChainConfig(db, stored)
		if storedcfg != nil {
			return storedcfg, nil
		}
	}
	// Load the config from the provided genesis specification
	if genesis != nil {
		// Reject invalid genesis spec without valid chain config
		if genesis.Config == nil {
			return nil, errGenesisNoConfig
		}
		// If the canonical genesis header is present, but the chain
		// config is missing(initialize the empty leveldb with an
		// external ancient chain segment), ensure the provided genesis
		// is matched.
		if stored != (common.Hash{}) && genesis.ToBlock().Hash() != stored {
			return nil, &GenesisMismatchError{stored, genesis.ToBlock().Hash()}
		}
		return genesis.Config, nil
	}
	// There is no stored chain config and no new config provided,
	// In this case the default chain config(mainnet) will be used
	return params.MainnetChainConfig, nil
}

// LoadCliqueConfig loads the stored clique config if the chain config
// is already present in database, otherwise, return the config in the
// provided genesis specification. Note the returned clique config can
// be nil if we are not in the clique network.
func LoadCliqueConfig(db ethdb.Database, genesis *Genesis) (*params.CliqueConfig, error) {
=======
>>>>>>> 1065e21c
	// Load the stored chain config from the database. It can be nil
	// in case the database is empty. Notably, we only care about the
	// chain config corresponds to the canonical chain.
	stored := rawdb.ReadCanonicalHash(db, 0)
	if stored != (common.Hash{}) {
		storedcfg := rawdb.ReadChainConfig(db, stored)
		if storedcfg != nil {
			return storedcfg, nil
		}
	}
	// Load the config from the provided genesis specification
	if genesis != nil {
		// Reject invalid genesis spec without valid chain config
		if genesis.Config == nil {
			return nil, errGenesisNoConfig
		}
		// If the canonical genesis header is present, but the chain
		// config is missing(initialize the empty leveldb with an
		// external ancient chain segment), ensure the provided genesis
		// is matched.
		if stored != (common.Hash{}) && genesis.ToBlock().Hash() != stored {
			return nil, &GenesisMismatchError{stored, genesis.ToBlock().Hash()}
		}
		return genesis.Config, nil
	}
	// There is no stored chain config and no new config provided,
	// In this case the default chain config(mainnet) will be used
	return params.MainnetChainConfig, nil
}

func (g *Genesis) configOrDefault(ghash common.Hash) *params.ChainConfig {
	switch {
	case g != nil:
		return g.Config
	case ghash == params.MainnetGenesisHash:
		return params.MainnetChainConfig
	case ghash == params.SepoliaGenesisHash:
		return params.SepoliaChainConfig
	case ghash == params.GoerliGenesisHash:
		return params.GoerliChainConfig
	case ghash == params.MumbaiGenesisHash:
		return params.MumbaiChainConfig
	case ghash == params.BorMainnetGenesisHash:
		return params.BorMainnetChainConfig
	default:
		return params.AllEthashProtocolChanges
	}
}

// ToBlock returns the genesis block according to genesis specification.
func (g *Genesis) ToBlock() *types.Block {
	root, err := g.Alloc.deriveHash()
	if err != nil {
		panic(err)
	}

	head := &types.Header{
		Number:     new(big.Int).SetUint64(g.Number),
		Nonce:      types.EncodeNonce(g.Nonce),
		Time:       g.Timestamp,
		ParentHash: g.ParentHash,
		Extra:      g.ExtraData,
		GasLimit:   g.GasLimit,
		GasUsed:    g.GasUsed,
		BaseFee:    g.BaseFee,
		Difficulty: g.Difficulty,
		MixDigest:  g.Mixhash,
		Coinbase:   g.Coinbase,
		Root:       root,
	}
	if g.GasLimit == 0 {
		head.GasLimit = params.GenesisGasLimit
	}

	if g.Difficulty == nil && g.Mixhash == (common.Hash{}) {
		head.Difficulty = params.GenesisDifficulty
	}

	if g.Config != nil && g.Config.IsLondon(common.Big0) {
		if g.BaseFee != nil {
			head.BaseFee = g.BaseFee
		} else {
			head.BaseFee = new(big.Int).SetUint64(params.InitialBaseFee)
		}
	}

	var withdrawals []*types.Withdrawal
	if conf := g.Config; conf != nil {
		num := big.NewInt(int64(g.Number))
<<<<<<< HEAD
		if conf.IsShanghai(num, g.Timestamp) {
			head.WithdrawalsHash = &types.EmptyWithdrawalsHash
			withdrawals = make([]*types.Withdrawal, 0)
		}
		if conf.IsCancun(num, g.Timestamp) {
			head.ExcessDataGas = g.ExcessDataGas
			head.DataGasUsed = g.DataGasUsed
			if head.ExcessDataGas == nil {
				head.ExcessDataGas = new(uint64)
			}
			if head.DataGasUsed == nil {
				head.DataGasUsed = new(uint64)
			}
=======
		if conf.IsShanghai(num) {
			head.WithdrawalsHash = nil
			withdrawals = nil
		}
		if conf.IsCancun(num) {
			head.ExcessBlobGas = nil
			head.BlobGasUsed = nil
>>>>>>> 1065e21c
		}
	}

	return types.NewBlock(head, nil, nil, nil, trie.NewStackTrie(nil)).WithWithdrawals(withdrawals)
}

// Commit writes the block and state of a genesis specification to the database.
// The block is committed as the canonical head block.
func (g *Genesis) Commit(db ethdb.Database, triedb *trie.Database) (*types.Block, error) {
	block := g.ToBlock()
	if block.Number().Sign() != 0 {
		return nil, errors.New("can't commit genesis block with number > 0")
	}
	config := g.Config
	if config == nil {
		config = params.AllEthashProtocolChanges
	}
	if err := config.CheckConfigForkOrder(); err != nil {
		return nil, err
	}
	if config.Clique != nil && len(block.Extra()) < 32+crypto.SignatureLength {
		return nil, errors.New("can't start clique chain without signers")
	}
	// All the checks has passed, flush the states derived from the genesis
	// specification as well as the specification itself into the provided
	// database.
	if err := g.Alloc.flush(db, triedb, block.Hash()); err != nil {
		return nil, err
	}
	rawdb.WriteTd(db, block.Hash(), block.NumberU64(), block.Difficulty())
	rawdb.WriteBlock(db, block)
	rawdb.WriteReceipts(db, block.Hash(), block.NumberU64(), nil)
	rawdb.WriteCanonicalHash(db, block.Hash(), block.NumberU64())
	rawdb.WriteHeadBlockHash(db, block.Hash())
	rawdb.WriteHeadFastBlockHash(db, block.Hash())
	rawdb.WriteHeadHeaderHash(db, block.Hash())
	rawdb.WriteChainConfig(db, block.Hash(), config)
	return block, nil
}

// MustCommit writes the genesis block and state to db, panicking on error.
// The block is committed as the canonical head block.
func (g *Genesis) MustCommit(db ethdb.Database, triedb *trie.Database) *types.Block {
	block, err := g.Commit(db, triedb)
	if err != nil {
		panic(err)
	}

	return block
}

// GenesisBlockForTesting creates and writes a block in which addr has the given wei balance.
func GenesisBlockForTesting(db ethdb.Database, addr common.Address, balance *big.Int) *types.Block {
	g := Genesis{
		Alloc:   GenesisAlloc{addr: {Balance: balance}},
		BaseFee: big.NewInt(params.InitialBaseFee),
	}
	return g.MustCommit(db, trie.NewDatabase(db, trie.HashDefaults))
}

// DefaultGenesisBlock returns the Ethereum main net genesis block.
func DefaultGenesisBlock() *Genesis {
	return &Genesis{
		Config:     params.MainnetChainConfig,
		Nonce:      66,
		ExtraData:  hexutil.MustDecode("0x11bbe8db4e347b4e8c937c1c8370e4b5ed33adb3db69cbdb7a38e1e50b1b82fa"),
		GasLimit:   5000,
		Difficulty: big.NewInt(17179869184),
		Alloc:      decodePrealloc(mainnetAllocData),
	}
}

// DefaultGoerliGenesisBlock returns the Görli network genesis block.
func DefaultGoerliGenesisBlock() *Genesis {
	return &Genesis{
		Config:     params.GoerliChainConfig,
		Timestamp:  1548854791,
		ExtraData:  hexutil.MustDecode("0x22466c6578692069732061207468696e6722202d204166726900000000000000e0a2bd4258d2768837baa26a28fe71dc079f84c70000000000000000000000000000000000000000000000000000000000000000000000000000000000000000000000000000000000000000000000000000000000"),
		GasLimit:   10485760,
		Difficulty: big.NewInt(1),
		Alloc:      decodePrealloc(goerliAllocData),
	}
}

// DefaultSepoliaGenesisBlock returns the Sepolia network genesis block.
func DefaultSepoliaGenesisBlock() *Genesis {
	return &Genesis{
		Config:     params.SepoliaChainConfig,
		Nonce:      0,
		ExtraData:  []byte("Sepolia, Athens, Attica, Greece!"),
		GasLimit:   0x1c9c380,
		Difficulty: big.NewInt(0x20000),
		Timestamp:  1633267481,
		Alloc:      decodePrealloc(sepoliaAllocData),
	}
}

// DefaultMumbaiGenesisBlock returns the Mumbai network genesis block.
func DefaultMumbaiGenesisBlock() *Genesis {
	return &Genesis{
		Config:     params.MumbaiChainConfig,
		Nonce:      0,
		Timestamp:  1558348305,
		GasLimit:   10000000,
		Difficulty: big.NewInt(1),
		Mixhash:    common.HexToHash("0x0000000000000000000000000000000000000000000000000000000000000000"),
		Coinbase:   common.HexToAddress("0x0000000000000000000000000000000000000000"),
		Alloc:      readPrealloc("allocs/mumbai.json"),
	}
}

// DefaultBorMainnet returns the Bor Mainnet network gensis block.
func DefaultBorMainnetGenesisBlock() *Genesis {
	return &Genesis{
		Config:     params.BorMainnetChainConfig,
		Nonce:      0,
		Timestamp:  1590824836,
		GasLimit:   10000000,
		Difficulty: big.NewInt(1),
		Mixhash:    common.HexToHash("0x0000000000000000000000000000000000000000000000000000000000000000"),
		Coinbase:   common.HexToAddress("0x0000000000000000000000000000000000000000"),
		Alloc:      readPrealloc("allocs/bor_mainnet.json"),
	}
}

// DeveloperGenesisBlock returns the 'geth --dev' genesis block.
func DeveloperGenesisBlock(gasLimit uint64, faucet common.Address) *Genesis {
	// Override the default period to the user requested one
	config := *params.AllDevChainProtocolChanges

	// Assemble and return the genesis with the precompiles and faucet pre-funded
	return &Genesis{
		Config:     &config,
		GasLimit:   gasLimit,
		BaseFee:    big.NewInt(params.InitialBaseFee),
		Difficulty: big.NewInt(0),
		Alloc: map[common.Address]GenesisAccount{
			common.BytesToAddress([]byte{1}): {Balance: big.NewInt(1)}, // ECRecover
			common.BytesToAddress([]byte{2}): {Balance: big.NewInt(1)}, // SHA256
			common.BytesToAddress([]byte{3}): {Balance: big.NewInt(1)}, // RIPEMD
			common.BytesToAddress([]byte{4}): {Balance: big.NewInt(1)}, // Identity
			common.BytesToAddress([]byte{5}): {Balance: big.NewInt(1)}, // ModExp
			common.BytesToAddress([]byte{6}): {Balance: big.NewInt(1)}, // ECAdd
			common.BytesToAddress([]byte{7}): {Balance: big.NewInt(1)}, // ECScalarMul
			common.BytesToAddress([]byte{8}): {Balance: big.NewInt(1)}, // ECPairing
			common.BytesToAddress([]byte{9}): {Balance: big.NewInt(1)}, // BLAKE2b
			faucet:                           {Balance: new(big.Int).Sub(new(big.Int).Lsh(big.NewInt(1), 256), big.NewInt(9))},
		},
	}
}

func decodePrealloc(data string) GenesisAlloc {
	var p []struct{ Addr, Balance *big.Int }
	if err := rlp.NewStream(strings.NewReader(data), 0).Decode(&p); err != nil {
		panic(err)
	}

	ga := make(GenesisAlloc, len(p))
	for _, account := range p {
		ga[common.BigToAddress(account.Addr)] = GenesisAccount{Balance: account.Balance}
	}

	return ga
}

func readPrealloc(filename string) GenesisAlloc {
	f, err := allocs.Open(filename)
	if err != nil {
		panic(fmt.Sprintf("Could not open genesis preallocation for %s: %v", filename, err))
	}

	defer f.Close()
	decoder := json.NewDecoder(f)
	ga := make(GenesisAlloc)

	err = decoder.Decode(&ga)
	if err != nil {
		panic(fmt.Sprintf("Could not parse genesis preallocation for %s: %v", filename, err))
	}

	return ga
}<|MERGE_RESOLUTION|>--- conflicted
+++ resolved
@@ -67,13 +67,8 @@
 	GasUsed       uint64      `json:"gasUsed"`
 	ParentHash    common.Hash `json:"parentHash"`
 	BaseFee       *big.Int    `json:"baseFeePerGas"` // EIP-1559
-<<<<<<< HEAD
-	ExcessDataGas *uint64     `json:"excessDataGas"` // EIP-4844
-	DataGasUsed   *uint64     `json:"dataGasUsed"`   // EIP-4844
-=======
 	ExcessBlobGas *uint64     `json:"excessBlobGas"` // EIP-4844
 	BlobGasUsed   *uint64     `json:"blobGasUsed"`   // EIP-4844
->>>>>>> 1065e21c
 }
 
 func ReadGenesis(db ethdb.Database) (*Genesis, error) {
@@ -118,13 +113,8 @@
 	genesis.Mixhash = genesisHeader.MixDigest
 	genesis.Coinbase = genesisHeader.Coinbase
 	genesis.BaseFee = genesisHeader.BaseFee
-<<<<<<< HEAD
-	genesis.ExcessDataGas = genesisHeader.ExcessDataGas
-	genesis.DataGasUsed = genesisHeader.DataGasUsed
-=======
 	genesis.ExcessBlobGas = genesisHeader.ExcessBlobGas
 	genesis.BlobGasUsed = genesisHeader.BlobGasUsed
->>>>>>> 1065e21c
 
 	return &genesis, nil
 }
@@ -264,13 +254,8 @@
 	Difficulty    *math.HexOrDecimal256
 	Alloc         map[common.UnprefixedAddress]GenesisAccount
 	BaseFee       *math.HexOrDecimal256
-<<<<<<< HEAD
-	ExcessDataGas *math.HexOrDecimal64
-	DataGasUsed   *math.HexOrDecimal64
-=======
 	ExcessBlobGas *math.HexOrDecimal64
 	BlobGasUsed   *math.HexOrDecimal64
->>>>>>> 1065e21c
 }
 
 type genesisAccountMarshaling struct {
@@ -315,13 +300,8 @@
 
 // ChainOverrides contains the changes to chain config.
 type ChainOverrides struct {
-<<<<<<< HEAD
-	OverrideCancun *uint64
-	OverrideVerkle *uint64
-=======
 	OverrideCancun *big.Int
 	OverrideVerkle *big.Int
->>>>>>> 1065e21c
 }
 
 // SetupGenesisBlock writes or updates the genesis block in db.
@@ -350,17 +330,10 @@
 	applyOverrides := func(config *params.ChainConfig) {
 		if config != nil {
 			if overrides != nil && overrides.OverrideCancun != nil {
-<<<<<<< HEAD
-				config.CancunTime = overrides.OverrideCancun
-			}
-			if overrides != nil && overrides.OverrideVerkle != nil {
-				config.VerkleTime = overrides.OverrideVerkle
-=======
 				config.CancunBlock = overrides.OverrideCancun
 			}
 			if overrides != nil && overrides.OverrideVerkle != nil {
 				config.VerkleBlock = overrides.OverrideVerkle
->>>>>>> 1065e21c
 			}
 		}
 	}
@@ -466,44 +439,6 @@
 // LoadChainConfig loads the stored chain config if it is already present in
 // database, otherwise, return the config in the provided genesis specification.
 func LoadChainConfig(db ethdb.Database, genesis *Genesis) (*params.ChainConfig, error) {
-<<<<<<< HEAD
-	// Load the stored chain config from the database. It can be nil
-	// in case the database is empty. Notably, we only care about the
-	// chain config corresponds to the canonical chain.
-	stored := rawdb.ReadCanonicalHash(db, 0)
-	if stored != (common.Hash{}) {
-		storedcfg := rawdb.ReadChainConfig(db, stored)
-		if storedcfg != nil {
-			return storedcfg, nil
-		}
-	}
-	// Load the config from the provided genesis specification
-	if genesis != nil {
-		// Reject invalid genesis spec without valid chain config
-		if genesis.Config == nil {
-			return nil, errGenesisNoConfig
-		}
-		// If the canonical genesis header is present, but the chain
-		// config is missing(initialize the empty leveldb with an
-		// external ancient chain segment), ensure the provided genesis
-		// is matched.
-		if stored != (common.Hash{}) && genesis.ToBlock().Hash() != stored {
-			return nil, &GenesisMismatchError{stored, genesis.ToBlock().Hash()}
-		}
-		return genesis.Config, nil
-	}
-	// There is no stored chain config and no new config provided,
-	// In this case the default chain config(mainnet) will be used
-	return params.MainnetChainConfig, nil
-}
-
-// LoadCliqueConfig loads the stored clique config if the chain config
-// is already present in database, otherwise, return the config in the
-// provided genesis specification. Note the returned clique config can
-// be nil if we are not in the clique network.
-func LoadCliqueConfig(db ethdb.Database, genesis *Genesis) (*params.CliqueConfig, error) {
-=======
->>>>>>> 1065e21c
 	// Load the stored chain config from the database. It can be nil
 	// in case the database is empty. Notably, we only care about the
 	// chain config corresponds to the canonical chain.
@@ -593,21 +528,6 @@
 	var withdrawals []*types.Withdrawal
 	if conf := g.Config; conf != nil {
 		num := big.NewInt(int64(g.Number))
-<<<<<<< HEAD
-		if conf.IsShanghai(num, g.Timestamp) {
-			head.WithdrawalsHash = &types.EmptyWithdrawalsHash
-			withdrawals = make([]*types.Withdrawal, 0)
-		}
-		if conf.IsCancun(num, g.Timestamp) {
-			head.ExcessDataGas = g.ExcessDataGas
-			head.DataGasUsed = g.DataGasUsed
-			if head.ExcessDataGas == nil {
-				head.ExcessDataGas = new(uint64)
-			}
-			if head.DataGasUsed == nil {
-				head.DataGasUsed = new(uint64)
-			}
-=======
 		if conf.IsShanghai(num) {
 			head.WithdrawalsHash = nil
 			withdrawals = nil
@@ -615,7 +535,6 @@
 		if conf.IsCancun(num) {
 			head.ExcessBlobGas = nil
 			head.BlobGasUsed = nil
->>>>>>> 1065e21c
 		}
 	}
 
