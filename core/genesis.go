--- conflicted
+++ resolved
@@ -192,19 +192,7 @@
 			return common.Hash{}, err
 		}
 	}
-<<<<<<< HEAD
-	// Marshal the genesis state specification and persist.
-	blob, err := json.Marshal(ga)
-	if err != nil {
-		return err
-	}
-
-	rawdb.WriteGenesisStateSpec(db, blockhash, blob)
-
-	return nil
-=======
 	return root, nil
->>>>>>> 1015a42d
 }
 
 func getGenesisState(db ethdb.Database, blockhash common.Hash) (alloc types.GenesisAlloc, err error) {
@@ -440,7 +428,6 @@
 		return params.HoleskyChainConfig
 	case ghash == params.SepoliaGenesisHash:
 		return params.SepoliaChainConfig
-<<<<<<< HEAD
 	case ghash == params.GoerliGenesisHash:
 		return params.GoerliChainConfig
 	case ghash == params.MumbaiGenesisHash:
@@ -449,8 +436,6 @@
 		return params.BorMainnetChainConfig
 	case ghash == params.AmoyGenesisHash:
 		return params.AmoyChainConfig
-=======
->>>>>>> 1015a42d
 	default:
 		return params.AllEthashProtocolChanges
 	}
@@ -468,15 +453,11 @@
 	if err != nil {
 		panic(err)
 	}
-<<<<<<< HEAD
-
-=======
 	return g.toBlockWithRoot(root)
 }
 
 // toBlockWithRoot constructs the genesis block with the given genesis state root.
 func (g *Genesis) toBlockWithRoot(root common.Hash) *types.Block {
->>>>>>> 1015a42d
 	head := &types.Header{
 		Number:     new(big.Int).SetUint64(g.Number),
 		Nonce:      types.EncodeNonce(g.Nonce),
@@ -506,27 +487,32 @@
 			head.BaseFee = new(big.Int).SetUint64(params.InitialBaseFee)
 		}
 	}
-<<<<<<< HEAD
-
-	var withdrawals []*types.Withdrawal
-=======
 	var (
 		withdrawals []*types.Withdrawal
 		requests    types.Requests
 	)
->>>>>>> 1015a42d
 	if conf := g.Config; conf != nil {
 		num := big.NewInt(int64(g.Number))
 		if conf.IsShanghai(num) {
-			head.WithdrawalsHash = nil
-			withdrawals = nil
+			head.WithdrawalsHash = &types.EmptyWithdrawalsHash
+			withdrawals = make([]*types.Withdrawal, 0)
 		}
 		if conf.IsCancun(num) {
-			head.ParentBeaconRoot = nil
-			head.ExcessBlobGas = nil
-			head.BlobGasUsed = nil
-		}
-		if conf.IsPrague(num, g.Timestamp) {
+			// EIP-4788: The parentBeaconBlockRoot of the genesis block is always
+			// the zero hash. This is because the genesis block does not have a parent
+			// by definition.
+			head.ParentBeaconRoot = new(common.Hash)
+			// EIP-4844 fields
+			head.ExcessBlobGas = g.ExcessBlobGas
+			head.BlobGasUsed = g.BlobGasUsed
+			if head.ExcessBlobGas == nil {
+				head.ExcessBlobGas = new(uint64)
+			}
+			if head.BlobGasUsed == nil {
+				head.BlobGasUsed = new(uint64)
+			}
+		}
+		if conf.IsPrague(num) {
 			head.RequestsHash = &types.EmptyRequestsHash
 			requests = make(types.Requests, 0)
 		}
