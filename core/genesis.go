// Copyright 2014 The go-ethereum Authors
// This file is part of the go-ethereum library.
//
// The go-ethereum library is free software: you can redistribute it and/or modify
// it under the terms of the GNU Lesser General Public License as published by
// the Free Software Foundation, either version 3 of the License, or
// (at your option) any later version.
//
// The go-ethereum library is distributed in the hope that it will be useful,
// but WITHOUT ANY WARRANTY; without even the implied warranty of
// MERCHANTABILITY or FITNESS FOR A PARTICULAR PURPOSE. See the
// GNU Lesser General Public License for more details.
//
// You should have received a copy of the GNU Lesser General Public License
// along with the go-ethereum library. If not, see <http://www.gnu.org/licenses/>.

package core

import (
	"bytes"
	"embed"
	"encoding/hex"
	"encoding/json"
	"errors"
	"fmt"
	"math/big"
	"strings"

	"github.com/ethereum/go-ethereum/common"
	"github.com/ethereum/go-ethereum/common/hexutil"
	"github.com/ethereum/go-ethereum/common/math"
	"github.com/ethereum/go-ethereum/core/rawdb"
	"github.com/ethereum/go-ethereum/core/state"
	"github.com/ethereum/go-ethereum/core/types"
	"github.com/ethereum/go-ethereum/crypto"
	"github.com/ethereum/go-ethereum/ethdb"
	"github.com/ethereum/go-ethereum/log"
	"github.com/ethereum/go-ethereum/params"
	"github.com/ethereum/go-ethereum/rlp"
	"github.com/ethereum/go-ethereum/trie"
)

//go:generate go run github.com/fjl/gencodec -type Genesis -field-override genesisSpecMarshaling -out gen_genesis.go
//go:generate go run github.com/fjl/gencodec -type GenesisAccount -field-override genesisAccountMarshaling -out gen_genesis_account.go

//go:embed allocs
var allocs embed.FS

var errGenesisNoConfig = errors.New("genesis has no chain configuration")

// Genesis specifies the header fields, state of a genesis block. It also defines hard
// fork switch-over blocks through the chain configuration.
type Genesis struct {
	Config     *params.ChainConfig `json:"config"`
	Nonce      uint64              `json:"nonce"`
	Timestamp  uint64              `json:"timestamp"`
	ExtraData  []byte              `json:"extraData"`
	GasLimit   uint64              `json:"gasLimit"   gencodec:"required"`
	Difficulty *big.Int            `json:"difficulty" gencodec:"required"`
	Mixhash    common.Hash         `json:"mixHash"`
	Coinbase   common.Address      `json:"coinbase"`
	Alloc      GenesisAlloc        `json:"alloc"      gencodec:"required"`

	// These fields are used for consensus tests. Please don't use them
	// in actual genesis blocks.
	Number        uint64      `json:"number"`
	GasUsed       uint64      `json:"gasUsed"`
	ParentHash    common.Hash `json:"parentHash"`
	BaseFee       *big.Int    `json:"baseFeePerGas"` // EIP-1559
	ExcessBlobGas *uint64     `json:"excessBlobGas"` // EIP-4844
	BlobGasUsed   *uint64     `json:"blobGasUsed"`   // EIP-4844
}

func ReadGenesis(db ethdb.Database) (*Genesis, error) {
	var genesis Genesis

	stored := rawdb.ReadCanonicalHash(db, 0)

	if (stored == common.Hash{}) {
		return nil, fmt.Errorf("invalid genesis hash in database: %x", stored)
	}

	blob := rawdb.ReadGenesisStateSpec(db, stored)

	if blob == nil {
		return nil, errors.New("genesis state missing from db")
	}

	if len(blob) != 0 {
		if err := genesis.Alloc.UnmarshalJSON(blob); err != nil {
			return nil, fmt.Errorf("could not unmarshal genesis state json: %s", err)
		}
	}

	genesis.Config = rawdb.ReadChainConfig(db, stored)

	if genesis.Config == nil {
		return nil, errors.New("genesis config missing from db")
	}

	genesisBlock := rawdb.ReadBlock(db, stored, 0)

	if genesisBlock == nil {
		return nil, errors.New("genesis block missing from db")
	}

	genesisHeader := genesisBlock.Header()
	genesis.Nonce = genesisHeader.Nonce.Uint64()
	genesis.Timestamp = genesisHeader.Time
	genesis.ExtraData = genesisHeader.Extra
	genesis.GasLimit = genesisHeader.GasLimit
	genesis.Difficulty = genesisHeader.Difficulty
	genesis.Mixhash = genesisHeader.MixDigest
	genesis.Coinbase = genesisHeader.Coinbase
	genesis.BaseFee = genesisHeader.BaseFee
	genesis.ExcessBlobGas = genesisHeader.ExcessBlobGas
	genesis.BlobGasUsed = genesisHeader.BlobGasUsed

	return &genesis, nil
}

// GenesisAlloc specifies the initial state that is part of the genesis block.
type GenesisAlloc map[common.Address]GenesisAccount

func (ga *GenesisAlloc) UnmarshalJSON(data []byte) error {
	m := make(map[common.UnprefixedAddress]GenesisAccount)
	if err := json.Unmarshal(data, &m); err != nil {
		return err
	}

	*ga = make(GenesisAlloc)
	for addr, a := range m {
		(*ga)[common.Address(addr)] = a
	}

	return nil
}

// deriveHash computes the state root according to the genesis specification.
func (ga *GenesisAlloc) deriveHash() (common.Hash, error) {
	// Create an ephemeral in-memory database for computing hash,
	// all the derived states will be discarded to not pollute disk.
	db := state.NewDatabase(rawdb.NewMemoryDatabase())
	statedb, err := state.New(types.EmptyRootHash, db, nil)
	if err != nil {
		return common.Hash{}, err
	}

	for addr, account := range *ga {
		statedb.AddBalance(addr, account.Balance)
		statedb.SetCode(addr, account.Code)
		statedb.SetNonce(addr, account.Nonce)

		for key, value := range account.Storage {
			statedb.SetState(addr, key, value)
		}
	}
	return statedb.Commit(0, false)
}

// flush is very similar with deriveHash, but the main difference is
// all the generated states will be persisted into the given database.
// Also, the genesis state specification will be flushed as well.
func (ga *GenesisAlloc) flush(db ethdb.Database, triedb *trie.Database, blockhash common.Hash) error {
	statedb, err := state.New(types.EmptyRootHash, state.NewDatabaseWithNodeDB(db, triedb), nil)
	if err != nil {
		return err
	}

	for addr, account := range *ga {
		statedb.AddBalance(addr, account.Balance)
		statedb.SetCode(addr, account.Code)
		statedb.SetNonce(addr, account.Nonce)

		for key, value := range account.Storage {
			statedb.SetState(addr, key, value)
		}
	}
	root, err := statedb.Commit(0, false)
	if err != nil {
		return err
	}
	// Commit newly generated states into disk if it's not empty.
	if root != types.EmptyRootHash {
		if err := triedb.Commit(root, true); err != nil {
			return err
		}
	}
	// Marshal the genesis state specification and persist.
	blob, err := json.Marshal(ga)
	if err != nil {
		return err
	}

	rawdb.WriteGenesisStateSpec(db, blockhash, blob)

	return nil
}

// CommitGenesisState loads the stored genesis state with the given block
// hash and commits it into the provided trie database.
func CommitGenesisState(db ethdb.Database, triedb *trie.Database, blockhash common.Hash) error {
	var alloc GenesisAlloc

	blob := rawdb.ReadGenesisStateSpec(db, blockhash)
	if len(blob) != 0 {
		if err := alloc.UnmarshalJSON(blob); err != nil {
			return err
		}
	} else {
		// Genesis allocation is missing and there are several possibilities:
		// the node is legacy which doesn't persist the genesis allocation or
		// the persisted allocation is just lost.
		// - supported networks(mainnet, testnets), recover with defined allocations
		// - private network, can't recover
		var genesis *Genesis

		switch blockhash {
		case params.MainnetGenesisHash:
			genesis = DefaultGenesisBlock()
		case params.GoerliGenesisHash:
			genesis = DefaultGoerliGenesisBlock()
		case params.SepoliaGenesisHash:
			genesis = DefaultSepoliaGenesisBlock()
		}

		if genesis != nil {
			alloc = genesis.Alloc
		} else {
			return errors.New("not found")
		}
	}

	return alloc.flush(db, triedb, blockhash)
}

// GenesisAccount is an account in the state of the genesis block.
type GenesisAccount struct {
	Code       []byte                      `json:"code,omitempty"`
	Storage    map[common.Hash]common.Hash `json:"storage,omitempty"`
	Balance    *big.Int                    `json:"balance" gencodec:"required"`
	Nonce      uint64                      `json:"nonce,omitempty"`
	PrivateKey []byte                      `json:"secretKey,omitempty"` // for tests
}

// field type overrides for gencodec
type genesisSpecMarshaling struct {
	Nonce         math.HexOrDecimal64
	Timestamp     math.HexOrDecimal64
	ExtraData     hexutil.Bytes
	GasLimit      math.HexOrDecimal64
	GasUsed       math.HexOrDecimal64
	Number        math.HexOrDecimal64
	Difficulty    *math.HexOrDecimal256
	Alloc         map[common.UnprefixedAddress]GenesisAccount
	BaseFee       *math.HexOrDecimal256
	ExcessBlobGas *math.HexOrDecimal64
	BlobGasUsed   *math.HexOrDecimal64
}

type genesisAccountMarshaling struct {
	Code       hexutil.Bytes
	Balance    *math.HexOrDecimal256
	Nonce      math.HexOrDecimal64
	Storage    map[storageJSON]storageJSON
	PrivateKey hexutil.Bytes
}

// storageJSON represents a 256 bit byte array, but allows less than 256 bits when
// unmarshaling from hex.
type storageJSON common.Hash

func (h *storageJSON) UnmarshalText(text []byte) error {
	text = bytes.TrimPrefix(text, []byte("0x"))
	if len(text) > 64 {
		return fmt.Errorf("too many hex characters in storage key/value %q", text)
	}

	offset := len(h) - len(text)/2 // pad on the left
	if _, err := hex.Decode(h[offset:], text); err != nil {
		return fmt.Errorf("invalid hex storage key/value %q", text)
	}

	return nil
}

func (h storageJSON) MarshalText() ([]byte, error) {
	return hexutil.Bytes(h[:]).MarshalText()
}

// GenesisMismatchError is raised when trying to overwrite an existing
// genesis block with an incompatible one.
type GenesisMismatchError struct {
	Stored, New common.Hash
}

func (e *GenesisMismatchError) Error() string {
	return fmt.Sprintf("database contains incompatible genesis (have %x, new %x)", e.Stored, e.New)
}

// ChainOverrides contains the changes to chain config.
type ChainOverrides struct {
	OverrideCancun *big.Int
	OverrideVerkle *big.Int
}

// SetupGenesisBlock writes or updates the genesis block in db.
// The block that will be used is:
//
//	                     genesis == nil       genesis != nil
//	                  +------------------------------------------
//	db has no genesis |  main-net default  |  genesis
//	db has genesis    |  from DB           |  genesis (if compatible)
//
// The stored chain configuration will be updated if it is compatible (i.e. does not
// specify a fork block below the local head block). In case of a conflict, the
// error is a *params.ConfigCompatError and the new, unwritten config is returned.
//
// The returned chain configuration is never nil.
func SetupGenesisBlock(db ethdb.Database, triedb *trie.Database, genesis *Genesis) (*params.ChainConfig, common.Hash, error) {
	return SetupGenesisBlockWithOverride(db, triedb, genesis, nil)
}

// nolint:gocognit
func SetupGenesisBlockWithOverride(db ethdb.Database, triedb *trie.Database, genesis *Genesis, overrides *ChainOverrides) (*params.ChainConfig, common.Hash, error) {
	if genesis != nil && genesis.Config == nil {
		return params.AllEthashProtocolChanges, common.Hash{}, errGenesisNoConfig
	}

	applyOverrides := func(config *params.ChainConfig) {
		if config != nil {
			if overrides != nil && overrides.OverrideCancun != nil {
				config.CancunBlock = overrides.OverrideCancun
			}
			if overrides != nil && overrides.OverrideVerkle != nil {
				config.VerkleBlock = overrides.OverrideVerkle
			}
		}
	}
	// Just commit the new block if there is no stored genesis block.
	stored := rawdb.ReadCanonicalHash(db, 0)
	if (stored == common.Hash{}) {
		if genesis == nil {
			log.Info("Writing default main-net genesis block")

			genesis = DefaultGenesisBlock()
		} else {
			log.Info("Writing custom genesis block")
		}

		block, err := genesis.Commit(db, triedb)
		if err != nil {
			return genesis.Config, common.Hash{}, err
		}

		applyOverrides(genesis.Config)

		return genesis.Config, block.Hash(), nil
	}
	// We have the genesis block in database(perhaps in ancient database)
	// but the corresponding state is missing.
	header := rawdb.ReadHeader(db, stored, 0)
	if header.Root != types.EmptyRootHash && !rawdb.HasLegacyTrieNode(db, header.Root) {
		if genesis == nil {
			genesis = DefaultGenesisBlock()
		}
		// Ensure the stored genesis matches with the given one.
		hash := genesis.ToBlock().Hash()
		if hash != stored {
			return genesis.Config, hash, &GenesisMismatchError{stored, hash}
		}

		block, err := genesis.Commit(db, triedb)
		if err != nil {
			return genesis.Config, hash, err
		}

		applyOverrides(genesis.Config)

		return genesis.Config, block.Hash(), nil
	}
	// Check whether the genesis block is already written.
	if genesis != nil {
		hash := genesis.ToBlock().Hash()
		if hash != stored {
			return genesis.Config, hash, &GenesisMismatchError{stored, hash}
		}
	}
	// Get the existing chain configuration.
	newcfg := genesis.configOrDefault(stored)
	applyOverrides(newcfg)

	if err := newcfg.CheckConfigForkOrder(); err != nil {
		return newcfg, common.Hash{}, err
	}

	storedcfg := rawdb.ReadChainConfig(db, stored)
	if storedcfg == nil {
		log.Warn("Found genesis block without chain config")
		rawdb.WriteChainConfig(db, stored, newcfg)

		return newcfg, stored, nil
	}

	// nolint:errchkjson
	storedData, _ := json.Marshal(storedcfg)
	// Special case: if a private network is being used (no genesis and also no
	// mainnet hash in the database), we must not apply the `configOrDefault`
	// chain config as that would be AllProtocolChanges (applying any new fork
	// on top of an existing private network genesis block). In that case, only
	// apply the overrides.
	if genesis == nil && stored != params.MainnetGenesisHash {
		newcfg = storedcfg
		applyOverrides(newcfg)
	}
	// Check config compatibility and write the config. Compatibility errors
	// are returned to the caller unless we're already at block zero.
	head := rawdb.ReadHeadHeader(db)
	if head == nil {
		return newcfg, stored, errors.New("missing head header")
	}

	compatErr := storedcfg.CheckCompatible(newcfg, head.Number.Uint64(), head.Time)

	if compatErr != nil && ((head.Number.Uint64() != 0 && compatErr.RewindToBlock != 0) || (head.Time != 0 && compatErr.RewindToTime != 0)) {
		return newcfg, stored, compatErr
	}
	// Don't overwrite if the old is identical to the new
	// nolint : errchkjson
	if newData, _ := json.Marshal(newcfg); !bytes.Equal(storedData, newData) {
		rawdb.WriteChainConfig(db, stored, newcfg)
	}

	return newcfg, stored, nil
}

// LoadChainConfig loads the stored chain config if it is already present in
// database, otherwise, return the config in the provided genesis specification.
func LoadChainConfig(db ethdb.Database, genesis *Genesis) (*params.ChainConfig, error) {
	// Load the stored chain config from the database. It can be nil
	// in case the database is empty. Notably, we only care about the
	// chain config corresponds to the canonical chain.
	stored := rawdb.ReadCanonicalHash(db, 0)
	if stored != (common.Hash{}) {
		storedcfg := rawdb.ReadChainConfig(db, stored)
		if storedcfg != nil {
			return storedcfg, nil
		}
	}
	// Load the config from the provided genesis specification
	if genesis != nil {
		// Reject invalid genesis spec without valid chain config
		if genesis.Config == nil {
			return nil, errGenesisNoConfig
		}
		// If the canonical genesis header is present, but the chain
		// config is missing(initialize the empty leveldb with an
		// external ancient chain segment), ensure the provided genesis
		// is matched.
		if stored != (common.Hash{}) && genesis.ToBlock().Hash() != stored {
			return nil, &GenesisMismatchError{stored, genesis.ToBlock().Hash()}
		}
		return genesis.Config, nil
	}
	// There is no stored chain config and no new config provided,
	// In this case the default chain config(mainnet) will be used
	return params.MainnetChainConfig, nil
}

func (g *Genesis) configOrDefault(ghash common.Hash) *params.ChainConfig {
	switch {
	case g != nil:
		return g.Config
	case ghash == params.MainnetGenesisHash:
		return params.MainnetChainConfig
	case ghash == params.SepoliaGenesisHash:
		return params.SepoliaChainConfig
	case ghash == params.GoerliGenesisHash:
		return params.GoerliChainConfig
	case ghash == params.MumbaiGenesisHash:
		return params.MumbaiChainConfig
	case ghash == params.BorMainnetGenesisHash:
		return params.BorMainnetChainConfig
<<<<<<< HEAD
	case ghash == params.AmoyGenesisHash:
		return params.AmoyChainConfig
	case ghash == params.KilnGenesisHash:
		return DefaultKilnGenesisBlock().Config
=======
>>>>>>> 0660fac3
	default:
		return params.AllEthashProtocolChanges
	}
}

// ToBlock returns the genesis block according to genesis specification.
func (g *Genesis) ToBlock() *types.Block {
	root, err := g.Alloc.deriveHash()
	if err != nil {
		panic(err)
	}

	head := &types.Header{
		Number:     new(big.Int).SetUint64(g.Number),
		Nonce:      types.EncodeNonce(g.Nonce),
		Time:       g.Timestamp,
		ParentHash: g.ParentHash,
		Extra:      g.ExtraData,
		GasLimit:   g.GasLimit,
		GasUsed:    g.GasUsed,
		BaseFee:    g.BaseFee,
		Difficulty: g.Difficulty,
		MixDigest:  g.Mixhash,
		Coinbase:   g.Coinbase,
		Root:       root,
	}
	if g.GasLimit == 0 {
		head.GasLimit = params.GenesisGasLimit
	}

	if g.Difficulty == nil && g.Mixhash == (common.Hash{}) {
		head.Difficulty = params.GenesisDifficulty
	}

	if g.Config != nil && g.Config.IsLondon(common.Big0) {
		if g.BaseFee != nil {
			head.BaseFee = g.BaseFee
		} else {
			head.BaseFee = new(big.Int).SetUint64(params.InitialBaseFee)
		}
	}

	var withdrawals []*types.Withdrawal
	if conf := g.Config; conf != nil {
		num := big.NewInt(int64(g.Number))
		if conf.IsShanghai(num) {
			head.WithdrawalsHash = nil
			withdrawals = nil
		}
		if conf.IsCancun(num) {
			head.ExcessBlobGas = nil
			head.BlobGasUsed = nil
		}
	}

	return types.NewBlock(head, nil, nil, nil, trie.NewStackTrie(nil)).WithWithdrawals(withdrawals)
}

// Commit writes the block and state of a genesis specification to the database.
// The block is committed as the canonical head block.
func (g *Genesis) Commit(db ethdb.Database, triedb *trie.Database) (*types.Block, error) {
	block := g.ToBlock()
	if block.Number().Sign() != 0 {
		return nil, errors.New("can't commit genesis block with number > 0")
	}
	config := g.Config
	if config == nil {
		config = params.AllEthashProtocolChanges
	}
	if err := config.CheckConfigForkOrder(); err != nil {
		return nil, err
	}
	if config.Clique != nil && len(block.Extra()) < 32+crypto.SignatureLength {
		return nil, errors.New("can't start clique chain without signers")
	}
	// All the checks has passed, flush the states derived from the genesis
	// specification as well as the specification itself into the provided
	// database.
	if err := g.Alloc.flush(db, triedb, block.Hash()); err != nil {
		return nil, err
	}
	rawdb.WriteTd(db, block.Hash(), block.NumberU64(), block.Difficulty())
	rawdb.WriteBlock(db, block)
	rawdb.WriteReceipts(db, block.Hash(), block.NumberU64(), nil)
	rawdb.WriteCanonicalHash(db, block.Hash(), block.NumberU64())
	rawdb.WriteHeadBlockHash(db, block.Hash())
	rawdb.WriteHeadFastBlockHash(db, block.Hash())
	rawdb.WriteHeadHeaderHash(db, block.Hash())
	rawdb.WriteChainConfig(db, block.Hash(), config)
	return block, nil
}

// MustCommit writes the genesis block and state to db, panicking on error.
// The block is committed as the canonical head block.
// Note the state changes will be committed in hash-based scheme, use Commit
// if path-scheme is preferred.
func (g *Genesis) MustCommit(db ethdb.Database) *types.Block {
	block, err := g.Commit(db, trie.NewDatabase(db))
	if err != nil {
		panic(err)
	}

	return block
}

// GenesisBlockForTesting creates and writes a block in which addr has the given wei balance.
func GenesisBlockForTesting(db ethdb.Database, addr common.Address, balance *big.Int) *types.Block {
	g := Genesis{
		Alloc:   GenesisAlloc{addr: {Balance: balance}},
		BaseFee: big.NewInt(params.InitialBaseFee),
	}
	return g.MustCommit(db)
}

// DefaultGenesisBlock returns the Ethereum main net genesis block.
func DefaultGenesisBlock() *Genesis {
	return &Genesis{
		Config:     params.MainnetChainConfig,
		Nonce:      66,
		ExtraData:  hexutil.MustDecode("0x11bbe8db4e347b4e8c937c1c8370e4b5ed33adb3db69cbdb7a38e1e50b1b82fa"),
		GasLimit:   5000,
		Difficulty: big.NewInt(17179869184),
		Alloc:      decodePrealloc(mainnetAllocData),
	}
}

// DefaultGoerliGenesisBlock returns the Görli network genesis block.
func DefaultGoerliGenesisBlock() *Genesis {
	return &Genesis{
		Config:     params.GoerliChainConfig,
		Timestamp:  1548854791,
		ExtraData:  hexutil.MustDecode("0x22466c6578692069732061207468696e6722202d204166726900000000000000e0a2bd4258d2768837baa26a28fe71dc079f84c70000000000000000000000000000000000000000000000000000000000000000000000000000000000000000000000000000000000000000000000000000000000"),
		GasLimit:   10485760,
		Difficulty: big.NewInt(1),
		Alloc:      decodePrealloc(goerliAllocData),
	}
}

// DefaultSepoliaGenesisBlock returns the Sepolia network genesis block.
func DefaultSepoliaGenesisBlock() *Genesis {
	return &Genesis{
		Config:     params.SepoliaChainConfig,
		Nonce:      0,
		ExtraData:  []byte("Sepolia, Athens, Attica, Greece!"),
		GasLimit:   0x1c9c380,
		Difficulty: big.NewInt(0x20000),
		Timestamp:  1633267481,
		Alloc:      decodePrealloc(sepoliaAllocData),
	}
}

// DefaultMumbaiGenesisBlock returns the Mumbai network genesis block.
func DefaultMumbaiGenesisBlock() *Genesis {
	return &Genesis{
		Config:     params.MumbaiChainConfig,
		Nonce:      0,
		Timestamp:  1558348305,
		GasLimit:   10000000,
		Difficulty: big.NewInt(1),
		Mixhash:    common.HexToHash("0x0000000000000000000000000000000000000000000000000000000000000000"),
		Coinbase:   common.HexToAddress("0x0000000000000000000000000000000000000000"),
		Alloc:      readPrealloc("allocs/mumbai.json"),
	}
}

// DefaultAmoyGenesisBlock returns the Amoy network genesis block.
func DefaultAmoyGenesisBlock() *Genesis {
	return &Genesis{
		Config:     params.AmoyChainConfig,
		Nonce:      0,
		Timestamp:  1700225065,
		GasLimit:   10000000,
		Difficulty: big.NewInt(1),
		Mixhash:    common.HexToHash("0x0000000000000000000000000000000000000000000000000000000000000000"),
		Coinbase:   common.HexToAddress("0x0000000000000000000000000000000000000000"),
		Alloc:      readPrealloc("allocs/amoy.json"),
	}
}

// DefaultBorMainnet returns the Bor Mainnet network gensis block.
func DefaultBorMainnetGenesisBlock() *Genesis {
	return &Genesis{
		Config:     params.BorMainnetChainConfig,
		Nonce:      0,
		Timestamp:  1590824836,
		GasLimit:   10000000,
		Difficulty: big.NewInt(1),
		Mixhash:    common.HexToHash("0x0000000000000000000000000000000000000000000000000000000000000000"),
		Coinbase:   common.HexToAddress("0x0000000000000000000000000000000000000000"),
		Alloc:      readPrealloc("allocs/bor_mainnet.json"),
	}
}

// DeveloperGenesisBlock returns the 'geth --dev' genesis block.
func DeveloperGenesisBlock(gasLimit uint64, faucet common.Address) *Genesis {
	// Override the default period to the user requested one
	config := *params.AllDevChainProtocolChanges

	// Assemble and return the genesis with the precompiles and faucet pre-funded
	return &Genesis{
		Config:     &config,
		GasLimit:   gasLimit,
		BaseFee:    big.NewInt(params.InitialBaseFee),
		Difficulty: big.NewInt(0),
		Alloc: map[common.Address]GenesisAccount{
			common.BytesToAddress([]byte{1}): {Balance: big.NewInt(1)}, // ECRecover
			common.BytesToAddress([]byte{2}): {Balance: big.NewInt(1)}, // SHA256
			common.BytesToAddress([]byte{3}): {Balance: big.NewInt(1)}, // RIPEMD
			common.BytesToAddress([]byte{4}): {Balance: big.NewInt(1)}, // Identity
			common.BytesToAddress([]byte{5}): {Balance: big.NewInt(1)}, // ModExp
			common.BytesToAddress([]byte{6}): {Balance: big.NewInt(1)}, // ECAdd
			common.BytesToAddress([]byte{7}): {Balance: big.NewInt(1)}, // ECScalarMul
			common.BytesToAddress([]byte{8}): {Balance: big.NewInt(1)}, // ECPairing
			common.BytesToAddress([]byte{9}): {Balance: big.NewInt(1)}, // BLAKE2b
			faucet:                           {Balance: new(big.Int).Sub(new(big.Int).Lsh(big.NewInt(1), 256), big.NewInt(9))},
		},
	}
}

func decodePrealloc(data string) GenesisAlloc {
	var p []struct{ Addr, Balance *big.Int }
	if err := rlp.NewStream(strings.NewReader(data), 0).Decode(&p); err != nil {
		panic(err)
	}

	ga := make(GenesisAlloc, len(p))
	for _, account := range p {
		ga[common.BigToAddress(account.Addr)] = GenesisAccount{Balance: account.Balance}
	}

	return ga
}

func readPrealloc(filename string) GenesisAlloc {
	f, err := allocs.Open(filename)
	if err != nil {
		panic(fmt.Sprintf("Could not open genesis preallocation for %s: %v", filename, err))
	}

	defer f.Close()
	decoder := json.NewDecoder(f)
	ga := make(GenesisAlloc)

	err = decoder.Decode(&ga)
	if err != nil {
		panic(fmt.Sprintf("Could not parse genesis preallocation for %s: %v", filename, err))
	}

	return ga
}<|MERGE_RESOLUTION|>--- conflicted
+++ resolved
@@ -481,13 +481,8 @@
 		return params.MumbaiChainConfig
 	case ghash == params.BorMainnetGenesisHash:
 		return params.BorMainnetChainConfig
-<<<<<<< HEAD
 	case ghash == params.AmoyGenesisHash:
 		return params.AmoyChainConfig
-	case ghash == params.KilnGenesisHash:
-		return DefaultKilnGenesisBlock().Config
-=======
->>>>>>> 0660fac3
 	default:
 		return params.AllEthashProtocolChanges
 	}
