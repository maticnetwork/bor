--- conflicted
+++ resolved
@@ -24,19 +24,11 @@
 	"time"
 
 	mapset "github.com/deckarep/golang-set"
-<<<<<<< HEAD
 	"github.com/maticnetwork/bor/common"
 	"github.com/maticnetwork/bor/core/forkid"
 	"github.com/maticnetwork/bor/core/types"
 	"github.com/maticnetwork/bor/p2p"
 	"github.com/maticnetwork/bor/rlp"
-=======
-	"github.com/ethereum/go-ethereum/common"
-	"github.com/ethereum/go-ethereum/core/forkid"
-	"github.com/ethereum/go-ethereum/core/types"
-	"github.com/ethereum/go-ethereum/p2p"
-	"github.com/ethereum/go-ethereum/rlp"
->>>>>>> ea3b00ad
 )
 
 var (
@@ -137,11 +129,7 @@
 // broadcastBlocks is a write loop that multiplexes blocks and block accouncements
 // to the remote peer. The goal is to have an async writer that does not lock up
 // node internals and at the same time rate limits queued data.
-<<<<<<< HEAD
-func (p *peer) broadcastBlocks() {
-=======
 func (p *peer) broadcastBlocks(removePeer func(string)) {
->>>>>>> ea3b00ad
 	for {
 		select {
 		case prop := <-p.queuedBlocks:
@@ -167,11 +155,7 @@
 // broadcastTransactions is a write loop that schedules transaction broadcasts
 // to the remote peer. The goal is to have an async writer that does not lock up
 // node internals and at the same time rate limits queued data.
-<<<<<<< HEAD
-func (p *peer) broadcastTransactions() {
-=======
 func (p *peer) broadcastTransactions(removePeer func(string)) {
->>>>>>> ea3b00ad
 	var (
 		queue []common.Hash         // Queue of hashes to broadcast as full transactions
 		done  chan struct{}         // Non-nil if background broadcaster is running
@@ -222,10 +206,7 @@
 			done = nil
 
 		case <-fail:
-<<<<<<< HEAD
-=======
 			removePeer(p.id)
->>>>>>> ea3b00ad
 			return
 
 		case <-p.term:
@@ -237,11 +218,7 @@
 // announceTransactions is a write loop that schedules transaction broadcasts
 // to the remote peer. The goal is to have an async writer that does not lock up
 // node internals and at the same time rate limits queued data.
-<<<<<<< HEAD
-func (p *peer) announceTransactions() {
-=======
 func (p *peer) announceTransactions(removePeer func(string)) {
->>>>>>> ea3b00ad
 	var (
 		queue []common.Hash         // Queue of hashes to announce as transaction stubs
 		done  chan struct{}         // Non-nil if background announcer is running
@@ -292,10 +269,7 @@
 			done = nil
 
 		case <-fail:
-<<<<<<< HEAD
-=======
 			removePeer(p.id)
->>>>>>> ea3b00ad
 			return
 
 		case <-p.term:
@@ -748,17 +722,10 @@
 	}
 	ps.peers[p.id] = p
 
-<<<<<<< HEAD
-	go p.broadcastBlocks()
-	go p.broadcastTransactions()
-	if p.version >= eth65 {
-		go p.announceTransactions()
-=======
 	go p.broadcastBlocks(removePeer)
 	go p.broadcastTransactions(removePeer)
 	if p.version >= eth65 {
 		go p.announceTransactions(removePeer)
->>>>>>> ea3b00ad
 	}
 	return nil
 }
