--- conflicted
+++ resolved
@@ -62,7 +62,7 @@
 	"github.com/ethereum/go-ethereum/params"
 	"github.com/ethereum/go-ethereum/rlp"
 	"github.com/ethereum/go-ethereum/rpc"
-	"github.com/ethereum/go-ethereum/trie"
+	"github.com/ethereum/go-ethereum/triedb"
 )
 
 // Config contains the configuration options of the ETH protocol.
@@ -193,7 +193,7 @@
 		overrides.OverrideVerkle = config.OverrideVerkle
 	}
 
-	chainConfig, _, genesisErr := core.SetupGenesisBlockWithOverride(chainDb, trie.NewDatabase(chainDb, trie.HashDefaults), config.Genesis, &overrides)
+	chainConfig, _, genesisErr := core.SetupGenesisBlockWithOverride(chainDb, triedb.NewDatabase(chainDb, triedb.HashDefaults), config.Genesis, &overrides)
 	if _, isCompat := genesisErr.(*params.ConfigCompatError); genesisErr != nil && !isCompat {
 		return nil, genesisErr
 	}
@@ -273,11 +273,7 @@
 	}
 	legacyPool := legacypool.New(config.TxPool, eth.blockchain)
 
-<<<<<<< HEAD
-	eth.txPool, err = txpool.New(new(big.Int).SetUint64(config.TxPool.PriceLimit), eth.blockchain, []txpool.SubPool{legacyPool})
-=======
-	eth.txPool, err = txpool.New(config.TxPool.PriceLimit, eth.blockchain, []txpool.SubPool{legacyPool, blobPool})
->>>>>>> c5ba367e
+	eth.txPool, err = txpool.New(config.TxPool.PriceLimit, eth.blockchain, []txpool.SubPool{legacyPool, nil})
 	if err != nil {
 		return nil, err
 	}
@@ -379,11 +375,7 @@
 			Service:   NewMinerAPI(s),
 		}, {
 			Namespace: "eth",
-<<<<<<< HEAD
 			Service:   publicFilterAPI, // BOR related change
-=======
-			Service:   downloader.NewDownloaderAPI(s.handler.downloader, s.blockchain, s.eventMux),
->>>>>>> c5ba367e
 		}, {
 			Namespace: "admin",
 			Service:   NewAdminAPI(s),
