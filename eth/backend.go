// Copyright 2014 The go-ethereum Authors
// This file is part of the go-ethereum library.
//
// The go-ethereum library is free software: you can redistribute it and/or modify
// it under the terms of the GNU Lesser General Public License as published by
// the Free Software Foundation, either version 3 of the License, or
// (at your option) any later version.
//
// The go-ethereum library is distributed in the hope that it will be useful,
// but WITHOUT ANY WARRANTY; without even the implied warranty of
// MERCHANTABILITY or FITNESS FOR A PARTICULAR PURPOSE. See the
// GNU Lesser General Public License for more details.
//
// You should have received a copy of the GNU Lesser General Public License
// along with the go-ethereum library. If not, see <http://www.gnu.org/licenses/>.

// Package eth implements the Ethereum protocol.
package eth

import (
	"context"
	"encoding/json"
	"errors"
	"fmt"
	"math/big"
	"runtime"
	"sync"
	"time"

	"github.com/ethereum/go-ethereum/accounts"
	"github.com/ethereum/go-ethereum/common"
	"github.com/ethereum/go-ethereum/common/hexutil"
	"github.com/ethereum/go-ethereum/consensus"
	"github.com/ethereum/go-ethereum/consensus/beacon"
	"github.com/ethereum/go-ethereum/consensus/bor"
	"github.com/ethereum/go-ethereum/consensus/bor/heimdall"
	"github.com/ethereum/go-ethereum/consensus/clique"
	"github.com/ethereum/go-ethereum/core"
	"github.com/ethereum/go-ethereum/core/filtermaps"
	"github.com/ethereum/go-ethereum/core/rawdb"
	"github.com/ethereum/go-ethereum/core/state/pruner"
	"github.com/ethereum/go-ethereum/core/txpool"
	"github.com/ethereum/go-ethereum/core/txpool/legacypool"
	"github.com/ethereum/go-ethereum/core/txpool/locals"
	"github.com/ethereum/go-ethereum/core/types"
	"github.com/ethereum/go-ethereum/core/vm"
	"github.com/ethereum/go-ethereum/eth/downloader"
	"github.com/ethereum/go-ethereum/eth/downloader/whitelist"
	"github.com/ethereum/go-ethereum/eth/ethconfig"
	"github.com/ethereum/go-ethereum/eth/filters"
	"github.com/ethereum/go-ethereum/eth/gasprice"
	"github.com/ethereum/go-ethereum/eth/protocols/eth"
	"github.com/ethereum/go-ethereum/eth/protocols/snap"
	"github.com/ethereum/go-ethereum/eth/tracers"
	"github.com/ethereum/go-ethereum/ethdb"
	"github.com/ethereum/go-ethereum/event"
	hmm "github.com/ethereum/go-ethereum/heimdall-migration-monitor"
	"github.com/ethereum/go-ethereum/internal/ethapi"
	"github.com/ethereum/go-ethereum/internal/shutdowncheck"
	"github.com/ethereum/go-ethereum/internal/version"
	"github.com/ethereum/go-ethereum/log"
	"github.com/ethereum/go-ethereum/metrics"
	"github.com/ethereum/go-ethereum/miner"
	"github.com/ethereum/go-ethereum/node"
	"github.com/ethereum/go-ethereum/p2p"
	"github.com/ethereum/go-ethereum/p2p/dnsdisc"
	"github.com/ethereum/go-ethereum/p2p/enode"
	"github.com/ethereum/go-ethereum/params"
	"github.com/ethereum/go-ethereum/rlp"
	"github.com/ethereum/go-ethereum/rpc"
	gethversion "github.com/ethereum/go-ethereum/version"
)

var (
	MilestoneWhitelistedDelayTimer = metrics.NewRegisteredTimer("chain/milestone/whitelisteddelay", nil)
)

// Config contains the configuration options of the ETH protocol.
// Deprecated: use ethconfig.Config instead.
type Config = ethconfig.Config

// Ethereum implements the Ethereum full node service.
type Ethereum struct {
	// core protocol objects
	config         *ethconfig.Config
	txPool         *txpool.TxPool
	localTxTracker *locals.TxTracker
	blockchain     *core.BlockChain

	handler *handler
	discmix *enode.FairMix
	dropper *dropper

	// DB interfaces
	chainDb ethdb.Database // Block chain database

	eventMux       *event.TypeMux
	engine         consensus.Engine
	accountManager *accounts.Manager
	authorized     bool // If consensus engine is authorized with keystore

	filterMaps      *filtermaps.FilterMaps
	closeFilterMaps chan chan struct{}

	APIBackend *EthAPIBackend

	miner     *miner.Miner
	gasPrice  *big.Int
	etherbase common.Address

	networkID     uint64
	netRPCService *ethapi.NetAPI

	p2pServer *p2p.Server

	lock sync.RWMutex // Protects the variadic fields (e.g. gas price and etherbase)

	closeCh chan struct{} // Channel to signal the background processes to exit

	shutdownTracker *shutdowncheck.ShutdownTracker // Tracks if and when the node has shutdown ungracefully
}

// New creates a new Ethereum object (including the initialisation of the common Ethereum object),
// whose lifecycle will be managed by the provided node.
func New(stack *node.Node, config *ethconfig.Config) (*Ethereum, error) {
	// Ensure configuration values are compatible and sane
	if !config.SyncMode.IsValid() {
		return nil, fmt.Errorf("invalid sync mode %d", config.SyncMode)
	}
	if !config.HistoryMode.IsValid() {
		return nil, fmt.Errorf("invalid history mode %d", config.HistoryMode)
	}

	// PIP-35: Enforce min gas price to 25 gwei
	if config.Miner.GasPrice == nil || config.Miner.GasPrice.Cmp(big.NewInt(params.BorDefaultMinerGasPrice)) != 0 {
		log.Warn("Sanitizing invalid miner gas price", "provided", config.Miner.GasPrice, "updated", ethconfig.Defaults.Miner.GasPrice)
		config.Miner.GasPrice = ethconfig.Defaults.Miner.GasPrice
	}

	if config.NoPruning && config.TrieDirtyCache > 0 {
		if config.SnapshotCache > 0 {
			config.TrieCleanCache += config.TrieDirtyCache * 3 / 5
			config.SnapshotCache += config.TrieDirtyCache * 2 / 5
		} else {
			config.TrieCleanCache += config.TrieDirtyCache
		}
		config.TrieDirtyCache = 0
	}
	log.Info("Allocated trie memory caches", "clean", common.StorageSize(config.TrieCleanCache)*1024*1024, "dirty", common.StorageSize(config.TrieDirtyCache)*1024*1024)

	chainDb, err := stack.OpenDatabaseWithFreezer("chaindata", config.DatabaseCache, config.DatabaseHandles, config.DatabaseFreezer, "ethereum/db/chaindata/", false, false, false)
	if err != nil {
		return nil, err
	}
	scheme, err := rawdb.ParseStateScheme(config.StateScheme, chainDb)
	if err != nil {
		return nil, err
	}
	// Try to recover offline state pruning only in hash-based.
	if scheme == rawdb.HashScheme {
		if err := pruner.RecoverPruning(stack.ResolvePath(""), chainDb); err != nil {
			log.Error("Failed to recover state", "error", err)
		}
	}

	// Here we determine genesis hash and active ChainConfig.
	// We need these to figure out the consensus parameters and to set up history pruning.
	chainConfig, _, err := core.LoadChainConfig(chainDb, config.Genesis)
	if err != nil {
		return nil, err
	}

	/*
		engine, err := ethconfig.CreateConsensusEngine(chainConfig, chainDb)
		if err != nil {
			return nil, err
		}
	*/

	// Assemble the Ethereum object.
	eth := &Ethereum{
		config:          config,
		chainDb:         chainDb,
		eventMux:        stack.EventMux(),
		accountManager:  stack.AccountManager(),
		authorized:      false,
		networkID:       config.NetworkId,
		gasPrice:        config.Miner.GasPrice,
		etherbase:       config.Miner.Etherbase,
		p2pServer:       stack.Server(),
		discmix:         enode.NewFairMix(0),
		shutdownTracker: shutdowncheck.NewShutdownTracker(chainDb),
		closeCh:         make(chan struct{}),
	}

	// START: Bor changes
	eth.APIBackend = &EthAPIBackend{stack.Config().ExtRPCEnabled(), stack.Config().AllowUnprotectedTxs, eth, nil}
	if eth.APIBackend.allowUnprotectedTxs {
		log.Info("------Unprotected transactions allowed-------")
		config.TxPool.AllowUnprotectedTxs = true
	}

	gpoParams := config.GPO

	blockChainAPI := ethapi.NewBlockChainAPI(eth.APIBackend)
	engine, err := ethconfig.CreateConsensusEngine(chainConfig, config, chainDb, blockChainAPI)
	eth.engine = engine
	if err != nil {
		return nil, err
	}
	// END: Bor changes

	bcVersion := rawdb.ReadDatabaseVersion(chainDb)
	var dbVer = "<nil>"
	if bcVersion != nil {
		dbVer = fmt.Sprintf("%d", *bcVersion)
	}
	log.Info("Initialising Ethereum protocol", "network", config.NetworkId, "dbversion", dbVer)

	// Create BlockChain object.
	if !config.SkipBcVersionCheck {
		if bcVersion != nil && *bcVersion > core.BlockChainVersion {
			return nil, fmt.Errorf("database version is v%d, Geth %s only supports v%d", *bcVersion, version.WithMeta, core.BlockChainVersion)
		} else if bcVersion == nil || *bcVersion < core.BlockChainVersion {
			if bcVersion != nil { // only print warning on upgrade, not on init
				log.Warn("Upgrade blockchain database version", "from", dbVer, "to", core.BlockChainVersion)
			}
			rawdb.WriteDatabaseVersion(chainDb, core.BlockChainVersion)
		}
	}
	var (
		vmConfig = vm.Config{
			EnablePreimageRecording: config.EnablePreimageRecording,
		}
		cacheConfig = &core.CacheConfig{
			TrieCleanLimit:      config.TrieCleanCache,
			TrieCleanNoPrefetch: config.NoPrefetch,
			TrieDirtyLimit:      config.TrieDirtyCache,
			TrieDirtyDisabled:   config.NoPruning,
			TrieTimeLimit:       config.TrieTimeout,
			SnapshotLimit:       config.SnapshotCache,
			Preimages:           config.Preimages,
			StateHistory:        config.StateHistory,
			StateScheme:         scheme,
			TriesInMemory:       config.TriesInMemory,
			ChainHistoryMode:    config.HistoryMode,
		}
	)

	if config.VMTrace != "" {
		traceConfig := json.RawMessage("{}")
		if config.VMTraceJsonConfig != "" {
			traceConfig = json.RawMessage(config.VMTraceJsonConfig)
		}
		t, err := tracers.LiveDirectory.New(config.VMTrace, traceConfig)
		if err != nil {
			return nil, fmt.Errorf("failed to create tracer %s: %v", config.VMTrace, err)
		}
		vmConfig.Tracer = t
	}

	checker := whitelist.NewService(chainDb)

	// Override the chain config with provided settings.
	var overrides core.ChainOverrides
	if config.OverridePrague != nil {
		overrides.OverridePrague = config.OverridePrague
	}
	if config.OverrideVerkle != nil {
		overrides.OverrideVerkle = config.OverrideVerkle
	}

	// check if Parallel EVM is enabled
	// if enabled, use parallel state processor
	if config.ParallelEVM.Enable {
		eth.blockchain, err = core.NewParallelBlockChain(chainDb, cacheConfig, config.Genesis, &overrides, eth.engine, vmConfig, eth.shouldPreserve, &config.TransactionHistory, checker, config.ParallelEVM.SpeculativeProcesses, config.ParallelEVM.Enforce)
	} else {
		eth.blockchain, err = core.NewBlockChain(chainDb, cacheConfig, config.Genesis, &overrides, eth.engine, vmConfig, eth.shouldPreserve, &config.TransactionHistory, checker)
	}

	// 1.14.8: NewOracle function definition was changed to accept (startPrice *big.Int) param.
	eth.APIBackend.gpo = gasprice.NewOracle(eth.APIBackend, gpoParams, config.Miner.GasPrice)
	if err != nil {
		return nil, err
	}

	// bor: this is nor present in geth
	/*
		_ = eth.engine.VerifyHeader(eth.blockchain, eth.blockchain.CurrentHeader()) // TODO think on it
	*/

	// BOR changes
	eth.APIBackend.gpo.ProcessCache()
	// BOR changes

	// Initialize filtermaps log index.
	fmConfig := filtermaps.Config{
		History:        config.LogHistory,
		Disabled:       config.LogNoHistory,
		ExportFileName: config.LogExportCheckpoints,
		HashScheme:     scheme == rawdb.HashScheme,
	}
	chainView := eth.newChainView(eth.blockchain.CurrentBlock())
	historyCutoff, _ := eth.blockchain.HistoryPruningCutoff()
	var finalBlock uint64
	if fb := eth.blockchain.CurrentFinalBlock(); fb != nil {
		finalBlock = fb.Number.Uint64()
	}
	eth.filterMaps = filtermaps.NewFilterMaps(chainDb, chainView, historyCutoff, finalBlock, filtermaps.DefaultParams, fmConfig)
	eth.closeFilterMaps = make(chan chan struct{})

	if config.BlobPool.Datadir != "" {
		config.BlobPool.Datadir = stack.ResolvePath(config.BlobPool.Datadir)
	}

	if config.TxPool.Journal != "" {
		config.TxPool.Journal = stack.ResolvePath(config.TxPool.Journal)
	}
	legacyPool := legacypool.New(config.TxPool, eth.blockchain)

	// BOR changes
	// Blob pool is removed from Subpool for Bor
	eth.txPool, err = txpool.New(config.TxPool.PriceLimit, eth.blockchain, []txpool.SubPool{legacyPool})
	if err != nil {
		return nil, err
	}

	// The `config.TxPool.PriceLimit` used above doesn't reflect the sanitized/enforced changes
	// made in the txpool. Update the `gasTip` explicitly to reflect the enforced value.
	eth.txPool.SetGasTip(new(big.Int).SetUint64(params.BorDefaultTxPoolPriceLimit))

	if !config.TxPool.NoLocals {
		rejournal := config.TxPool.Rejournal
		if rejournal < time.Second {
			log.Warn("Sanitizing invalid txpool journal time", "provided", rejournal, "updated", time.Second)
			rejournal = time.Second
		}
		eth.localTxTracker = locals.New(config.TxPool.Journal, rejournal, eth.blockchain.Config(), eth.txPool)
		stack.RegisterLifecycle(eth.localTxTracker)
	}

	// Permit the downloader to use the trie cache allowance during fast sync
	cacheLimit := cacheConfig.TrieCleanLimit + cacheConfig.TrieDirtyLimit + cacheConfig.SnapshotLimit
	if eth.handler, err = newHandler(&handlerConfig{
		NodeID:              eth.p2pServer.Self().ID(),
		Database:            chainDb,
		Chain:               eth.blockchain,
		TxPool:              eth.txPool,
		Network:             config.NetworkId,
		Sync:                config.SyncMode,
		BloomCache:          uint64(cacheLimit),
		EventMux:            eth.eventMux,
		RequiredBlocks:      config.RequiredBlocks,
		EthAPI:              blockChainAPI,
		checker:             checker,
		enableBlockTracking: eth.config.EnableBlockTracking,
		txAnnouncementOnly:  eth.p2pServer.TxAnnouncementOnly,
	}); err != nil {
		return nil, err
	}

	eth.dropper = newDropper(eth.p2pServer.MaxDialedConns(), eth.p2pServer.MaxInboundConns())
	eth.miner = miner.New(eth, &config.Miner, eth.blockchain.Config(), eth.EventMux(), eth.engine, eth.isLocalBlock)
	eth.miner.SetExtra(makeExtraData(config.Miner.ExtraData))
	eth.miner.SetPrioAddresses(config.TxPool.Locals)

	eth.APIBackend = &EthAPIBackend{stack.Config().ExtRPCEnabled(), stack.Config().AllowUnprotectedTxs, eth, nil}
	if eth.APIBackend.allowUnprotectedTxs {
		log.Info("Unprotected transactions allowed")
	}
	// 1.14.8: NewOracle function definition was changed to accept (startPrice *big.Int) param.
	eth.APIBackend.gpo = gasprice.NewOracle(eth.APIBackend, config.GPO, config.Miner.GasPrice)

	// Start the RPC service
	eth.netRPCService = ethapi.NewNetAPI(eth.p2pServer, config.NetworkId)

	// Register the backend on the node
	stack.RegisterAPIs(eth.APIs())
	stack.RegisterProtocols(eth.Protocols())
	stack.RegisterLifecycle(eth)

	// Successful startup; push a marker and check previous unclean shutdowns.
	eth.shutdownTracker.MarkStartup()

	return eth, nil
}

func makeExtraData(extra []byte) []byte {
	if len(extra) == 0 {
		// create default extradata
		extra, _ = rlp.EncodeToBytes([]interface{}{
			uint(gethversion.Major<<16 | gethversion.Minor<<8 | gethversion.Patch),
			"bor",
			runtime.Version(),
			runtime.GOOS,
		})
	}

	if uint64(len(extra)) > params.MaximumExtraDataSize {
		log.Warn("Miner extra data exceed limit", "extra", hexutil.Bytes(extra), "limit", params.MaximumExtraDataSize)
		extra = nil
	}

	return extra
}

// PeerCount returns the number of connected peers.
func (s *Ethereum) PeerCount() int {
	return s.p2pServer.PeerCount()
}

// APIs return the collection of RPC services the ethereum package offers.
// NOTE, some of these services probably need to be moved to somewhere else.
func (s *Ethereum) APIs() []rpc.API {
	apis := ethapi.GetAPIs(s.APIBackend)

	// Append any APIs exposed explicitly by the consensus engine
	apis = append(apis, s.engine.APIs(s.BlockChain())...)

	// BOR change starts
	filterSystem := filters.NewFilterSystem(s.APIBackend, filters.Config{})
	// set genesis to public filter api
	publicFilterAPI := filters.NewFilterAPI(filterSystem, s.config.BorLogs)
	// avoiding constructor changed by introducing new method to set genesis
	publicFilterAPI.SetChainConfig(s.blockchain.Config())
	// BOR change ends

	// Append all the local APIs and return
	return append(apis, []rpc.API{
		{
			Namespace: "miner",
			Service:   NewMinerAPI(s),
		}, {
			Namespace: "eth",
			Service:   publicFilterAPI, // BOR related change
		}, {
			Namespace: "admin",
			Service:   NewAdminAPI(s),
		}, {
			Namespace: "debug",
			Service:   NewDebugAPI(s),
		}, {
			Namespace: "net",
			Service:   s.netRPCService,
		},
	}...)
}

func (s *Ethereum) ResetWithGenesisBlock(gb *types.Block) {
	s.blockchain.ResetWithGenesisBlock(gb)
}

func (s *Ethereum) PublicBlockChainAPI() *ethapi.BlockChainAPI {
	return s.handler.ethAPI
}

func (s *Ethereum) Etherbase() (eb common.Address, err error) {
	s.lock.RLock()
	etherbase := s.etherbase
	s.lock.RUnlock()

	if etherbase != (common.Address{}) {
		return etherbase, nil
	}
	return common.Address{}, errors.New("etherbase must be explicitly specified")
}

// isLocalBlock checks whether the specified block is mined
// by local miner accounts.
//
// We regard two types of accounts as local miner account: etherbase
// and accounts specified via `txpool.locals` flag.
func (s *Ethereum) isLocalBlock(header *types.Header) bool {
	author, err := s.engine.Author(header)
	if err != nil {
		log.Warn("Failed to retrieve block author", "number", header.Number.Uint64(), "hash", header.Hash(), "err", err)
		return false
	}
	// Check whether the given address is etherbase.
	s.lock.RLock()
	etherbase := s.etherbase
	s.lock.RUnlock()

	if author == etherbase {
		return true
	}
	// Check whether the given address is specified by `txpool.local`
	// CLI flag.
	for _, account := range s.config.TxPool.Locals {
		if account == author {
			return true
		}
	}

	return false
}

// shouldPreserve checks whether we should preserve the given block
// during the chain reorg depending on whether the author of block
// is a local account.
func (s *Ethereum) shouldPreserve(header *types.Header) bool {
	// The reason we need to disable the self-reorg preserving for clique
	// is it can be probable to introduce a deadlock.
	//
	// e.g. If there are 7 available signers
	//
	// r1   A
	// r2     B
	// r3       C
	// r4         D
	// r5   A      [X] F G
	// r6    [X]
	//
	// In the round5, the in-turn signer E is offline, so the worst case
	// is A, F and G sign the block of round5 and reject the block of opponents
	// and in the round6, the last available signer B is offline, the whole
	// network is stuck.
	if _, ok := s.engine.(*clique.Clique); ok {
		return false
	}

	return s.isLocalBlock(header)
}

// SetEtherbase sets the mining reward address.
func (s *Ethereum) SetEtherbase(etherbase common.Address) {
	s.lock.Lock()
	s.etherbase = etherbase
	s.lock.Unlock()

	s.miner.SetEtherbase(etherbase)
}

// StartMining starts the miner with the given number of CPU threads. If mining
// is already running, this method adjust the number of threads allowed to use
// and updates the minimum price required by the transaction pool.
func (s *Ethereum) StartMining() error {
	// If the miner was not running, initialize it
	if !s.IsMining() {
		// Propagate the initial price point to the transaction pool
		s.lock.RLock()
		price := s.gasPrice
		s.lock.RUnlock()
		s.txPool.SetGasTip(price)

		// Configure the local mining address
		eb, err := s.Etherbase()
		if err != nil {
			log.Error("Cannot start mining without etherbase", "err", err)
			return fmt.Errorf("etherbase missing: %v", err)
		}
		// If personal endpoints are disabled, the server creating
		// this Ethereum instance has already Authorized consensus.
		if !s.authorized {
			var cli *clique.Clique
			if c, ok := s.engine.(*clique.Clique); ok {
				cli = c
			} else if cl, ok := s.engine.(*beacon.Beacon); ok {
				if c, ok := cl.InnerEngine().(*clique.Clique); ok {
					cli = c
				}
			}

			if cli != nil {
				wallet, err := s.accountManager.Find(accounts.Account{Address: eb})
				if wallet == nil || err != nil {
					log.Error("Etherbase account unavailable locally", "err", err)
					return fmt.Errorf("signer missing: %v", err)
				}

				cli.Authorize(eb, wallet.SignData)
			}

			if bor, ok := s.engine.(*bor.Bor); ok {
				wallet, err := s.accountManager.Find(accounts.Account{Address: eb})
				if wallet == nil || err != nil {
					log.Error("Etherbase account unavailable locally", "err", err)

					return fmt.Errorf("signer missing: %v", err)
				}

				bor.Authorize(eb, wallet.SignData)
			}
		}

		// If mining is started, we can disable the transaction rejection mechanism
		// introduced to speed sync times.
		s.handler.enableSyncedFeatures()

		go s.miner.Start()
	}

	return nil
}

// StopMining terminates the miner, both at the consensus engine level as well as
// at the block creation level.
func (s *Ethereum) StopMining() {
	// Update the thread count within the consensus engine
	type threaded interface {
		SetThreads(threads int)
	}

	if th, ok := s.engine.(threaded); ok {
		th.SetThreads(-1)
	}
	// Stop the block creating itself
	ch := make(chan struct{})
	s.miner.Stop(ch)
}

func (s *Ethereum) IsMining() bool      { return s.miner.Mining() }
func (s *Ethereum) Miner() *miner.Miner { return s.miner }

func (s *Ethereum) AccountManager() *accounts.Manager  { return s.accountManager }
func (s *Ethereum) BlockChain() *core.BlockChain       { return s.blockchain }
func (s *Ethereum) TxPool() *txpool.TxPool             { return s.txPool }
func (s *Ethereum) EventMux() *event.TypeMux           { return s.eventMux }
func (s *Ethereum) Engine() consensus.Engine           { return s.engine }
func (s *Ethereum) ChainDb() ethdb.Database            { return s.chainDb }
func (s *Ethereum) IsListening() bool                  { return true } // Always listening
func (s *Ethereum) Downloader() *downloader.Downloader { return s.handler.downloader }
func (s *Ethereum) Synced() bool                       { return s.handler.synced.Load() }
func (s *Ethereum) SetSynced()                         { s.handler.enableSyncedFeatures() }
func (s *Ethereum) ArchiveMode() bool                  { return s.config.NoPruning }

// SetAuthorized sets the authorized bool variable
// denoting that consensus has been authorized while creation
func (s *Ethereum) SetAuthorized(authorized bool) {
	s.lock.Lock()
	s.authorized = authorized
	s.lock.Unlock()
}

// Protocols returns all the currently configured
// network protocols to start.
func (s *Ethereum) Protocols() []p2p.Protocol {
	protos := eth.MakeProtocols((*ethHandler)(s.handler), s.networkID, s.discmix)
	if s.config.SnapshotCache > 0 {
		protos = append(protos, snap.MakeProtocols((*snapHandler)(s.handler))...)
	}

	return protos
}

// Start implements node.Lifecycle, starting all internal goroutines needed by the
// Ethereum protocol implementation.
func (s *Ethereum) Start() error {
	if err := s.setupDiscovery(); err != nil {
		return err
	}

	// Regularly update shutdown marker
	s.shutdownTracker.Start()

	// Start the networking layer and the light server if requested
	s.handler.Start(s.p2pServer.MaxPeers)

	// Start the connection manager
	s.dropper.Start(s.p2pServer, func() bool { return !s.Synced() })

	go s.startCheckpointWhitelistService()
	go s.startMilestoneWhitelistService()
	go s.startNoAckMilestoneService()
	go s.startNoAckMilestoneByIDService()

	// start log indexer
	s.filterMaps.Start()
	go s.updateFilterMapsHeads()

	return nil
}

var (
	ErrNotBorConsensus             = errors.New("not bor consensus was given")
	ErrBorConsensusWithoutHeimdall = errors.New("bor consensus without heimdall")
)

const (
	whitelistTimeout      = 30 * time.Second
	noAckMilestoneTimeout = 4 * time.Second
)

// StartCheckpointWhitelistService starts the goroutine to fetch checkpoints and update the
// checkpoint whitelist map.
func (s *Ethereum) startCheckpointWhitelistService() {
	const (
		tickerDuration = 100 * time.Second
		fnName         = "whitelist checkpoint"
	)

	s.retryHeimdallHandler(s.fetchAndHandleWhitelistCheckpoint, tickerDuration, whitelistTimeout, fnName)
}

// startMilestoneWhitelistService starts the goroutine to fetch milestiones and update the
// milestone whitelist map.
func (s *Ethereum) startMilestoneWhitelistService() {
	ethHandler, bor, _ := s.getHandler()

	// If heimdall ws is available use WS subscription to new milestone events instead of polling
	if hmm.IsHeimdallV2 && bor != nil && bor.HeimdallWSClient != nil {
		s.subscribeAndHandleMilestone(context.Background(), ethHandler, bor)
	} else {
		const (
			tickerDuration = 2 * time.Second
			fnName         = "whitelist milestone"
		)

		s.retryHeimdallHandler(s.fetchAndHandleMilestone, tickerDuration, whitelistTimeout, fnName)
	}
}

func (s *Ethereum) startNoAckMilestoneService() {
	const (
		tickerDuration = 6 * time.Second
		fnName         = "no-ack-milestone service"
	)

	s.retryHeimdallHandler(s.handleNoAckMilestone, tickerDuration, noAckMilestoneTimeout, fnName)
}

func (s *Ethereum) startNoAckMilestoneByIDService() {
	const (
		tickerDuration = 1 * time.Minute
		fnName         = "no-ack-milestone-by-id service"
	)

	s.retryHeimdallHandler(s.handleNoAckMilestoneByID, tickerDuration, noAckMilestoneTimeout, fnName)
}

func (s *Ethereum) retryHeimdallHandler(fn heimdallHandler, tickerDuration time.Duration, timeout time.Duration, fnName string) {
	retryHeimdallHandler(fn, tickerDuration, timeout, fnName, s.closeCh, s.getHandler)
}

func retryHeimdallHandler(fn heimdallHandler, tickerDuration time.Duration, timeout time.Duration, fnName string, closeCh chan struct{}, getHandler func() (*ethHandler, *bor.Bor, error)) {
	// a shortcut helps with tests and early exit
	select {
	case <-closeCh:
		return
	default:
	}

	ethHandler, bor, err := getHandler()
	if err != nil {
		log.Error("error while getting the ethHandler", "err", err)
		return
	}

	// first run
	firstCtx, cancel := context.WithTimeout(context.Background(), timeout)
	_ = fn(firstCtx, ethHandler, bor)

	cancel()

	ticker := time.NewTicker(tickerDuration)
	defer ticker.Stop()

	for {
		select {
		case <-ticker.C:
			ctx, cancel := context.WithTimeout(context.Background(), timeout)

			// Skip any error reporting here as it's handled in respective functions
			_ = fn(ctx, ethHandler, bor)

			cancel()
		case <-closeCh:
			return
		}
	}
}

// fetchAndHandleWhitelistCheckpoint handles the checkpoint whitelist mechanism.
func (s *Ethereum) fetchAndHandleWhitelistCheckpoint(ctx context.Context, ethHandler *ethHandler, bor *bor.Bor) error {
	// Create a new bor verifier, which will be used to verify checkpoints and milestones
	verifier := newBorVerifier()

	checkpoint, err := ethHandler.fetchWhitelistCheckpoint(ctx, bor)
	// If the array is empty, we're bound to receive an error. Non-nill error and non-empty array
	// means that array has partial elements and it failed for some block. We'll add those partial
	// elements anyway.
	if err != nil {
		return err
	}

	_, err = ethHandler.handleWhitelistCheckpoint(ctx, checkpoint, s, verifier, true)
	return err
}

type heimdallHandler func(ctx context.Context, ethHandler *ethHandler, bor *bor.Bor) error

var lastSeenMilestoneBlockNumber uint64

// fetchAndHandleMilestone handles the milestone mechanism.
func (s *Ethereum) fetchAndHandleMilestone(ctx context.Context, ethHandler *ethHandler, bor *bor.Bor) error {
	// Create a new bor verifier, which will be used to verify checkpoints and milestones
	verifier := newBorVerifier()
	milestone, err := ethHandler.fetchWhitelistMilestone(ctx, bor)
	if err != nil {
		return err
	}

	return ethHandler.handleMilestone(ctx, s, milestone, verifier)
}

func (s *Ethereum) handleNoAckMilestone(ctx context.Context, ethHandler *ethHandler, bor *bor.Bor) error {
	if hmm.IsHeimdallV2 {
		return nil
	}

	milestoneID, err := ethHandler.fetchNoAckMilestone(ctx, bor)

	if errors.Is(err, heimdall.ErrServiceUnavailable) {
		return nil
	}

	if err != nil {
		return err
	}

	ethHandler.downloader.RemoveMilestoneID(milestoneID)

	return nil
}

func (s *Ethereum) handleNoAckMilestoneByID(ctx context.Context, ethHandler *ethHandler, bor *bor.Bor) error {
	if hmm.IsHeimdallV2 {
		return nil
	}

	milestoneIDs := ethHandler.downloader.GetMilestoneIDsList()

	for _, milestoneID := range milestoneIDs {
		// todo: check if we can ignore the error
		err := ethHandler.fetchNoAckMilestoneByID(ctx, bor, milestoneID)
		if err == nil {
			ethHandler.downloader.RemoveMilestoneID(milestoneID)
		}
	}

	return nil
}

<<<<<<< HEAD
func (s *Ethereum) subscribeAndHandleMilestone(ctx context.Context, ethHandler *ethHandler, bor *bor.Bor) error {
	milestoneEvents := bor.HeimdallWSClient.SubscribeMilestoneEvents(ctx)

	for {
		select {
		case m, ok := <-milestoneEvents:
			if !ok {
				return nil
			}

			err := ethHandler.handleMilestone(ctx, s, m, newBorVerifier())
			if err != nil {
				log.Error("error handling milestone ws event", "err", err)
			}

		case <-ctx.Done():
			return nil
=======
func (s *Ethereum) newChainView(head *types.Header) *filtermaps.ChainView {
	if head == nil {
		return nil
	}
	return filtermaps.NewChainView(s.blockchain, head.Number.Uint64(), head.Hash())
}

func (s *Ethereum) updateFilterMapsHeads() {
	headEventCh := make(chan core.ChainEvent, 10)
	blockProcCh := make(chan bool, 10)
	sub := s.blockchain.SubscribeChainEvent(headEventCh)
	sub2 := s.blockchain.SubscribeBlockProcessingEvent(blockProcCh)
	defer func() {
		sub.Unsubscribe()
		sub2.Unsubscribe()
		for {
			select {
			case <-headEventCh:
			case <-blockProcCh:
			default:
				return
			}
		}
	}()

	var head *types.Header
	setHead := func(newHead *types.Header) {
		if newHead == nil {
			return
		}
		if head == nil || newHead.Hash() != head.Hash() {
			head = newHead
			chainView := s.newChainView(head)
			historyCutoff, _ := s.blockchain.HistoryPruningCutoff()
			var finalBlock uint64
			if fb := s.blockchain.CurrentFinalBlock(); fb != nil {
				finalBlock = fb.Number.Uint64()
			}
			s.filterMaps.SetTarget(chainView, historyCutoff, finalBlock)
		}
	}
	setHead(s.blockchain.CurrentBlock())

	for {
		select {
		case ev := <-headEventCh:
			setHead(ev.Header)
		case blockProc := <-blockProcCh:
			s.filterMaps.SetBlockProcessing(blockProc)
		case <-time.After(time.Second * 10):
			setHead(s.blockchain.CurrentBlock())
		case ch := <-s.closeFilterMaps:
			close(ch)
			return
>>>>>>> 860de378
		}
	}
}

func (s *Ethereum) setupDiscovery() error {
	eth.StartENRUpdater(s.blockchain, s.p2pServer.LocalNode())

	// Add eth nodes from DNS.
	dnsclient := dnsdisc.NewClient(dnsdisc.Config{})
	if len(s.config.EthDiscoveryURLs) > 0 {
		iter, err := dnsclient.NewIterator(s.config.EthDiscoveryURLs...)
		if err != nil {
			return err
		}
		s.discmix.AddSource(iter)
	}

	// Add snap nodes from DNS.
	if len(s.config.SnapDiscoveryURLs) > 0 {
		iter, err := dnsclient.NewIterator(s.config.SnapDiscoveryURLs...)
		if err != nil {
			return err
		}
		s.discmix.AddSource(iter)
	}

	// Add DHT nodes from discv5.
	if s.p2pServer.DiscoveryV5() != nil {
		filter := eth.NewNodeFilter(s.blockchain)
		iter := enode.Filter(s.p2pServer.DiscoveryV5().RandomNodes(), filter)
		s.discmix.AddSource(iter)
	}

	return nil
}

func (s *Ethereum) getHandler() (*ethHandler, *bor.Bor, error) {
	ethHandler := (*ethHandler)(s.handler)

	bor, ok := ethHandler.chain.Engine().(*bor.Bor)
	if !ok {
		return nil, nil, ErrNotBorConsensus
	}

	if bor.HeimdallClient == nil {
		return nil, nil, ErrBorConsensusWithoutHeimdall
	}

	return ethHandler, bor, nil
}

// Stop implements node.Lifecycle, terminating all internal goroutines used by the
// Ethereum protocol.
func (s *Ethereum) Stop() error {
	// Stop all the peer-related stuff first.
	s.discmix.Close()

	// Close the engine before handler else it may cause a deadlock where
	// the heimdall is unresponsive and the syncing loop keeps waiting
	// for a response and is unable to proceed to exit `Finalize` during
	// block processing.
	s.engine.Close()
	s.dropper.Stop()
	s.handler.Stop()

	// Then stop everything else.
	// Close all bg processes
	close(s.closeCh)

	ch := make(chan struct{})
	s.closeFilterMaps <- ch
	<-ch
	s.filterMaps.Stop()
	s.txPool.Close()
	s.miner.Close()
	s.blockchain.Stop()

	// Clean shutdown marker as the last thing before closing db
	s.shutdownTracker.Stop()

	s.chainDb.Close()
	s.eventMux.Stop()

	return nil
}

//
// Bor related methods
//

// SetBlockchain set blockchain while testing
func (s *Ethereum) SetBlockchain(blockchain *core.BlockChain) {
	s.blockchain = blockchain
}

// SyncMode retrieves the current sync mode, either explicitly set, or derived
// from the chain status.
func (s *Ethereum) SyncMode() downloader.SyncMode {
	// If we're in snap sync mode, return that directly
	if s.handler.snapSync.Load() {
		return downloader.SnapSync
	}
	// We are probably in full sync, but we might have rewound to before the
	// snap sync pivot, check if we should re-enable snap sync.
	head := s.blockchain.CurrentBlock()
	if pivot := rawdb.ReadLastPivotNumber(s.chainDb); pivot != nil {
		if head.Number.Uint64() < *pivot {
			return downloader.SnapSync
		}
	}
	// We are in a full sync, but the associated head state is missing. To complete
	// the head state, forcefully rerun the snap sync. Note it doesn't mean the
	// persistent state is corrupted, just mismatch with the head block.
	if !s.blockchain.HasState(head.Root) {
		log.Info("Reenabled snap sync as chain is stateless")
		return downloader.SnapSync
	}
	// Nope, we're really full syncing
	return downloader.FullSync
}<|MERGE_RESOLUTION|>--- conflicted
+++ resolved
@@ -841,7 +841,6 @@
 	return nil
 }
 
-<<<<<<< HEAD
 func (s *Ethereum) subscribeAndHandleMilestone(ctx context.Context, ethHandler *ethHandler, bor *bor.Bor) error {
 	milestoneEvents := bor.HeimdallWSClient.SubscribeMilestoneEvents(ctx)
 
@@ -859,7 +858,10 @@
 
 		case <-ctx.Done():
 			return nil
-=======
+		}
+	}
+}
+
 func (s *Ethereum) newChainView(head *types.Header) *filtermaps.ChainView {
 	if head == nil {
 		return nil
@@ -914,7 +916,6 @@
 		case ch := <-s.closeFilterMaps:
 			close(ch)
 			return
->>>>>>> 860de378
 		}
 	}
 }
