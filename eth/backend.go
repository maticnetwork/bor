--- conflicted
+++ resolved
@@ -139,10 +139,6 @@
 
 	extraDBConfig := resolveExtraDBConfig(config)
 	// Assemble the Ethereum object
-<<<<<<< HEAD
-=======
-	extraDBConfig := resolveExtraDBConfig(config)
->>>>>>> a54aadae
 	chainDb, err := stack.OpenDatabaseWithFreezer("chaindata", config.DatabaseCache, config.DatabaseHandles, config.DatabaseFreezer, "ethereum/db/chaindata/", false, extraDBConfig)
 	if err != nil {
 		return nil, err
@@ -322,15 +318,6 @@
 	eth.shutdownTracker.MarkStartup()
 
 	return eth, nil
-}
-
-func resolveExtraDBConfig(config *ethconfig.Config) rawdb.ExtraDBConfig {
-	return rawdb.ExtraDBConfig{
-		LevelDBCompactionTableSize:           config.LevelDbCompactionTableSize,
-		LevelDBCompactionTableSizeMultiplier: config.LevelDbCompactionTableSizeMultiplier,
-		LevelDBCompactionTotalSize:           config.LevelDbCompactionTotalSize,
-		LevelDBCompactionTotalSizeMultiplier: config.LevelDbCompactionTotalSizeMultiplier,
-	}
 }
 
 func resolveExtraDBConfig(config *ethconfig.Config) rawdb.ExtraDBConfig {
