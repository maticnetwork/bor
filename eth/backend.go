// Copyright 2014 The go-ethereum Authors
// This file is part of the go-ethereum library.
//
// The go-ethereum library is free software: you can redistribute it and/or modify
// it under the terms of the GNU Lesser General Public License as published by
// the Free Software Foundation, either version 3 of the License, or
// (at your option) any later version.
//
// The go-ethereum library is distributed in the hope that it will be useful,
// but WITHOUT ANY WARRANTY; without even the implied warranty of
// MERCHANTABILITY or FITNESS FOR A PARTICULAR PURPOSE. See the
// GNU Lesser General Public License for more details.
//
// You should have received a copy of the GNU Lesser General Public License
// along with the go-ethereum library. If not, see <http://www.gnu.org/licenses/>.

// Package eth implements the Ethereum protocol.
package eth

import (
	"errors"
	"fmt"
	"math/big"
	"runtime"
	"sync"
	"sync/atomic"

<<<<<<< HEAD
	"github.com/maticnetwork/bor/accounts"
	"github.com/maticnetwork/bor/accounts/abi/bind"
	"github.com/maticnetwork/bor/common"
	"github.com/maticnetwork/bor/common/hexutil"
	"github.com/maticnetwork/bor/consensus"
	"github.com/maticnetwork/bor/consensus/bor"
	"github.com/maticnetwork/bor/consensus/clique"
	"github.com/maticnetwork/bor/consensus/ethash"
	"github.com/maticnetwork/bor/core"
	"github.com/maticnetwork/bor/core/bloombits"
	"github.com/maticnetwork/bor/core/rawdb"
	"github.com/maticnetwork/bor/core/types"
	"github.com/maticnetwork/bor/core/vm"
	"github.com/maticnetwork/bor/eth/downloader"
	"github.com/maticnetwork/bor/eth/filters"
	"github.com/maticnetwork/bor/eth/gasprice"
	"github.com/maticnetwork/bor/ethdb"
	"github.com/maticnetwork/bor/event"
	"github.com/maticnetwork/bor/internal/ethapi"
	"github.com/maticnetwork/bor/log"
	"github.com/maticnetwork/bor/miner"
	"github.com/maticnetwork/bor/node"
	"github.com/maticnetwork/bor/p2p"
	"github.com/maticnetwork/bor/p2p/enode"
	"github.com/maticnetwork/bor/p2p/enr"
	"github.com/maticnetwork/bor/params"
	"github.com/maticnetwork/bor/rlp"
	"github.com/maticnetwork/bor/rpc"
=======
	"github.com/ethereum/go-ethereum/accounts"
	"github.com/ethereum/go-ethereum/accounts/abi/bind"
	"github.com/ethereum/go-ethereum/common"
	"github.com/ethereum/go-ethereum/common/hexutil"
	"github.com/ethereum/go-ethereum/consensus"
	"github.com/ethereum/go-ethereum/consensus/clique"
	"github.com/ethereum/go-ethereum/consensus/ethash"
	"github.com/ethereum/go-ethereum/core"
	"github.com/ethereum/go-ethereum/core/bloombits"
	"github.com/ethereum/go-ethereum/core/rawdb"
	"github.com/ethereum/go-ethereum/core/types"
	"github.com/ethereum/go-ethereum/core/vm"
	"github.com/ethereum/go-ethereum/eth/downloader"
	"github.com/ethereum/go-ethereum/eth/filters"
	"github.com/ethereum/go-ethereum/eth/gasprice"
	"github.com/ethereum/go-ethereum/ethdb"
	"github.com/ethereum/go-ethereum/event"
	"github.com/ethereum/go-ethereum/internal/ethapi"
	"github.com/ethereum/go-ethereum/log"
	"github.com/ethereum/go-ethereum/miner"
	"github.com/ethereum/go-ethereum/node"
	"github.com/ethereum/go-ethereum/p2p"
	"github.com/ethereum/go-ethereum/p2p/enode"
	"github.com/ethereum/go-ethereum/p2p/enr"
	"github.com/ethereum/go-ethereum/params"
	"github.com/ethereum/go-ethereum/rlp"
	"github.com/ethereum/go-ethereum/rpc"
>>>>>>> ea3b00ad
)

type LesServer interface {
	Start(srvr *p2p.Server)
	Stop()
	APIs() []rpc.API
	Protocols() []p2p.Protocol
	SetBloomBitsIndexer(bbIndexer *core.ChainIndexer)
	SetContractBackend(bind.ContractBackend)
}

// Ethereum implements the Ethereum full node service.
type Ethereum struct {
	config *Config

	// Handlers
	txPool          *core.TxPool
	blockchain      *core.BlockChain
	protocolManager *ProtocolManager
	lesServer       LesServer
<<<<<<< HEAD
	dialCandiates   enode.Iterator
=======
	dialCandidates  enode.Iterator
>>>>>>> ea3b00ad

	// DB interfaces
	chainDb ethdb.Database // Block chain database

	eventMux       *event.TypeMux
	engine         consensus.Engine
	accountManager *accounts.Manager

	bloomRequests     chan chan *bloombits.Retrieval // Channel receiving bloom data retrieval requests
	bloomIndexer      *core.ChainIndexer             // Bloom indexer operating during block imports
	closeBloomHandler chan struct{}

	APIBackend *EthAPIBackend

	miner     *miner.Miner
	gasPrice  *big.Int
	etherbase common.Address

	networkID     uint64
	netRPCService *ethapi.PublicNetAPI

	lock sync.RWMutex // Protects the variadic fields (e.g. gas price and etherbase)
}

func (s *Ethereum) AddLesServer(ls LesServer) {
	s.lesServer = ls
	ls.SetBloomBitsIndexer(s.bloomIndexer)
}

// SetClient sets a rpc client which connecting to our local node.
func (s *Ethereum) SetContractBackend(backend bind.ContractBackend) {
	// Pass the rpc client to les server if it is enabled.
	if s.lesServer != nil {
		s.lesServer.SetContractBackend(backend)
	}
}

// New creates a new Ethereum object (including the
// initialisation of the common Ethereum object)
func New(ctx *node.ServiceContext, config *Config) (*Ethereum, error) {
	// Ensure configuration values are compatible and sane
	if config.SyncMode == downloader.LightSync {
		return nil, errors.New("can't run eth.Ethereum in light sync mode, use les.LightEthereum")
	}
	if !config.SyncMode.IsValid() {
		return nil, fmt.Errorf("invalid sync mode %d", config.SyncMode)
	}
	if config.Miner.GasPrice == nil || config.Miner.GasPrice.Cmp(common.Big0) <= 0 {
		log.Warn("Sanitizing invalid miner gas price", "provided", config.Miner.GasPrice, "updated", DefaultConfig.Miner.GasPrice)
		config.Miner.GasPrice = new(big.Int).Set(DefaultConfig.Miner.GasPrice)
	}
	if config.NoPruning && config.TrieDirtyCache > 0 {
		if config.SnapshotCache > 0 {
			config.TrieCleanCache += config.TrieDirtyCache * 3 / 5
			config.SnapshotCache += config.TrieDirtyCache * 2 / 5
		} else {
			config.TrieCleanCache += config.TrieDirtyCache
		}
		config.TrieDirtyCache = 0
	}
	log.Info("Allocated trie memory caches", "clean", common.StorageSize(config.TrieCleanCache)*1024*1024, "dirty", common.StorageSize(config.TrieDirtyCache)*1024*1024)

	// Assemble the Ethereum object
	chainDb, err := ctx.OpenDatabaseWithFreezer("chaindata", config.DatabaseCache, config.DatabaseHandles, config.DatabaseFreezer, "eth/db/chaindata/")
	if err != nil {
		return nil, err
	}
	chainConfig, genesisHash, genesisErr := core.SetupGenesisBlock(chainDb, config.Genesis)
	if _, ok := genesisErr.(*params.ConfigCompatError); genesisErr != nil && !ok {
		return nil, genesisErr
	}
	log.Info("Initialised chain configuration", "config", chainConfig)

	eth := &Ethereum{
		config:            config,
		chainDb:           chainDb,
		eventMux:          ctx.EventMux,
		accountManager:    ctx.AccountManager,
<<<<<<< HEAD
		engine:            nil,
=======
		engine:            CreateConsensusEngine(ctx, chainConfig, &config.Ethash, config.Miner.Notify, config.Miner.Noverify, chainDb),
>>>>>>> ea3b00ad
		closeBloomHandler: make(chan struct{}),
		networkID:         config.NetworkId,
		gasPrice:          config.Miner.GasPrice,
		etherbase:         config.Miner.Etherbase,
		bloomRequests:     make(chan chan *bloombits.Retrieval),
		bloomIndexer:      NewBloomIndexer(chainDb, params.BloomBitsBlocks, params.BloomConfirms),
<<<<<<< HEAD
	}

	eth.APIBackend = &EthAPIBackend{ctx.ExtRPCEnabled(), eth, nil}
	gpoParams := config.GPO
	if gpoParams.Default == nil {
		gpoParams.Default = config.Miner.GasPrice
=======
>>>>>>> ea3b00ad
	}
	eth.APIBackend.gpo = gasprice.NewOracle(eth.APIBackend, gpoParams)
	ethAPI := ethapi.NewPublicBlockChainAPI(eth.APIBackend)
	eth.engine = CreateConsensusEngine(ctx, chainConfig, config, chainDb, ethAPI)

	bcVersion := rawdb.ReadDatabaseVersion(chainDb)
	var dbVer = "<nil>"
	if bcVersion != nil {
		dbVer = fmt.Sprintf("%d", *bcVersion)
	}
	log.Info("Initialising Ethereum protocol", "versions", ProtocolVersions, "network", config.NetworkId, "dbversion", dbVer)

	if !config.SkipBcVersionCheck {
		if bcVersion != nil && *bcVersion > core.BlockChainVersion {
			return nil, fmt.Errorf("database version is v%d, Geth %s only supports v%d", *bcVersion, params.VersionWithMeta, core.BlockChainVersion)
		} else if bcVersion == nil || *bcVersion < core.BlockChainVersion {
			log.Warn("Upgrade blockchain database version", "from", dbVer, "to", core.BlockChainVersion)
			rawdb.WriteDatabaseVersion(chainDb, core.BlockChainVersion)
		}
	}
	var (
		vmConfig = vm.Config{
			EnablePreimageRecording: config.EnablePreimageRecording,
			EWASMInterpreter:        config.EWASMInterpreter,
			EVMInterpreter:          config.EVMInterpreter,
		}
		cacheConfig = &core.CacheConfig{
			TrieCleanLimit:      config.TrieCleanCache,
			TrieCleanNoPrefetch: config.NoPrefetch,
			TrieDirtyLimit:      config.TrieDirtyCache,
			TrieDirtyDisabled:   config.NoPruning,
			TrieTimeLimit:       config.TrieTimeout,
			SnapshotLimit:       config.SnapshotCache,
		}
	)
<<<<<<< HEAD

	eth.blockchain, err = core.NewBlockChain(chainDb, cacheConfig, chainConfig, eth.engine, vmConfig, eth.shouldPreserve, &config.TxLookupLimit)
	eth.engine.VerifyHeader(eth.blockchain, eth.blockchain.CurrentHeader(), true) // TODO think on it

=======
	eth.blockchain, err = core.NewBlockChain(chainDb, cacheConfig, chainConfig, eth.engine, vmConfig, eth.shouldPreserve, &config.TxLookupLimit)
>>>>>>> ea3b00ad
	if err != nil {
		return nil, err
	}
	// Rewind the chain in case of an incompatible config upgrade.
	if compat, ok := genesisErr.(*params.ConfigCompatError); ok {
		log.Warn("Rewinding chain to upgrade configuration", "err", compat)
		eth.blockchain.SetHead(compat.RewindTo)
		rawdb.WriteChainConfig(chainDb, genesisHash, chainConfig)
	}
	eth.bloomIndexer.Start(eth.blockchain)

	if config.TxPool.Journal != "" {
		config.TxPool.Journal = ctx.ResolvePath(config.TxPool.Journal)
	}
	eth.txPool = core.NewTxPool(config.TxPool, chainConfig, eth.blockchain)

	// Permit the downloader to use the trie cache allowance during fast sync
	cacheLimit := cacheConfig.TrieCleanLimit + cacheConfig.TrieDirtyLimit + cacheConfig.SnapshotLimit
	checkpoint := config.Checkpoint
	if checkpoint == nil {
		checkpoint = params.TrustedCheckpoints[genesisHash]
	}
	if eth.protocolManager, err = NewProtocolManager(chainConfig, checkpoint, config.SyncMode, config.NetworkId, eth.eventMux, eth.txPool, eth.engine, eth.blockchain, chainDb, cacheLimit, config.Whitelist); err != nil {
		return nil, err
	}
	eth.miner = miner.New(eth, &config.Miner, chainConfig, eth.EventMux(), eth.engine, eth.isLocalBlock)
	eth.miner.SetExtra(makeExtraData(config.Miner.ExtraData))

	eth.dialCandiates, err = eth.setupDiscovery(&ctx.Config.P2P)
	if err != nil {
		return nil, err
	}

	eth.dialCandidates, err = eth.setupDiscovery(&ctx.Config.P2P)
	if err != nil {
		return nil, err
	}

	return eth, nil
}

func (s *Ethereum) SetBlockchain(blockchain *core.BlockChain) {
	s.blockchain = blockchain
}

func makeExtraData(extra []byte) []byte {
	if len(extra) == 0 {
		// create default extradata
		extra, _ = rlp.EncodeToBytes([]interface{}{
			uint(params.VersionMajor<<16 | params.VersionMinor<<8 | params.VersionPatch),
			"bor",
			runtime.Version(),
			runtime.GOOS,
		})
	}
	if uint64(len(extra)) > params.MaximumExtraDataSize {
		log.Warn("Miner extra data exceed limit", "extra", hexutil.Bytes(extra), "limit", params.MaximumExtraDataSize)
		extra = nil
	}
	return extra
}

func CreateConsensusEngine(ctx *node.ServiceContext, chainConfig *params.ChainConfig, ethConfig *Config, db ethdb.Database, ee *ethapi.PublicBlockChainAPI) consensus.Engine {
	config := &ethConfig.Ethash
	notify := ethConfig.Miner.Notify
	noverify := ethConfig.Miner.Noverify

	// If proof-of-authority is requested, set it up
	if chainConfig.Clique != nil {
		return clique.New(chainConfig.Clique, db)
	}

	// If Matic Bor is requested, set it up
	if chainConfig.Bor != nil {
		return bor.New(chainConfig, db, ee, ethConfig.HeimdallURL)
	}

	// Otherwise assume proof-of-work
	switch config.PowMode {
	case ethash.ModeFake:
		log.Warn("Ethash used in fake mode")
		return ethash.NewFaker()
	case ethash.ModeTest:
		log.Warn("Ethash used in test mode")
		return ethash.NewTester(nil, noverify)
	case ethash.ModeShared:
		log.Warn("Ethash used in shared mode")
		return ethash.NewShared()
	default:
		engine := ethash.New(ethash.Config{
			CacheDir:         ctx.ResolvePath(config.CacheDir),
			CachesInMem:      config.CachesInMem,
			CachesOnDisk:     config.CachesOnDisk,
			CachesLockMmap:   config.CachesLockMmap,
			DatasetDir:       config.DatasetDir,
			DatasetsInMem:    config.DatasetsInMem,
			DatasetsOnDisk:   config.DatasetsOnDisk,
			DatasetsLockMmap: config.DatasetsLockMmap,
		}, notify, noverify)
		engine.SetThreads(-1) // Disable CPU mining
		return engine
	}
}

// APIs return the collection of RPC services the ethereum package offers.
// NOTE, some of these services probably need to be moved to somewhere else.
func (s *Ethereum) APIs() []rpc.API {
	apis := ethapi.GetAPIs(s.APIBackend)

	// Append any APIs exposed explicitly by the les server
	if s.lesServer != nil {
		apis = append(apis, s.lesServer.APIs()...)
	}
	// Append any APIs exposed explicitly by the consensus engine
	apis = append(apis, s.engine.APIs(s.BlockChain())...)

	// Append any APIs exposed explicitly by the les server
	if s.lesServer != nil {
		apis = append(apis, s.lesServer.APIs()...)
	}

	// Append all the local APIs and return
	return append(apis, []rpc.API{
		{
			Namespace: "eth",
			Version:   "1.0",
			Service:   NewPublicEthereumAPI(s),
			Public:    true,
		}, {
			Namespace: "eth",
			Version:   "1.0",
			Service:   NewPublicMinerAPI(s),
			Public:    true,
		}, {
			Namespace: "eth",
			Version:   "1.0",
			Service:   downloader.NewPublicDownloaderAPI(s.protocolManager.downloader, s.eventMux),
			Public:    true,
		}, {
			Namespace: "miner",
			Version:   "1.0",
			Service:   NewPrivateMinerAPI(s),
			Public:    false,
		}, {
			Namespace: "eth",
			Version:   "1.0",
			Service:   filters.NewPublicFilterAPI(s.APIBackend, false),
			Public:    true,
		}, {
			Namespace: "admin",
			Version:   "1.0",
			Service:   NewPrivateAdminAPI(s),
		}, {
			Namespace: "debug",
			Version:   "1.0",
			Service:   NewPublicDebugAPI(s),
			Public:    true,
		}, {
			Namespace: "debug",
			Version:   "1.0",
			Service:   NewPrivateDebugAPI(s),
		}, {
			Namespace: "net",
			Version:   "1.0",
			Service:   s.netRPCService,
			Public:    true,
		},
	}...)
}

func (s *Ethereum) ResetWithGenesisBlock(gb *types.Block) {
	s.blockchain.ResetWithGenesisBlock(gb)
}

func (s *Ethereum) Etherbase() (eb common.Address, err error) {
	s.lock.RLock()
	etherbase := s.etherbase
	s.lock.RUnlock()

	if etherbase != (common.Address{}) {
		return etherbase, nil
	}
	if wallets := s.AccountManager().Wallets(); len(wallets) > 0 {
		if accounts := wallets[0].Accounts(); len(accounts) > 0 {
			etherbase := accounts[0].Address

			s.lock.Lock()
			s.etherbase = etherbase
			s.lock.Unlock()

			log.Info("Etherbase automatically configured", "address", etherbase)
			return etherbase, nil
		}
	}
	return common.Address{}, fmt.Errorf("etherbase must be explicitly specified")
}

// isLocalBlock checks whether the specified block is mined
// by local miner accounts.
//
// We regard two types of accounts as local miner account: etherbase
// and accounts specified via `txpool.locals` flag.
func (s *Ethereum) isLocalBlock(block *types.Block) bool {
	author, err := s.engine.Author(block.Header())
	if err != nil {
		log.Warn("Failed to retrieve block author", "number", block.NumberU64(), "hash", block.Hash(), "err", err)
		return false
	}
	// Check whether the given address is etherbase.
	s.lock.RLock()
	etherbase := s.etherbase
	s.lock.RUnlock()
	if author == etherbase {
		return true
	}
	// Check whether the given address is specified by `txpool.local`
	// CLI flag.
	for _, account := range s.config.TxPool.Locals {
		if account == author {
			return true
		}
	}
	return false
}

// shouldPreserve checks whether we should preserve the given block
// during the chain reorg depending on whether the author of block
// is a local account.
func (s *Ethereum) shouldPreserve(block *types.Block) bool {
	// The reason we need to disable the self-reorg preserving for clique
	// is it can be probable to introduce a deadlock.
	//
	// e.g. If there are 7 available signers
	//
	// r1   A
	// r2     B
	// r3       C
	// r4         D
	// r5   A      [X] F G
	// r6    [X]
	//
	// In the round5, the inturn signer E is offline, so the worst case
	// is A, F and G sign the block of round5 and reject the block of opponents
	// and in the round6, the last available signer B is offline, the whole
	// network is stuck.
	if _, ok := s.engine.(*clique.Clique); ok {
		return false
	}
	return s.isLocalBlock(block)
}

// SetEtherbase sets the mining reward address.
func (s *Ethereum) SetEtherbase(etherbase common.Address) {
	s.lock.Lock()
	s.etherbase = etherbase
	s.lock.Unlock()

	s.miner.SetEtherbase(etherbase)
}

// StartMining starts the miner with the given number of CPU threads. If mining
// is already running, this method adjust the number of threads allowed to use
// and updates the minimum price required by the transaction pool.
func (s *Ethereum) StartMining(threads int) error {
	// Update the thread count within the consensus engine
	type threaded interface {
		SetThreads(threads int)
	}
	if th, ok := s.engine.(threaded); ok {
		log.Info("Updated mining threads", "threads", threads)
		if threads == 0 {
			threads = -1 // Disable the miner from within
		}
		th.SetThreads(threads)
	}
	// If the miner was not running, initialize it
	if !s.IsMining() {
		// Propagate the initial price point to the transaction pool
		s.lock.RLock()
		price := s.gasPrice
		s.lock.RUnlock()
		s.txPool.SetGasPrice(price)

		// Configure the local mining address
		eb, err := s.Etherbase()
		if err != nil {
			log.Error("Cannot start mining without etherbase", "err", err)
			return fmt.Errorf("etherbase missing: %v", err)
		}
		if clique, ok := s.engine.(*clique.Clique); ok {
			wallet, err := s.accountManager.Find(accounts.Account{Address: eb})
			if wallet == nil || err != nil {
				log.Error("Etherbase account unavailable locally", "err", err)
				return fmt.Errorf("signer missing: %v", err)
			}
			clique.Authorize(eb, wallet.SignData)
		}
		if bor, ok := s.engine.(*bor.Bor); ok {
			wallet, err := s.accountManager.Find(accounts.Account{Address: eb})
			if wallet == nil || err != nil {
				log.Error("Etherbase account unavailable locally", "err", err)
				return fmt.Errorf("signer missing: %v", err)
			}
			bor.Authorize(eb, wallet.SignData)
		}
		// If mining is started, we can disable the transaction rejection mechanism
		// introduced to speed sync times.
		atomic.StoreUint32(&s.protocolManager.acceptTxs, 1)

		go s.miner.Start(eb)
	}
	return nil
}

// StopMining terminates the miner, both at the consensus engine level as well as
// at the block creation level.
func (s *Ethereum) StopMining() {
	// Update the thread count within the consensus engine
	type threaded interface {
		SetThreads(threads int)
	}
	if th, ok := s.engine.(threaded); ok {
		th.SetThreads(-1)
	}
	// Stop the block creating itself
	s.miner.Stop()
}

func (s *Ethereum) IsMining() bool      { return s.miner.Mining() }
func (s *Ethereum) Miner() *miner.Miner { return s.miner }

func (s *Ethereum) AccountManager() *accounts.Manager  { return s.accountManager }
func (s *Ethereum) BlockChain() *core.BlockChain       { return s.blockchain }
func (s *Ethereum) TxPool() *core.TxPool               { return s.txPool }
func (s *Ethereum) EventMux() *event.TypeMux           { return s.eventMux }
func (s *Ethereum) Engine() consensus.Engine           { return s.engine }
func (s *Ethereum) ChainDb() ethdb.Database            { return s.chainDb }
func (s *Ethereum) IsListening() bool                  { return true } // Always listening
func (s *Ethereum) EthVersion() int                    { return int(ProtocolVersions[0]) }
func (s *Ethereum) NetVersion() uint64                 { return s.networkID }
func (s *Ethereum) Downloader() *downloader.Downloader { return s.protocolManager.downloader }
func (s *Ethereum) Synced() bool                       { return atomic.LoadUint32(&s.protocolManager.acceptTxs) == 1 }
func (s *Ethereum) ArchiveMode() bool                  { return s.config.NoPruning }

// Protocols implements node.Service, returning all the currently configured
// network protocols to start.
func (s *Ethereum) Protocols() []p2p.Protocol {
	protos := make([]p2p.Protocol, len(ProtocolVersions))
	for i, vsn := range ProtocolVersions {
		protos[i] = s.protocolManager.makeProtocol(vsn)
		protos[i].Attributes = []enr.Entry{s.currentEthEntry()}
<<<<<<< HEAD
		protos[i].DialCandidates = s.dialCandiates
	}
	if s.lesServer != nil {
		protos = append(protos, s.lesServer.Protocols()...)
	}
=======
		protos[i].DialCandidates = s.dialCandidates
	}
	if s.lesServer != nil {
		protos = append(protos, s.lesServer.Protocols()...)
	}
>>>>>>> ea3b00ad
	return protos
}

// Start implements node.Service, starting all internal goroutines needed by the
// Ethereum protocol implementation.
func (s *Ethereum) Start(srvr *p2p.Server) error {
	s.startEthEntryUpdate(srvr.LocalNode())

	// Start the bloom bits servicing goroutines
	s.startBloomHandlers(params.BloomBitsBlocks)

	// Start the RPC service
	s.netRPCService = ethapi.NewPublicNetAPI(srvr, s.NetVersion())

	// Figure out a max peers count based on the server limits
	maxPeers := srvr.MaxPeers
	if s.config.LightServ > 0 {
		if s.config.LightPeers >= srvr.MaxPeers {
			return fmt.Errorf("invalid peer config: light peer count (%d) >= total peer count (%d)", s.config.LightPeers, srvr.MaxPeers)
		}
		maxPeers -= s.config.LightPeers
	}
	// Start the networking layer and the light server if requested
	s.protocolManager.Start(maxPeers)
	if s.lesServer != nil {
		s.lesServer.Start(srvr)
	}
	return nil
}

// Stop implements node.Service, terminating all internal goroutines used by the
// Ethereum protocol.
func (s *Ethereum) Stop() error {
	// Stop all the peer-related stuff first.
	s.protocolManager.Stop()
	if s.lesServer != nil {
		s.lesServer.Stop()
	}

	// Then stop everything else.
	s.bloomIndexer.Close()
	close(s.closeBloomHandler)
	s.txPool.Stop()
	s.miner.Stop()
	s.blockchain.Stop()
	s.engine.Close()
	s.chainDb.Close()
	s.eventMux.Stop()
	return nil
}<|MERGE_RESOLUTION|>--- conflicted
+++ resolved
@@ -25,7 +25,6 @@
 	"sync"
 	"sync/atomic"
 
-<<<<<<< HEAD
 	"github.com/maticnetwork/bor/accounts"
 	"github.com/maticnetwork/bor/accounts/abi/bind"
 	"github.com/maticnetwork/bor/common"
@@ -54,35 +53,6 @@
 	"github.com/maticnetwork/bor/params"
 	"github.com/maticnetwork/bor/rlp"
 	"github.com/maticnetwork/bor/rpc"
-=======
-	"github.com/ethereum/go-ethereum/accounts"
-	"github.com/ethereum/go-ethereum/accounts/abi/bind"
-	"github.com/ethereum/go-ethereum/common"
-	"github.com/ethereum/go-ethereum/common/hexutil"
-	"github.com/ethereum/go-ethereum/consensus"
-	"github.com/ethereum/go-ethereum/consensus/clique"
-	"github.com/ethereum/go-ethereum/consensus/ethash"
-	"github.com/ethereum/go-ethereum/core"
-	"github.com/ethereum/go-ethereum/core/bloombits"
-	"github.com/ethereum/go-ethereum/core/rawdb"
-	"github.com/ethereum/go-ethereum/core/types"
-	"github.com/ethereum/go-ethereum/core/vm"
-	"github.com/ethereum/go-ethereum/eth/downloader"
-	"github.com/ethereum/go-ethereum/eth/filters"
-	"github.com/ethereum/go-ethereum/eth/gasprice"
-	"github.com/ethereum/go-ethereum/ethdb"
-	"github.com/ethereum/go-ethereum/event"
-	"github.com/ethereum/go-ethereum/internal/ethapi"
-	"github.com/ethereum/go-ethereum/log"
-	"github.com/ethereum/go-ethereum/miner"
-	"github.com/ethereum/go-ethereum/node"
-	"github.com/ethereum/go-ethereum/p2p"
-	"github.com/ethereum/go-ethereum/p2p/enode"
-	"github.com/ethereum/go-ethereum/p2p/enr"
-	"github.com/ethereum/go-ethereum/params"
-	"github.com/ethereum/go-ethereum/rlp"
-	"github.com/ethereum/go-ethereum/rpc"
->>>>>>> ea3b00ad
 )
 
 type LesServer interface {
@@ -103,11 +73,7 @@
 	blockchain      *core.BlockChain
 	protocolManager *ProtocolManager
 	lesServer       LesServer
-<<<<<<< HEAD
-	dialCandiates   enode.Iterator
-=======
 	dialCandidates  enode.Iterator
->>>>>>> ea3b00ad
 
 	// DB interfaces
 	chainDb ethdb.Database // Block chain database
@@ -186,26 +152,19 @@
 		chainDb:           chainDb,
 		eventMux:          ctx.EventMux,
 		accountManager:    ctx.AccountManager,
-<<<<<<< HEAD
 		engine:            nil,
-=======
-		engine:            CreateConsensusEngine(ctx, chainConfig, &config.Ethash, config.Miner.Notify, config.Miner.Noverify, chainDb),
->>>>>>> ea3b00ad
 		closeBloomHandler: make(chan struct{}),
 		networkID:         config.NetworkId,
 		gasPrice:          config.Miner.GasPrice,
 		etherbase:         config.Miner.Etherbase,
 		bloomRequests:     make(chan chan *bloombits.Retrieval),
 		bloomIndexer:      NewBloomIndexer(chainDb, params.BloomBitsBlocks, params.BloomConfirms),
-<<<<<<< HEAD
 	}
 
 	eth.APIBackend = &EthAPIBackend{ctx.ExtRPCEnabled(), eth, nil}
 	gpoParams := config.GPO
 	if gpoParams.Default == nil {
 		gpoParams.Default = config.Miner.GasPrice
-=======
->>>>>>> ea3b00ad
 	}
 	eth.APIBackend.gpo = gasprice.NewOracle(eth.APIBackend, gpoParams)
 	ethAPI := ethapi.NewPublicBlockChainAPI(eth.APIBackend)
@@ -241,14 +200,10 @@
 			SnapshotLimit:       config.SnapshotCache,
 		}
 	)
-<<<<<<< HEAD
 
 	eth.blockchain, err = core.NewBlockChain(chainDb, cacheConfig, chainConfig, eth.engine, vmConfig, eth.shouldPreserve, &config.TxLookupLimit)
 	eth.engine.VerifyHeader(eth.blockchain, eth.blockchain.CurrentHeader(), true) // TODO think on it
 
-=======
-	eth.blockchain, err = core.NewBlockChain(chainDb, cacheConfig, chainConfig, eth.engine, vmConfig, eth.shouldPreserve, &config.TxLookupLimit)
->>>>>>> ea3b00ad
 	if err != nil {
 		return nil, err
 	}
@@ -276,11 +231,6 @@
 	}
 	eth.miner = miner.New(eth, &config.Miner, chainConfig, eth.EventMux(), eth.engine, eth.isLocalBlock)
 	eth.miner.SetExtra(makeExtraData(config.Miner.ExtraData))
-
-	eth.dialCandiates, err = eth.setupDiscovery(&ctx.Config.P2P)
-	if err != nil {
-		return nil, err
-	}
 
 	eth.dialCandidates, err = eth.setupDiscovery(&ctx.Config.P2P)
 	if err != nil {
@@ -600,19 +550,11 @@
 	for i, vsn := range ProtocolVersions {
 		protos[i] = s.protocolManager.makeProtocol(vsn)
 		protos[i].Attributes = []enr.Entry{s.currentEthEntry()}
-<<<<<<< HEAD
-		protos[i].DialCandidates = s.dialCandiates
+		protos[i].DialCandidates = s.dialCandidates
 	}
 	if s.lesServer != nil {
 		protos = append(protos, s.lesServer.Protocols()...)
 	}
-=======
-		protos[i].DialCandidates = s.dialCandidates
-	}
-	if s.lesServer != nil {
-		protos = append(protos, s.lesServer.Protocols()...)
-	}
->>>>>>> ea3b00ad
 	return protos
 }
 
