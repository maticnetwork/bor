--- conflicted
+++ resolved
@@ -795,7 +795,6 @@
 	return nil
 }
 
-<<<<<<< HEAD
 func (s *Ethereum) subscribeAndHandleMilestone(ctx context.Context, ethHandler *ethHandler, bor *bor.Bor) error {
 	milestoneEvents := bor.HeimdallWSClient.SubscribeMilestoneEvents(ctx)
 
@@ -815,7 +814,8 @@
 			return nil
 		}
 	}
-=======
+}
+
 func (s *Ethereum) setupDiscovery() error {
 	eth.StartENRUpdater(s.blockchain, s.p2pServer.LocalNode())
 
@@ -846,7 +846,6 @@
 	}
 
 	return nil
->>>>>>> e41a830b
 }
 
 func (s *Ethereum) getHandler() (*ethHandler, *bor.Bor, error) {
