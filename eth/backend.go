--- conflicted
+++ resolved
@@ -627,6 +627,13 @@
 	return nil
 }
 
+var (
+	ErrNotBorConsensus             = errors.New("not bor consensus was given")
+	ErrBorConsensusWithoutHeimdall = errors.New("bor consensus without heimdall")
+
+	whitelistTimeout = 30 * time.Second
+)
+
 // StartCheckpointWhitelistService starts the goroutine to fetch checkpoints and update the
 // checkpoint whitelist map.
 func (s *Ethereum) startCheckpointWhitelistService() {
@@ -638,12 +645,11 @@
 	}
 
 	// first run the checkpoint whitelist
-<<<<<<< HEAD
-	err := s.handleWhitelistCheckpoint(true)
-=======
-	// TODO: add context timeout if needed
-	err := s.handleWhitelistCheckpoint(context.Background())
->>>>>>> 3c42bfc6
+	firstCtx, cancel := context.WithTimeout(context.Background(), whitelistTimeout)
+	err := s.handleWhitelistCheckpoint(firstCtx, true)
+
+	cancel()
+
 	if err != nil {
 		if errors.Is(err, ErrBorConsensusWithoutHeimdall) || errors.Is(err, ErrNotBorConsensus) {
 			return
@@ -658,12 +664,11 @@
 	for {
 		select {
 		case <-ticker.C:
-<<<<<<< HEAD
-			err := s.handleWhitelistCheckpoint(false)
-=======
-			// TODO: add context timeout if needed
-			err = s.handleWhitelistCheckpoint(context.Background())
->>>>>>> 3c42bfc6
+			ctx, cancel := context.WithTimeout(context.Background(), whitelistTimeout)
+			err := s.handleWhitelistCheckpoint(ctx, false)
+
+			cancel()
+
 			if err != nil {
 				log.Warn("unable to whitelist checkpoint", "err", err)
 			}
@@ -673,17 +678,8 @@
 	}
 }
 
-var (
-	ErrNotBorConsensus             = errors.New("not bor consensus was given")
-	ErrBorConsensusWithoutHeimdall = errors.New("bor consensus without heimdall")
-)
-
 // handleWhitelistCheckpoint handles the checkpoint whitelist mechanism.
-<<<<<<< HEAD
-func (s *Ethereum) handleWhitelistCheckpoint(first bool) error {
-=======
-func (s *Ethereum) handleWhitelistCheckpoint(ctx context.Context) error {
->>>>>>> 3c42bfc6
+func (s *Ethereum) handleWhitelistCheckpoint(ctx context.Context, first bool) error {
 	ethHandler := (*ethHandler)(s.handler)
 
 	bor, ok := ethHandler.chain.Engine().(*bor.Bor)
@@ -695,16 +691,11 @@
 		return ErrBorConsensusWithoutHeimdall
 	}
 
-<<<<<<< HEAD
-	blockNums, blockHashes, err := ethHandler.fetchWhitelistCheckpoints(bor, first)
+	blockNums, blockHashes, err := ethHandler.fetchWhitelistCheckpoints(ctx, bor, first)
 	// If the array is empty, we're bound to receive an error. Non-nill error and non-empty array
 	// means that array has partial elements and it failed for some block. We'll add those partial
 	// elements anyway.
 	if len(blockNums) == 0 {
-=======
-	endBlockNum, endBlockHash, err := ethHandler.fetchWhitelistCheckpoint(ctx, bor)
-	if err != nil {
->>>>>>> 3c42bfc6
 		return err
 	}
 
