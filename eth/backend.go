--- conflicted
+++ resolved
@@ -257,7 +257,6 @@
 		BloomCache:         uint64(cacheLimit),
 		EventMux:           eth.eventMux,
 		Checkpoint:         checkpoint,
-		EthAPI:             ethAPI,
 		PeerRequiredBlocks: config.PeerRequiredBlocks,
 	}); err != nil {
 		return nil, err
@@ -616,8 +615,6 @@
 	// Start the networking layer and the light server if requested
 	s.handler.Start(maxPeers)
 
-<<<<<<< HEAD
-=======
 	go s.startCheckpointWhitelistService()
 
 	return nil
@@ -673,7 +670,7 @@
 		return ErrNotBorConsensus
 	}
 
-	if bor.WithoutHeimdall {
+	if bor.HeimdallClient == nil {
 		return ErrBorConsensusWithoutHeimdall
 	}
 
@@ -685,7 +682,6 @@
 	// Update the checkpoint whitelist map.
 	ethHandler.downloader.ProcessCheckpoint(endBlockNum, endBlockHash)
 
->>>>>>> 8ebac951
 	return nil
 }
 
