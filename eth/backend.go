// Copyright 2014 The go-ethereum Authors
// This file is part of the go-ethereum library.
//
// The go-ethereum library is free software: you can redistribute it and/or modify
// it under the terms of the GNU Lesser General Public License as published by
// the Free Software Foundation, either version 3 of the License, or
// (at your option) any later version.
//
// The go-ethereum library is distributed in the hope that it will be useful,
// but WITHOUT ANY WARRANTY; without even the implied warranty of
// MERCHANTABILITY or FITNESS FOR A PARTICULAR PURPOSE. See the
// GNU Lesser General Public License for more details.
//
// You should have received a copy of the GNU Lesser General Public License
// along with the go-ethereum library. If not, see <http://www.gnu.org/licenses/>.

// Package eth implements the Ethereum protocol.
package eth

import (
	"context"
	"errors"
	"fmt"
	"math/big"
	"runtime"
	"sync"
	"time"

	"github.com/ethereum/go-ethereum/accounts"
	"github.com/ethereum/go-ethereum/common"
	"github.com/ethereum/go-ethereum/common/hexutil"
	"github.com/ethereum/go-ethereum/consensus"
	"github.com/ethereum/go-ethereum/consensus/beacon"
	"github.com/ethereum/go-ethereum/consensus/bor"
	"github.com/ethereum/go-ethereum/consensus/bor/heimdall"
	"github.com/ethereum/go-ethereum/consensus/clique"
	"github.com/ethereum/go-ethereum/core"
	"github.com/ethereum/go-ethereum/core/bloombits"
	"github.com/ethereum/go-ethereum/core/rawdb"
	"github.com/ethereum/go-ethereum/core/state/pruner"
	"github.com/ethereum/go-ethereum/core/txpool"
	"github.com/ethereum/go-ethereum/core/txpool/legacypool"
	"github.com/ethereum/go-ethereum/core/types"
	"github.com/ethereum/go-ethereum/core/vm"
	"github.com/ethereum/go-ethereum/eth/downloader"
	"github.com/ethereum/go-ethereum/eth/downloader/whitelist"
	"github.com/ethereum/go-ethereum/eth/ethconfig"
	"github.com/ethereum/go-ethereum/eth/filters"
	"github.com/ethereum/go-ethereum/eth/gasprice"
	"github.com/ethereum/go-ethereum/eth/protocols/eth"
	"github.com/ethereum/go-ethereum/eth/protocols/snap"
	"github.com/ethereum/go-ethereum/ethdb"
	"github.com/ethereum/go-ethereum/event"
	"github.com/ethereum/go-ethereum/internal/ethapi"
	"github.com/ethereum/go-ethereum/internal/shutdowncheck"
	"github.com/ethereum/go-ethereum/log"
	"github.com/ethereum/go-ethereum/miner"
	"github.com/ethereum/go-ethereum/node"
	"github.com/ethereum/go-ethereum/p2p"
	"github.com/ethereum/go-ethereum/p2p/dnsdisc"
	"github.com/ethereum/go-ethereum/p2p/enode"
	"github.com/ethereum/go-ethereum/params"
	"github.com/ethereum/go-ethereum/rlp"
	"github.com/ethereum/go-ethereum/rpc"
	"github.com/ethereum/go-ethereum/trie"
)

// Config contains the configuration options of the ETH protocol.
// Deprecated: use ethconfig.Config instead.
type Config = ethconfig.Config

// Ethereum implements the Ethereum full node service.
type Ethereum struct {
	config *ethconfig.Config

	// Handlers
	txPool *txpool.TxPool

	blockchain         *core.BlockChain
	handler            *handler
	ethDialCandidates  enode.Iterator
	snapDialCandidates enode.Iterator
	merger             *consensus.Merger

	// DB interfaces
	chainDb ethdb.Database // Block chain database

	eventMux       *event.TypeMux
	engine         consensus.Engine
	accountManager *accounts.Manager
	authorized     bool // If consensus engine is authorized with keystore

	bloomRequests     chan chan *bloombits.Retrieval // Channel receiving bloom data retrieval requests
	bloomIndexer      *core.ChainIndexer             // Bloom indexer operating during block imports
	closeBloomHandler chan struct{}

	APIBackend *EthAPIBackend

	miner     *miner.Miner
	gasPrice  *big.Int
	etherbase common.Address

	networkID     uint64
	netRPCService *ethapi.NetAPI

	p2pServer *p2p.Server

	lock sync.RWMutex // Protects the variadic fields (e.g. gas price and etherbase)

	closeCh chan struct{} // Channel to signal the background processes to exit

	shutdownTracker *shutdowncheck.ShutdownTracker // Tracks if and when the node has shutdown ungracefully
}

// New creates a new Ethereum object (including the
// initialisation of the common Ethereum object)
func New(stack *node.Node, config *ethconfig.Config) (*Ethereum, error) {
	// Ensure configuration values are compatible and sane
	if config.SyncMode == downloader.LightSync {
		return nil, errors.New("can't run eth.Ethereum in light sync mode, use les.LightEthereum")
	}
	if !config.SyncMode.IsValid() {
		return nil, fmt.Errorf("invalid sync mode %d", config.SyncMode)
	}
	if config.Miner.GasPrice == nil || config.Miner.GasPrice.Cmp(common.Big0) <= 0 {
		log.Warn("Sanitizing invalid miner gas price", "provided", config.Miner.GasPrice, "updated", ethconfig.Defaults.Miner.GasPrice)
		config.Miner.GasPrice = new(big.Int).Set(ethconfig.Defaults.Miner.GasPrice)
	}
	if config.NoPruning && config.TrieDirtyCache > 0 {
		if config.SnapshotCache > 0 {
			config.TrieCleanCache += config.TrieDirtyCache * 3 / 5
			config.SnapshotCache += config.TrieDirtyCache * 2 / 5
		} else {
			config.TrieCleanCache += config.TrieDirtyCache
		}
		config.TrieDirtyCache = 0
	}
	log.Info("Allocated trie memory caches", "clean", common.StorageSize(config.TrieCleanCache)*1024*1024, "dirty", common.StorageSize(config.TrieDirtyCache)*1024*1024)

	extraDBConfig := resolveExtraDBConfig(config)
	// Assemble the Ethereum object
	chainDb, err := stack.OpenDatabaseWithFreezer("chaindata", config.DatabaseCache, config.DatabaseHandles, config.DatabaseFreezer, "ethereum/db/chaindata/", false, extraDBConfig)
	if err != nil {
		return nil, err
	}
<<<<<<< HEAD
	// Try to recover offline state pruning only in hash-based.
	if config.StateScheme == rawdb.HashScheme {
		if err := pruner.RecoverPruning(stack.ResolvePath(""), chainDb); err != nil {
			log.Error("Failed to recover state", "error", err)
		}
	}

	// Transfer mining-related config to the ethash config.
	chainConfig, err := core.LoadChainConfig(chainDb, config.Genesis)
	if err != nil {
		return nil, err
	}

	cliqueConfig, err := core.LoadCliqueConfig(chainDb, config.Genesis)

	if err != nil {
		return nil, err
	}
=======
	if err := pruner.RecoverPruning(stack.ResolvePath(""), chainDb); err != nil {
		log.Error("Failed to recover state", "error", err)
	}
>>>>>>> 1065e21c

	// START: Bor changes
	eth := &Ethereum{
		config:            config,
		merger:            consensus.NewMerger(chainDb),
		chainDb:           chainDb,
		eventMux:          stack.EventMux(),
		accountManager:    stack.AccountManager(),
		authorized:        false,
		closeBloomHandler: make(chan struct{}),
		networkID:         config.NetworkId,
		gasPrice:          config.Miner.GasPrice,
		etherbase:         config.Miner.Etherbase,
		bloomRequests:     make(chan chan *bloombits.Retrieval),
		bloomIndexer:      core.NewBloomIndexer(chainDb, params.BloomBitsBlocks, params.BloomConfirms),
		p2pServer:         stack.Server(),
		shutdownTracker:   shutdowncheck.NewShutdownTracker(chainDb),
		closeCh:           make(chan struct{}),
	}

	eth.APIBackend = &EthAPIBackend{stack.Config().ExtRPCEnabled(), stack.Config().AllowUnprotectedTxs, eth, nil}
	if eth.APIBackend.allowUnprotectedTxs {
		log.Debug(" ###########", "Unprotected transactions allowed")

		config.TxPool.AllowUnprotectedTxs = true
	}

	var (
		vmConfig = vm.Config{
			EnablePreimageRecording:      config.EnablePreimageRecording,
			ParallelEnable:               config.ParallelEVM.Enable,
			ParallelSpeculativeProcesses: config.ParallelEVM.SpeculativeProcesses,
		}
		cacheConfig = &core.CacheConfig{
			TrieCleanLimit:      config.TrieCleanCache,
			TrieCleanNoPrefetch: config.NoPrefetch,
			TrieDirtyLimit:      config.TrieDirtyCache,
			TrieDirtyDisabled:   config.NoPruning,
			TrieTimeLimit:       config.TrieTimeout,
			SnapshotLimit:       config.SnapshotCache,
			Preimages:           config.Preimages,
			TriesInMemory:       config.TriesInMemory,
			StateHistory:        config.StateHistory,
			StateScheme:         config.StateScheme,
		}
	)

	gpoParams := config.GPO
	if gpoParams.Default == nil {
		gpoParams.Default = config.Miner.GasPrice
	}

	// Override the chain config with provided settings.
	var overrides core.ChainOverrides
	if config.OverrideCancun != nil {
		overrides.OverrideCancun = config.OverrideCancun
<<<<<<< HEAD
=======
	}
	if config.OverrideVerkle != nil {
		overrides.OverrideVerkle = config.OverrideVerkle
>>>>>>> 1065e21c
	}

	triedb := trie.NewDatabase(chainDb, cacheConfig.TriedbConfig())

	chainConfig, _, genesisErr := core.SetupGenesisBlockWithOverride(chainDb, triedb, config.Genesis, &overrides)

	triedb.Close()

	if _, isCompat := genesisErr.(*params.ConfigCompatError); genesisErr != nil && !isCompat {
		return nil, genesisErr
	}

<<<<<<< HEAD
	blockChainAPI := ethapi.NewBlockChainAPI(ethereum.APIBackend)
	engine := ethconfig.CreateConsensusEngine(chainConfig, config, cliqueConfig, chainDb, blockChainAPI)
	ethereum.engine = engine
=======
	blockChainAPI := ethapi.NewBlockChainAPI(eth.APIBackend)
	engine, err := ethconfig.CreateConsensusEngine(chainConfig, config, chainDb, blockChainAPI)
	eth.engine = engine
	if err != nil {
		return nil, err
	}
>>>>>>> 1065e21c
	// END: Bor changes

	bcVersion := rawdb.ReadDatabaseVersion(chainDb)
	var dbVer = "<nil>"
	if bcVersion != nil {
		dbVer = fmt.Sprintf("%d", *bcVersion)
	}
	log.Info("Initialising Ethereum protocol", "network", config.NetworkId, "dbversion", dbVer)

	if !config.SkipBcVersionCheck {
		if bcVersion != nil && *bcVersion > core.BlockChainVersion {
			return nil, fmt.Errorf("database version is v%d, Geth %s only supports v%d", *bcVersion, params.VersionWithMeta, core.BlockChainVersion)
		} else if bcVersion == nil || *bcVersion < core.BlockChainVersion {
			if bcVersion != nil { // only print warning on upgrade, not on init
				log.Warn("Upgrade blockchain database version", "from", dbVer, "to", core.BlockChainVersion)
			}
			rawdb.WriteDatabaseVersion(chainDb, core.BlockChainVersion)
		}
	}
<<<<<<< HEAD

	checker := whitelist.NewService(10)
=======
	var (
		vmConfig = vm.Config{
			EnablePreimageRecording: config.EnablePreimageRecording,
		}
		cacheConfig = &core.CacheConfig{
			TrieCleanLimit:      config.TrieCleanCache,
			TrieCleanNoPrefetch: config.NoPrefetch,
			TrieDirtyLimit:      config.TrieDirtyCache,
			TrieDirtyDisabled:   config.NoPruning,
			TrieTimeLimit:       config.TrieTimeout,
			SnapshotLimit:       config.SnapshotCache,
			Preimages:           config.Preimages,
		}
	)

	checker := whitelist.NewService(chainDb)
>>>>>>> 1065e21c

	// check if Parallel EVM is enabled
	// if enabled, use parallel state processor
	if config.ParallelEVM.Enable {
		eth.blockchain, err = core.NewParallelBlockChain(chainDb, cacheConfig, config.Genesis, &overrides, eth.engine, vmConfig, eth.shouldPreserve, &config.TxLookupLimit, checker)
	} else {
		eth.blockchain, err = core.NewBlockChain(chainDb, cacheConfig, config.Genesis, &overrides, eth.engine, vmConfig, eth.shouldPreserve, &config.TxLookupLimit, checker)
	}

<<<<<<< HEAD
	ethereum.APIBackend.gpo = gasprice.NewOracle(ethereum.APIBackend, gpoParams)

	if config.OverrideVerkle != nil {
		overrides.OverrideVerkle = config.OverrideVerkle
	}
	// ethereum.blockchain, err = core.NewBlockChain(chainDb, cacheConfig, config.Genesis, &overrides, ethereum.engine, vmConfig, ethereum.shouldPreserve, &config.TxLookupLimit, checker)
=======
	eth.APIBackend.gpo = gasprice.NewOracle(eth.APIBackend, gpoParams)
>>>>>>> 1065e21c
	if err != nil {
		return nil, err
	}

<<<<<<< HEAD
	_ = ethereum.engine.VerifyHeader(ethereum.blockchain, ethereum.blockchain.CurrentHeader()) // TODO think on it
=======
	_ = eth.engine.VerifyHeader(eth.blockchain, eth.blockchain.CurrentHeader()) // TODO think on it
>>>>>>> 1065e21c

	// BOR changes
	eth.APIBackend.gpo.ProcessCache()
	// BOR changes

	eth.bloomIndexer.Start(eth.blockchain)

	if config.BlobPool.Datadir != "" {
		config.BlobPool.Datadir = stack.ResolvePath(config.BlobPool.Datadir)
	}

	if config.TxPool.Journal != "" {
		config.TxPool.Journal = stack.ResolvePath(config.TxPool.Journal)
	}
	legacyPool := legacypool.New(config.TxPool, eth.blockchain)

	eth.txPool, err = txpool.New(new(big.Int).SetUint64(config.TxPool.PriceLimit), eth.blockchain, []txpool.SubPool{legacyPool})
	if err != nil {
		return nil, err
	}
	// Permit the downloader to use the trie cache allowance during fast sync
	cacheLimit := cacheConfig.TrieCleanLimit + cacheConfig.TrieDirtyLimit + cacheConfig.SnapshotLimit
<<<<<<< HEAD
	if ethereum.handler, err = newHandler(&handlerConfig{
=======
	if eth.handler, err = newHandler(&handlerConfig{
>>>>>>> 1065e21c
		Database:       chainDb,
		Chain:          eth.blockchain,
		TxPool:         eth.txPool,
		Merger:         eth.merger,
		Network:        config.NetworkId,
		Sync:           config.SyncMode,
		BloomCache:     uint64(cacheLimit),
<<<<<<< HEAD
		EventMux:       ethereum.eventMux,
=======
		EventMux:       eth.eventMux,
>>>>>>> 1065e21c
		RequiredBlocks: config.RequiredBlocks,
		EthAPI:         blockChainAPI,
		checker:        checker,
		txArrivalWait:  eth.p2pServer.TxArrivalWait,
	}); err != nil {
		return nil, err
	}

	eth.miner = miner.New(eth, &config.Miner, eth.blockchain.Config(), eth.EventMux(), eth.engine, eth.isLocalBlock)
	eth.miner.SetExtra(makeExtraData(config.Miner.ExtraData))

	// Setup DNS discovery iterators.
	dnsclient := dnsdisc.NewClient(dnsdisc.Config{})
	eth.ethDialCandidates, err = dnsclient.NewIterator(eth.config.EthDiscoveryURLs...)
	if err != nil {
		return nil, err
	}
	eth.snapDialCandidates, err = dnsclient.NewIterator(eth.config.SnapDiscoveryURLs...)
	if err != nil {
		return nil, err
	}

	// Start the RPC service
	eth.netRPCService = ethapi.NewNetAPI(eth.p2pServer, config.NetworkId)

	// Register the backend on the node
	stack.RegisterAPIs(eth.APIs())
	stack.RegisterProtocols(eth.Protocols())
	stack.RegisterLifecycle(eth)

	// Successful startup; push a marker and check previous unclean shutdowns.
	eth.shutdownTracker.MarkStartup()

	return eth, nil
}

func resolveExtraDBConfig(config *ethconfig.Config) rawdb.ExtraDBConfig {
	return rawdb.ExtraDBConfig{
		LevelDBCompactionTableSize:           config.LevelDbCompactionTableSize,
		LevelDBCompactionTableSizeMultiplier: config.LevelDbCompactionTableSizeMultiplier,
		LevelDBCompactionTotalSize:           config.LevelDbCompactionTotalSize,
		LevelDBCompactionTotalSizeMultiplier: config.LevelDbCompactionTotalSizeMultiplier,
	}
}

func makeExtraData(extra []byte) []byte {
	if len(extra) == 0 {
		// create default extradata
		extra, _ = rlp.EncodeToBytes([]interface{}{
			uint(params.VersionMajor<<16 | params.VersionMinor<<8 | params.VersionPatch),
			"bor",
			runtime.Version(),
			runtime.GOOS,
		})
	}

	if uint64(len(extra)) > params.MaximumExtraDataSize {
		log.Warn("Miner extra data exceed limit", "extra", hexutil.Bytes(extra), "limit", params.MaximumExtraDataSize)
		extra = nil
	}

	return extra
}

// PeerCount returns the number of connected peers.
func (s *Ethereum) PeerCount() int {
	return s.p2pServer.PeerCount()
}

// APIs return the collection of RPC services the ethereum package offers.
// NOTE, some of these services probably need to be moved to somewhere else.
func (s *Ethereum) APIs() []rpc.API {
	apis := ethapi.GetAPIs(s.APIBackend)

	// Append any APIs exposed explicitly by the consensus engine
	apis = append(apis, s.engine.APIs(s.BlockChain())...)

	// BOR change starts
	filterSystem := filters.NewFilterSystem(s.APIBackend, filters.Config{})
	// set genesis to public filter api
	publicFilterAPI := filters.NewFilterAPI(filterSystem, false, s.config.BorLogs)
	// avoiding constructor changed by introducing new method to set genesis
	publicFilterAPI.SetChainConfig(s.blockchain.Config())
	// BOR change ends

	// Append all the local APIs and return
	return append(apis, []rpc.API{
		{
			Namespace: "eth",
			Service:   NewEthereumAPI(s),
		}, {
			Namespace: "miner",
			Service:   NewMinerAPI(s),
		}, {
			Namespace: "eth",
			Service:   publicFilterAPI, // BOR related change
		}, {
			Namespace: "admin",
			Service:   NewAdminAPI(s),
		}, {
			Namespace: "debug",
			Service:   NewDebugAPI(s),
		}, {
			Namespace: "net",
			Service:   s.netRPCService,
		},
	}...)
}

func (s *Ethereum) ResetWithGenesisBlock(gb *types.Block) {
	s.blockchain.ResetWithGenesisBlock(gb)
}

func (s *Ethereum) PublicBlockChainAPI() *ethapi.BlockChainAPI {
	return s.handler.ethAPI
}

func (s *Ethereum) Etherbase() (eb common.Address, err error) {
	s.lock.RLock()
	etherbase := s.etherbase
	s.lock.RUnlock()

	if etherbase != (common.Address{}) {
		return etherbase, nil
	}
	return common.Address{}, errors.New("etherbase must be explicitly specified")
}

// isLocalBlock checks whether the specified block is mined
// by local miner accounts.
//
// We regard two types of accounts as local miner account: etherbase
// and accounts specified via `txpool.locals` flag.
func (s *Ethereum) isLocalBlock(header *types.Header) bool {
	author, err := s.engine.Author(header)
	if err != nil {
		log.Warn("Failed to retrieve block author", "number", header.Number.Uint64(), "hash", header.Hash(), "err", err)
		return false
	}
	// Check whether the given address is etherbase.
	s.lock.RLock()
	etherbase := s.etherbase
	s.lock.RUnlock()

	if author == etherbase {
		return true
	}
	// Check whether the given address is specified by `txpool.local`
	// CLI flag.
	for _, account := range s.config.TxPool.Locals {
		if account == author {
			return true
		}
	}

	return false
}

// shouldPreserve checks whether we should preserve the given block
// during the chain reorg depending on whether the author of block
// is a local account.
func (s *Ethereum) shouldPreserve(header *types.Header) bool {
	// The reason we need to disable the self-reorg preserving for clique
	// is it can be probable to introduce a deadlock.
	//
	// e.g. If there are 7 available signers
	//
	// r1   A
	// r2     B
	// r3       C
	// r4         D
	// r5   A      [X] F G
	// r6    [X]
	//
	// In the round5, the inturn signer E is offline, so the worst case
	// is A, F and G sign the block of round5 and reject the block of opponents
	// and in the round6, the last available signer B is offline, the whole
	// network is stuck.
	if _, ok := s.engine.(*clique.Clique); ok {
		return false
	}

	return s.isLocalBlock(header)
}

// SetEtherbase sets the mining reward address.
func (s *Ethereum) SetEtherbase(etherbase common.Address) {
	s.lock.Lock()
	s.etherbase = etherbase
	s.lock.Unlock()

	s.miner.SetEtherbase(etherbase)
}

// StartMining starts the miner with the given number of CPU threads. If mining
// is already running, this method adjust the number of threads allowed to use
// and updates the minimum price required by the transaction pool.
func (s *Ethereum) StartMining() error {
<<<<<<< HEAD
	// Update the thread count within the consensus engine

=======
>>>>>>> 1065e21c
	// If the miner was not running, initialize it
	if !s.IsMining() {
		// Propagate the initial price point to the transaction pool
		s.lock.RLock()
		price := s.gasPrice
		s.lock.RUnlock()
		s.txPool.SetGasTip(price)

		// Configure the local mining address
		eb, err := s.Etherbase()
		if err != nil {
			log.Error("Cannot start mining without etherbase", "err", err)
			return fmt.Errorf("etherbase missing: %v", err)
		}
		// If personal endpoints are disabled, the server creating
		// this Ethereum instance has already Authorized consensus.
		if !s.authorized {
			var cli *clique.Clique
			if c, ok := s.engine.(*clique.Clique); ok {
				cli = c
			} else if cl, ok := s.engine.(*beacon.Beacon); ok {
				if c, ok := cl.InnerEngine().(*clique.Clique); ok {
					cli = c
				}
			}

			if cli != nil {
				wallet, err := s.accountManager.Find(accounts.Account{Address: eb})
				if wallet == nil || err != nil {
					log.Error("Etherbase account unavailable locally", "err", err)
					return fmt.Errorf("signer missing: %v", err)
				}

				cli.Authorize(eb, wallet.SignData)
			}

			if bor, ok := s.engine.(*bor.Bor); ok {
				wallet, err := s.accountManager.Find(accounts.Account{Address: eb})
				if wallet == nil || err != nil {
					log.Error("Etherbase account unavailable locally", "err", err)

					return fmt.Errorf("signer missing: %v", err)
				}

				bor.Authorize(eb, wallet.SignData)
			}
		}

		// If mining is started, we can disable the transaction rejection mechanism
		// introduced to speed sync times.
		s.handler.acceptTxs.Store(true)

		go s.miner.Start()
	}

	return nil
}

// StopMining terminates the miner, both at the consensus engine level as well as
// at the block creation level.
func (s *Ethereum) StopMining() {
	// Update the thread count within the consensus engine
	type threaded interface {
		SetThreads(threads int)
	}

	if th, ok := s.engine.(threaded); ok {
		th.SetThreads(-1)
	}
	// Stop the block creating itself
	ch := make(chan struct{})
	s.miner.Stop(ch)
}

func (s *Ethereum) IsMining() bool      { return s.miner.Mining() }
func (s *Ethereum) Miner() *miner.Miner { return s.miner }

func (s *Ethereum) AccountManager() *accounts.Manager { return s.accountManager }
func (s *Ethereum) BlockChain() *core.BlockChain      { return s.blockchain }
func (s *Ethereum) TxPool() *txpool.TxPool            { return s.txPool }
func (s *Ethereum) EventMux() *event.TypeMux          { return s.eventMux }
func (s *Ethereum) Engine() consensus.Engine          { return s.engine }
func (s *Ethereum) ChainDb() ethdb.Database {
	return s.chainDb
}
func (s *Ethereum) IsListening() bool                  { return true } // Always listening
func (s *Ethereum) Downloader() *downloader.Downloader { return s.handler.downloader }
func (s *Ethereum) Synced() bool                       { return s.handler.acceptTxs.Load() }
func (s *Ethereum) SetSynced()                         { s.handler.acceptTxs.Store(true) }
func (s *Ethereum) ArchiveMode() bool                  { return s.config.NoPruning }
func (s *Ethereum) BloomIndexer() *core.ChainIndexer   { return s.bloomIndexer }
func (s *Ethereum) Merger() *consensus.Merger          { return s.merger }
func (s *Ethereum) SyncMode() downloader.SyncMode {
	mode, _ := s.handler.chainSync.modeAndLocalHead()
	return mode
}

// SetAuthorized sets the authorized bool variable
// denoting that consensus has been authorized while creation
func (s *Ethereum) SetAuthorized(authorized bool) {
	s.lock.Lock()
	s.authorized = authorized
	s.lock.Unlock()
}

// Protocols returns all the currently configured
// network protocols to start.
func (s *Ethereum) Protocols() []p2p.Protocol {
	protos := eth.MakeProtocols((*ethHandler)(s.handler), s.networkID, s.ethDialCandidates)
	if s.config.SnapshotCache > 0 {
		protos = append(protos, snap.MakeProtocols((*snapHandler)(s.handler), s.snapDialCandidates)...)
	}

	return protos
}

// Start implements node.Lifecycle, starting all internal goroutines needed by the
// Ethereum protocol implementation.
func (s *Ethereum) Start() error {
	eth.StartENRUpdater(s.blockchain, s.p2pServer.LocalNode())

	// Start the bloom bits servicing goroutines
	s.startBloomHandlers(params.BloomBitsBlocks)

	// Regularly update shutdown marker
	s.shutdownTracker.Start()

	// Figure out a max peers count based on the server limits
	maxPeers := s.p2pServer.MaxPeers

	if s.config.LightServ > 0 {
		if s.config.LightPeers >= s.p2pServer.MaxPeers {
			return fmt.Errorf("invalid peer config: light peer count (%d) >= total peer count (%d)", s.config.LightPeers, s.p2pServer.MaxPeers)
		}

		maxPeers -= s.config.LightPeers
	}

	// Start the networking layer and the light server if requested
	s.handler.Start(maxPeers)

	go s.startCheckpointWhitelistService()
	go s.startMilestoneWhitelistService()
	go s.startNoAckMilestoneService()
	go s.startNoAckMilestoneByIDService()

	return nil
}

var (
	ErrNotBorConsensus             = errors.New("not bor consensus was given")
	ErrBorConsensusWithoutHeimdall = errors.New("bor consensus without heimdall")
)

const (
	whitelistTimeout      = 30 * time.Second
	noAckMilestoneTimeout = 4 * time.Second
)

// StartCheckpointWhitelistService starts the goroutine to fetch checkpoints and update the
// checkpoint whitelist map.
func (s *Ethereum) startCheckpointWhitelistService() {
	const (
		tickerDuration = 100 * time.Second
		fnName         = "whitelist checkpoint"
	)

	s.retryHeimdallHandler(s.handleWhitelistCheckpoint, tickerDuration, whitelistTimeout, fnName)
}

// startMilestoneWhitelistService starts the goroutine to fetch milestiones and update the
// milestone whitelist map.
func (s *Ethereum) startMilestoneWhitelistService() {
	const (
		tickerDuration = 12 * time.Second
		fnName         = "whitelist milestone"
	)

	s.retryHeimdallHandler(s.handleMilestone, tickerDuration, whitelistTimeout, fnName)
}

func (s *Ethereum) startNoAckMilestoneService() {
	const (
		tickerDuration = 6 * time.Second
		fnName         = "no-ack-milestone service"
	)

	s.retryHeimdallHandler(s.handleNoAckMilestone, tickerDuration, noAckMilestoneTimeout, fnName)
}

func (s *Ethereum) startNoAckMilestoneByIDService() {
	const (
		tickerDuration = 1 * time.Minute
		fnName         = "no-ack-milestone-by-id service"
	)

	s.retryHeimdallHandler(s.handleNoAckMilestoneByID, tickerDuration, noAckMilestoneTimeout, fnName)
}

func (s *Ethereum) retryHeimdallHandler(fn heimdallHandler, tickerDuration time.Duration, timeout time.Duration, fnName string) {
	retryHeimdallHandler(fn, tickerDuration, timeout, fnName, s.closeCh, s.getHandler)
}

func retryHeimdallHandler(fn heimdallHandler, tickerDuration time.Duration, timeout time.Duration, fnName string, closeCh chan struct{}, getHandler func() (*ethHandler, *bor.Bor, error)) {
	// a shortcut helps with tests and early exit
	select {
	case <-closeCh:
		return
	default:
	}

	ethHandler, bor, err := getHandler()
	if err != nil {
		log.Error("error while getting the ethHandler", "err", err)
		return
	}

	// first run for fetching milestones
	firstCtx, cancel := context.WithTimeout(context.Background(), timeout)
	err = fn(firstCtx, ethHandler, bor)

	cancel()

	if err != nil {
		log.Warn(fmt.Sprintf("unable to start the %s service - first run", fnName), "err", err)
	}

	ticker := time.NewTicker(tickerDuration)
	defer ticker.Stop()

	for {
		select {
		case <-ticker.C:
			ctx, cancel := context.WithTimeout(context.Background(), timeout)
			err := fn(ctx, ethHandler, bor)

			cancel()

			if err != nil {
				log.Warn(fmt.Sprintf("unable to handle %s", fnName), "err", err)
			}
		case <-closeCh:
			return
		}
	}
}

// handleWhitelistCheckpoint handles the checkpoint whitelist mechanism.
func (s *Ethereum) handleWhitelistCheckpoint(ctx context.Context, ethHandler *ethHandler, bor *bor.Bor) error {
	// Create a new bor verifier, which will be used to verify checkpoints and milestones
	verifier := newBorVerifier()

	blockNum, blockHash, err := ethHandler.fetchWhitelistCheckpoint(ctx, bor, s, verifier)
	// If the array is empty, we're bound to receive an error. Non-nill error and non-empty array
	// means that array has partial elements and it failed for some block. We'll add those partial
	// elements anyway.
	if err != nil {
		return err
	}

	ethHandler.downloader.ProcessCheckpoint(blockNum, blockHash)

	return nil
}

type heimdallHandler func(ctx context.Context, ethHandler *ethHandler, bor *bor.Bor) error

// handleMilestone handles the milestone mechanism.
func (s *Ethereum) handleMilestone(ctx context.Context, ethHandler *ethHandler, bor *bor.Bor) error {
	// Create a new bor verifier, which will be used to verify checkpoints and milestones
	verifier := newBorVerifier()
	num, hash, err := ethHandler.fetchWhitelistMilestone(ctx, bor, s, verifier)

	// If the current chain head is behind the received milestone, add it to the future milestone
	// list. Also, the hash mismatch (end block hash) error will lead to rewind so also
	// add that milestone to the future milestone list.
	if errors.Is(err, errMissingBlocks) || errors.Is(err, errHashMismatch) {
		ethHandler.downloader.ProcessFutureMilestone(num, hash)
	}

	if errors.Is(err, heimdall.ErrServiceUnavailable) {
		return nil
	}

	if err != nil {
		return err
	}

	ethHandler.downloader.ProcessMilestone(num, hash)

	return nil
}

func (s *Ethereum) handleNoAckMilestone(ctx context.Context, ethHandler *ethHandler, bor *bor.Bor) error {
	milestoneID, err := ethHandler.fetchNoAckMilestone(ctx, bor)

	if errors.Is(err, heimdall.ErrServiceUnavailable) {
		return nil
	}

	if err != nil {
		return err
	}

	ethHandler.downloader.RemoveMilestoneID(milestoneID)

	return nil
}

func (s *Ethereum) handleNoAckMilestoneByID(ctx context.Context, ethHandler *ethHandler, bor *bor.Bor) error {
	milestoneIDs := ethHandler.downloader.GetMilestoneIDsList()

	for _, milestoneID := range milestoneIDs {
		// todo: check if we can ignore the error
		err := ethHandler.fetchNoAckMilestoneByID(ctx, bor, milestoneID)
		if err == nil {
			ethHandler.downloader.RemoveMilestoneID(milestoneID)
		}
	}

	return nil
}

func (s *Ethereum) getHandler() (*ethHandler, *bor.Bor, error) {
	ethHandler := (*ethHandler)(s.handler)

	bor, ok := ethHandler.chain.Engine().(*bor.Bor)
	if !ok {
		return nil, nil, ErrNotBorConsensus
	}

	if bor.HeimdallClient == nil {
		return nil, nil, ErrBorConsensusWithoutHeimdall
	}

	return ethHandler, bor, nil
}

// Stop implements node.Lifecycle, terminating all internal goroutines used by the
// Ethereum protocol.
func (s *Ethereum) Stop() error {
	// Stop all the peer-related stuff first.
	s.ethDialCandidates.Close()
	s.snapDialCandidates.Close()
	s.handler.Stop()

	// Then stop everything else.
	s.bloomIndexer.Close()
	close(s.closeBloomHandler)

	// Close all bg processes
	close(s.closeCh)

	s.txPool.Close()
	s.miner.Close()
	s.blockchain.Stop()
	s.engine.Close()

	// Clean shutdown marker as the last thing before closing db
	s.shutdownTracker.Stop()

	s.chainDb.Close()
	s.eventMux.Stop()

	return nil
}

//
// Bor related methods
//

// SetBlockchain set blockchain while testing
func (s *Ethereum) SetBlockchain(blockchain *core.BlockChain) {
	s.blockchain = blockchain
}<|MERGE_RESOLUTION|>--- conflicted
+++ resolved
@@ -143,30 +143,9 @@
 	if err != nil {
 		return nil, err
 	}
-<<<<<<< HEAD
-	// Try to recover offline state pruning only in hash-based.
-	if config.StateScheme == rawdb.HashScheme {
-		if err := pruner.RecoverPruning(stack.ResolvePath(""), chainDb); err != nil {
-			log.Error("Failed to recover state", "error", err)
-		}
-	}
-
-	// Transfer mining-related config to the ethash config.
-	chainConfig, err := core.LoadChainConfig(chainDb, config.Genesis)
-	if err != nil {
-		return nil, err
-	}
-
-	cliqueConfig, err := core.LoadCliqueConfig(chainDb, config.Genesis)
-
-	if err != nil {
-		return nil, err
-	}
-=======
 	if err := pruner.RecoverPruning(stack.ResolvePath(""), chainDb); err != nil {
 		log.Error("Failed to recover state", "error", err)
 	}
->>>>>>> 1065e21c
 
 	// START: Bor changes
 	eth := &Ethereum{
@@ -223,12 +202,9 @@
 	var overrides core.ChainOverrides
 	if config.OverrideCancun != nil {
 		overrides.OverrideCancun = config.OverrideCancun
-<<<<<<< HEAD
-=======
 	}
 	if config.OverrideVerkle != nil {
 		overrides.OverrideVerkle = config.OverrideVerkle
->>>>>>> 1065e21c
 	}
 
 	triedb := trie.NewDatabase(chainDb, cacheConfig.TriedbConfig())
@@ -241,18 +217,12 @@
 		return nil, genesisErr
 	}
 
-<<<<<<< HEAD
-	blockChainAPI := ethapi.NewBlockChainAPI(ethereum.APIBackend)
-	engine := ethconfig.CreateConsensusEngine(chainConfig, config, cliqueConfig, chainDb, blockChainAPI)
-	ethereum.engine = engine
-=======
 	blockChainAPI := ethapi.NewBlockChainAPI(eth.APIBackend)
 	engine, err := ethconfig.CreateConsensusEngine(chainConfig, config, chainDb, blockChainAPI)
 	eth.engine = engine
 	if err != nil {
 		return nil, err
 	}
->>>>>>> 1065e21c
 	// END: Bor changes
 
 	bcVersion := rawdb.ReadDatabaseVersion(chainDb)
@@ -272,10 +242,6 @@
 			rawdb.WriteDatabaseVersion(chainDb, core.BlockChainVersion)
 		}
 	}
-<<<<<<< HEAD
-
-	checker := whitelist.NewService(10)
-=======
 	var (
 		vmConfig = vm.Config{
 			EnablePreimageRecording: config.EnablePreimageRecording,
@@ -292,7 +258,6 @@
 	)
 
 	checker := whitelist.NewService(chainDb)
->>>>>>> 1065e21c
 
 	// check if Parallel EVM is enabled
 	// if enabled, use parallel state processor
@@ -302,25 +267,12 @@
 		eth.blockchain, err = core.NewBlockChain(chainDb, cacheConfig, config.Genesis, &overrides, eth.engine, vmConfig, eth.shouldPreserve, &config.TxLookupLimit, checker)
 	}
 
-<<<<<<< HEAD
-	ethereum.APIBackend.gpo = gasprice.NewOracle(ethereum.APIBackend, gpoParams)
-
-	if config.OverrideVerkle != nil {
-		overrides.OverrideVerkle = config.OverrideVerkle
-	}
-	// ethereum.blockchain, err = core.NewBlockChain(chainDb, cacheConfig, config.Genesis, &overrides, ethereum.engine, vmConfig, ethereum.shouldPreserve, &config.TxLookupLimit, checker)
-=======
 	eth.APIBackend.gpo = gasprice.NewOracle(eth.APIBackend, gpoParams)
->>>>>>> 1065e21c
 	if err != nil {
 		return nil, err
 	}
 
-<<<<<<< HEAD
-	_ = ethereum.engine.VerifyHeader(ethereum.blockchain, ethereum.blockchain.CurrentHeader()) // TODO think on it
-=======
 	_ = eth.engine.VerifyHeader(eth.blockchain, eth.blockchain.CurrentHeader()) // TODO think on it
->>>>>>> 1065e21c
 
 	// BOR changes
 	eth.APIBackend.gpo.ProcessCache()
@@ -343,11 +295,7 @@
 	}
 	// Permit the downloader to use the trie cache allowance during fast sync
 	cacheLimit := cacheConfig.TrieCleanLimit + cacheConfig.TrieDirtyLimit + cacheConfig.SnapshotLimit
-<<<<<<< HEAD
-	if ethereum.handler, err = newHandler(&handlerConfig{
-=======
 	if eth.handler, err = newHandler(&handlerConfig{
->>>>>>> 1065e21c
 		Database:       chainDb,
 		Chain:          eth.blockchain,
 		TxPool:         eth.txPool,
@@ -355,11 +303,7 @@
 		Network:        config.NetworkId,
 		Sync:           config.SyncMode,
 		BloomCache:     uint64(cacheLimit),
-<<<<<<< HEAD
-		EventMux:       ethereum.eventMux,
-=======
 		EventMux:       eth.eventMux,
->>>>>>> 1065e21c
 		RequiredBlocks: config.RequiredBlocks,
 		EthAPI:         blockChainAPI,
 		checker:        checker,
@@ -558,11 +502,6 @@
 // is already running, this method adjust the number of threads allowed to use
 // and updates the minimum price required by the transaction pool.
 func (s *Ethereum) StartMining() error {
-<<<<<<< HEAD
-	// Update the thread count within the consensus engine
-
-=======
->>>>>>> 1065e21c
 	// If the miner was not running, initialize it
 	if !s.IsMining() {
 		// Propagate the initial price point to the transaction pool
