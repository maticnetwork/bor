--- conflicted
+++ resolved
@@ -304,7 +304,6 @@
 	// Permit the downloader to use the trie cache allowance during fast sync
 	cacheLimit := cacheConfig.TrieCleanLimit + cacheConfig.TrieDirtyLimit + cacheConfig.SnapshotLimit
 	if eth.handler, err = newHandler(&handlerConfig{
-<<<<<<< HEAD
 		Database:             chainDb,
 		Chain:                eth.blockchain,
 		TxPool:               eth.txPool,
@@ -317,23 +316,9 @@
 		checker:              checker,
 		enableBlockTracking:  eth.config.EnableBlockTracking,
 		txAnnouncementOnly:   eth.p2pServer.TxAnnouncementOnly,
+		syncWithWitnesses:    eth.config.SyncWithWitnesses,
+		computeWitness:       eth.config.WitnessProtocol,
 		FastForwardThreshold: config.FastForwardThreshold,
-=======
-		Database:            chainDb,
-		Chain:               eth.blockchain,
-		TxPool:              eth.txPool,
-		Network:             config.NetworkId,
-		Sync:                config.SyncMode,
-		BloomCache:          uint64(cacheLimit),
-		EventMux:            eth.eventMux,
-		RequiredBlocks:      config.RequiredBlocks,
-		EthAPI:              blockChainAPI,
-		checker:             checker,
-		enableBlockTracking: eth.config.EnableBlockTracking,
-		txAnnouncementOnly:  eth.p2pServer.TxAnnouncementOnly,
-		syncWithWitnesses:   eth.config.SyncWithWitnesses,
-		computeWitness:      eth.config.WitnessProtocol,
->>>>>>> 8972b539
 	}); err != nil {
 		return nil, err
 	}
