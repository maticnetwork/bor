--- conflicted
+++ resolved
@@ -65,11 +65,7 @@
 	"github.com/ethereum/go-ethereum/params"
 	"github.com/ethereum/go-ethereum/rlp"
 	"github.com/ethereum/go-ethereum/rpc"
-<<<<<<< HEAD
 	"github.com/ethereum/go-ethereum/triedb"
-=======
-	gethversion "github.com/ethereum/go-ethereum/version"
->>>>>>> eb00f169
 )
 
 // Config contains the configuration options of the ETH protocol.
@@ -344,13 +340,8 @@
 	if len(extra) == 0 {
 		// create default extradata
 		extra, _ = rlp.EncodeToBytes([]interface{}{
-<<<<<<< HEAD
 			uint(params.VersionMajor<<16 | params.VersionMinor<<8 | params.VersionPatch),
 			"bor",
-=======
-			uint(gethversion.Major<<16 | gethversion.Minor<<8 | gethversion.Patch),
-			"geth",
->>>>>>> eb00f169
 			runtime.Version(),
 			runtime.GOOS,
 		})
