// Copyright 2014 The go-ethereum Authors
// This file is part of the go-ethereum library.
//
// The go-ethereum library is free software: you can redistribute it and/or modify
// it under the terms of the GNU Lesser General Public License as published by
// the Free Software Foundation, either version 3 of the License, or
// (at your option) any later version.
//
// The go-ethereum library is distributed in the hope that it will be useful,
// but WITHOUT ANY WARRANTY; without even the implied warranty of
// MERCHANTABILITY or FITNESS FOR A PARTICULAR PURPOSE. See the
// GNU Lesser General Public License for more details.
//
// You should have received a copy of the GNU Lesser General Public License
// along with the go-ethereum library. If not, see <http://www.gnu.org/licenses/>.

// Package eth implements the Ethereum protocol.
package eth

import (
	"context"
	"encoding/json"
	"errors"
	"fmt"
	"math/big"
	"runtime"
	"sync"
	"time"

	"github.com/ethereum/go-ethereum/accounts"
	"github.com/ethereum/go-ethereum/common"
	"github.com/ethereum/go-ethereum/common/hexutil"
	"github.com/ethereum/go-ethereum/consensus"
	"github.com/ethereum/go-ethereum/consensus/beacon"
	"github.com/ethereum/go-ethereum/consensus/bor"
	"github.com/ethereum/go-ethereum/consensus/clique"
	"github.com/ethereum/go-ethereum/core"
	"github.com/ethereum/go-ethereum/core/filtermaps"
	"github.com/ethereum/go-ethereum/core/rawdb"
	"github.com/ethereum/go-ethereum/core/state/pruner"
	"github.com/ethereum/go-ethereum/core/txpool"
	"github.com/ethereum/go-ethereum/core/txpool/legacypool"
	"github.com/ethereum/go-ethereum/core/txpool/locals"
	"github.com/ethereum/go-ethereum/core/types"
	"github.com/ethereum/go-ethereum/core/vm"
	"github.com/ethereum/go-ethereum/eth/downloader"
	"github.com/ethereum/go-ethereum/eth/downloader/whitelist"
	"github.com/ethereum/go-ethereum/eth/ethconfig"
	"github.com/ethereum/go-ethereum/eth/filters"
	"github.com/ethereum/go-ethereum/eth/gasprice"
	"github.com/ethereum/go-ethereum/eth/protocols/eth"
	"github.com/ethereum/go-ethereum/eth/protocols/snap"
	"github.com/ethereum/go-ethereum/eth/protocols/wit"
	"github.com/ethereum/go-ethereum/eth/tracers"
	"github.com/ethereum/go-ethereum/ethdb"
	"github.com/ethereum/go-ethereum/event"
	"github.com/ethereum/go-ethereum/internal/ethapi"
	"github.com/ethereum/go-ethereum/internal/shutdowncheck"
	"github.com/ethereum/go-ethereum/internal/version"
	"github.com/ethereum/go-ethereum/log"
	"github.com/ethereum/go-ethereum/miner"
	"github.com/ethereum/go-ethereum/node"
	"github.com/ethereum/go-ethereum/p2p"
	"github.com/ethereum/go-ethereum/p2p/dnsdisc"
	"github.com/ethereum/go-ethereum/p2p/enode"
	"github.com/ethereum/go-ethereum/params"
	"github.com/ethereum/go-ethereum/rlp"
	"github.com/ethereum/go-ethereum/rpc"
	gethversion "github.com/ethereum/go-ethereum/version"
)

// Config contains the configuration options of the ETH protocol.
// Deprecated: use ethconfig.Config instead.
type Config = ethconfig.Config

// Ethereum implements the Ethereum full node service.
type Ethereum struct {
	// core protocol objects
	config         *ethconfig.Config
	txPool         *txpool.TxPool
	localTxTracker *locals.TxTracker
	blockchain     *core.BlockChain

	handler *handler
	discmix *enode.FairMix
	dropper *dropper

	// DB interfaces
	chainDb ethdb.Database // Block chain database

	eventMux       *event.TypeMux
	engine         consensus.Engine
	accountManager *accounts.Manager
	authorized     bool // If consensus engine is authorized with keystore

	filterMaps      *filtermaps.FilterMaps
	closeFilterMaps chan chan struct{}

	APIBackend *EthAPIBackend

	miner     *miner.Miner
	gasPrice  *big.Int
	etherbase common.Address

	networkID     uint64
	netRPCService *ethapi.NetAPI

	p2pServer *p2p.Server

	lock sync.RWMutex // Protects the variadic fields (e.g. gas price and etherbase)

	closeCh chan struct{} // Channel to signal the background processes to exit

	shutdownTracker *shutdowncheck.ShutdownTracker // Tracks if and when the node has shutdown ungracefully
}

// New creates a new Ethereum object (including the initialisation of the common Ethereum object),
// whose lifecycle will be managed by the provided node.
func New(stack *node.Node, config *ethconfig.Config) (*Ethereum, error) {
	// Ensure configuration values are compatible and sane
	if !config.SyncMode.IsValid() {
		return nil, fmt.Errorf("invalid sync mode %d", config.SyncMode)
	}
	if !config.HistoryMode.IsValid() {
		return nil, fmt.Errorf("invalid history mode %d", config.HistoryMode)
	}

	// PIP-35: Enforce min gas price to 25 gwei
	if config.Miner.GasPrice == nil || config.Miner.GasPrice.Cmp(big.NewInt(params.BorDefaultMinerGasPrice)) != 0 {
		log.Warn("Sanitizing invalid miner gas price", "provided", config.Miner.GasPrice, "updated", ethconfig.Defaults.Miner.GasPrice)
		config.Miner.GasPrice = ethconfig.Defaults.Miner.GasPrice
	}

	if config.NoPruning && config.TrieDirtyCache > 0 {
		if config.SnapshotCache > 0 {
			config.TrieCleanCache += config.TrieDirtyCache * 3 / 5
			config.SnapshotCache += config.TrieDirtyCache * 2 / 5
		} else {
			config.TrieCleanCache += config.TrieDirtyCache
		}
		config.TrieDirtyCache = 0
	}
	log.Info("Allocated trie memory caches", "clean", common.StorageSize(config.TrieCleanCache)*1024*1024, "dirty", common.StorageSize(config.TrieDirtyCache)*1024*1024)

<<<<<<< HEAD
	// Assemble the Ethereum object
	chainDb, err := stack.OpenDatabaseWithFreezer("chaindata", config.DatabaseCache, config.DatabaseHandles, config.DatabaseFreezer, "ethereum/db/chaindata/", false, false, false, config.SyncMode == downloader.StatelessSync)
=======
	chainDb, err := stack.OpenDatabaseWithFreezer("chaindata", config.DatabaseCache, config.DatabaseHandles, config.DatabaseFreezer, "ethereum/db/chaindata/", false, false, false)
>>>>>>> 5b4e58d8
	if err != nil {
		return nil, err
	}

	scheme, err := rawdb.ParseStateScheme(config.StateScheme, chainDb)
	if err != nil {
		return nil, err
	}
	// Try to recover offline state pruning only in hash-based.
	if scheme == rawdb.HashScheme {
		if err := pruner.RecoverPruning(stack.ResolvePath(""), chainDb); err != nil {
			log.Error("Failed to recover state", "error", err)
		}
	}

	// Here we determine genesis hash and active ChainConfig.
	// We need these to figure out the consensus parameters and to set up history pruning.
	chainConfig, _, err := core.LoadChainConfig(chainDb, config.Genesis)
	if err != nil {
		return nil, err
	}

	/*
		engine, err := ethconfig.CreateConsensusEngine(chainConfig, chainDb)
		if err != nil {
			return nil, err
		}
	*/

	// Assemble the Ethereum object.
	eth := &Ethereum{
		config:          config,
		chainDb:         chainDb,
		eventMux:        stack.EventMux(),
		accountManager:  stack.AccountManager(),
		authorized:      false,
		networkID:       config.NetworkId,
		gasPrice:        config.Miner.GasPrice,
		etherbase:       config.Miner.Etherbase,
		p2pServer:       stack.Server(),
		discmix:         enode.NewFairMix(0),
		shutdownTracker: shutdowncheck.NewShutdownTracker(chainDb),
		closeCh:         make(chan struct{}),
	}

	// START: Bor changes
	eth.APIBackend = &EthAPIBackend{stack.Config().ExtRPCEnabled(), stack.Config().AllowUnprotectedTxs, eth, nil}
	if eth.APIBackend.allowUnprotectedTxs {
		log.Info("------Unprotected transactions allowed-------")
		config.TxPool.AllowUnprotectedTxs = true
	}

	gpoParams := config.GPO

	blockChainAPI := ethapi.NewBlockChainAPI(eth.APIBackend)
	engine, err := ethconfig.CreateConsensusEngine(chainConfig, config, chainDb, blockChainAPI)
	eth.engine = engine
	if err != nil {
		return nil, err
	}
	// END: Bor changes

	bcVersion := rawdb.ReadDatabaseVersion(chainDb)
	var dbVer = "<nil>"
	if bcVersion != nil {
		dbVer = fmt.Sprintf("%d", *bcVersion)
	}
	log.Info("Initialising Ethereum protocol", "network", config.NetworkId, "dbversion", dbVer)

	// Create BlockChain object.
	if !config.SkipBcVersionCheck {
		if bcVersion != nil && *bcVersion > core.BlockChainVersion {
			return nil, fmt.Errorf("database version is v%d, Geth %s only supports v%d", *bcVersion, version.WithMeta, core.BlockChainVersion)
		} else if bcVersion == nil || *bcVersion < core.BlockChainVersion {
			if bcVersion != nil { // only print warning on upgrade, not on init
				log.Warn("Upgrade blockchain database version", "from", dbVer, "to", core.BlockChainVersion)
			}
			rawdb.WriteDatabaseVersion(chainDb, core.BlockChainVersion)
		}
	}
	var (
		vmConfig = vm.Config{
			EnablePreimageRecording: config.EnablePreimageRecording,
		}
		cacheConfig = &core.CacheConfig{
			TrieCleanLimit:      config.TrieCleanCache,
			TrieCleanNoPrefetch: config.NoPrefetch,
			TrieDirtyLimit:      config.TrieDirtyCache,
			TrieDirtyDisabled:   config.NoPruning,
			TrieTimeLimit:       config.TrieTimeout,
			SnapshotLimit:       config.SnapshotCache,
			Preimages:           config.Preimages,
			StateHistory:        config.StateHistory,
			StateScheme:         scheme,
			TriesInMemory:       config.TriesInMemory,
			ChainHistoryMode:    config.HistoryMode,
		}
	)

	if config.SyncMode == downloader.StatelessSync {
		cacheConfig.TriesInMemory = 0
	}

	if config.VMTrace != "" {
		traceConfig := json.RawMessage("{}")
		if config.VMTraceJsonConfig != "" {
			traceConfig = json.RawMessage(config.VMTraceJsonConfig)
		}
		t, err := tracers.LiveDirectory.New(config.VMTrace, traceConfig)
		if err != nil {
			return nil, fmt.Errorf("failed to create tracer %s: %v", config.VMTrace, err)
		}
		vmConfig.Tracer = t
	}

	checker := whitelist.NewService(chainDb)

	// Override the chain config with provided settings.
	var overrides core.ChainOverrides
	if config.OverridePrague != nil {
		overrides.OverridePrague = config.OverridePrague
	}
	if config.OverrideVerkle != nil {
		overrides.OverrideVerkle = config.OverrideVerkle
	}

	// check if Parallel EVM is enabled
	// if enabled, use parallel state processor
	if config.ParallelEVM.Enable {
		eth.blockchain, err = core.NewParallelBlockChain(chainDb, cacheConfig, config.Genesis, &overrides, eth.engine, vmConfig, eth.shouldPreserve, &config.TransactionHistory, checker, config.ParallelEVM.SpeculativeProcesses, config.ParallelEVM.Enforce)
	} else {
		eth.blockchain, err = core.NewBlockChain(chainDb, cacheConfig, config.Genesis, &overrides, eth.engine, vmConfig, eth.shouldPreserve, &config.TransactionHistory, checker)
	}

	// 1.14.8: NewOracle function definition was changed to accept (startPrice *big.Int) param.
	eth.APIBackend.gpo = gasprice.NewOracle(eth.APIBackend, gpoParams, config.Miner.GasPrice)
	if err != nil {
		return nil, err
	}

	// bor: this is nor present in geth
	/*
		_ = eth.engine.VerifyHeader(eth.blockchain, eth.blockchain.CurrentHeader()) // TODO think on it
	*/

	// BOR changes
	eth.APIBackend.gpo.ProcessCache()
	// BOR changes

	// Initialize filtermaps log index.
	fmConfig := filtermaps.Config{
		History:        config.LogHistory,
		Disabled:       config.LogNoHistory,
		ExportFileName: config.LogExportCheckpoints,
		HashScheme:     scheme == rawdb.HashScheme,
	}
	chainView := eth.newChainView(eth.blockchain.CurrentBlock())
	historyCutoff, _ := eth.blockchain.HistoryPruningCutoff()
	var finalBlock uint64
	if fb := eth.blockchain.CurrentFinalBlock(); fb != nil {
		finalBlock = fb.Number.Uint64()
	}
	eth.filterMaps = filtermaps.NewFilterMaps(chainDb, chainView, historyCutoff, finalBlock, filtermaps.DefaultParams, fmConfig)
	eth.closeFilterMaps = make(chan chan struct{})

	if config.BlobPool.Datadir != "" {
		config.BlobPool.Datadir = stack.ResolvePath(config.BlobPool.Datadir)
	}

	if config.TxPool.Journal != "" {
		config.TxPool.Journal = stack.ResolvePath(config.TxPool.Journal)
	}
	legacyPool := legacypool.New(config.TxPool, eth.blockchain)

	// BOR changes
	// Blob pool is removed from Subpool for Bor
	if eth.config.SyncMode != downloader.StatelessSync {
		eth.txPool, err = txpool.New(config.TxPool.PriceLimit, eth.blockchain, []txpool.SubPool{legacyPool})
		if err != nil {
			return nil, err
		}
		// The `config.TxPool.PriceLimit` used above doesn't reflect the sanitized/enforced changes
		// made in the txpool. Update the `gasTip` explicitly to reflect the enforced value.
		eth.txPool.SetGasTip(new(big.Int).SetUint64(params.BorDefaultTxPoolPriceLimit))
	}

<<<<<<< HEAD
	// Permit the downloader to use the trie cache allowance during fast sync
	cacheLimit := cacheConfig.TrieCleanLimit + cacheConfig.TrieDirtyLimit + cacheConfig.SnapshotLimit
	if eth.handler, err = newHandler(&handlerConfig{
		Database:              chainDb,
		Chain:                 eth.blockchain,
		TxPool:                eth.txPool,
		Network:               config.NetworkId,
		Sync:                  config.SyncMode,
		BloomCache:            uint64(cacheLimit),
		EventMux:              eth.eventMux,
		RequiredBlocks:        config.RequiredBlocks,
		EthAPI:                blockChainAPI,
		checker:               checker,
		enableBlockTracking:   eth.config.EnableBlockTracking,
		txAnnouncementOnly:    eth.p2pServer.TxAnnouncementOnly,
		syncWithWitnesses:     eth.config.SyncWithWitnesses,
		computeWitness:        eth.config.WitnessProtocol,
		fastForwardThreshold:  config.FastForwardThreshold,
		witnessPruneThreshold: config.WitnessPruneThreshold,
		witnessPruneInterval:  config.WitnessPruneInterval,
=======
	// The `config.TxPool.PriceLimit` used above doesn't reflect the sanitized/enforced changes
	// made in the txpool. Update the `gasTip` explicitly to reflect the enforced value.
	eth.txPool.SetGasTip(new(big.Int).SetUint64(params.BorDefaultTxPoolPriceLimit))

	if !config.TxPool.NoLocals {
		rejournal := config.TxPool.Rejournal
		if rejournal < time.Second {
			log.Warn("Sanitizing invalid txpool journal time", "provided", rejournal, "updated", time.Second)
			rejournal = time.Second
		}
		eth.localTxTracker = locals.New(config.TxPool.Journal, rejournal, eth.blockchain.Config(), eth.txPool)
		stack.RegisterLifecycle(eth.localTxTracker)
	}

	// Permit the downloader to use the trie cache allowance during fast sync
	cacheLimit := cacheConfig.TrieCleanLimit + cacheConfig.TrieDirtyLimit + cacheConfig.SnapshotLimit
	if eth.handler, err = newHandler(&handlerConfig{
		NodeID:              eth.p2pServer.Self().ID(),
		Database:            chainDb,
		Chain:               eth.blockchain,
		TxPool:              eth.txPool,
		Network:             config.NetworkId,
		Sync:                config.SyncMode,
		BloomCache:          uint64(cacheLimit),
		EventMux:            eth.eventMux,
		RequiredBlocks:      config.RequiredBlocks,
		EthAPI:              blockChainAPI,
		checker:             checker,
		enableBlockTracking: eth.config.EnableBlockTracking,
		txAnnouncementOnly:  eth.p2pServer.TxAnnouncementOnly,
>>>>>>> 5b4e58d8
	}); err != nil {
		return nil, err
	}

<<<<<<< HEAD
	if config.SyncMode != downloader.StatelessSync {
		eth.miner = miner.New(eth, &config.Miner, eth.blockchain.Config(), eth.EventMux(), eth.engine, eth.isLocalBlock, eth.config.WitnessProtocol)
		eth.miner.SetExtra(makeExtraData(config.Miner.ExtraData))
	}
=======
	eth.dropper = newDropper(eth.p2pServer.MaxDialedConns(), eth.p2pServer.MaxInboundConns())
	eth.miner = miner.New(eth, &config.Miner, eth.blockchain.Config(), eth.EventMux(), eth.engine, eth.isLocalBlock)
	eth.miner.SetExtra(makeExtraData(config.Miner.ExtraData))
	eth.miner.SetPrioAddresses(config.TxPool.Locals)
>>>>>>> 5b4e58d8

	eth.APIBackend = &EthAPIBackend{stack.Config().ExtRPCEnabled(), stack.Config().AllowUnprotectedTxs, eth, nil}
	if eth.APIBackend.allowUnprotectedTxs {
		log.Info("Unprotected transactions allowed")
	}
	// 1.14.8: NewOracle function definition was changed to accept (startPrice *big.Int) param.
	eth.APIBackend.gpo = gasprice.NewOracle(eth.APIBackend, config.GPO, config.Miner.GasPrice)

	// Start the RPC service
	eth.netRPCService = ethapi.NewNetAPI(eth.p2pServer, config.NetworkId)

	// Register the backend on the node
	stack.RegisterAPIs(eth.APIs())
	stack.RegisterProtocols(eth.Protocols())
	stack.RegisterLifecycle(eth)

	// Successful startup; push a marker and check previous unclean shutdowns.
	eth.shutdownTracker.MarkStartup()

	return eth, nil
}

func makeExtraData(extra []byte) []byte {
	if len(extra) == 0 {
		// create default extradata
		extra, _ = rlp.EncodeToBytes([]interface{}{
			uint(gethversion.Major<<16 | gethversion.Minor<<8 | gethversion.Patch),
			"bor",
			runtime.Version(),
			runtime.GOOS,
		})
	}

	if uint64(len(extra)) > params.MaximumExtraDataSize {
		log.Warn("Miner extra data exceed limit", "extra", hexutil.Bytes(extra), "limit", params.MaximumExtraDataSize)
		extra = nil
	}

	return extra
}

// PeerCount returns the number of connected peers.
func (s *Ethereum) PeerCount() int {
	return s.p2pServer.PeerCount()
}

// APIs return the collection of RPC services the ethereum package offers.
// NOTE, some of these services probably need to be moved to somewhere else.
func (s *Ethereum) APIs() []rpc.API {
	apis := ethapi.GetAPIs(s.APIBackend)

	// Append any APIs exposed explicitly by the consensus engine
	apis = append(apis, s.engine.APIs(s.BlockChain())...)

	// BOR change starts
	filterSystem := filters.NewFilterSystem(s.APIBackend, filters.Config{})
	// set genesis to public filter api
	publicFilterAPI := filters.NewFilterAPI(filterSystem, s.config.BorLogs)
	// avoiding constructor changed by introducing new method to set genesis
	publicFilterAPI.SetChainConfig(s.blockchain.Config())
	// BOR change ends

	// Append all the local APIs and return
	return append(apis, []rpc.API{
		{
			Namespace: "miner",
			Service:   NewMinerAPI(s),
		}, {
			Namespace: "eth",
			Service:   publicFilterAPI, // BOR related change
		}, {
			Namespace: "admin",
			Service:   NewAdminAPI(s),
		}, {
			Namespace: "debug",
			Service:   NewDebugAPI(s),
		}, {
			Namespace: "net",
			Service:   s.netRPCService,
		},
	}...)
}

func (s *Ethereum) ResetWithGenesisBlock(gb *types.Block) {
	s.blockchain.ResetWithGenesisBlock(gb)
}

func (s *Ethereum) PublicBlockChainAPI() *ethapi.BlockChainAPI {
	return s.handler.ethAPI
}

func (s *Ethereum) Etherbase() (eb common.Address, err error) {
	s.lock.RLock()
	etherbase := s.etherbase
	s.lock.RUnlock()

	if etherbase != (common.Address{}) {
		return etherbase, nil
	}
	return common.Address{}, errors.New("etherbase must be explicitly specified")
}

// isLocalBlock checks whether the specified block is mined
// by local miner accounts.
//
// We regard two types of accounts as local miner account: etherbase
// and accounts specified via `txpool.locals` flag.
func (s *Ethereum) isLocalBlock(header *types.Header) bool {
	author, err := s.engine.Author(header)
	if err != nil {
		log.Warn("Failed to retrieve block author", "number", header.Number.Uint64(), "hash", header.Hash(), "err", err)
		return false
	}
	// Check whether the given address is etherbase.
	s.lock.RLock()
	etherbase := s.etherbase
	s.lock.RUnlock()

	if author == etherbase {
		return true
	}
	// Check whether the given address is specified by `txpool.local`
	// CLI flag.
	for _, account := range s.config.TxPool.Locals {
		if account == author {
			return true
		}
	}

	return false
}

// shouldPreserve checks whether we should preserve the given block
// during the chain reorg depending on whether the author of block
// is a local account.
func (s *Ethereum) shouldPreserve(header *types.Header) bool {
	// The reason we need to disable the self-reorg preserving for clique
	// is it can be probable to introduce a deadlock.
	//
	// e.g. If there are 7 available signers
	//
	// r1   A
	// r2     B
	// r3       C
	// r4         D
	// r5   A      [X] F G
	// r6    [X]
	//
	// In the round5, the in-turn signer E is offline, so the worst case
	// is A, F and G sign the block of round5 and reject the block of opponents
	// and in the round6, the last available signer B is offline, the whole
	// network is stuck.
	if _, ok := s.engine.(*clique.Clique); ok {
		return false
	}

	return s.isLocalBlock(header)
}

// SetEtherbase sets the mining reward address.
func (s *Ethereum) SetEtherbase(etherbase common.Address) {
	s.lock.Lock()
	s.etherbase = etherbase
	s.lock.Unlock()

	s.miner.SetEtherbase(etherbase)
}

// StartMining starts the miner with the given number of CPU threads. If mining
// is already running, this method adjust the number of threads allowed to use
// and updates the minimum price required by the transaction pool.
func (s *Ethereum) StartMining() error {
	// If the miner was not running, initialize it
	if !s.IsMining() {
		// Propagate the initial price point to the transaction pool
		s.lock.RLock()
		price := s.gasPrice
		s.lock.RUnlock()
		s.txPool.SetGasTip(price)

		// Configure the local mining address
		eb, err := s.Etherbase()
		if err != nil {
			log.Error("Cannot start mining without etherbase", "err", err)
			return fmt.Errorf("etherbase missing: %v", err)
		}
		// If personal endpoints are disabled, the server creating
		// this Ethereum instance has already Authorized consensus.
		if !s.authorized {
			var cli *clique.Clique
			if c, ok := s.engine.(*clique.Clique); ok {
				cli = c
			} else if cl, ok := s.engine.(*beacon.Beacon); ok {
				if c, ok := cl.InnerEngine().(*clique.Clique); ok {
					cli = c
				}
			}

			if cli != nil {
				wallet, err := s.accountManager.Find(accounts.Account{Address: eb})
				if wallet == nil || err != nil {
					log.Error("Etherbase account unavailable locally", "err", err)
					return fmt.Errorf("signer missing: %v", err)
				}

				cli.Authorize(eb, wallet.SignData)
			}

			if bor, ok := s.engine.(*bor.Bor); ok {
				wallet, err := s.accountManager.Find(accounts.Account{Address: eb})
				if wallet == nil || err != nil {
					log.Error("Etherbase account unavailable locally", "err", err)

					return fmt.Errorf("signer missing: %v", err)
				}

				bor.Authorize(eb, wallet.SignData)
			}
		}

		// If mining is started, we can disable the transaction rejection mechanism
		// introduced to speed sync times.
		s.handler.enableSyncedFeatures()

		go s.miner.Start()
	}

	return nil
}

// StopMining terminates the miner, both at the consensus engine level as well as
// at the block creation level.
func (s *Ethereum) StopMining() {
	// Update the thread count within the consensus engine
	type threaded interface {
		SetThreads(threads int)
	}

	if th, ok := s.engine.(threaded); ok {
		th.SetThreads(-1)
	}
	// Stop the block creating itself
	ch := make(chan struct{})
	s.miner.Stop(ch)
}

func (s *Ethereum) IsMining() bool      { return s.miner.Mining() }
func (s *Ethereum) Miner() *miner.Miner { return s.miner }

func (s *Ethereum) AccountManager() *accounts.Manager  { return s.accountManager }
func (s *Ethereum) BlockChain() *core.BlockChain       { return s.blockchain }
func (s *Ethereum) TxPool() *txpool.TxPool             { return s.txPool }
func (s *Ethereum) EventMux() *event.TypeMux           { return s.eventMux }
func (s *Ethereum) Engine() consensus.Engine           { return s.engine }
func (s *Ethereum) ChainDb() ethdb.Database            { return s.chainDb }
func (s *Ethereum) IsListening() bool                  { return true } // Always listening
func (s *Ethereum) Downloader() *downloader.Downloader { return s.handler.downloader }
func (s *Ethereum) Synced() bool                       { return s.handler.synced.Load() }
func (s *Ethereum) SetSynced()                         { s.handler.enableSyncedFeatures() }
func (s *Ethereum) ArchiveMode() bool                  { return s.config.NoPruning }

// SetAuthorized sets the authorized bool variable
// denoting that consensus has been authorized while creation
func (s *Ethereum) SetAuthorized(authorized bool) {
	s.lock.Lock()
	s.authorized = authorized
	s.lock.Unlock()
}

// Protocols returns all the currently configured
// network protocols to start.
func (s *Ethereum) Protocols() []p2p.Protocol {
	protos := eth.MakeProtocols((*ethHandler)(s.handler), s.networkID, s.discmix)
	if s.config.SnapshotCache > 0 {
		protos = append(protos, snap.MakeProtocols((*snapHandler)(s.handler))...)
	}
	if s.config.WitnessProtocol {
		protos = append(protos, wit.MakeProtocols((*witHandler)(s.handler), s.networkID)...)
	}

	return protos
}

// Start implements node.Lifecycle, starting all internal goroutines needed by the
// Ethereum protocol implementation.
func (s *Ethereum) Start() error {
	if err := s.setupDiscovery(); err != nil {
		return err
	}

	// Regularly update shutdown marker
	s.shutdownTracker.Start()

	// Start the networking layer and the light server if requested
	s.handler.Start(s.p2pServer.MaxPeers)

	// Start the connection manager
	s.dropper.Start(s.p2pServer, func() bool { return !s.Synced() })

	go s.startCheckpointWhitelistService()
	go s.startMilestoneWhitelistService()

	// start log indexer
	s.filterMaps.Start()
	go s.updateFilterMapsHeads()

	return nil
}

var (
	ErrNotBorConsensus             = errors.New("not bor consensus was given")
	ErrBorConsensusWithoutHeimdall = errors.New("bor consensus without heimdall")
)

const (
	whitelistTimeout = 30 * time.Second
)

// StartCheckpointWhitelistService starts the goroutine to fetch checkpoints and update the
// checkpoint whitelist map.
func (s *Ethereum) startCheckpointWhitelistService() {
	const (
		tickerDuration = 100 * time.Second
		fnName         = "whitelist checkpoint"
	)

	s.retryHeimdallHandler(s.fetchAndHandleWhitelistCheckpoint, tickerDuration, whitelistTimeout, fnName)
}

// startMilestoneWhitelistService starts the goroutine to fetch milestiones and update the
// milestone whitelist map.
func (s *Ethereum) startMilestoneWhitelistService() {
	ethHandler, bor, _ := s.getHandler()

	// If heimdall ws is available use WS subscription to new milestone events instead of polling
	if bor != nil && bor.HeimdallWSClient != nil {
		s.subscribeAndHandleMilestone(context.Background(), ethHandler, bor)
	} else {
		const (
			tickerDuration = 500 * time.Millisecond
			fnName         = "whitelist milestone"
		)

		s.retryHeimdallHandler(s.fetchAndHandleMilestone, tickerDuration, whitelistTimeout, fnName)
	}
}

func (s *Ethereum) retryHeimdallHandler(fn heimdallHandler, tickerDuration time.Duration, timeout time.Duration, fnName string) {
	retryHeimdallHandler(fn, tickerDuration, timeout, fnName, s.closeCh, s.getHandler)
}

func retryHeimdallHandler(fn heimdallHandler, tickerDuration time.Duration, timeout time.Duration, fnName string, closeCh chan struct{}, getHandler func() (*ethHandler, *bor.Bor, error)) {
	// a shortcut helps with tests and early exit
	select {
	case <-closeCh:
		return
	default:
	}

	ethHandler, bor, err := getHandler()
	if err != nil {
		log.Error("error while getting the ethHandler", "err", err)
		return
	}

	// first run
	firstCtx, cancel := context.WithTimeout(context.Background(), timeout)
	_ = fn(firstCtx, ethHandler, bor)

	cancel()

	ticker := time.NewTicker(tickerDuration)
	defer ticker.Stop()

	for {
		select {
		case <-ticker.C:
			ctx, cancel := context.WithTimeout(context.Background(), timeout)

			// Skip any error reporting here as it's handled in respective functions
			_ = fn(ctx, ethHandler, bor)

			cancel()
		case <-closeCh:
			return
		}
	}
}

// fetchAndHandleWhitelistCheckpoint handles the checkpoint whitelist mechanism.
func (s *Ethereum) fetchAndHandleWhitelistCheckpoint(ctx context.Context, ethHandler *ethHandler, bor *bor.Bor) error {
	// Create a new bor verifier, which will be used to verify checkpoints and milestones
	verifier := newBorVerifier()

	checkpoint, err := ethHandler.fetchWhitelistCheckpoint(ctx, bor)
	// If the array is empty, we're bound to receive an error. Non-nill error and non-empty array
	// means that array has partial elements and it failed for some block. We'll add those partial
	// elements anyway.
	if err != nil {
		return err
	}

	_, err = ethHandler.handleWhitelistCheckpoint(ctx, checkpoint, s, verifier, true)
	return err
}

type heimdallHandler func(ctx context.Context, ethHandler *ethHandler, bor *bor.Bor) error

var lastSeenMilestoneBlockNumber uint64

// fetchAndHandleMilestone handles the milestone mechanism.
func (s *Ethereum) fetchAndHandleMilestone(ctx context.Context, ethHandler *ethHandler, bor *bor.Bor) error {
	// Create a new bor verifier, which will be used to verify checkpoints and milestones
	verifier := newBorVerifier()
	milestone, err := ethHandler.fetchWhitelistMilestone(ctx, bor)
	if err != nil {
		return err
	}

	return ethHandler.handleMilestone(ctx, s, milestone, verifier)
}

func (s *Ethereum) subscribeAndHandleMilestone(ctx context.Context, ethHandler *ethHandler, bor *bor.Bor) error {
	milestoneEvents := bor.HeimdallWSClient.SubscribeMilestoneEvents(ctx)

	for {
		select {
		case m, ok := <-milestoneEvents:
			if !ok {
				return nil
			}

			err := ethHandler.handleMilestone(ctx, s, m, newBorVerifier())
			if err != nil {
				log.Error("error handling milestone ws event", "err", err)
			}

		case <-ctx.Done():
			return nil
		}
	}
}

func (s *Ethereum) newChainView(head *types.Header) *filtermaps.ChainView {
	if head == nil {
		return nil
	}
	return filtermaps.NewChainView(s.blockchain, head.Number.Uint64(), head.Hash())
}

func (s *Ethereum) updateFilterMapsHeads() {
	headEventCh := make(chan core.ChainEvent, 10)
	blockProcCh := make(chan bool, 10)
	sub := s.blockchain.SubscribeChainEvent(headEventCh)
	sub2 := s.blockchain.SubscribeBlockProcessingEvent(blockProcCh)
	defer func() {
		sub.Unsubscribe()
		sub2.Unsubscribe()
		for {
			select {
			case <-headEventCh:
			case <-blockProcCh:
			default:
				return
			}
		}
	}()

	var head *types.Header
	setHead := func(newHead *types.Header) {
		if newHead == nil {
			return
		}
		if head == nil || newHead.Hash() != head.Hash() {
			head = newHead
			chainView := s.newChainView(head)
			historyCutoff, _ := s.blockchain.HistoryPruningCutoff()
			var finalBlock uint64
			if fb := s.blockchain.CurrentFinalBlock(); fb != nil {
				finalBlock = fb.Number.Uint64()
			}
			s.filterMaps.SetTarget(chainView, historyCutoff, finalBlock)
		}
	}
	setHead(s.blockchain.CurrentBlock())

	for {
		select {
		case ev := <-headEventCh:
			setHead(ev.Header)
		case blockProc := <-blockProcCh:
			s.filterMaps.SetBlockProcessing(blockProc)
		case <-time.After(time.Second * 10):
			setHead(s.blockchain.CurrentBlock())
		case ch := <-s.closeFilterMaps:
			close(ch)
			return
		}
	}
}

func (s *Ethereum) setupDiscovery() error {
	eth.StartENRUpdater(s.blockchain, s.p2pServer.LocalNode())

	// Add eth nodes from DNS.
	dnsclient := dnsdisc.NewClient(dnsdisc.Config{})
	if len(s.config.EthDiscoveryURLs) > 0 {
		iter, err := dnsclient.NewIterator(s.config.EthDiscoveryURLs...)
		if err != nil {
			return err
		}
		s.discmix.AddSource(iter)
	}

	// Add snap nodes from DNS.
	if len(s.config.SnapDiscoveryURLs) > 0 {
		iter, err := dnsclient.NewIterator(s.config.SnapDiscoveryURLs...)
		if err != nil {
			return err
		}
		s.discmix.AddSource(iter)
	}

	// Add DHT nodes from discv5.
	if s.p2pServer.DiscoveryV5() != nil {
		filter := eth.NewNodeFilter(s.blockchain)
		iter := enode.Filter(s.p2pServer.DiscoveryV5().RandomNodes(), filter)
		s.discmix.AddSource(iter)
	}

	return nil
}

func (s *Ethereum) getHandler() (*ethHandler, *bor.Bor, error) {
	ethHandler := (*ethHandler)(s.handler)

	bor, ok := ethHandler.chain.Engine().(*bor.Bor)
	if !ok {
		return nil, nil, ErrNotBorConsensus
	}

	if bor.HeimdallClient == nil {
		return nil, nil, ErrBorConsensusWithoutHeimdall
	}

	return ethHandler, bor, nil
}

// Stop implements node.Lifecycle, terminating all internal goroutines used by the
// Ethereum protocol.
func (s *Ethereum) Stop() error {
	// Stop all the peer-related stuff first.
	s.discmix.Close()

	// Close the engine before handler else it may cause a deadlock where
	// the heimdall is unresponsive and the syncing loop keeps waiting
	// for a response and is unable to proceed to exit `Finalize` during
	// block processing.
	s.engine.Close()
	s.dropper.Stop()
	s.handler.Stop()

	// Then stop everything else.
	// Close all bg processes
	close(s.closeCh)

	ch := make(chan struct{})
	s.closeFilterMaps <- ch
	<-ch
	s.filterMaps.Stop()
	s.txPool.Close()
	if s.miner != nil {
		s.miner.Close()
	}
	s.blockchain.Stop()

	// Clean shutdown marker as the last thing before closing db
	s.shutdownTracker.Stop()

	s.chainDb.Close()
	s.eventMux.Stop()

	return nil
}

//
// Bor related methods
//

// SetBlockchain set blockchain while testing
func (s *Ethereum) SetBlockchain(blockchain *core.BlockChain) {
	s.blockchain = blockchain
}

// SyncMode retrieves the current sync mode, either explicitly set, or derived
// from the chain status.
func (s *Ethereum) SyncMode() downloader.SyncMode {
	// If we're in snap sync mode, return that directly
	if s.handler.snapSync.Load() {
		return downloader.SnapSync
	}
	// We are probably in full sync, but we might have rewound to before the
	// snap sync pivot, check if we should re-enable snap sync.
	head := s.blockchain.CurrentBlock()
	if pivot := rawdb.ReadLastPivotNumber(s.chainDb); pivot != nil {
		if head.Number.Uint64() < *pivot {
			return downloader.SnapSync
		}
	}
	// We are in a full sync, but the associated head state is missing. To complete
	// the head state, forcefully rerun the snap sync. Note it doesn't mean the
	// persistent state is corrupted, just mismatch with the head block.
	if !s.blockchain.HasState(head.Root) && !s.handler.statelessSync.Load() {
		log.Info("Reenabled snap sync as chain is stateless")
		return downloader.SnapSync
	}
	// Nope, we're really full syncing
	if s.handler.statelessSync.Load() {
		return downloader.StatelessSync
	} else {
		return downloader.FullSync
	}
}<|MERGE_RESOLUTION|>--- conflicted
+++ resolved
@@ -142,12 +142,8 @@
 	}
 	log.Info("Allocated trie memory caches", "clean", common.StorageSize(config.TrieCleanCache)*1024*1024, "dirty", common.StorageSize(config.TrieDirtyCache)*1024*1024)
 
-<<<<<<< HEAD
 	// Assemble the Ethereum object
 	chainDb, err := stack.OpenDatabaseWithFreezer("chaindata", config.DatabaseCache, config.DatabaseHandles, config.DatabaseFreezer, "ethereum/db/chaindata/", false, false, false, config.SyncMode == downloader.StatelessSync)
-=======
-	chainDb, err := stack.OpenDatabaseWithFreezer("chaindata", config.DatabaseCache, config.DatabaseHandles, config.DatabaseFreezer, "ethereum/db/chaindata/", false, false, false)
->>>>>>> 5b4e58d8
 	if err != nil {
 		return nil, err
 	}
@@ -334,10 +330,24 @@
 		eth.txPool.SetGasTip(new(big.Int).SetUint64(params.BorDefaultTxPoolPriceLimit))
 	}
 
-<<<<<<< HEAD
+	// The `config.TxPool.PriceLimit` used above doesn't reflect the sanitized/enforced changes
+	// made in the txpool. Update the `gasTip` explicitly to reflect the enforced value.
+	eth.txPool.SetGasTip(new(big.Int).SetUint64(params.BorDefaultTxPoolPriceLimit))
+
+	if !config.TxPool.NoLocals {
+		rejournal := config.TxPool.Rejournal
+		if rejournal < time.Second {
+			log.Warn("Sanitizing invalid txpool journal time", "provided", rejournal, "updated", time.Second)
+			rejournal = time.Second
+		}
+		eth.localTxTracker = locals.New(config.TxPool.Journal, rejournal, eth.blockchain.Config(), eth.txPool)
+		stack.RegisterLifecycle(eth.localTxTracker)
+	}
+
 	// Permit the downloader to use the trie cache allowance during fast sync
 	cacheLimit := cacheConfig.TrieCleanLimit + cacheConfig.TrieDirtyLimit + cacheConfig.SnapshotLimit
 	if eth.handler, err = newHandler(&handlerConfig{
+		NodeID:                eth.p2pServer.Self().ID(),
 		Database:              chainDb,
 		Chain:                 eth.blockchain,
 		TxPool:                eth.txPool,
@@ -355,53 +365,17 @@
 		fastForwardThreshold:  config.FastForwardThreshold,
 		witnessPruneThreshold: config.WitnessPruneThreshold,
 		witnessPruneInterval:  config.WitnessPruneInterval,
-=======
-	// The `config.TxPool.PriceLimit` used above doesn't reflect the sanitized/enforced changes
-	// made in the txpool. Update the `gasTip` explicitly to reflect the enforced value.
-	eth.txPool.SetGasTip(new(big.Int).SetUint64(params.BorDefaultTxPoolPriceLimit))
-
-	if !config.TxPool.NoLocals {
-		rejournal := config.TxPool.Rejournal
-		if rejournal < time.Second {
-			log.Warn("Sanitizing invalid txpool journal time", "provided", rejournal, "updated", time.Second)
-			rejournal = time.Second
-		}
-		eth.localTxTracker = locals.New(config.TxPool.Journal, rejournal, eth.blockchain.Config(), eth.txPool)
-		stack.RegisterLifecycle(eth.localTxTracker)
-	}
-
-	// Permit the downloader to use the trie cache allowance during fast sync
-	cacheLimit := cacheConfig.TrieCleanLimit + cacheConfig.TrieDirtyLimit + cacheConfig.SnapshotLimit
-	if eth.handler, err = newHandler(&handlerConfig{
-		NodeID:              eth.p2pServer.Self().ID(),
-		Database:            chainDb,
-		Chain:               eth.blockchain,
-		TxPool:              eth.txPool,
-		Network:             config.NetworkId,
-		Sync:                config.SyncMode,
-		BloomCache:          uint64(cacheLimit),
-		EventMux:            eth.eventMux,
-		RequiredBlocks:      config.RequiredBlocks,
-		EthAPI:              blockChainAPI,
-		checker:             checker,
-		enableBlockTracking: eth.config.EnableBlockTracking,
-		txAnnouncementOnly:  eth.p2pServer.TxAnnouncementOnly,
->>>>>>> 5b4e58d8
 	}); err != nil {
 		return nil, err
 	}
 
-<<<<<<< HEAD
+	eth.dropper = newDropper(eth.p2pServer.MaxDialedConns(), eth.p2pServer.MaxInboundConns())
+
 	if config.SyncMode != downloader.StatelessSync {
 		eth.miner = miner.New(eth, &config.Miner, eth.blockchain.Config(), eth.EventMux(), eth.engine, eth.isLocalBlock, eth.config.WitnessProtocol)
 		eth.miner.SetExtra(makeExtraData(config.Miner.ExtraData))
-	}
-=======
-	eth.dropper = newDropper(eth.p2pServer.MaxDialedConns(), eth.p2pServer.MaxInboundConns())
-	eth.miner = miner.New(eth, &config.Miner, eth.blockchain.Config(), eth.EventMux(), eth.engine, eth.isLocalBlock)
-	eth.miner.SetExtra(makeExtraData(config.Miner.ExtraData))
-	eth.miner.SetPrioAddresses(config.TxPool.Locals)
->>>>>>> 5b4e58d8
+		eth.miner.SetPrioAddresses(config.TxPool.Locals)
+	}
 
 	eth.APIBackend = &EthAPIBackend{stack.Config().ExtRPCEnabled(), stack.Config().AllowUnprotectedTxs, eth, nil}
 	if eth.APIBackend.allowUnprotectedTxs {
