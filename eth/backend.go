// Copyright 2014 The go-ethereum Authors
// This file is part of the go-ethereum library.
//
// The go-ethereum library is free software: you can redistribute it and/or modify
// it under the terms of the GNU Lesser General Public License as published by
// the Free Software Foundation, either version 3 of the License, or
// (at your option) any later version.
//
// The go-ethereum library is distributed in the hope that it will be useful,
// but WITHOUT ANY WARRANTY; without even the implied warranty of
// MERCHANTABILITY or FITNESS FOR A PARTICULAR PURPOSE. See the
// GNU Lesser General Public License for more details.
//
// You should have received a copy of the GNU Lesser General Public License
// along with the go-ethereum library. If not, see <http://www.gnu.org/licenses/>.

// Package eth implements the Ethereum protocol.
package eth

import (
	"context"
	"encoding/json"
	"errors"
	"fmt"
	"math/big"
	"runtime"
	"sync"
	"time"

	"github.com/ethereum/go-ethereum/accounts"
	"github.com/ethereum/go-ethereum/common"
	"github.com/ethereum/go-ethereum/common/hexutil"
	"github.com/ethereum/go-ethereum/consensus"
	"github.com/ethereum/go-ethereum/consensus/beacon"
	"github.com/ethereum/go-ethereum/consensus/bor"
	"github.com/ethereum/go-ethereum/consensus/bor/heimdall"
	"github.com/ethereum/go-ethereum/consensus/clique"
	"github.com/ethereum/go-ethereum/core"
	"github.com/ethereum/go-ethereum/core/bloombits"
	"github.com/ethereum/go-ethereum/core/rawdb"
	"github.com/ethereum/go-ethereum/core/state/pruner"
	"github.com/ethereum/go-ethereum/core/txpool"
	"github.com/ethereum/go-ethereum/core/txpool/legacypool"
	"github.com/ethereum/go-ethereum/core/types"
	"github.com/ethereum/go-ethereum/core/vm"
	"github.com/ethereum/go-ethereum/eth/downloader"
	"github.com/ethereum/go-ethereum/eth/downloader/whitelist"
	"github.com/ethereum/go-ethereum/eth/ethconfig"
	"github.com/ethereum/go-ethereum/eth/filters"
	"github.com/ethereum/go-ethereum/eth/gasprice"
	"github.com/ethereum/go-ethereum/eth/protocols/eth"
	"github.com/ethereum/go-ethereum/eth/protocols/snap"
	"github.com/ethereum/go-ethereum/eth/tracers"
	"github.com/ethereum/go-ethereum/ethdb"
	"github.com/ethereum/go-ethereum/event"
	"github.com/ethereum/go-ethereum/internal/ethapi"
	"github.com/ethereum/go-ethereum/internal/shutdowncheck"
	"github.com/ethereum/go-ethereum/log"
	"github.com/ethereum/go-ethereum/miner"
	"github.com/ethereum/go-ethereum/node"
	"github.com/ethereum/go-ethereum/p2p"
	"github.com/ethereum/go-ethereum/p2p/dnsdisc"
	"github.com/ethereum/go-ethereum/p2p/enode"
	"github.com/ethereum/go-ethereum/params"
	"github.com/ethereum/go-ethereum/rlp"
	"github.com/ethereum/go-ethereum/rpc"
	"github.com/ethereum/go-ethereum/triedb"
)

// Config contains the configuration options of the ETH protocol.
// Deprecated: use ethconfig.Config instead.
type Config = ethconfig.Config

// Ethereum implements the Ethereum full node service.
type Ethereum struct {
	// core protocol objects
	config     *ethconfig.Config
	txPool     *txpool.TxPool
	blockchain *core.BlockChain

	handler *handler
	discmix *enode.FairMix

	// DB interfaces
	chainDb ethdb.Database // Block chain database

	eventMux       *event.TypeMux
	engine         consensus.Engine
	accountManager *accounts.Manager
	authorized     bool // If consensus engine is authorized with keystore

	bloomRequests     chan chan *bloombits.Retrieval // Channel receiving bloom data retrieval requests
	bloomIndexer      *core.ChainIndexer             // Bloom indexer operating during block imports
	closeBloomHandler chan struct{}

	APIBackend *EthAPIBackend

	miner     *miner.Miner
	gasPrice  *big.Int
	etherbase common.Address

	networkID     uint64
	netRPCService *ethapi.NetAPI

	p2pServer *p2p.Server

	lock sync.RWMutex // Protects the variadic fields (e.g. gas price and etherbase)

	closeCh chan struct{} // Channel to signal the background processes to exit

	shutdownTracker *shutdowncheck.ShutdownTracker // Tracks if and when the node has shutdown ungracefully
}

// New creates a new Ethereum object (including the initialisation of the common Ethereum object),
// whose lifecycle will be managed by the provided node.
func New(stack *node.Node, config *ethconfig.Config) (*Ethereum, error) {
	// Ensure configuration values are compatible and sane
	if !config.SyncMode.IsValid() {
		return nil, fmt.Errorf("invalid sync mode %d", config.SyncMode)
	}

	// PIP-35: Enforce min gas price to 25 gwei
	if config.Miner.GasPrice == nil || config.Miner.GasPrice.Cmp(big.NewInt(params.BorDefaultMinerGasPrice)) != 0 {
		log.Warn("Sanitizing invalid miner gas price", "provided", config.Miner.GasPrice, "updated", ethconfig.Defaults.Miner.GasPrice)
		config.Miner.GasPrice = ethconfig.Defaults.Miner.GasPrice
	}

	if config.NoPruning && config.TrieDirtyCache > 0 {
		if config.SnapshotCache > 0 {
			config.TrieCleanCache += config.TrieDirtyCache * 3 / 5
			config.SnapshotCache += config.TrieDirtyCache * 2 / 5
		} else {
			config.TrieCleanCache += config.TrieDirtyCache
		}
		config.TrieDirtyCache = 0
	}
	log.Info("Allocated trie memory caches", "clean", common.StorageSize(config.TrieCleanCache)*1024*1024, "dirty", common.StorageSize(config.TrieDirtyCache)*1024*1024)

	// Assemble the Ethereum object
	chainDb, err := stack.OpenDatabaseWithFreezer("chaindata", config.DatabaseCache, config.DatabaseHandles, config.DatabaseFreezer, "ethereum/db/chaindata/", false, false, false)
	if err != nil {
		return nil, err
	}
	scheme, err := rawdb.ParseStateScheme(config.StateScheme, chainDb)
	if err != nil {
		return nil, err
	}
	// Try to recover offline state pruning only in hash-based.
	if scheme == rawdb.HashScheme {
		if err := pruner.RecoverPruning(stack.ResolvePath(""), chainDb); err != nil {
			log.Error("Failed to recover state", "error", err)
		}
	}

	// START: Bor changes
	eth := &Ethereum{
		config:            config,
		chainDb:           chainDb,
		eventMux:          stack.EventMux(),
		accountManager:    stack.AccountManager(),
		authorized:        false,
		closeBloomHandler: make(chan struct{}),
		networkID:         config.NetworkId,
		gasPrice:          config.Miner.GasPrice,
		etherbase:         config.Miner.Etherbase,
		bloomRequests:     make(chan chan *bloombits.Retrieval),
		bloomIndexer:      core.NewBloomIndexer(chainDb, params.BloomBitsBlocks, params.BloomConfirms),
		p2pServer:         stack.Server(),
		discmix:           enode.NewFairMix(0),
		shutdownTracker:   shutdowncheck.NewShutdownTracker(chainDb),
		closeCh:           make(chan struct{}),
	}

	eth.APIBackend = &EthAPIBackend{stack.Config().ExtRPCEnabled(), stack.Config().AllowUnprotectedTxs, eth, nil}
	if eth.APIBackend.allowUnprotectedTxs {
		log.Info("------Unprotected transactions allowed-------")
		config.TxPool.AllowUnprotectedTxs = true
	}

	gpoParams := config.GPO
<<<<<<< HEAD

	// POS-2798: Default was removed from gasprice.Config
	// if gpoParams.Default == nil {
	// 	gpoParams.Default = config.Miner.GasPrice
	// }
=======
>>>>>>> 2d2dbcc3

	// Override the chain config with provided settings.
	var overrides core.ChainOverrides
	if config.OverrideCancun != nil {
		overrides.OverrideCancun = config.OverrideCancun
	}
	if config.OverrideVerkle != nil {
		overrides.OverrideVerkle = config.OverrideVerkle
	}

	chainConfig, _, genesisErr := core.SetupGenesisBlockWithOverride(chainDb, triedb.NewDatabase(chainDb, triedb.HashDefaults), config.Genesis, &overrides)
	if _, isCompat := genesisErr.(*params.ConfigCompatError); genesisErr != nil && !isCompat {
		return nil, genesisErr
	}

	blockChainAPI := ethapi.NewBlockChainAPI(eth.APIBackend)
	engine, err := ethconfig.CreateConsensusEngine(chainConfig, config, chainDb, blockChainAPI)
	eth.engine = engine
	if err != nil {
		return nil, err
	}
	// END: Bor changes

	bcVersion := rawdb.ReadDatabaseVersion(chainDb)
	var dbVer = "<nil>"
	if bcVersion != nil {
		dbVer = fmt.Sprintf("%d", *bcVersion)
	}
	log.Info("Initialising Ethereum protocol", "network", config.NetworkId, "dbversion", dbVer)

	if !config.SkipBcVersionCheck {
		if bcVersion != nil && *bcVersion > core.BlockChainVersion {
			return nil, fmt.Errorf("database version is v%d, Geth %s only supports v%d", *bcVersion, params.VersionWithMeta, core.BlockChainVersion)
		} else if bcVersion == nil || *bcVersion < core.BlockChainVersion {
			if bcVersion != nil { // only print warning on upgrade, not on init
				log.Warn("Upgrade blockchain database version", "from", dbVer, "to", core.BlockChainVersion)
			}
			rawdb.WriteDatabaseVersion(chainDb, core.BlockChainVersion)
		}
	}
	var (
		vmConfig = vm.Config{
			EnablePreimageRecording: config.EnablePreimageRecording,
		}
		cacheConfig = &core.CacheConfig{
			TrieCleanLimit:      config.TrieCleanCache,
			TrieCleanNoPrefetch: config.NoPrefetch,
			TrieDirtyLimit:      config.TrieDirtyCache,
			TrieDirtyDisabled:   config.NoPruning,
			TrieTimeLimit:       config.TrieTimeout,
			SnapshotLimit:       config.SnapshotCache,
			Preimages:           config.Preimages,
			StateHistory:        config.StateHistory,
			StateScheme:         scheme,
			TriesInMemory:       config.TriesInMemory,
		}
	)

	if config.VMTrace != "" {
		var traceConfig json.RawMessage
		if config.VMTraceJsonConfig != "" {
			traceConfig = json.RawMessage(config.VMTraceJsonConfig)
		}
		t, err := tracers.LiveDirectory.New(config.VMTrace, traceConfig)
		if err != nil {
			return nil, fmt.Errorf("failed to create tracer %s: %v", config.VMTrace, err)
		}
		vmConfig.Tracer = t
	}

	checker := whitelist.NewService(chainDb)

	// check if Parallel EVM is enabled
	// if enabled, use parallel state processor
	if config.ParallelEVM.Enable {
<<<<<<< HEAD
		eth.blockchain, err = core.NewParallelBlockChain(chainDb, cacheConfig, config.Genesis, &overrides, eth.engine, vmConfig, eth.shouldPreserve, &config.TransactionHistory, checker, config.ParallelEVM.SpeculativeProcesses)
=======
		eth.blockchain, err = core.NewParallelBlockChain(chainDb, cacheConfig, config.Genesis, &overrides, eth.engine, vmConfig, eth.shouldPreserve, &config.TxLookupLimit, checker, config.ParallelEVM.SpeculativeProcesses, config.ParallelEVM.Enforce)
>>>>>>> 2d2dbcc3
	} else {
		eth.blockchain, err = core.NewBlockChain(chainDb, cacheConfig, config.Genesis, &overrides, eth.engine, vmConfig, eth.shouldPreserve, &config.TransactionHistory, checker)
	}

<<<<<<< HEAD
	// POS-2798: NewOracle function definition was changed to accept (startPrice *big.Int)
=======
>>>>>>> 2d2dbcc3
	eth.APIBackend.gpo = gasprice.NewOracle(eth.APIBackend, gpoParams, config.Miner.GasPrice)
	if err != nil {
		return nil, err
	}

	_ = eth.engine.VerifyHeader(eth.blockchain, eth.blockchain.CurrentHeader()) // TODO think on it

	// BOR changes
	eth.APIBackend.gpo.ProcessCache()
	// BOR changes

	eth.bloomIndexer.Start(eth.blockchain)

	if config.BlobPool.Datadir != "" {
		config.BlobPool.Datadir = stack.ResolvePath(config.BlobPool.Datadir)
	}

	if config.TxPool.Journal != "" {
		config.TxPool.Journal = stack.ResolvePath(config.TxPool.Journal)
	}
	legacyPool := legacypool.New(config.TxPool, eth.blockchain)

	// BOR changes
	// Blob pool is removed from Subpool for Bor
	eth.txPool, err = txpool.New(config.TxPool.PriceLimit, eth.blockchain, []txpool.SubPool{legacyPool})
	if err != nil {
		return nil, err
	}

	// The `config.TxPool.PriceLimit` used above doesn't reflect the sanitized/enforced changes
	// made in the txpool. Update the `gasTip` explicitly to reflect the enforced value.
	eth.txPool.SetGasTip(new(big.Int).SetUint64(params.BorDefaultTxPoolPriceLimit))

	// Permit the downloader to use the trie cache allowance during fast sync
	cacheLimit := cacheConfig.TrieCleanLimit + cacheConfig.TrieDirtyLimit + cacheConfig.SnapshotLimit
	if eth.handler, err = newHandler(&handlerConfig{
		Database:            chainDb,
		Chain:               eth.blockchain,
		TxPool:              eth.txPool,
		Network:             config.NetworkId,
		Sync:                config.SyncMode,
		BloomCache:          uint64(cacheLimit),
		EventMux:            eth.eventMux,
		RequiredBlocks:      config.RequiredBlocks,
		EthAPI:              blockChainAPI,
		checker:             checker,
		enableBlockTracking: eth.config.EnableBlockTracking,
	}); err != nil {
		return nil, err
	}

	eth.miner = miner.New(eth, &config.Miner, eth.blockchain.Config(), eth.EventMux(), eth.engine, eth.isLocalBlock)
	eth.miner.SetExtra(makeExtraData(config.Miner.ExtraData))

	eth.APIBackend = &EthAPIBackend{stack.Config().ExtRPCEnabled(), stack.Config().AllowUnprotectedTxs, eth, nil}
	if eth.APIBackend.allowUnprotectedTxs {
		log.Info("Unprotected transactions allowed")
<<<<<<< HEAD
=======
	}
	eth.APIBackend.gpo = gasprice.NewOracle(eth.APIBackend, config.GPO, config.Miner.GasPrice)

	// Setup DNS discovery iterators.
	dnsclient := dnsdisc.NewClient(dnsdisc.Config{})
	eth.ethDialCandidates, err = dnsclient.NewIterator(eth.config.EthDiscoveryURLs...)
	if err != nil {
		return nil, err
	}
	eth.snapDialCandidates, err = dnsclient.NewIterator(eth.config.SnapDiscoveryURLs...)
	if err != nil {
		return nil, err
>>>>>>> 2d2dbcc3
	}
	// POS-2798: NewOracle function definition was changed to accept (startPrice *big.Int)
	eth.APIBackend.gpo = gasprice.NewOracle(eth.APIBackend, config.GPO, config.Miner.GasPrice)

	// Start the RPC service
	eth.netRPCService = ethapi.NewNetAPI(eth.p2pServer, config.NetworkId)

	// Register the backend on the node
	stack.RegisterAPIs(eth.APIs())
	stack.RegisterProtocols(eth.Protocols())
	stack.RegisterLifecycle(eth)

	// Successful startup; push a marker and check previous unclean shutdowns.
	eth.shutdownTracker.MarkStartup()

	return eth, nil
}

func makeExtraData(extra []byte) []byte {
	if len(extra) == 0 {
		// create default extradata
		extra, _ = rlp.EncodeToBytes([]interface{}{
			uint(params.VersionMajor<<16 | params.VersionMinor<<8 | params.VersionPatch),
			"bor",
			runtime.Version(),
			runtime.GOOS,
		})
	}

	if uint64(len(extra)) > params.MaximumExtraDataSize {
		log.Warn("Miner extra data exceed limit", "extra", hexutil.Bytes(extra), "limit", params.MaximumExtraDataSize)
		extra = nil
	}

	return extra
}

// PeerCount returns the number of connected peers.
func (s *Ethereum) PeerCount() int {
	return s.p2pServer.PeerCount()
}

// APIs return the collection of RPC services the ethereum package offers.
// NOTE, some of these services probably need to be moved to somewhere else.
func (s *Ethereum) APIs() []rpc.API {
	apis := ethapi.GetAPIs(s.APIBackend)

	// Append any APIs exposed explicitly by the consensus engine
	apis = append(apis, s.engine.APIs(s.BlockChain())...)

	// BOR change starts
	filterSystem := filters.NewFilterSystem(s.APIBackend, filters.Config{})
	// set genesis to public filter api
	publicFilterAPI := filters.NewFilterAPI(filterSystem, s.config.BorLogs)
	// avoiding constructor changed by introducing new method to set genesis
	publicFilterAPI.SetChainConfig(s.blockchain.Config())
	// BOR change ends

	// Append all the local APIs and return
	return append(apis, []rpc.API{
		{
			Namespace: "miner",
			Service:   NewMinerAPI(s),
		}, {
			Namespace: "eth",
			Service:   publicFilterAPI, // BOR related change
		}, {
			Namespace: "admin",
			Service:   NewAdminAPI(s),
		}, {
			Namespace: "debug",
			Service:   NewDebugAPI(s),
		}, {
			Namespace: "net",
			Service:   s.netRPCService,
		},
	}...)
}

func (s *Ethereum) ResetWithGenesisBlock(gb *types.Block) {
	s.blockchain.ResetWithGenesisBlock(gb)
}

func (s *Ethereum) PublicBlockChainAPI() *ethapi.BlockChainAPI {
	return s.handler.ethAPI
}

func (s *Ethereum) Etherbase() (eb common.Address, err error) {
	s.lock.RLock()
	etherbase := s.etherbase
	s.lock.RUnlock()

	if etherbase != (common.Address{}) {
		return etherbase, nil
	}
	return common.Address{}, errors.New("etherbase must be explicitly specified")
}

// isLocalBlock checks whether the specified block is mined
// by local miner accounts.
//
// We regard two types of accounts as local miner account: etherbase
// and accounts specified via `txpool.locals` flag.
func (s *Ethereum) isLocalBlock(header *types.Header) bool {
	author, err := s.engine.Author(header)
	if err != nil {
		log.Warn("Failed to retrieve block author", "number", header.Number.Uint64(), "hash", header.Hash(), "err", err)
		return false
	}
	// Check whether the given address is etherbase.
	s.lock.RLock()
	etherbase := s.etherbase
	s.lock.RUnlock()

	if author == etherbase {
		return true
	}
	// Check whether the given address is specified by `txpool.local`
	// CLI flag.
	for _, account := range s.config.TxPool.Locals {
		if account == author {
			return true
		}
	}

	return false
}

// shouldPreserve checks whether we should preserve the given block
// during the chain reorg depending on whether the author of block
// is a local account.
func (s *Ethereum) shouldPreserve(header *types.Header) bool {
	// The reason we need to disable the self-reorg preserving for clique
	// is it can be probable to introduce a deadlock.
	//
	// e.g. If there are 7 available signers
	//
	// r1   A
	// r2     B
	// r3       C
	// r4         D
	// r5   A      [X] F G
	// r6    [X]
	//
	// In the round5, the in-turn signer E is offline, so the worst case
	// is A, F and G sign the block of round5 and reject the block of opponents
	// and in the round6, the last available signer B is offline, the whole
	// network is stuck.
	if _, ok := s.engine.(*clique.Clique); ok {
		return false
	}

	return s.isLocalBlock(header)
}

// SetEtherbase sets the mining reward address.
func (s *Ethereum) SetEtherbase(etherbase common.Address) {
	s.lock.Lock()
	s.etherbase = etherbase
	s.lock.Unlock()

	s.miner.SetEtherbase(etherbase)
}

// StartMining starts the miner with the given number of CPU threads. If mining
// is already running, this method adjust the number of threads allowed to use
// and updates the minimum price required by the transaction pool.
func (s *Ethereum) StartMining() error {
	// If the miner was not running, initialize it
	if !s.IsMining() {
		// Propagate the initial price point to the transaction pool
		s.lock.RLock()
		price := s.gasPrice
		s.lock.RUnlock()
		s.txPool.SetGasTip(price)

		// Configure the local mining address
		eb, err := s.Etherbase()
		if err != nil {
			log.Error("Cannot start mining without etherbase", "err", err)
			return fmt.Errorf("etherbase missing: %v", err)
		}
		// If personal endpoints are disabled, the server creating
		// this Ethereum instance has already Authorized consensus.
		if !s.authorized {
			var cli *clique.Clique
			if c, ok := s.engine.(*clique.Clique); ok {
				cli = c
			} else if cl, ok := s.engine.(*beacon.Beacon); ok {
				if c, ok := cl.InnerEngine().(*clique.Clique); ok {
					cli = c
				}
			}

			if cli != nil {
				wallet, err := s.accountManager.Find(accounts.Account{Address: eb})
				if wallet == nil || err != nil {
					log.Error("Etherbase account unavailable locally", "err", err)
					return fmt.Errorf("signer missing: %v", err)
				}

				cli.Authorize(eb, wallet.SignData)
			}

			if bor, ok := s.engine.(*bor.Bor); ok {
				wallet, err := s.accountManager.Find(accounts.Account{Address: eb})
				if wallet == nil || err != nil {
					log.Error("Etherbase account unavailable locally", "err", err)

					return fmt.Errorf("signer missing: %v", err)
				}

				bor.Authorize(eb, wallet.SignData)
			}
		}

		// If mining is started, we can disable the transaction rejection mechanism
		// introduced to speed sync times.
		s.handler.enableSyncedFeatures()

		go s.miner.Start()
	}

	return nil
}

// StopMining terminates the miner, both at the consensus engine level as well as
// at the block creation level.
func (s *Ethereum) StopMining() {
	// Update the thread count within the consensus engine
	type threaded interface {
		SetThreads(threads int)
	}

	if th, ok := s.engine.(threaded); ok {
		th.SetThreads(-1)
	}
	// Stop the block creating itself
	ch := make(chan struct{})
	s.miner.Stop(ch)
}

func (s *Ethereum) IsMining() bool      { return s.miner.Mining() }
func (s *Ethereum) Miner() *miner.Miner { return s.miner }

func (s *Ethereum) AccountManager() *accounts.Manager { return s.accountManager }
func (s *Ethereum) BlockChain() *core.BlockChain      { return s.blockchain }
func (s *Ethereum) TxPool() *txpool.TxPool            { return s.txPool }
func (s *Ethereum) EventMux() *event.TypeMux          { return s.eventMux }
func (s *Ethereum) Engine() consensus.Engine          { return s.engine }
func (s *Ethereum) ChainDb() ethdb.Database {
	return s.chainDb
}
func (s *Ethereum) IsListening() bool                  { return true } // Always listening
func (s *Ethereum) Downloader() *downloader.Downloader { return s.handler.downloader }
func (s *Ethereum) Synced() bool                       { return s.handler.synced.Load() }
func (s *Ethereum) SetSynced()                         { s.handler.enableSyncedFeatures() }
func (s *Ethereum) ArchiveMode() bool                  { return s.config.NoPruning }
func (s *Ethereum) BloomIndexer() *core.ChainIndexer   { return s.bloomIndexer }

// SetAuthorized sets the authorized bool variable
// denoting that consensus has been authorized while creation
func (s *Ethereum) SetAuthorized(authorized bool) {
	s.lock.Lock()
	s.authorized = authorized
	s.lock.Unlock()
}

// Protocols returns all the currently configured
// network protocols to start.
func (s *Ethereum) Protocols() []p2p.Protocol {
	protos := eth.MakeProtocols((*ethHandler)(s.handler), s.networkID, s.discmix)
	if s.config.SnapshotCache > 0 {
		protos = append(protos, snap.MakeProtocols((*snapHandler)(s.handler))...)
	}

	return protos
}

// Start implements node.Lifecycle, starting all internal goroutines needed by the
// Ethereum protocol implementation.
func (s *Ethereum) Start() error {
	s.setupDiscovery()

	// Start the bloom bits servicing goroutines
	s.startBloomHandlers(params.BloomBitsBlocks)

	// Regularly update shutdown marker
	s.shutdownTracker.Start()

	// Start the networking layer and the light server if requested
	s.handler.Start(s.p2pServer.MaxPeers)

	go s.startCheckpointWhitelistService()
	go s.startMilestoneWhitelistService()
	go s.startNoAckMilestoneService()
	go s.startNoAckMilestoneByIDService()

	return nil
}

var (
	ErrNotBorConsensus             = errors.New("not bor consensus was given")
	ErrBorConsensusWithoutHeimdall = errors.New("bor consensus without heimdall")
)

const (
	whitelistTimeout      = 30 * time.Second
	noAckMilestoneTimeout = 4 * time.Second
)

// StartCheckpointWhitelistService starts the goroutine to fetch checkpoints and update the
// checkpoint whitelist map.
func (s *Ethereum) startCheckpointWhitelistService() {
	const (
		tickerDuration = 100 * time.Second
		fnName         = "whitelist checkpoint"
	)

	s.retryHeimdallHandler(s.handleWhitelistCheckpoint, tickerDuration, whitelistTimeout, fnName)
}

// startMilestoneWhitelistService starts the goroutine to fetch milestiones and update the
// milestone whitelist map.
func (s *Ethereum) startMilestoneWhitelistService() {
	const (
		tickerDuration = 12 * time.Second
		fnName         = "whitelist milestone"
	)

	s.retryHeimdallHandler(s.handleMilestone, tickerDuration, whitelistTimeout, fnName)
}

func (s *Ethereum) startNoAckMilestoneService() {
	const (
		tickerDuration = 6 * time.Second
		fnName         = "no-ack-milestone service"
	)

	s.retryHeimdallHandler(s.handleNoAckMilestone, tickerDuration, noAckMilestoneTimeout, fnName)
}

func (s *Ethereum) startNoAckMilestoneByIDService() {
	const (
		tickerDuration = 1 * time.Minute
		fnName         = "no-ack-milestone-by-id service"
	)

	s.retryHeimdallHandler(s.handleNoAckMilestoneByID, tickerDuration, noAckMilestoneTimeout, fnName)
}

func (s *Ethereum) retryHeimdallHandler(fn heimdallHandler, tickerDuration time.Duration, timeout time.Duration, fnName string) {
	retryHeimdallHandler(fn, tickerDuration, timeout, fnName, s.closeCh, s.getHandler)
}

func retryHeimdallHandler(fn heimdallHandler, tickerDuration time.Duration, timeout time.Duration, fnName string, closeCh chan struct{}, getHandler func() (*ethHandler, *bor.Bor, error)) {
	// a shortcut helps with tests and early exit
	select {
	case <-closeCh:
		return
	default:
	}

	ethHandler, bor, err := getHandler()
	if err != nil {
		log.Error("error while getting the ethHandler", "err", err)
		return
	}

	// first run
	firstCtx, cancel := context.WithTimeout(context.Background(), timeout)
	_ = fn(firstCtx, ethHandler, bor)

	cancel()

	ticker := time.NewTicker(tickerDuration)
	defer ticker.Stop()

	for {
		select {
		case <-ticker.C:
			ctx, cancel := context.WithTimeout(context.Background(), timeout)

			// Skip any error reporting here as it's handled in respective functions
			_ = fn(ctx, ethHandler, bor)

			cancel()
		case <-closeCh:
			return
		}
	}
}

// handleWhitelistCheckpoint handles the checkpoint whitelist mechanism.
func (s *Ethereum) handleWhitelistCheckpoint(ctx context.Context, ethHandler *ethHandler, bor *bor.Bor) error {
	// Create a new bor verifier, which will be used to verify checkpoints and milestones
	verifier := newBorVerifier()

	blockNum, blockHash, err := ethHandler.fetchWhitelistCheckpoint(ctx, bor, s, verifier)
	// If the array is empty, we're bound to receive an error. Non-nill error and non-empty array
	// means that array has partial elements and it failed for some block. We'll add those partial
	// elements anyway.
	if err != nil {
		return err
	}

	ethHandler.downloader.ProcessCheckpoint(blockNum, blockHash)

	return nil
}

type heimdallHandler func(ctx context.Context, ethHandler *ethHandler, bor *bor.Bor) error

// handleMilestone handles the milestone mechanism.
func (s *Ethereum) handleMilestone(ctx context.Context, ethHandler *ethHandler, bor *bor.Bor) error {
	// Create a new bor verifier, which will be used to verify checkpoints and milestones
	verifier := newBorVerifier()
	num, hash, err := ethHandler.fetchWhitelistMilestone(ctx, bor, s, verifier)

	// If the current chain head is behind the received milestone, add it to the future milestone
	// list. Also, the hash mismatch (end block hash) error will lead to rewind so also
	// add that milestone to the future milestone list.
	if errors.Is(err, errChainOutOfSync) || errors.Is(err, errHashMismatch) {
		ethHandler.downloader.ProcessFutureMilestone(num, hash)
	}

	if errors.Is(err, heimdall.ErrServiceUnavailable) {
		return nil
	}

	if err != nil {
		return err
	}

	ethHandler.downloader.ProcessMilestone(num, hash)

	return nil
}

func (s *Ethereum) handleNoAckMilestone(ctx context.Context, ethHandler *ethHandler, bor *bor.Bor) error {
	milestoneID, err := ethHandler.fetchNoAckMilestone(ctx, bor)

	if errors.Is(err, heimdall.ErrServiceUnavailable) {
		return nil
	}

	if err != nil {
		return err
	}

	ethHandler.downloader.RemoveMilestoneID(milestoneID)

	return nil
}

func (s *Ethereum) handleNoAckMilestoneByID(ctx context.Context, ethHandler *ethHandler, bor *bor.Bor) error {
	milestoneIDs := ethHandler.downloader.GetMilestoneIDsList()

	for _, milestoneID := range milestoneIDs {
		// todo: check if we can ignore the error
		err := ethHandler.fetchNoAckMilestoneByID(ctx, bor, milestoneID)
		if err == nil {
			ethHandler.downloader.RemoveMilestoneID(milestoneID)
		}
	}

	return nil
}

func (s *Ethereum) setupDiscovery() error {
	eth.StartENRUpdater(s.blockchain, s.p2pServer.LocalNode())

	// Add eth nodes from DNS.
	dnsclient := dnsdisc.NewClient(dnsdisc.Config{})
	if len(s.config.EthDiscoveryURLs) > 0 {
		iter, err := dnsclient.NewIterator(s.config.EthDiscoveryURLs...)
		if err != nil {
			return err
		}
		s.discmix.AddSource(iter)
	}

	// Add snap nodes from DNS.
	if len(s.config.SnapDiscoveryURLs) > 0 {
		iter, err := dnsclient.NewIterator(s.config.SnapDiscoveryURLs...)
		if err != nil {
			return err
		}
		s.discmix.AddSource(iter)
	}

	// Add DHT nodes from discv5.
	if s.p2pServer.DiscoveryV5() != nil {
		filter := eth.NewNodeFilter(s.blockchain)
		iter := enode.Filter(s.p2pServer.DiscoveryV5().RandomNodes(), filter)
		s.discmix.AddSource(iter)
	}

	return nil
}

func (s *Ethereum) getHandler() (*ethHandler, *bor.Bor, error) {
	ethHandler := (*ethHandler)(s.handler)

	bor, ok := ethHandler.chain.Engine().(*bor.Bor)
	if !ok {
		return nil, nil, ErrNotBorConsensus
	}

	if bor.HeimdallClient == nil {
		return nil, nil, ErrBorConsensusWithoutHeimdall
	}

	return ethHandler, bor, nil
}

// Stop implements node.Lifecycle, terminating all internal goroutines used by the
// Ethereum protocol.
func (s *Ethereum) Stop() error {
	// Stop all the peer-related stuff first.
	s.discmix.Close()

	// Close the engine before handler else it may cause a deadlock where
	// the heimdall is unresponsive and the syncing loop keeps waiting
	// for a response and is unable to proceed to exit `Finalize` during
	// block processing.
	s.engine.Close()
	s.handler.Stop()

	// Then stop everything else.
	s.bloomIndexer.Close()
	close(s.closeBloomHandler)

	// Close all bg processes
	close(s.closeCh)

	s.txPool.Close()
	s.miner.Close()
	s.blockchain.Stop()

	// Clean shutdown marker as the last thing before closing db
	s.shutdownTracker.Stop()

	s.chainDb.Close()
	s.eventMux.Stop()

	return nil
}

//
// Bor related methods
//

// SetBlockchain set blockchain while testing
func (s *Ethereum) SetBlockchain(blockchain *core.BlockChain) {
	s.blockchain = blockchain
}

// SyncMode retrieves the current sync mode, either explicitly set, or derived
// from the chain status.
func (s *Ethereum) SyncMode() downloader.SyncMode {
	// If we're in snap sync mode, return that directly
	if s.handler.snapSync.Load() {
		return downloader.SnapSync
	}
	// We are probably in full sync, but we might have rewound to before the
	// snap sync pivot, check if we should re-enable snap sync.
	head := s.blockchain.CurrentBlock()
	if pivot := rawdb.ReadLastPivotNumber(s.chainDb); pivot != nil {
		if head.Number.Uint64() < *pivot {
			return downloader.SnapSync
		}
	}
	// We are in a full sync, but the associated head state is missing. To complete
	// the head state, forcefully rerun the snap sync. Note it doesn't mean the
	// persistent state is corrupted, just mismatch with the head block.
	if !s.blockchain.HasState(head.Root) {
		log.Info("Reenabled snap sync as chain is stateless")
		return downloader.SnapSync
	}
	// Nope, we're really full syncing
	return downloader.FullSync
}<|MERGE_RESOLUTION|>--- conflicted
+++ resolved
@@ -178,14 +178,6 @@
 	}
 
 	gpoParams := config.GPO
-<<<<<<< HEAD
-
-	// POS-2798: Default was removed from gasprice.Config
-	// if gpoParams.Default == nil {
-	// 	gpoParams.Default = config.Miner.GasPrice
-	// }
-=======
->>>>>>> 2d2dbcc3
 
 	// Override the chain config with provided settings.
 	var overrides core.ChainOverrides
@@ -261,19 +253,11 @@
 	// check if Parallel EVM is enabled
 	// if enabled, use parallel state processor
 	if config.ParallelEVM.Enable {
-<<<<<<< HEAD
-		eth.blockchain, err = core.NewParallelBlockChain(chainDb, cacheConfig, config.Genesis, &overrides, eth.engine, vmConfig, eth.shouldPreserve, &config.TransactionHistory, checker, config.ParallelEVM.SpeculativeProcesses)
-=======
-		eth.blockchain, err = core.NewParallelBlockChain(chainDb, cacheConfig, config.Genesis, &overrides, eth.engine, vmConfig, eth.shouldPreserve, &config.TxLookupLimit, checker, config.ParallelEVM.SpeculativeProcesses, config.ParallelEVM.Enforce)
->>>>>>> 2d2dbcc3
+		eth.blockchain, err = core.NewParallelBlockChain(chainDb, cacheConfig, config.Genesis, &overrides, eth.engine, vmConfig, eth.shouldPreserve, &config.TransactionHistory, checker, config.ParallelEVM.SpeculativeProcesses, config.ParallelEVM.Enforce)
 	} else {
 		eth.blockchain, err = core.NewBlockChain(chainDb, cacheConfig, config.Genesis, &overrides, eth.engine, vmConfig, eth.shouldPreserve, &config.TransactionHistory, checker)
 	}
 
-<<<<<<< HEAD
-	// POS-2798: NewOracle function definition was changed to accept (startPrice *big.Int)
-=======
->>>>>>> 2d2dbcc3
 	eth.APIBackend.gpo = gasprice.NewOracle(eth.APIBackend, gpoParams, config.Miner.GasPrice)
 	if err != nil {
 		return nil, err
@@ -331,23 +315,7 @@
 	eth.APIBackend = &EthAPIBackend{stack.Config().ExtRPCEnabled(), stack.Config().AllowUnprotectedTxs, eth, nil}
 	if eth.APIBackend.allowUnprotectedTxs {
 		log.Info("Unprotected transactions allowed")
-<<<<<<< HEAD
-=======
-	}
-	eth.APIBackend.gpo = gasprice.NewOracle(eth.APIBackend, config.GPO, config.Miner.GasPrice)
-
-	// Setup DNS discovery iterators.
-	dnsclient := dnsdisc.NewClient(dnsdisc.Config{})
-	eth.ethDialCandidates, err = dnsclient.NewIterator(eth.config.EthDiscoveryURLs...)
-	if err != nil {
-		return nil, err
-	}
-	eth.snapDialCandidates, err = dnsclient.NewIterator(eth.config.SnapDiscoveryURLs...)
-	if err != nil {
-		return nil, err
->>>>>>> 2d2dbcc3
-	}
-	// POS-2798: NewOracle function definition was changed to accept (startPrice *big.Int)
+	}
 	eth.APIBackend.gpo = gasprice.NewOracle(eth.APIBackend, config.GPO, config.Miner.GasPrice)
 
 	// Start the RPC service
