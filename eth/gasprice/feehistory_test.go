--- conflicted
+++ resolved
@@ -62,12 +62,7 @@
 		backend := newTestBackend(t, big.NewInt(16), big.NewInt(28), c.pending)
 		oracle := NewOracle(backend, config)
 
-<<<<<<< HEAD
-		first, reward, baseFee, ratio, err := oracle.FeeHistory(context.Background(), c.count, c.last, c.percent)
-
-=======
 		first, reward, baseFee, ratio, blobBaseFee, blobRatio, err := oracle.FeeHistory(context.Background(), c.count, c.last, c.percent)
->>>>>>> aadddf3a
 		backend.teardown()
 
 		expReward := c.expCount
@@ -95,16 +90,12 @@
 		if len(ratio) != c.expCount {
 			t.Fatalf("Test case %d: gasUsedRatio array length mismatch, want %d, got %d", i, c.expCount, len(ratio))
 		}
-<<<<<<< HEAD
-
-=======
 		if len(blobRatio) != c.expCount {
 			t.Fatalf("Test case %d: blobGasUsedRatio array length mismatch, want %d, got %d", i, c.expCount, len(blobRatio))
 		}
 		if len(blobBaseFee) != len(baseFee) {
 			t.Fatalf("Test case %d: blobBaseFee array length mismatch, want %d, got %d", i, len(baseFee), len(blobBaseFee))
 		}
->>>>>>> aadddf3a
 		if err != c.expErr && !errors.Is(err, c.expErr) {
 			t.Fatalf("Test case %d: error mismatch, want %v, got %v", i, c.expErr, err)
 		}
