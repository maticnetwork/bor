--- conflicted
+++ resolved
@@ -30,11 +30,7 @@
 	"github.com/ethereum/go-ethereum/consensus/beacon"
 	"github.com/ethereum/go-ethereum/core"
 	"github.com/ethereum/go-ethereum/core/forkid"
-<<<<<<< HEAD
-	"github.com/ethereum/go-ethereum/core/rawdb"
-=======
 	"github.com/ethereum/go-ethereum/core/txpool"
->>>>>>> 1065e21c
 	"github.com/ethereum/go-ethereum/core/types"
 	"github.com/ethereum/go-ethereum/eth/downloader"
 	"github.com/ethereum/go-ethereum/eth/fetcher"
@@ -46,11 +42,6 @@
 	"github.com/ethereum/go-ethereum/log"
 	"github.com/ethereum/go-ethereum/metrics"
 	"github.com/ethereum/go-ethereum/p2p"
-<<<<<<< HEAD
-	"github.com/ethereum/go-ethereum/params"
-	"github.com/ethereum/go-ethereum/trie/triedb/pathdb"
-=======
->>>>>>> 1065e21c
 )
 
 const (
@@ -94,19 +85,6 @@
 // handlerConfig is the collection of initialization parameters to create a full
 // node network handler.
 type handlerConfig struct {
-<<<<<<< HEAD
-	Database       ethdb.Database            // Database for direct sync insertions
-	Chain          *core.BlockChain          // Blockchain to serve data from
-	TxPool         txPool                    // Transaction pool to propagate from
-	Merger         *consensus.Merger         // The manager for eth1/2 transition
-	Network        uint64                    // Network identifier to adfvertise
-	Sync           downloader.SyncMode       // Whether to snap or full sync
-	BloomCache     uint64                    // Megabytes to alloc for snap sync bloom
-	EventMux       *event.TypeMux            // Legacy event mux, deprecate for `feed`
-	Checkpoint     *params.TrustedCheckpoint // Hard coded checkpoint for sync challenges
-	RequiredBlocks map[uint64]common.Hash    // Hard coded map of required block hashes for sync challenges
-	EthAPI         *ethapi.BlockChainAPI     // EthAPI to interact
-=======
 	Database       ethdb.Database      // Database for direct sync insertions
 	Chain          *core.BlockChain    // Blockchain to serve data from
 	TxPool         txPool              // Transaction pool to propagate from
@@ -116,7 +94,6 @@
 	BloomCache     uint64              // Megabytes to alloc for snap sync bloom
 	EventMux       *event.TypeMux      // Legacy event mux, deprecate for `feed`
 	txArrivalWait  time.Duration       // Maximum duration to wait for an announced tx before requesting it
->>>>>>> 1065e21c
 	checker        ethereum.ChainValidator
 	RequiredBlocks map[uint64]common.Hash // Hard coded map of required block hashes for sync challenges
 	EthAPI         *ethapi.BlockChainAPI  // EthAPI to interact
@@ -216,11 +193,7 @@
 		}
 		// If we've successfully finished a sync cycle, accept transactions from
 		// the network
-<<<<<<< HEAD
-		h.enableSyncedFeatures()
-=======
 		h.acceptTxs.Store(true)
->>>>>>> 1065e21c
 	}
 	// Construct the downloader (long sync)
 	h.downloader = downloader.New(config.Database, h.eventMux, h.chain, nil, h.removePeer, success, config.checker)
@@ -317,11 +290,7 @@
 
 		n, err := h.chain.InsertChain(blocks)
 		if err == nil {
-<<<<<<< HEAD
-			h.enableSyncedFeatures() // Mark initial sync done on any fetcher import
-=======
 			h.acceptTxs.Store(true) // Mark initial sync done on any fetcher import
->>>>>>> 1065e21c
 		}
 
 		return n, err
