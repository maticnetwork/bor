--- conflicted
+++ resolved
@@ -81,12 +81,7 @@
 	} else if header.WithdrawalsHash != nil {
 		item.Withdrawals = make(types.Withdrawals, 0)
 	}
-<<<<<<< HEAD
-
-	if fastSync && !header.EmptyReceipts() {
-=======
 	if snapSync && !header.EmptyReceipts() {
->>>>>>> 36b2371c
 		item.pending.Store(item.pending.Load() | (1 << receiptType))
 	}
 
@@ -176,12 +171,8 @@
 	defer q.lock.Unlock()
 
 	q.closed = false
-<<<<<<< HEAD
 	q.mode = FullSync
 
-=======
-	q.mode = ethconfig.FullSync
->>>>>>> 36b2371c
 	q.headerHead = common.Hash{}
 
 	q.blockTaskPool = make(map[common.Hash]*types.Header)
@@ -257,12 +248,7 @@
 	defer q.lock.Unlock()
 
 	// Insert all the headers prioritised by the contained block number
-<<<<<<< HEAD
-	inserts := make([]*types.Header, 0, len(headers))
-
-=======
 	var inserts int
->>>>>>> 36b2371c
 	for i, header := range headers {
 		// Make sure chain order is honoured and preserved throughout
 		hash := hashes[i]
@@ -293,12 +279,7 @@
 				q.receiptTaskQueue.Push(header, -int64(header.Number.Uint64()))
 			}
 		}
-<<<<<<< HEAD
-
-		inserts = append(inserts, header)
-=======
 		inserts++
->>>>>>> 36b2371c
 		q.headerHead = hash
 		from++
 	}
@@ -394,7 +375,8 @@
 	}
 }
 
-<<<<<<< HEAD
+// This was removed from geth
+/*
 // ReserveHeaders reserves a set of headers for the given peer, skipping any
 // previously failed batches.
 func (q *queue) ReserveHeaders(p *peerConnection, count int) *fetchRequest {
@@ -437,9 +419,8 @@
 
 	return request
 }
-
-=======
->>>>>>> 36b2371c
+*/
+
 // ReserveBodies reserves a set of body fetches for the given peer, skipping any
 // previously failed downloads. Beside the next batch of needed fetches, it also
 // returns a flag whether empty blocks were queued requiring processing.
@@ -581,14 +562,6 @@
 	q.lock.Lock()
 	defer q.lock.Unlock()
 
-<<<<<<< HEAD
-	if request, ok := q.headerPendPool[peerID]; ok {
-		q.headerTaskQueue.Push(request.From, -int64(request.From))
-		delete(q.headerPendPool, peerID)
-	}
-
-=======
->>>>>>> 36b2371c
 	if request, ok := q.blockPendPool[peerID]; ok {
 		for _, header := range request.Headers {
 			q.blockTaskQueue.Push(header, -int64(header.Number.Uint64()))
@@ -606,7 +579,8 @@
 	}
 }
 
-<<<<<<< HEAD
+// This was removed from geth
+/*
 // ExpireHeaders cancels a request that timed out and moves the pending fetch
 // task back into the queue for rescheduling.
 func (q *queue) ExpireHeaders(peer string) int {
@@ -617,9 +591,8 @@
 
 	return q.expire(peer, q.headerPendPool, q.headerTaskQueue)
 }
-
-=======
->>>>>>> 36b2371c
+*/
+
 // ExpireBodies checks for in flight block body requests that exceeded a timeout
 // allowance, canceling them and returning the responsible peers for penalisation.
 func (q *queue) ExpireBodies(peer string) int {
@@ -673,7 +646,8 @@
 	return len(req.Headers)
 }
 
-<<<<<<< HEAD
+// This was removed from geth
+/*
 // DeliverHeaders injects a header retrieval response into the header results
 // cache. This method either accepts all headers it received, or none of them
 // if they do not map correctly to the skeleton.
@@ -797,9 +771,8 @@
 
 	return len(headers), nil
 }
-
-=======
->>>>>>> 36b2371c
+*/
+
 // DeliverBodies injects a block body retrieval response into the results queue.
 // The method returns the number of blocks bodies accepted from the delivery and
 // also wakes any threads waiting for data delivery.
