// Copyright 2015 The go-ethereum Authors
// This file is part of the go-ethereum library.
//
// The go-ethereum library is free software: you can redistribute it and/or modify
// it under the terms of the GNU Lesser General Public License as published by
// the Free Software Foundation, either version 3 of the License, or
// (at your option) any later version.
//
// The go-ethereum library is distributed in the hope that it will be useful,
// but WITHOUT ANY WARRANTY; without even the implied warranty of
// MERCHANTABILITY or FITNESS FOR A PARTICULAR PURPOSE. See the
// GNU Lesser General Public License for more details.
//
// You should have received a copy of the GNU Lesser General Public License
// along with the go-ethereum library. If not, see <http://www.gnu.org/licenses/>.

// Package downloader contains the manual full chain synchronisation.
package downloader

import (
	"context"
	"errors"
	"fmt"
	"math/big"
	"sync"
	"sync/atomic"
	"time"

	"github.com/ethereum/go-ethereum"
	"github.com/ethereum/go-ethereum/common"
	"github.com/ethereum/go-ethereum/core/rawdb"
	"github.com/ethereum/go-ethereum/core/state/snapshot"
	"github.com/ethereum/go-ethereum/core/types"
	"github.com/ethereum/go-ethereum/eth/protocols/eth"
	"github.com/ethereum/go-ethereum/eth/protocols/snap"
	"github.com/ethereum/go-ethereum/ethdb"
	"github.com/ethereum/go-ethereum/event"
	"github.com/ethereum/go-ethereum/log"
	"github.com/ethereum/go-ethereum/metrics"
	"github.com/ethereum/go-ethereum/params"
	"github.com/ethereum/go-ethereum/trie"

	"go.opentelemetry.io/otel"
	"go.opentelemetry.io/otel/attribute"
	"go.opentelemetry.io/otel/trace"
)

var (
	MaxBlockFetch   = 128 // Amount of blocks to be fetched per retrieval request
	MaxHeaderFetch  = 192 // Amount of block headers to be fetched per retrieval request
	MaxSkeletonSize = 128 // Number of header fetches to need for a skeleton assembly
	MaxReceiptFetch = 256 // Amount of transaction receipts to allow fetching per request
	MaxStateFetch   = 384 // Amount of node state values to allow fetching per request

	maxQueuedHeaders            = 32 * 1024                         // [eth/62] Maximum number of headers to queue for import (DOS protection)
	maxHeadersProcess           = 2048                              // Number of header download results to import at once into the chain
	maxResultsProcess           = 2048                              // Number of content download results to import at once into the chain
	fullMaxForkAncestry  uint64 = params.FullImmutabilityThreshold  // Maximum chain reorganisation (locally redeclared so tests can reduce it)
	lightMaxForkAncestry uint64 = params.LightImmutabilityThreshold // Maximum chain reorganisation (locally redeclared so tests can reduce it)

	reorgProtThreshold   = 48 // Threshold number of recent blocks to disable mini reorg protection
	reorgProtHeaderDelay = 2  // Number of headers to delay delivering to cover mini reorgs

	fsHeaderCheckFrequency = 100             // Verification frequency of the downloaded headers during fast sync
	fsHeaderSafetyNet      = 2048            // Number of headers to discard in case a chain violation is detected
	fsHeaderForceVerify    = 24              // Number of headers to verify before and after the pivot to accept it
	fsHeaderContCheck      = 3 * time.Second // Time interval to check for header continuations during state download
	fsMinFullBlocks        = 64              // Number of blocks to retrieve fully even in fast sync
)

var (
	errBusy                    = errors.New("busy")
	errUnknownPeer             = errors.New("peer is unknown or unhealthy")
	errBadPeer                 = errors.New("action from bad peer ignored")
	errStallingPeer            = errors.New("peer is stalling")
	errUnsyncedPeer            = errors.New("unsynced peer")
	errNoPeers                 = errors.New("no peers to keep download active")
	errTimeout                 = errors.New("timeout")
	errEmptyHeaderSet          = errors.New("empty header set by peer")
	errPeersUnavailable        = errors.New("no peers available or all tried for download")
	errInvalidAncestor         = errors.New("retrieved ancestor is invalid")
	errInvalidChain            = errors.New("retrieved hash chain is invalid")
	errInvalidBody             = errors.New("retrieved block body is invalid")
	errInvalidReceipt          = errors.New("retrieved receipt is invalid")
	errCancelStateFetch        = errors.New("state data download canceled (requested)")
	errCancelContentProcessing = errors.New("content processing canceled (requested)")
	errCanceled                = errors.New("syncing canceled (requested)")
	errNoSyncActive            = errors.New("no sync active")
	errTooOld                  = errors.New("peer's protocol version too old")
	errNoAncestorFound         = errors.New("no common ancestor found")
)

type Downloader struct {
	mode uint32         // Synchronisation mode defining the strategy used (per sync cycle), use d.getMode() to get the SyncMode
	mux  *event.TypeMux // Event multiplexer to announce sync operation events

	checkpoint uint64   // Checkpoint block number to enforce head against (e.g. fast sync)
	genesis    uint64   // Genesis block number to limit sync to (e.g. light client CHT)
	queue      *queue   // Scheduler for selecting the hashes to download
	peers      *peerSet // Set of active peers from which download can proceed

	stateDB    ethdb.Database  // Database to state sync into (and deduplicate via)
	stateBloom *trie.SyncBloom // Bloom filter for fast trie node and contract code existence checks

	// Statistics
	syncStatsChainOrigin uint64 // Origin block number where syncing started at
	syncStatsChainHeight uint64 // Highest block number known when syncing started
	syncStatsState       stateSyncStats
	syncStatsLock        sync.RWMutex // Lock protecting the sync stats fields

	lightchain LightChain
	blockchain BlockChain

	// Callbacks
	dropPeer peerDropFn // Drops a peer for misbehaving

	// Status
	synchroniseMock func(id string, hash common.Hash) error // Replacement for synchronise during testing
	synchronising   int32
	notified        int32
	committed       int32
	ancientLimit    uint64 // The maximum block number which can be regarded as ancient data.

	// Channels
	headerCh      chan dataPack        // Channel receiving inbound block headers
	bodyCh        chan dataPack        // Channel receiving inbound block bodies
	receiptCh     chan dataPack        // Channel receiving inbound receipts
	bodyWakeCh    chan bool            // Channel to signal the block body fetcher of new tasks
	receiptWakeCh chan bool            // Channel to signal the receipt fetcher of new tasks
	headerProcCh  chan []*types.Header // Channel to feed the header processor new tasks

	// State sync
	pivotHeader *types.Header // Pivot block header to dynamically push the syncing state root
	pivotLock   sync.RWMutex  // Lock protecting pivot header reads from updates

	snapSync       bool         // Whether to run state sync over the snap protocol
	SnapSyncer     *snap.Syncer // TODO(karalabe): make private! hack for now
	stateSyncStart chan *stateSync
	trackStateReq  chan *stateReq
	stateCh        chan dataPack // Channel receiving inbound node state data

	// Cancellation and termination
	cancelPeer string         // Identifier of the peer currently being used as the master (cancel on drop)
	cancelCh   chan struct{}  // Channel to cancel mid-flight syncs
	cancelLock sync.RWMutex   // Lock to protect the cancel channel and peer in delivers
	cancelWg   sync.WaitGroup // Make sure all fetcher goroutines have exited.

	quitCh   chan struct{} // Quit channel to signal termination
	quitLock sync.Mutex    // Lock to prevent double closes

	// Testing hooks
	syncInitHook     func(uint64, uint64)  // Method to call upon initiating a new sync run
	bodyFetchHook    func([]*types.Header) // Method to call upon starting a block body fetch
	receiptFetchHook func([]*types.Header) // Method to call upon starting a receipt fetch
	chainInsertHook  func([]*fetchResult)  // Method to call upon inserting a chain of blocks (possibly in multiple invocations)

	// tracer is a reference to the OpenTelemetry tracer
	tracer trace.Tracer
}

// LightChain encapsulates functions required to synchronise a light chain.
type LightChain interface {
	// HasHeader verifies a header's presence in the local chain.
	HasHeader(common.Hash, uint64) bool

	// GetHeaderByHash retrieves a header from the local chain.
	GetHeaderByHash(common.Hash) *types.Header

	// CurrentHeader retrieves the head header from the local chain.
	CurrentHeader() *types.Header

	// GetTd returns the total difficulty of a local block.
	GetTd(common.Hash, uint64) *big.Int

	// InsertHeaderChain inserts a batch of headers into the local chain.
	InsertHeaderChain([]*types.Header, int) (int, error)

	// SetHead rewinds the local chain to a new head.
	SetHead(uint64) error
}

// BlockChain encapsulates functions required to sync a (full or fast) blockchain.
type BlockChain interface {
	LightChain

	// HasBlock verifies a block's presence in the local chain.
	HasBlock(common.Hash, uint64) bool

	// HasFastBlock verifies a fast block's presence in the local chain.
	HasFastBlock(common.Hash, uint64) bool

	// GetBlockByHash retrieves a block from the local chain.
	GetBlockByHash(common.Hash) *types.Block

	// CurrentBlock retrieves the head block from the local chain.
	CurrentBlock() *types.Block

	// CurrentFastBlock retrieves the head fast block from the local chain.
	CurrentFastBlock() *types.Block

	// FastSyncCommitHead directly commits the head block to a certain entity.
	FastSyncCommitHead(common.Hash) error

	// InsertChain inserts a batch of blocks into the local chain.
	InsertChain(types.Blocks) (int, error)

	// InsertReceiptChain inserts a batch of receipts into the local chain.
	InsertReceiptChain(types.Blocks, []types.Receipts, uint64) (int, error)

	// Snapshots returns the blockchain snapshot tree to paused it during sync.
	Snapshots() *snapshot.Tree
}

// New creates a new downloader to fetch hashes and blocks from remote peers.
func New(checkpoint uint64, stateDb ethdb.Database, stateBloom *trie.SyncBloom, mux *event.TypeMux, chain BlockChain, lightchain LightChain, dropPeer peerDropFn) *Downloader {
	if lightchain == nil {
		lightchain = chain
	}
	dl := &Downloader{
		stateDB:        stateDb,
		stateBloom:     stateBloom,
		mux:            mux,
		checkpoint:     checkpoint,
		queue:          newQueue(blockCacheMaxItems, blockCacheInitialItems),
		peers:          newPeerSet(),
		blockchain:     chain,
		lightchain:     lightchain,
		dropPeer:       dropPeer,
		headerCh:       make(chan dataPack, 1),
		bodyCh:         make(chan dataPack, 1),
		receiptCh:      make(chan dataPack, 1),
		bodyWakeCh:     make(chan bool, 1),
		receiptWakeCh:  make(chan bool, 1),
		headerProcCh:   make(chan []*types.Header, 1),
		quitCh:         make(chan struct{}),
		stateCh:        make(chan dataPack),
		SnapSyncer:     snap.NewSyncer(stateDb),
		stateSyncStart: make(chan *stateSync),
		syncStatsState: stateSyncStats{
			processed: rawdb.ReadFastTrieProgress(stateDb),
		},
		trackStateReq: make(chan *stateReq),
		tracer:        otel.GetTracerProvider().Tracer("Downloader"),
	}
	go dl.stateFetcher()
	return dl
}

// Progress retrieves the synchronisation boundaries, specifically the origin
// block where synchronisation started at (may have failed/suspended); the block
// or header sync is currently at; and the latest known block which the sync targets.
//
// In addition, during the state download phase of fast synchronisation the number
// of processed and the total number of known states are also returned. Otherwise
// these are zero.
func (d *Downloader) Progress() ethereum.SyncProgress {
	// Lock the current stats and return the progress
	d.syncStatsLock.RLock()
	defer d.syncStatsLock.RUnlock()

	current := uint64(0)
	mode := d.getMode()
	switch {
	case d.blockchain != nil && mode == FullSync:
		current = d.blockchain.CurrentBlock().NumberU64()
	case d.blockchain != nil && mode == FastSync:
		current = d.blockchain.CurrentFastBlock().NumberU64()
	case d.lightchain != nil:
		current = d.lightchain.CurrentHeader().Number.Uint64()
	default:
		log.Error("Unknown downloader chain/mode combo", "light", d.lightchain != nil, "full", d.blockchain != nil, "mode", mode)
	}
	return ethereum.SyncProgress{
		StartingBlock: d.syncStatsChainOrigin,
		CurrentBlock:  current,
		HighestBlock:  d.syncStatsChainHeight,
		PulledStates:  d.syncStatsState.processed,
		KnownStates:   d.syncStatsState.processed + d.syncStatsState.pending,
	}
}

// Synchronising returns whether the downloader is currently retrieving blocks.
func (d *Downloader) Synchronising() bool {
	return atomic.LoadInt32(&d.synchronising) > 0
}

// RegisterPeer injects a new download peer into the set of block source to be
// used for fetching hashes and blocks from.
func (d *Downloader) RegisterPeer(id string, version uint, peer Peer) error {
	var logger log.Logger
	if len(id) < 16 {
		// Tests use short IDs, don't choke on them
		logger = log.New("peer", id)
	} else {
		logger = log.New("peer", id[:8])
	}
	logger.Trace("Registering sync peer")
	if err := d.peers.Register(newPeerConnection(id, version, peer, logger)); err != nil {
		logger.Error("Failed to register sync peer", "err", err)
		return err
	}
	return nil
}

// RegisterLightPeer injects a light client peer, wrapping it so it appears as a regular peer.
func (d *Downloader) RegisterLightPeer(id string, version uint, peer LightPeer) error {
	return d.RegisterPeer(id, version, &lightPeerWrapper{peer})
}

// UnregisterPeer remove a peer from the known list, preventing any action from
// the specified peer. An effort is also made to return any pending fetches into
// the queue.
func (d *Downloader) UnregisterPeer(id string) error {
	// Unregister the peer from the active peer set and revoke any fetch tasks
	var logger log.Logger
	if len(id) < 16 {
		// Tests use short IDs, don't choke on them
		logger = log.New("peer", id)
	} else {
		logger = log.New("peer", id[:8])
	}
	logger.Trace("Unregistering sync peer")
	if err := d.peers.Unregister(id); err != nil {
		logger.Error("Failed to unregister sync peer", "err", err)
		return err
	}
	d.queue.Revoke(id)

	return nil
}

// Synchronise tries to sync up our local block chain with a remote peer, both
// adding various sanity checks as well as wrapping it with various log entries.
func (d *Downloader) Synchronise(id string, head common.Hash, td *big.Int, mode SyncMode) error {
	err := d.synchronise(id, head, td, mode)

	switch err {
	case nil, errBusy, errCanceled:
		return err
	}
	if errors.Is(err, errInvalidChain) || errors.Is(err, errBadPeer) || errors.Is(err, errTimeout) ||
		errors.Is(err, errStallingPeer) || errors.Is(err, errUnsyncedPeer) || errors.Is(err, errEmptyHeaderSet) ||
		errors.Is(err, errPeersUnavailable) || errors.Is(err, errTooOld) || errors.Is(err, errInvalidAncestor) {
		log.Warn("Synchronisation failed, dropping peer", "peer", id, "err", err)
		if d.dropPeer == nil {
			// The dropPeer method is nil when `--copydb` is used for a local copy.
			// Timeouts can occur if e.g. compaction hits at the wrong time, and can be ignored
			log.Warn("Downloader wants to drop peer, but peerdrop-function is not set", "peer", id)
		} else {
			d.dropPeer(id)
		}
		return err
	}
	log.Warn("Synchronisation failed, retrying", "err", err)
	return err
}

// synchronise will select the peer and use it for synchronising. If an empty string is given
// it will use the best peer possible and synchronize if its TD is higher than our own. If any of the
// checks fail an error will be returned. This method is synchronous
func (d *Downloader) synchronise(id string, hash common.Hash, td *big.Int, mode SyncMode) error {
	// Mock out the synchronisation if testing
	if d.synchroniseMock != nil {
		return d.synchroniseMock(id, hash)
	}
	// Make sure only one goroutine is ever allowed past this point at once
	if !atomic.CompareAndSwapInt32(&d.synchronising, 0, 1) {
		return errBusy
	}
	defer atomic.StoreInt32(&d.synchronising, 0)

	// Post a user notification of the sync (only once per session)
	if atomic.CompareAndSwapInt32(&d.notified, 0, 1) {
		log.Info("Block synchronisation started")
	}
	// If we are already full syncing, but have a fast-sync bloom filter laying
	// around, make sure it doesn't use memory any more. This is a special case
	// when the user attempts to fast sync a new empty network.
	if mode == FullSync && d.stateBloom != nil {
		d.stateBloom.Close()
	}
	// If snap sync was requested, create the snap scheduler and switch to fast
	// sync mode. Long term we could drop fast sync or merge the two together,
	// but until snap becomes prevalent, we should support both. TODO(karalabe).
	if mode == SnapSync {
		if !d.snapSync {
			// Snap sync uses the snapshot namespace to store potentially flakey data until
			// sync completely heals and finishes. Pause snapshot maintenance in the mean
			// time to prevent access.
			if snapshots := d.blockchain.Snapshots(); snapshots != nil { // Only nil in tests
				snapshots.Disable()
			}
			log.Warn("Enabling snapshot sync prototype")
			d.snapSync = true
		}
		mode = FastSync
	}
	// Reset the queue, peer set and wake channels to clean any internal leftover state
	d.queue.Reset(blockCacheMaxItems, blockCacheInitialItems)
	d.peers.Reset()

	for _, ch := range []chan bool{d.bodyWakeCh, d.receiptWakeCh} {
		select {
		case <-ch:
		default:
		}
	}
	for _, ch := range []chan dataPack{d.headerCh, d.bodyCh, d.receiptCh} {
		for empty := false; !empty; {
			select {
			case <-ch:
			default:
				empty = true
			}
		}
	}
	for empty := false; !empty; {
		select {
		case <-d.headerProcCh:
		default:
			empty = true
		}
	}
	// Create cancel channel for aborting mid-flight and mark the master peer
	d.cancelLock.Lock()
	d.cancelCh = make(chan struct{})
	d.cancelPeer = id
	d.cancelLock.Unlock()

	defer d.Cancel() // No matter what, we can't leave the cancel channel open

	// Atomically set the requested sync mode
	atomic.StoreUint32(&d.mode, uint32(mode))

	// Retrieve the origin peer and initiate the downloading process
	p := d.peers.Peer(id)
	if p == nil {
		return errUnknownPeer
	}
	return d.syncWithPeer(p, hash, td)
}

func (d *Downloader) getMode() SyncMode {
	return SyncMode(atomic.LoadUint32(&d.mode))
}

// syncWithPeer starts a block synchronization based on the hash chain from the
// specified peer and head hash.
func (d *Downloader) syncWithPeer(p *peerConnection, hash common.Hash, td *big.Int) (err error) {
	d.mux.Post(StartEvent{})
	defer func() {
		// reset on error
		if err != nil {
			d.mux.Post(FailedEvent{err})
		} else {
			latest := d.lightchain.CurrentHeader()
			d.mux.Post(DoneEvent{latest})
		}
	}()
	if p.version < eth.ETH66 {
		return fmt.Errorf("%w: advertized %d < required %d", errTooOld, p.version, eth.ETH66)
	}
	mode := d.getMode()

	log.Debug("Synchronising with the network", "peer", p.id, "eth", p.version, "head", hash, "td", td, "mode", mode)
	defer func(start time.Time) {
		log.Debug("Synchronisation terminated", "elapsed", common.PrettyDuration(time.Since(start)))
	}(time.Now())

	// Look up the sync boundaries: the common ancestor and the target block
	latest, pivot, err := d.fetchHead(p)
	if err != nil {
		return err
	}
	if mode == FastSync && pivot == nil {
		// If no pivot block was returned, the head is below the min full block
		// threshold (i.e. new chain). In that case we won't really fast sync
		// anyway, but still need a valid pivot block to avoid some code hitting
		// nil panics on an access.
		pivot = d.blockchain.CurrentBlock().Header()
	}
	height := latest.Number.Uint64()

	_, ancestorSearchSpan := d.tracer.Start(context.Background(), "findAncestor")
	ancestorSearchSpan.SetAttributes(
		attribute.String("peer", p.id),
		attribute.String("latest header", latest.Number.String()),
		attribute.String("pivot", pivot.Number.String()),
	)
	origin, err := d.findAncestor(p, latest)
	ancestorSearchSpan.End()
	if err != nil {
		return err
	}
	d.syncStatsLock.Lock()
	if d.syncStatsChainHeight <= origin || d.syncStatsChainOrigin > origin {
		d.syncStatsChainOrigin = origin
	}
	d.syncStatsChainHeight = height
	d.syncStatsLock.Unlock()

	// Ensure our origin point is below any fast sync pivot point
	if mode == FastSync {
		if height <= uint64(fsMinFullBlocks) {
			origin = 0
		} else {
			pivotNumber := pivot.Number.Uint64()
			if pivotNumber <= origin {
				origin = pivotNumber - 1
			}
			// Write out the pivot into the database so a rollback beyond it will
			// reenable fast sync
			rawdb.WriteLastPivotNumber(d.stateDB, pivotNumber)
		}
	}
	d.committed = 1
	if mode == FastSync && pivot.Number.Uint64() != 0 {
		d.committed = 0
	}
	if mode == FastSync {
		// Set the ancient data limitation.
		// If we are running fast sync, all block data older than ancientLimit will be
		// written to the ancient store. More recent data will be written to the active
		// database and will wait for the freezer to migrate.
		//
		// If there is a checkpoint available, then calculate the ancientLimit through
		// that. Otherwise calculate the ancient limit through the advertised height
		// of the remote peer.
		//
		// The reason for picking checkpoint first is that a malicious peer can give us
		// a fake (very high) height, forcing the ancient limit to also be very high.
		// The peer would start to feed us valid blocks until head, resulting in all of
		// the blocks might be written into the ancient store. A following mini-reorg
		// could cause issues.
		if d.checkpoint != 0 && d.checkpoint > fullMaxForkAncestry+1 {
			d.ancientLimit = d.checkpoint
		} else if height > fullMaxForkAncestry+1 {
			d.ancientLimit = height - fullMaxForkAncestry - 1
		} else {
			d.ancientLimit = 0
		}
		frozen, _ := d.stateDB.Ancients() // Ignore the error here since light client can also hit here.

		// If a part of blockchain data has already been written into active store,
		// disable the ancient style insertion explicitly.
		if origin >= frozen && frozen != 0 {
			d.ancientLimit = 0
			log.Info("Disabling direct-ancient mode", "origin", origin, "ancient", frozen-1)
		} else if d.ancientLimit > 0 {
			log.Debug("Enabling direct-ancient mode", "ancient", d.ancientLimit)
		}
		// Rewind the ancient store and blockchain if reorg happens.
		if origin+1 < frozen {
			if err := d.lightchain.SetHead(origin + 1); err != nil {
				return err
			}
		}
	}
	// Initiate the sync using a concurrent header and content retrieval algorithm
	d.queue.Prepare(origin+1, mode)
	if d.syncInitHook != nil {
		d.syncInitHook(origin, height)
	}

	fetchers := []func(context.Context) error{
		func(ctx context.Context) error { return d.fetchHeaders(ctx, p, origin+1) }, // Headers are always retrieved
		func(ctx context.Context) error { return d.fetchBodies(ctx, origin+1) },     // Bodies are retrieved during normal and fast sync
		func(ctx context.Context) error { return d.fetchReceipts(ctx, origin+1) },   // Receipts are retrieved during fast sync
		func(ctx context.Context) error { return d.processHeaders(ctx, origin+1, td) },
	}
	if mode == FastSync {
		d.pivotLock.Lock()
		d.pivotHeader = pivot
		d.pivotLock.Unlock()

		fetchers = append(fetchers, func(ctx context.Context) error { return d.processFastSyncContent(ctx) })
	} else if mode == FullSync {
		fetchers = append(fetchers, d.processFullSyncContent)
	}
	return d.spawnSync(fetchers)
}

// spawnSync runs d.process and all given fetcher functions to completion in
// separate goroutines, returning the first error that appears.
func (d *Downloader) spawnSync(fetchers []func(ctx context.Context) error) error {
	// start the trace span
	spanCtx, span := d.tracer.Start(context.Background(), "SpawnSync")

	errc := make(chan error, len(fetchers))
	d.cancelWg.Add(len(fetchers))
	for _, fn := range fetchers {
		fn := fn
		go func() { defer d.cancelWg.Done(); errc <- fn(spanCtx) }()
	}
	// Wait for the first error, then terminate the others.
	var err error
	for i := 0; i < len(fetchers); i++ {
		if i == len(fetchers)-1 {
			// Close the queue when all fetchers have exited.
			// This will cause the block processor to end when
			// it has processed the queue.
			d.queue.Close()
		}
		if err = <-errc; err != nil && err != errCanceled {
			break
		}
	}
	d.queue.Close()
	d.Cancel()
	span.End()
	return err
}

// cancel aborts all of the operations and resets the queue. However, cancel does
// not wait for the running download goroutines to finish. This method should be
// used when cancelling the downloads from inside the downloader.
func (d *Downloader) cancel() {
	// Close the current cancel channel
	d.cancelLock.Lock()
	defer d.cancelLock.Unlock()

	if d.cancelCh != nil {
		select {
		case <-d.cancelCh:
			// Channel was already closed
		default:
			close(d.cancelCh)
		}
	}
}

// Cancel aborts all of the operations and waits for all download goroutines to
// finish before returning.
func (d *Downloader) Cancel() {
	d.cancel()
	d.cancelWg.Wait()
}

// Terminate interrupts the downloader, canceling all pending operations.
// The downloader cannot be reused after calling Terminate.
func (d *Downloader) Terminate() {
	// Close the termination channel (make sure double close is allowed)
	d.quitLock.Lock()
	select {
	case <-d.quitCh:
	default:
		close(d.quitCh)
	}
	if d.stateBloom != nil {
		d.stateBloom.Close()
	}
	d.quitLock.Unlock()

	// Cancel any pending download requests
	d.Cancel()
}

// fetchHead retrieves the head header and prior pivot block (if available) from
// a remote peer.
func (d *Downloader) fetchHead(p *peerConnection) (head *types.Header, pivot *types.Header, err error) {
	p.log.Debug("Retrieving remote chain head")
	mode := d.getMode()

	// Request the advertised remote head block and wait for the response
	latest, _ := p.peer.Head()
	fetch := 1
	if mode == FastSync {
		fetch = 2 // head + pivot headers
	}
	go p.peer.RequestHeadersByHash(latest, fetch, fsMinFullBlocks-1, true)

	ttl := d.peers.rates.TargetTimeout()
	timeout := time.After(ttl)
	for {
		select {
		case <-d.cancelCh:
			return nil, nil, errCanceled

		case packet := <-d.headerCh:
			// Discard anything not from the origin peer
			if packet.PeerId() != p.id {
				log.Debug("Received headers from incorrect peer", "peer", packet.PeerId())
				break
			}
			// Make sure the peer gave us at least one and at most the requested headers
			headers := packet.(*headerPack).headers
			if len(headers) == 0 || len(headers) > fetch {
				return nil, nil, fmt.Errorf("%w: returned headers %d != requested %d", errBadPeer, len(headers), fetch)
			}
			// The first header needs to be the head, validate against the checkpoint
			// and request. If only 1 header was returned, make sure there's no pivot
			// or there was not one requested.
			head := headers[0]
			if (mode == FastSync || mode == LightSync) && head.Number.Uint64() < d.checkpoint {
				return nil, nil, fmt.Errorf("%w: remote head %d below checkpoint %d", errUnsyncedPeer, head.Number, d.checkpoint)
			}
			if len(headers) == 1 {
				if mode == FastSync && head.Number.Uint64() > uint64(fsMinFullBlocks) {
					return nil, nil, fmt.Errorf("%w: no pivot included along head header", errBadPeer)
				}
				p.log.Debug("Remote head identified, no pivot", "number", head.Number, "hash", head.Hash())
				return head, nil, nil
			}
			// At this point we have 2 headers in total and the first is the
			// validated head of the chain. Check the pivot number and return,
			pivot := headers[1]
			if pivot.Number.Uint64() != head.Number.Uint64()-uint64(fsMinFullBlocks) {
				return nil, nil, fmt.Errorf("%w: remote pivot %d != requested %d", errInvalidChain, pivot.Number, head.Number.Uint64()-uint64(fsMinFullBlocks))
			}
			return head, pivot, nil

		case <-timeout:
			p.log.Debug("Waiting for head header timed out", "elapsed", ttl)
			return nil, nil, errTimeout

		case <-d.bodyCh:
		case <-d.receiptCh:
			// Out of bounds delivery, ignore
		}
	}
}

// calculateRequestSpan calculates what headers to request from a peer when trying to determine the
// common ancestor.
// It returns parameters to be used for peer.RequestHeadersByNumber:
//  from - starting block number
//  count - number of headers to request
//  skip - number of headers to skip
// and also returns 'max', the last block which is expected to be returned by the remote peers,
// given the (from,count,skip)
func calculateRequestSpan(remoteHeight, localHeight uint64) (int64, int, int, uint64) {
	var (
		from     int
		count    int
		MaxCount = MaxHeaderFetch / 16
	)
	// requestHead is the highest block that we will ask for. If requestHead is not offset,
	// the highest block that we will get is 16 blocks back from head, which means we
	// will fetch 14 or 15 blocks unnecessarily in the case the height difference
	// between us and the peer is 1-2 blocks, which is most common
	requestHead := int(remoteHeight) - 1
	if requestHead < 0 {
		requestHead = 0
	}
	// requestBottom is the lowest block we want included in the query
	// Ideally, we want to include the one just below our own head
	requestBottom := int(localHeight - 1)
	if requestBottom < 0 {
		requestBottom = 0
	}
	totalSpan := requestHead - requestBottom
	span := 1 + totalSpan/MaxCount
	if span < 2 {
		span = 2
	}
	if span > 16 {
		span = 16
	}

	count = 1 + totalSpan/span
	if count > MaxCount {
		count = MaxCount
	}
	if count < 2 {
		count = 2
	}
	from = requestHead - (count-1)*span
	if from < 0 {
		from = 0
	}
	max := from + (count-1)*span
	return int64(from), count, span - 1, uint64(max)
}

// findAncestor tries to locate the common ancestor link of the local chain and
// a remote peers blockchain. In the general case when our node was in sync and
// on the correct chain, checking the top N links should already get us a match.
// In the rare scenario when we ended up on a long reorganisation (i.e. none of
// the head links match), we do a binary search to find the common ancestor.
func (d *Downloader) findAncestor(p *peerConnection, remoteHeader *types.Header) (uint64, error) {
	// Figure out the valid ancestor range to prevent rewrite attacks
	var (
		floor        = int64(-1)
		localHeight  uint64
		remoteHeight = remoteHeader.Number.Uint64()
	)
	mode := d.getMode()
	switch mode {
	case FullSync:
		localHeight = d.blockchain.CurrentBlock().NumberU64()
	case FastSync:
		localHeight = d.blockchain.CurrentFastBlock().NumberU64()
	default:
		localHeight = d.lightchain.CurrentHeader().Number.Uint64()
	}
	p.log.Debug("Looking for common ancestor", "local", localHeight, "remote", remoteHeight)

	// Recap floor value for binary search
	maxForkAncestry := fullMaxForkAncestry
	if d.getMode() == LightSync {
		maxForkAncestry = lightMaxForkAncestry
	}
	if localHeight >= maxForkAncestry {
		// We're above the max reorg threshold, find the earliest fork point
		floor = int64(localHeight - maxForkAncestry)
	}
	// If we're doing a light sync, ensure the floor doesn't go below the CHT, as
	// all headers before that point will be missing.
	if mode == LightSync {
		// If we don't know the current CHT position, find it
		if d.genesis == 0 {
			header := d.lightchain.CurrentHeader()
			for header != nil {
				d.genesis = header.Number.Uint64()
				if floor >= int64(d.genesis)-1 {
					break
				}
				header = d.lightchain.GetHeaderByHash(header.ParentHash)
			}
		}
		// We already know the "genesis" block number, cap floor to that
		if floor < int64(d.genesis)-1 {
			floor = int64(d.genesis) - 1
		}
	}

	ancestor, err := d.findAncestorSpanSearch(p, mode, remoteHeight, localHeight, floor)
	if err == nil {
		return ancestor, nil
	}
	// The returned error was not nil.
	// If the error returned does not reflect that a common ancestor was not found, return it.
	// If the error reflects that a common ancestor was not found, continue to binary search,
	// where the error value will be reassigned.
	if !errors.Is(err, errNoAncestorFound) {
		return 0, err
	}

	ancestor, err = d.findAncestorBinarySearch(p, mode, localHeight+1, floor)
	if err != nil {
		return 0, err
	}
	return ancestor, nil
}

func (d *Downloader) findAncestorSpanSearch(p *peerConnection, mode SyncMode, remoteHeight, localHeight uint64, floor int64) (commonAncestor uint64, err error) {
	from, count, skip, max := calculateRequestSpan(remoteHeight, localHeight)

	p.log.Trace("Span searching for common ancestor", "count", count, "from", from, "skip", skip)
	go p.peer.RequestHeadersByNumber(uint64(from), count, skip, false)

	// Wait for the remote response to the head fetch
	number, hash := uint64(0), common.Hash{}

	ttl := d.peers.rates.TargetTimeout()
	timeout := time.After(ttl)

	for finished := false; !finished; {
		select {
		case <-d.cancelCh:
			return 0, errCanceled

		case packet := <-d.headerCh:
			// Discard anything not from the origin peer
			if packet.PeerId() != p.id {
				log.Debug("Received headers from incorrect peer", "peer", packet.PeerId())
				break
			}
			// Make sure the peer actually gave something valid
			headers := packet.(*headerPack).headers
			if len(headers) == 0 {
				p.log.Warn("Empty head header set")
				return 0, errEmptyHeaderSet
			}
			// Make sure the peer's reply conforms to the request
			for i, header := range headers {
				expectNumber := from + int64(i)*int64(skip+1)
				if number := header.Number.Int64(); number != expectNumber {
					p.log.Warn("Head headers broke chain ordering", "index", i, "requested", expectNumber, "received", number)
					return 0, fmt.Errorf("%w: %v", errInvalidChain, errors.New("head headers broke chain ordering"))
				}
			}
			// Check if a common ancestor was found
			finished = true
			for i := len(headers) - 1; i >= 0; i-- {
				// Skip any headers that underflow/overflow our requested set
				if headers[i].Number.Int64() < from || headers[i].Number.Uint64() > max {
					continue
				}
				// Otherwise check if we already know the header or not
				h := headers[i].Hash()
				n := headers[i].Number.Uint64()

				var known bool
				switch mode {
				case FullSync:
					known = d.blockchain.HasBlock(h, n)
				case FastSync:
					known = d.blockchain.HasFastBlock(h, n)
				default:
					known = d.lightchain.HasHeader(h, n)
				}
				if known {
					number, hash = n, h
					break
				}
			}

		case <-timeout:
			p.log.Debug("Waiting for head header timed out", "elapsed", ttl)
			return 0, errTimeout

		case <-d.bodyCh:
		case <-d.receiptCh:
			// Out of bounds delivery, ignore
		}
	}
	// If the head fetch already found an ancestor, return
	if hash != (common.Hash{}) {
		if int64(number) <= floor {
			p.log.Warn("Ancestor below allowance", "number", number, "hash", hash, "allowance", floor)
			return 0, errInvalidAncestor
		}
		p.log.Debug("Found common ancestor", "number", number, "hash", hash)
		return number, nil
	}
	return 0, errNoAncestorFound
}

func (d *Downloader) findAncestorBinarySearch(p *peerConnection, mode SyncMode, remoteHeight uint64, floor int64) (commonAncestor uint64, err error) {
	hash := common.Hash{}

	// Ancestor not found, we need to binary search over our chain
	start, end := uint64(0), remoteHeight
	if floor > 0 {
		start = uint64(floor)
	}
	p.log.Trace("Binary searching for common ancestor", "start", start, "end", end)

	for start+1 < end {
		// Split our chain interval in two, and request the hash to cross check
		check := (start + end) / 2

		ttl := d.peers.rates.TargetTimeout()
		timeout := time.After(ttl)

		go p.peer.RequestHeadersByNumber(check, 1, 0, false)

		// Wait until a reply arrives to this request
		for arrived := false; !arrived; {
			select {
			case <-d.cancelCh:
				return 0, errCanceled

			case packet := <-d.headerCh:
				// Discard anything not from the origin peer
				if packet.PeerId() != p.id {
					log.Debug("Received headers from incorrect peer", "peer", packet.PeerId())
					break
				}
				// Make sure the peer actually gave something valid
				headers := packet.(*headerPack).headers
				if len(headers) != 1 {
					p.log.Warn("Multiple headers for single request", "headers", len(headers))
					return 0, fmt.Errorf("%w: multiple headers (%d) for single request", errBadPeer, len(headers))
				}
				arrived = true

				// Modify the search interval based on the response
				h := headers[0].Hash()
				n := headers[0].Number.Uint64()

				var known bool
				switch mode {
				case FullSync:
					known = d.blockchain.HasBlock(h, n)
				case FastSync:
					known = d.blockchain.HasFastBlock(h, n)
				default:
					known = d.lightchain.HasHeader(h, n)
				}
				if !known {
					end = check
					break
				}
				header := d.lightchain.GetHeaderByHash(h) // Independent of sync mode, header surely exists
				if header.Number.Uint64() != check {
					p.log.Warn("Received non requested header", "number", header.Number, "hash", header.Hash(), "request", check)
					return 0, fmt.Errorf("%w: non-requested header (%d)", errBadPeer, header.Number)
				}
				start = check
				hash = h

			case <-timeout:
				p.log.Debug("Waiting for search header timed out", "elapsed", ttl)
				return 0, errTimeout

			case <-d.bodyCh:
			case <-d.receiptCh:
				// Out of bounds delivery, ignore
			}
		}
	}
	// Ensure valid ancestry and return
	if int64(start) <= floor {
		p.log.Warn("Ancestor below allowance", "number", start, "hash", hash, "allowance", floor)
		return 0, errInvalidAncestor
	}
	p.log.Debug("Found common ancestor", "number", start, "hash", hash)
	return start, nil
}

// fetchHeaders keeps retrieving headers concurrently from the number
// requested, until no more are returned, potentially throttling on the way. To
// facilitate concurrency but still protect against malicious nodes sending bad
// headers, we construct a header chain skeleton using the "origin" peer we are
// syncing with, and fill in the missing headers using anyone else. Headers from
// other peers are only accepted if they map cleanly to the skeleton. If no one
// can fill in the skeleton - not even the origin peer - it's assumed invalid and
// the origin is dropped.
func (d *Downloader) fetchHeaders(ctx context.Context, p *peerConnection, from uint64) error {
	// start sub-span
	headerCtx, headerSpan := d.tracer.Start(ctx, "FetchHeaders")
	defer headerSpan.End()

	p.log.Debug("Directing header downloads", "origin", from)
	defer p.log.Debug("Header download terminated")

	// Create a timeout timer, and the associated header fetcher
	skeleton := true            // Skeleton assembly phase or finishing up
	pivoting := false           // Whether the next request is pivot verification
	request := time.Now()       // time of the last skeleton fetch request
	timeout := time.NewTimer(0) // timer to dump a non-responsive active peer
	<-timeout.C                 // timeout channel should be initially empty
	defer timeout.Stop()

	var ttl time.Duration
	getHeaders := func(ctx context.Context, from uint64) {
		_, getHeadersSpan := d.tracer.Start(ctx, "GetHeaders")
		request = time.Now()

		ttl = d.peers.rates.TargetTimeout()
		timeout.Reset(ttl)

		if skeleton {
			p.log.Trace("Fetching skeleton headers", "count", MaxHeaderFetch, "from", from)
			getHeadersSpan.SetAttributes(
				attribute.Bool("skeleton", true),
				attribute.String("origin", fmt.Sprintf("%d", from+uint64(MaxHeaderFetch)-1)),
				attribute.String("amount", fmt.Sprintf("%d", MaxSkeletonSize)),
				attribute.String("skip", fmt.Sprintf("%d", MaxHeaderFetch-1)),
			)
			go p.peer.RequestHeadersByNumber(from+uint64(MaxHeaderFetch)-1, MaxSkeletonSize, MaxHeaderFetch-1, false)
		} else {
			p.log.Trace("Fetching full headers", "count", MaxHeaderFetch, "from", from)
			getHeadersSpan.SetAttributes(
				attribute.Bool("skeleton", false),
				attribute.String("origin", fmt.Sprintf("%d", from)),
				attribute.String("amount", fmt.Sprintf("%d", MaxHeaderFetch)),
				attribute.String("skip", fmt.Sprintf("%d", 0)),
			)
			go p.peer.RequestHeadersByNumber(from, MaxHeaderFetch, 0, false)
		}
		getHeadersSpan.SetAttributes(
			attribute.Bool("skeleton", true),
			attribute.Bool("reverse", false),
		)
		getHeadersSpan.End()
	}
	getNextPivot := func() {
		pivoting = true
		request = time.Now()

		ttl = d.peers.rates.TargetTimeout()
		timeout.Reset(ttl)

		d.pivotLock.RLock()
		pivot := d.pivotHeader.Number.Uint64()
		d.pivotLock.RUnlock()

		p.log.Trace("Fetching next pivot header", "number", pivot+uint64(fsMinFullBlocks))
		go p.peer.RequestHeadersByNumber(pivot+uint64(fsMinFullBlocks), 2, fsMinFullBlocks-9, false) // move +64 when it's 2x64-8 deep
	}
	// Start pulling the header chain skeleton until all is done
	ancestor := from
	getHeaders(headerCtx, from)

	mode := d.getMode()
	for {
		select {
		case <-d.cancelCh:
			return errCanceled

		case packet := <-d.headerCh:
			packetCtx, packetSpan := d.tracer.Start(headerCtx, "HeaderPacketArrival")
			// Make sure the active peer is giving us the skeleton headers
			if packet.PeerId() != p.id {
				log.Debug("Received skeleton from incorrect peer", "peer", packet.PeerId())
				break
			}
			headerReqTimer.UpdateSince(request)
			timeout.Stop()

			// If the pivot is being checked, move if it became stale and run the real retrieval
			var pivot uint64

			d.pivotLock.RLock()
			if d.pivotHeader != nil {
				pivot = d.pivotHeader.Number.Uint64()
			}
			d.pivotLock.RUnlock()

			if pivoting {
				if packet.Items() == 2 {
					// Retrieve the headers and do some sanity checks, just in case
					headers := packet.(*headerPack).headers

					if have, want := headers[0].Number.Uint64(), pivot+uint64(fsMinFullBlocks); have != want {
						log.Warn("Peer sent invalid next pivot", "have", have, "want", want)
						return fmt.Errorf("%w: next pivot number %d != requested %d", errInvalidChain, have, want)
					}
					if have, want := headers[1].Number.Uint64(), pivot+2*uint64(fsMinFullBlocks)-8; have != want {
						log.Warn("Peer sent invalid pivot confirmer", "have", have, "want", want)
						return fmt.Errorf("%w: next pivot confirmer number %d != requested %d", errInvalidChain, have, want)
					}
					log.Warn("Pivot seemingly stale, moving", "old", pivot, "new", headers[0].Number)
					pivot = headers[0].Number.Uint64()

					d.pivotLock.Lock()
					d.pivotHeader = headers[0]
					d.pivotLock.Unlock()

					// Write out the pivot into the database so a rollback beyond
					// it will reenable fast sync and update the state root that
					// the state syncer will be downloading.
					rawdb.WriteLastPivotNumber(d.stateDB, pivot)
				}
				pivoting = false
				getHeaders(packetCtx, from)
				continue
			}
			// If the skeleton's finished, pull any remaining head headers directly from the origin
			if skeleton && packet.Items() == 0 {
				skeleton = false
				getHeaders(packetCtx, from)
				continue
			}
			// If no more headers are inbound, notify the content fetchers and return
			if packet.Items() == 0 {
				// Don't abort header fetches while the pivot is downloading
				if atomic.LoadInt32(&d.committed) == 0 && pivot <= from {
					p.log.Debug("No headers, waiting for pivot commit")
					select {
					case <-time.After(fsHeaderContCheck):
						getHeaders(packetCtx, from)
						continue
					case <-d.cancelCh:
						return errCanceled
					}
				}
				// Pivot done (or not in fast sync) and no more headers, terminate the process
				p.log.Debug("No more headers available")
				select {
				case d.headerProcCh <- nil:
					return nil
				case <-d.cancelCh:
					return errCanceled
				}
			}
			headers := packet.(*headerPack).headers

			// If we received a skeleton batch, resolve internals concurrently
			if skeleton {
				filled, proced, err := d.fillHeaderSkeleton(packetCtx, from, headers)
				if err != nil {
					p.log.Debug("Skeleton chain invalid", "err", err)
					return fmt.Errorf("%w: %v", errInvalidChain, err)
				}
				headers = filled[proced:]
				from += uint64(proced)
			} else {
				// If we're closing in on the chain head, but haven't yet reached it, delay
				// the last few headers so mini reorgs on the head don't cause invalid hash
				// chain errors.
				if n := len(headers); n > 0 {
					// Retrieve the current head we're at
					var head uint64
					if mode == LightSync {
						head = d.lightchain.CurrentHeader().Number.Uint64()
					} else {
						head = d.blockchain.CurrentFastBlock().NumberU64()
						if full := d.blockchain.CurrentBlock().NumberU64(); head < full {
							head = full
						}
					}
					// If the head is below the common ancestor, we're actually deduplicating
					// already existing chain segments, so use the ancestor as the fake head.
					// Otherwise we might end up delaying header deliveries pointlessly.
					if head < ancestor {
						head = ancestor
					}
					// If the head is way older than this batch, delay the last few headers
					if head+uint64(reorgProtThreshold) < headers[n-1].Number.Uint64() {
						delay := reorgProtHeaderDelay
						if delay > n {
							delay = n
						}
						headers = headers[:n-delay]
					}
				}
			}
			// Insert all the new headers and fetch the next batch
			if len(headers) > 0 {
				p.log.Trace("Scheduling new headers", "count", len(headers), "from", from)
				select {
				case d.headerProcCh <- headers:
				case <-d.cancelCh:
					return errCanceled
				}
				from += uint64(len(headers))

				// If we're still skeleton filling fast sync, check pivot staleness
				// before continuing to the next skeleton filling
				if skeleton && pivot > 0 {
					getNextPivot()
				} else {
					getHeaders(packetCtx, from)
				}
			} else {
				// No headers delivered, or all of them being delayed, sleep a bit and retry
				p.log.Trace("All headers delayed, waiting")
				select {
				case <-time.After(fsHeaderContCheck):
					getHeaders(packetCtx, from)
					continue
				case <-d.cancelCh:
					return errCanceled
				}
			}
			packetSpan.End()

		case <-timeout.C:
			if d.dropPeer == nil {
				// The dropPeer method is nil when `--copydb` is used for a local copy.
				// Timeouts can occur if e.g. compaction hits at the wrong time, and can be ignored
				p.log.Warn("Downloader wants to drop peer, but peerdrop-function is not set", "peer", p.id)
				break
			}
			// Header retrieval timed out, consider the peer bad and drop
			p.log.Debug("Header request timed out", "elapsed", ttl)
			headerTimeoutMeter.Mark(1)
			d.dropPeer(p.id)

			// Finish the sync gracefully instead of dumping the gathered data though
			for _, ch := range []chan bool{d.bodyWakeCh, d.receiptWakeCh} {
				select {
				case ch <- false:
				case <-d.cancelCh:
				}
			}
			select {
			case d.headerProcCh <- nil:
			case <-d.cancelCh:
			}
			return fmt.Errorf("%w: header request timed out", errBadPeer)
		}
	}
}

// fillHeaderSkeleton concurrently retrieves headers from all our available peers
// and maps them to the provided skeleton header chain.
//
// Any partial results from the beginning of the skeleton is (if possible) forwarded
// immediately to the header processor to keep the rest of the pipeline full even
// in the case of header stalls.
//
// The method returns the entire filled skeleton and also the number of headers
// already forwarded for processing.
func (d *Downloader) fillHeaderSkeleton(ctx context.Context, from uint64, skeleton []*types.Header) ([]*types.Header, int, error) {
	log.Debug("Filling up skeleton", "from", from)
	d.queue.ScheduleSkeleton(from, skeleton)

	var (
		deliver = func(packet dataPack) (int, error) {
			pack := packet.(*headerPack)
			return d.queue.DeliverHeaders(pack.peerID, pack.headers, d.headerProcCh)
		}
		expire  = func() map[string]int { return d.queue.ExpireHeaders(d.peers.rates.TargetTimeout()) }
		reserve = func(p *peerConnection, count int) (*fetchRequest, bool, bool) {
			return d.queue.ReserveHeaders(p, count), false, false
		}
		fetch    = func(p *peerConnection, req *fetchRequest) error { return p.FetchHeaders(req.From, MaxHeaderFetch) }
		capacity = func(p *peerConnection) int { return p.HeaderCapacity(d.peers.rates.TargetRoundTrip()) }
		setIdle  = func(p *peerConnection, accepted int, deliveryTime time.Time) {
			p.SetHeadersIdle(accepted, deliveryTime)
		}
	)
	err := d.fetchParts(ctx, d.headerCh, deliver, d.queue.headerContCh, expire,
		d.queue.PendingHeaders, d.queue.InFlightHeaders, reserve,
		nil, fetch, d.queue.CancelHeaders, capacity, d.peers.HeaderIdlePeers, setIdle, "headers")

	log.Debug("Skeleton fill terminated", "err", err)

	filled, proced := d.queue.RetrieveHeaders()
	return filled, proced, err
}

// fetchBodies iteratively downloads the scheduled block bodies, taking any
// available peers, reserving a chunk of blocks for each, waiting for delivery
// and also periodically checking for timeouts.
func (d *Downloader) fetchBodies(ctx context.Context, from uint64) error {
	// start sub-span
	fetchBodyCtx, fetchBodySpan := d.tracer.Start(ctx, "FetchBodies")
	defer fetchBodySpan.End()

	log.Debug("Downloading block bodies", "origin", from)

	var (
		deliver = func(packet dataPack) (int, error) {
			pack := packet.(*bodyPack)
			return d.queue.DeliverBodies(pack.peerID, pack.transactions, pack.uncles)
		}
		expire   = func() map[string]int { return d.queue.ExpireBodies(d.peers.rates.TargetTimeout()) }
		fetch    = func(p *peerConnection, req *fetchRequest) error { return p.FetchBodies(req) }
		capacity = func(p *peerConnection) int { return p.BlockCapacity(d.peers.rates.TargetRoundTrip()) }
		setIdle  = func(p *peerConnection, accepted int, deliveryTime time.Time) { p.SetBodiesIdle(accepted, deliveryTime) }
	)
	err := d.fetchParts(fetchBodyCtx, d.bodyCh, deliver, d.bodyWakeCh, expire,
		d.queue.PendingBlocks, d.queue.InFlightBlocks, d.queue.ReserveBodies,
		d.bodyFetchHook, fetch, d.queue.CancelBodies, capacity, d.peers.BodyIdlePeers, setIdle, "bodies")

	log.Debug("Block body download terminated", "err", err)
	return err
}

// fetchReceipts iteratively downloads the scheduled block receipts, taking any
// available peers, reserving a chunk of receipts for each, waiting for delivery
// and also periodically checking for timeouts.
func (d *Downloader) fetchReceipts(ctx context.Context, from uint64) error {
	// start sub-span
	fetchReceiptsCtx, fetchReceiptsSpan := d.tracer.Start(ctx, "FetchReceipts")
	defer fetchReceiptsSpan.End()

	log.Debug("Downloading transaction receipts", "origin", from)

	var (
		deliver = func(packet dataPack) (int, error) {
			pack := packet.(*receiptPack)
			return d.queue.DeliverReceipts(pack.peerID, pack.receipts)
		}
		expire   = func() map[string]int { return d.queue.ExpireReceipts(d.peers.rates.TargetTimeout()) }
		fetch    = func(p *peerConnection, req *fetchRequest) error { return p.FetchReceipts(req) }
		capacity = func(p *peerConnection) int { return p.ReceiptCapacity(d.peers.rates.TargetRoundTrip()) }
		setIdle  = func(p *peerConnection, accepted int, deliveryTime time.Time) {
			p.SetReceiptsIdle(accepted, deliveryTime)
		}
	)
	err := d.fetchParts(fetchReceiptsCtx, d.receiptCh, deliver, d.receiptWakeCh, expire,
		d.queue.PendingReceipts, d.queue.InFlightReceipts, d.queue.ReserveReceipts,
		d.receiptFetchHook, fetch, d.queue.CancelReceipts, capacity, d.peers.ReceiptIdlePeers, setIdle, "receipts")

	log.Debug("Transaction receipt download terminated", "err", err)
	return err
}

// fetchParts iteratively downloads scheduled block parts, taking any available
// peers, reserving a chunk of fetch requests for each, waiting for delivery and
// also periodically checking for timeouts.
//
// As the scheduling/timeout logic mostly is the same for all downloaded data
// types, this method is used by each for data gathering and is instrumented with
// various callbacks to handle the slight differences between processing them.
//
// The instrumentation parameters:
//  - errCancel:   error type to return if the fetch operation is cancelled (mostly makes logging nicer)
//  - deliveryCh:  channel from which to retrieve downloaded data packets (merged from all concurrent peers)
//  - deliver:     processing callback to deliver data packets into type specific download queues (usually within `queue`)
//  - wakeCh:      notification channel for waking the fetcher when new tasks are available (or sync completed)
//  - expire:      task callback method to abort requests that took too long and return the faulty peers (traffic shaping)
//  - pending:     task callback for the number of requests still needing download (detect completion/non-completability)
//  - inFlight:    task callback for the number of in-progress requests (wait for all active downloads to finish)
//  - throttle:    task callback to check if the processing queue is full and activate throttling (bound memory use)
//  - reserve:     task callback to reserve new download tasks to a particular peer (also signals partial completions)
//  - fetchHook:   tester callback to notify of new tasks being initiated (allows testing the scheduling logic)
//  - fetch:       network callback to actually send a particular download request to a physical remote peer
//  - cancel:      task callback to abort an in-flight download request and allow rescheduling it (in case of lost peer)
//  - capacity:    network callback to retrieve the estimated type-specific bandwidth capacity of a peer (traffic shaping)
//  - idle:        network callback to retrieve the currently (type specific) idle peers that can be assigned tasks
//  - setIdle:     network callback to set a peer back to idle and update its estimated capacity (traffic shaping)
//  - kind:        textual label of the type being downloaded to display in log messages
func (d *Downloader) fetchParts(ctx context.Context, deliveryCh chan dataPack, deliver func(dataPack) (int, error), wakeCh chan bool,
	expire func() map[string]int, pending func() int, inFlight func() bool, reserve func(*peerConnection, int) (*fetchRequest, bool, bool),
	fetchHook func([]*types.Header), fetch func(*peerConnection, *fetchRequest) error, cancel func(*fetchRequest), capacity func(*peerConnection) int,
	idle func() ([]*peerConnection, int), setIdle func(*peerConnection, int, time.Time), kind string) error {

	// Create a ticker to detect expired retrieval tasks
	ticker := time.NewTicker(100 * time.Millisecond)
	defer ticker.Stop()

	update := make(chan struct{}, 1)

	// Prepare the queue and fetch block parts until the block header fetcher's done
	finished := false
	for {
		select {
		case <-d.cancelCh:
			return errCanceled

		case packet := <-deliveryCh:
			// packet delivery sub-span
			_, packetSpan := d.tracer.Start(ctx, "DeliverPacket")
			packetSpan.SetAttributes(
				attribute.String("kind", kind),
			)
			deliveryTime := time.Now()
			// If the peer was previously banned and failed to deliver its pack
			// in a reasonable time frame, ignore its message.
			if peer := d.peers.Peer(packet.PeerId()); peer != nil {
				// Deliver the received chunk of data and check chain validity
				accepted, err := deliver(packet)
				if errors.Is(err, errInvalidChain) {
					return err
				}
				// Unless a peer delivered something completely else than requested (usually
				// caused by a timed out request which came through in the end), set it to
				// idle. If the delivery's stale, the peer should have already been idled.
				if !errors.Is(err, errStaleDelivery) {
					setIdle(peer, accepted, deliveryTime)
				}
				// Issue a log to the user to see what's going on
				switch {
				case err == nil && packet.Items() == 0:
					peer.log.Trace("Requested data not delivered", "type", kind)
				case err == nil:
					peer.log.Trace("Delivered new batch of data", "type", kind, "count", packet.Stats())
				default:
					peer.log.Debug("Failed to deliver retrieved data", "type", kind, "err", err)
				}
			}
			// Blocks assembled, try to update the progress
			select {
			case update <- struct{}{}:
			default:
			}
			packetSpan.End()

		case cont := <-wakeCh:
			// The header fetcher sent a continuation flag, check if it's done
			if !cont {
				finished = true
			}
			// Headers arrive, try to update the progress
			select {
			case update <- struct{}{}:
			default:
			}

		case <-ticker.C:
			// Sanity check update the progress
			select {
			case update <- struct{}{}:
			default:
			}

		case <-update:
			// update sub-span
			_, updateSpan := d.tracer.Start(ctx, "UpdateChannel")
			defer updateSpan.End()
			// Short circuit if we lost all our peers
			if d.peers.Len() == 0 {
				return errNoPeers
			}
			// Check for fetch request timeouts and demote the responsible peers
			for pid, fails := range expire() {
				if peer := d.peers.Peer(pid); peer != nil {
					// If a lot of retrieval elements expired, we might have overestimated the remote peer or perhaps
					// ourselves. Only reset to minimal throughput but don't drop just yet. If even the minimal times
					// out that sync wise we need to get rid of the peer.
					//
					// The reason the minimum threshold is 2 is because the downloader tries to estimate the bandwidth
					// and latency of a peer separately, which requires pushing the measures capacity a bit and seeing
					// how response times reacts, to it always requests one more than the minimum (i.e. min 2).
					if fails > 2 {
						peer.log.Trace("Data delivery timed out", "type", kind)
						setIdle(peer, 0, time.Now())
					} else {
						peer.log.Debug("Stalling delivery, dropping", "type", kind)

						if d.dropPeer == nil {
							// The dropPeer method is nil when `--copydb` is used for a local copy.
							// Timeouts can occur if e.g. compaction hits at the wrong time, and can be ignored
							peer.log.Warn("Downloader wants to drop peer, but peerdrop-function is not set", "peer", pid)
						} else {
							d.dropPeer(pid)

							// If this peer was the master peer, abort sync immediately
							d.cancelLock.RLock()
							master := pid == d.cancelPeer
							d.cancelLock.RUnlock()

							if master {
								d.cancel()
								return errTimeout
							}
						}
					}
				}
			}
			// If there's nothing more to fetch, wait or terminate
			if pending() == 0 {
				if !inFlight() && finished {
					log.Debug("Data fetching completed", "type", kind)
					return nil
				}
				break
			}
			// Send a download request to all idle peers, until throttled
			progressed, throttled, running := false, false, inFlight()
			idles, total := idle()
			pendCount := pending()
			updateSpan.SetAttributes(
				attribute.String("kind", kind),
				attribute.Bool("running", running),
				attribute.Int("idlesPeers", len(idles)),
				attribute.Int("totalPeers", total),
				attribute.Int("pending", pendCount),
			)
			for _, peer := range idles {
				// Short circuit if throttling activated
				if throttled {
					break
				}
				// Short circuit if there is no more available task.
				if pendCount = pending(); pendCount == 0 {
					break
				}
				// Reserve a chunk of fetches for a peer. A nil can mean either that
				// no more headers are available, or that the peer is known not to
				// have them.
				request, progress, throttle := reserve(peer, capacity(peer))
				if progress {
					progressed = true
				}
				if throttle {
					throttled = true
					throttleCounter.Inc(1)
				}
				if request == nil {
					continue
				}
				if request.From > 0 {
					peer.log.Trace("Requesting new batch of data", "type", kind, "from", request.From)
				} else {
					peer.log.Trace("Requesting new batch of data", "type", kind, "count", len(request.Headers), "from", request.Headers[0].Number)
				}
				// Fetch the chunk and make sure any errors return the hashes to the queue
				if fetchHook != nil {
					fetchHook(request.Headers)
				}
				if err := fetch(peer, request); err != nil {
					// Although we could try and make an attempt to fix this, this error really
					// means that we've double allocated a fetch task to a peer. If that is the
					// case, the internal state of the downloader and the queue is very wrong so
					// better hard crash and note the error instead of silently accumulating into
					// a much bigger issue.
					panic(fmt.Sprintf("%v: %s fetch assignment failed", peer, kind))
				}
				running = true
			}
			// Make sure that we have peers available for fetching. If all peers have been tried
			// and all failed throw an error
			if !progressed && !throttled && !running && len(idles) == total && pendCount > 0 {
				return errPeersUnavailable
			}
		}
	}
}

// processHeaders takes batches of retrieved headers from an input channel and
// keeps processing and scheduling them into the header chain and downloader's
// queue until the stream ends or a failure occurs.
func (d *Downloader) processHeaders(ctx context.Context, origin uint64, td *big.Int) error {
	// start sub-span
	processHeaderCtx, processHeaderSpan := d.tracer.Start(ctx, "ProcessHeaders")
	defer processHeaderSpan.End()

	// Keep a count of uncertain headers to roll back
	var (
		rollback    uint64 // Zero means no rollback (fine as you can't unroll the genesis)
		rollbackErr error
		mode        = d.getMode()
	)
	defer func() {
		if rollback > 0 {
			lastHeader, lastFastBlock, lastBlock := d.lightchain.CurrentHeader().Number, common.Big0, common.Big0
			if mode != LightSync {
				lastFastBlock = d.blockchain.CurrentFastBlock().Number()
				lastBlock = d.blockchain.CurrentBlock().Number()
			}
			if err := d.lightchain.SetHead(rollback - 1); err != nil { // -1 to target the parent of the first uncertain block
				// We're already unwinding the stack, only print the error to make it more visible
				log.Error("Failed to roll back chain segment", "head", rollback-1, "err", err)
			}
			curFastBlock, curBlock := common.Big0, common.Big0
			if mode != LightSync {
				curFastBlock = d.blockchain.CurrentFastBlock().Number()
				curBlock = d.blockchain.CurrentBlock().Number()
			}
			log.Warn("Rolled back chain segment",
				"header", fmt.Sprintf("%d->%d", lastHeader, d.lightchain.CurrentHeader().Number),
				"fast", fmt.Sprintf("%d->%d", lastFastBlock, curFastBlock),
				"block", fmt.Sprintf("%d->%d", lastBlock, curBlock), "reason", rollbackErr)
		}
	}()
	// Wait for batches of headers to process
	gotHeaders := false

	for {
		select {
		case <-d.cancelCh:
			rollbackErr = errCanceled
			return errCanceled

		case headers := <-d.headerProcCh:
			_, headerProcessingPacketSpan := d.tracer.Start(processHeaderCtx, "HeaderProcessingPacket")
			defer headerProcessingPacketSpan.End()
			// Terminate header processing if we synced up
			if len(headers) == 0 {
				// Notify everyone that headers are fully processed
				for _, ch := range []chan bool{d.bodyWakeCh, d.receiptWakeCh} {
					select {
					case ch <- false:
					case <-d.cancelCh:
					}
				}
				// If no headers were retrieved at all, the peer violated its TD promise that it had a
				// better chain compared to ours. The only exception is if its promised blocks were
				// already imported by other means (e.g. fetcher):
				//
				// R <remote peer>, L <local node>: Both at block 10
				// R: Mine block 11, and propagate it to L
				// L: Queue block 11 for import
				// L: Notice that R's head and TD increased compared to ours, start sync
				// L: Import of block 11 finishes
				// L: Sync begins, and finds common ancestor at 11
				// L: Request new headers up from 11 (R's TD was higher, it must have something)
				// R: Nothing to give
				if mode != LightSync {
					head := d.blockchain.CurrentBlock()
					if !gotHeaders && td.Cmp(d.blockchain.GetTd(head.Hash(), head.NumberU64())) > 0 {
						return errStallingPeer
					}
				}
				// If fast or light syncing, ensure promised headers are indeed delivered. This is
				// needed to detect scenarios where an attacker feeds a bad pivot and then bails out
				// of delivering the post-pivot blocks that would flag the invalid content.
				//
				// This check cannot be executed "as is" for full imports, since blocks may still be
				// queued for processing when the header download completes. However, as long as the
				// peer gave us something useful, we're already happy/progressed (above check).
				if mode == FastSync || mode == LightSync {
					head := d.lightchain.CurrentHeader()
					if td.Cmp(d.lightchain.GetTd(head.Hash(), head.Number.Uint64())) > 0 {
						return errStallingPeer
					}
				}
				// Disable any rollback and return
				rollback = 0
				headerProcessingPacketSpan.SetAttributes(
					attribute.Bool("processed", true),
				)
				return nil
			}
			// Otherwise split the chunk of headers into batches and process them
			gotHeaders = true
			for len(headers) > 0 {
				// Terminate if something failed in between processing chunks
				select {
				case <-d.cancelCh:
					rollbackErr = errCanceled
					return errCanceled
				default:
				}
				// Select the next chunk of headers to import
				limit := maxHeadersProcess
				if limit > len(headers) {
					limit = len(headers)
				}
				chunk := headers[:limit]

				// In case of header only syncing, validate the chunk immediately
				if mode == FastSync || mode == LightSync {
					// If we're importing pure headers, verify based on their recentness
					var pivot uint64

					d.pivotLock.RLock()
					if d.pivotHeader != nil {
						pivot = d.pivotHeader.Number.Uint64()
					}
					d.pivotLock.RUnlock()

					frequency := fsHeaderCheckFrequency
					if chunk[len(chunk)-1].Number.Uint64()+uint64(fsHeaderForceVerify) > pivot {
						frequency = 1
					}
					if n, err := d.lightchain.InsertHeaderChain(chunk, frequency); err != nil {
						rollbackErr = err

						// If some headers were inserted, track them as uncertain
						if (mode == FastSync || frequency > 1) && n > 0 && rollback == 0 {
							rollback = chunk[0].Number.Uint64()
						}
						log.Warn("Invalid header encountered", "number", chunk[n].Number, "hash", chunk[n].Hash(), "parent", chunk[n].ParentHash, "err", err)
						return fmt.Errorf("%w: %v", errInvalidChain, err)
					}
					// All verifications passed, track all headers within the alloted limits
					if mode == FastSync {
						head := chunk[len(chunk)-1].Number.Uint64()
						if head-rollback > uint64(fsHeaderSafetyNet) {
							rollback = head - uint64(fsHeaderSafetyNet)
						} else {
							rollback = 1
						}
					}
				}
				// Unless we're doing light chains, schedule the headers for associated content retrieval
				if mode == FullSync || mode == FastSync {
					// If we've reached the allowed number of pending headers, stall a bit
					for d.queue.PendingBlocks() >= maxQueuedHeaders || d.queue.PendingReceipts() >= maxQueuedHeaders {
						select {
						case <-d.cancelCh:
							rollbackErr = errCanceled
							return errCanceled
						case <-time.After(time.Second):
						}
					}
					// Otherwise insert the headers for content retrieval
					inserts := d.queue.Schedule(chunk, origin)
					if len(inserts) != len(chunk) {
						rollbackErr = fmt.Errorf("stale headers: len inserts %v len(chunk) %v", len(inserts), len(chunk))
						return fmt.Errorf("%w: stale headers", errBadPeer)
					}
				}
				headers = headers[limit:]
				origin += uint64(limit)
			}
			// Update the highest block number we know if a higher one is found.
			d.syncStatsLock.Lock()
			if d.syncStatsChainHeight < origin {
				d.syncStatsChainHeight = origin - 1
			}
			d.syncStatsLock.Unlock()

			headerProcessingPacketSpan.SetAttributes(
				attribute.Bool("processed", false),
				attribute.String("HighestBlock", fmt.Sprintf("%d", d.syncStatsChainHeight)),
			)

			// Signal the content downloaders of the availablility of new tasks
			for _, ch := range []chan bool{d.bodyWakeCh, d.receiptWakeCh} {
				select {
				case ch <- true:
				default:
				}
			}
		}
	}
}

// processFullSyncContent takes fetch results from the queue and imports them into the chain.
func (d *Downloader) processFullSyncContent(ctx context.Context) error {
	// start sub-span
	processFullSyncContentCtx, processFullSyncContentSpan := d.tracer.Start(ctx, "ProcessFullSyncContent")
	defer processFullSyncContentSpan.End()

	for {
		results := d.queue.Results(true)
		if len(results) == 0 {
			return nil
		}
		if d.chainInsertHook != nil {
			d.chainInsertHook(results)
		}
		if err := d.importBlockResults(processFullSyncContentCtx, results); err != nil {
			return err
		}
	}
}

func (d *Downloader) importBlockResults(ctx context.Context, results []*fetchResult) error {
	// Check for any early termination requests
	if len(results) == 0 {
		return nil
	}
	select {
	case <-d.quitCh:
		return errCancelContentProcessing
	default:
	}
	_, importBlockResultsSpan := d.tracer.Start(ctx, "ImportBlockResults")
	defer importBlockResultsSpan.End()
	// Retrieve the a batch of results to import
	first, last := results[0].Header, results[len(results)-1].Header
	log.Debug("Inserting downloaded chain", "items", len(results),
		"firstnum", first.Number, "firsthash", first.Hash(),
		"lastnum", last.Number, "lasthash", last.Hash(),
	)
	importBlockResultsSpan.SetAttributes(
		attribute.Int("items", len(results)),
		attribute.String("firstnum", fmt.Sprintf("%d", first.Number)),
		attribute.String("firsthash", first.Hash().Hex()),
		attribute.String("lastnum", fmt.Sprintf("%d", last.Number)),
		attribute.String("lasthash", last.Hash().Hex()),
		attribute.Bool("success", true),
	)
	blocks := make([]*types.Block, len(results))
	for i, result := range results {
		blocks[i] = types.NewBlockWithHeader(result.Header).WithBody(result.Transactions, result.Uncles)
	}
	if index, err := d.blockchain.InsertChain(blocks); err != nil {
		if index < len(results) {
			log.Debug("Downloaded item processing failed", "number", results[index].Header.Number, "hash", results[index].Header.Hash(), "err", err)
		} else {
			// The InsertChain method in blockchain.go will sometimes return an out-of-bounds index,
			// when it needs to preprocess blocks to import a sidechain.
			// The importer will put together a new list of blocks to import, which is a superset
			// of the blocks delivered from the downloader, and the indexing will be off.
			log.Debug("Downloaded item processing failed on sidechain import", "index", index, "err", err)
		}
		importBlockResultsSpan.SetAttributes(
			attribute.Bool("success", false),
		)
		return fmt.Errorf("%w: %v", errInvalidChain, err)
	}
	return nil
}

// processFastSyncContent takes fetch results from the queue and writes them to the
// database. It also controls the synchronisation of state nodes of the pivot block.
func (d *Downloader) processFastSyncContent(ctx context.Context) error {
	// start sub-span
	processFastSyncContentCtx, processFastSyncContentSpan := d.tracer.Start(ctx, "ProcessFastSyncContent")
	defer processFastSyncContentSpan.End()

	// Start syncing state of the reported head block. This should get us most of
	// the state of the pivot block.
	d.pivotLock.RLock()
	sync := d.syncState(d.pivotHeader.Root)
	d.pivotLock.RUnlock()

	defer func() {
		// The `sync` object is replaced every time the pivot moves. We need to
		// defer close the very last active one, hence the lazy evaluation vs.
		// calling defer sync.Cancel() !!!
		sync.Cancel()
	}()

	closeOnErr := func(s *stateSync) {
		if err := s.Wait(); err != nil && err != errCancelStateFetch && err != errCanceled && err != snap.ErrCancelled {
			d.queue.Close() // wake up Results
		}
	}
	go closeOnErr(sync)

	// To cater for moving pivot points, track the pivot block and subsequently
	// accumulated download results separately.
	var (
		oldPivot *fetchResult   // Locked in pivot block, might change eventually
		oldTail  []*fetchResult // Downloaded content after the pivot
	)
	for {
		// span for loop
		loopCtx, loopSpan := d.tracer.Start(processFastSyncContentCtx, "FastSyncContentLoop")
		defer loopSpan.End()
		// Wait for the next batch of downloaded data to be available, and if the pivot
		// block became stale, move the goalpost
		results := d.queue.Results(oldPivot == nil) // Block if we're not monitoring pivot staleness
		if len(results) == 0 {
			// If pivot sync is done, stop
			if oldPivot == nil {
				return sync.Cancel()
			}
			// If sync failed, stop
			select {
			case <-d.cancelCh:
				sync.Cancel()
				return errCanceled
			default:
			}
		}
		if d.chainInsertHook != nil {
			d.chainInsertHook(results)
		}
		// If we haven't downloaded the pivot block yet, check pivot staleness
		// notifications from the header downloader
		d.pivotLock.RLock()
		pivot := d.pivotHeader
		d.pivotLock.RUnlock()

		loopSpan.SetAttributes(
			attribute.String("pivot", pivot.Number.String()),
			attribute.Bool("pivoting", false),
		)

		if oldPivot == nil {
			if pivot.Root != sync.root {
				sync.Cancel()
				sync = d.syncState(pivot.Root)

				go closeOnErr(sync)
			}
		} else {
			results = append(append([]*fetchResult{oldPivot}, oldTail...), results...)
		}
		// Split around the pivot block and process the two sides via fast/full sync
		if atomic.LoadInt32(&d.committed) == 0 {
			latest := results[len(results)-1].Header
			// If the height is above the pivot block by 2 sets, it means the pivot
			// become stale in the network and it was garbage collected, move to a
			// new pivot.
			//
			// Note, we have `reorgProtHeaderDelay` number of blocks withheld, Those
			// need to be taken into account, otherwise we're detecting the pivot move
			// late and will drop peers due to unavailable state!!!
			if height := latest.Number.Uint64(); height >= pivot.Number.Uint64()+2*uint64(fsMinFullBlocks)-uint64(reorgProtHeaderDelay) {
				log.Warn("Pivot became stale, moving", "old", pivot.Number.Uint64(), "new", height-uint64(fsMinFullBlocks)+uint64(reorgProtHeaderDelay))

				// Only move pivot if there are no pending healing tasks else wait
				// not sure what else will get affected by this
				log.Info("Custom:: Pending Healing Tasks before updating pivot", "pending", d.SnapSyncer.Pending())
				if d.SnapSyncer.Pending() == 0 {
					pivot = results[len(results)-1-fsMinFullBlocks+reorgProtHeaderDelay].Header // must exist as lower old pivot is uncommitted

<<<<<<< HEAD
				// Write out the pivot into the database so a rollback beyond it will
				// reenable fast sync
				rawdb.WriteLastPivotNumber(d.stateDB, pivot.Number.Uint64())

				loopSpan.SetAttributes(
					attribute.Bool("pivoting", true),
					attribute.String("updatedPivot", pivot.Number.String()),
				)
=======
					d.pivotLock.Lock()
					d.pivotHeader = pivot
					d.pivotLock.Unlock()

					// Write out the pivot into the database so a rollback beyond it will
					// reenable fast sync
					rawdb.WriteLastPivotNumber(d.stateDB, pivot.Number.Uint64())
				}
>>>>>>> f1d1cdad
			}
		}
		P, beforeP, afterP := splitAroundPivot(pivot.Number.Uint64(), results)
		if err := d.commitFastSyncData(loopCtx, beforeP, sync); err != nil {
			return err
		}
		if P != nil {
			// If new pivot block found, cancel old state retrieval and restart
			if oldPivot != P {
				sync.Cancel()
				sync = d.syncState(P.Header.Root)

				go closeOnErr(sync)
				oldPivot = P
			}
			// Wait for completion, occasionally checking for pivot staleness
			select {
			case <-sync.done:
				if sync.err != nil {
					return sync.err
				}
				if err := d.commitPivotBlock(P); err != nil {
					return err
				}
				oldPivot = nil

			case <-time.After(time.Second):
				oldTail = afterP
				continue
			}
		}
		// Fast sync done, pivot commit done, full import
		if err := d.importBlockResults(loopCtx, afterP); err != nil {
			return err
		}
	}
}

func splitAroundPivot(pivot uint64, results []*fetchResult) (p *fetchResult, before, after []*fetchResult) {
	if len(results) == 0 {
		return nil, nil, nil
	}
	if lastNum := results[len(results)-1].Header.Number.Uint64(); lastNum < pivot {
		// the pivot is somewhere in the future
		return nil, results, nil
	}
	// This can also be optimized, but only happens very seldom
	for _, result := range results {
		num := result.Header.Number.Uint64()
		switch {
		case num < pivot:
			before = append(before, result)
		case num == pivot:
			p = result
		default:
			after = append(after, result)
		}
	}
	return p, before, after
}

func (d *Downloader) commitFastSyncData(ctx context.Context, results []*fetchResult, stateSync *stateSync) error {
	// Check for any early termination requests
	if len(results) == 0 {
		return nil
	}
	select {
	case <-d.quitCh:
		return errCancelContentProcessing
	case <-stateSync.done:
		if err := stateSync.Wait(); err != nil {
			return err
		}
	default:
	}
	_, commitFastSyncDataSpan := d.tracer.Start(ctx, "CommitFastSyncData")
	defer commitFastSyncDataSpan.End()
	// Retrieve the a batch of results to import
	first, last := results[0].Header, results[len(results)-1].Header
	log.Debug("Inserting fast-sync blocks", "items", len(results),
		"firstnum", first.Number, "firsthash", first.Hash(),
		"lastnumn", last.Number, "lasthash", last.Hash(),
	)
	commitFastSyncDataSpan.SetAttributes(
		attribute.Int("items", len(results)),
		attribute.String("firstnum", fmt.Sprintf("%d", first.Number)),
		attribute.String("firsthash", first.Hash().Hex()),
		attribute.String("lastnum", fmt.Sprintf("%d", last.Number)),
		attribute.String("lasthash", last.Hash().Hex()),
		attribute.Bool("success", true),
	)
	blocks := make([]*types.Block, len(results))
	receipts := make([]types.Receipts, len(results))
	for i, result := range results {
		blocks[i] = types.NewBlockWithHeader(result.Header).WithBody(result.Transactions, result.Uncles)
		receipts[i] = result.Receipts
	}
	if index, err := d.blockchain.InsertReceiptChain(blocks, receipts, d.ancientLimit); err != nil {
		log.Debug("Downloaded item processing failed", "number", results[index].Header.Number, "hash", results[index].Header.Hash(), "err", err)
		commitFastSyncDataSpan.SetAttributes(
			attribute.Bool("success", false),
		)
		return fmt.Errorf("%w: %v", errInvalidChain, err)
	}
	return nil
}

func (d *Downloader) commitPivotBlock(result *fetchResult) error {
	block := types.NewBlockWithHeader(result.Header).WithBody(result.Transactions, result.Uncles)
	log.Debug("Committing fast sync pivot as new head", "number", block.Number(), "hash", block.Hash())

	// Commit the pivot block as the new head, will require full sync from here on
	if _, err := d.blockchain.InsertReceiptChain([]*types.Block{block}, []types.Receipts{result.Receipts}, d.ancientLimit); err != nil {
		return err
	}
	if err := d.blockchain.FastSyncCommitHead(block.Hash()); err != nil {
		return err
	}
	atomic.StoreInt32(&d.committed, 1)

	// If we had a bloom filter for the state sync, deallocate it now. Note, we only
	// deallocate internally, but keep the empty wrapper. This ensures that if we do
	// a rollback after committing the pivot and restarting fast sync, we don't end
	// up using a nil bloom. Empty bloom is fine, it just returns that it does not
	// have the info we need, so reach down to the database instead.
	if d.stateBloom != nil {
		d.stateBloom.Close()
	}
	return nil
}

// DeliverHeaders injects a new batch of block headers received from a remote
// node into the download schedule.
func (d *Downloader) DeliverHeaders(id string, headers []*types.Header) error {
	return d.deliver(d.headerCh, &headerPack{id, headers}, headerInMeter, headerDropMeter)
}

// DeliverBodies injects a new batch of block bodies received from a remote node.
func (d *Downloader) DeliverBodies(id string, transactions [][]*types.Transaction, uncles [][]*types.Header) error {
	return d.deliver(d.bodyCh, &bodyPack{id, transactions, uncles}, bodyInMeter, bodyDropMeter)
}

// DeliverReceipts injects a new batch of receipts received from a remote node.
func (d *Downloader) DeliverReceipts(id string, receipts [][]*types.Receipt) error {
	return d.deliver(d.receiptCh, &receiptPack{id, receipts}, receiptInMeter, receiptDropMeter)
}

// DeliverNodeData injects a new batch of node state data received from a remote node.
func (d *Downloader) DeliverNodeData(id string, data [][]byte) error {
	return d.deliver(d.stateCh, &statePack{id, data}, stateInMeter, stateDropMeter)
}

// DeliverSnapPacket is invoked from a peer's message handler when it transmits a
// data packet for the local node to consume.
func (d *Downloader) DeliverSnapPacket(peer *snap.Peer, packet snap.Packet) error {
	switch packet := packet.(type) {
	case *snap.AccountRangePacket:
		hashes, accounts, err := packet.Unpack()
		if err != nil {
			return err
		}
		return d.SnapSyncer.OnAccounts(peer, packet.ID, hashes, accounts, packet.Proof)

	case *snap.StorageRangesPacket:
		hashset, slotset := packet.Unpack()
		return d.SnapSyncer.OnStorage(peer, packet.ID, hashset, slotset, packet.Proof)

	case *snap.ByteCodesPacket:
		return d.SnapSyncer.OnByteCodes(peer, packet.ID, packet.Codes)

	case *snap.TrieNodesPacket:
		return d.SnapSyncer.OnTrieNodes(peer, packet.ID, packet.Nodes)

	default:
		return fmt.Errorf("unexpected snap packet type: %T", packet)
	}
}

// deliver injects a new batch of data received from a remote node.
func (d *Downloader) deliver(destCh chan dataPack, packet dataPack, inMeter, dropMeter metrics.Meter) (err error) {
	// Update the delivery metrics for both good and failed deliveries
	inMeter.Mark(int64(packet.Items()))
	defer func() {
		if err != nil {
			dropMeter.Mark(int64(packet.Items()))
		}
	}()
	// Deliver or abort if the sync is canceled while queuing
	d.cancelLock.RLock()
	cancel := d.cancelCh
	d.cancelLock.RUnlock()
	if cancel == nil {
		return errNoSyncActive
	}
	select {
	case destCh <- packet:
		return nil
	case <-cancel:
		return errNoSyncActive
	}
}<|MERGE_RESOLUTION|>--- conflicted
+++ resolved
@@ -1931,16 +1931,6 @@
 				if d.SnapSyncer.Pending() == 0 {
 					pivot = results[len(results)-1-fsMinFullBlocks+reorgProtHeaderDelay].Header // must exist as lower old pivot is uncommitted
 
-<<<<<<< HEAD
-				// Write out the pivot into the database so a rollback beyond it will
-				// reenable fast sync
-				rawdb.WriteLastPivotNumber(d.stateDB, pivot.Number.Uint64())
-
-				loopSpan.SetAttributes(
-					attribute.Bool("pivoting", true),
-					attribute.String("updatedPivot", pivot.Number.String()),
-				)
-=======
 					d.pivotLock.Lock()
 					d.pivotHeader = pivot
 					d.pivotLock.Unlock()
@@ -1948,8 +1938,12 @@
 					// Write out the pivot into the database so a rollback beyond it will
 					// reenable fast sync
 					rawdb.WriteLastPivotNumber(d.stateDB, pivot.Number.Uint64())
-				}
->>>>>>> f1d1cdad
+          
+          loopSpan.SetAttributes(
+					  attribute.Bool("pivoting", true),
+					  attribute.String("updatedPivot", pivot.Number.String()),
+				  )
+				}
 			}
 		}
 		P, beforeP, afterP := splitAroundPivot(pivot.Number.Uint64(), results)
