--- conflicted
+++ resolved
@@ -483,12 +483,7 @@
 					log.Info("Restarting sync cycle", "reason", err)
 					return event.header, errSyncReorged
 				}
-<<<<<<< HEAD
-				event.errc <- errReorgDenied
-
-=======
 				event.errc <- err
->>>>>>> da6cdaf6
 				continue
 			}
 			event.errc <- nil // head extension accepted
@@ -669,39 +664,15 @@
 			}
 		}
 		// Not a noop / double head announce, abort with a reorg
-<<<<<<< HEAD
-		if force {
-			log.Warn("Beacon chain reorged", "tail", lastchain.Tail, "head", lastchain.Head, "newHead", number)
-		}
-
-		return true
-=======
 		return fmt.Errorf("%w, tail: %d, head: %d, newHead: %d", errChainReorged, lastchain.Tail, lastchain.Head, number)
->>>>>>> da6cdaf6
 	}
 
 	if lastchain.Head+1 < number {
-<<<<<<< HEAD
-		if force {
-			log.Warn("Beacon chain gapped", "head", lastchain.Head, "newHead", number)
-		}
-
-		return true
-=======
 		return fmt.Errorf("%w, head: %d, newHead: %d", errChainGapped, lastchain.Head, number)
->>>>>>> da6cdaf6
 	}
 
 	if parent := rawdb.ReadSkeletonHeader(s.db, number-1); parent.Hash() != head.ParentHash {
-<<<<<<< HEAD
-		if force {
-			log.Warn("Beacon chain forked", "ancestor", number-1, "hash", parent.Hash(), "want", head.ParentHash)
-		}
-
-		return true
-=======
 		return fmt.Errorf("%w, ancestor: %d, hash: %s, want: %s", errChainForked, number-1, parent.Hash(), head.ParentHash)
->>>>>>> da6cdaf6
 	}
 	// New header seems to be in the last subchain range. Unwind any extra headers
 	// from the chain tip and insert the new head. We won't delete any trimmed
@@ -719,12 +690,7 @@
 	if err := batch.Write(); err != nil {
 		log.Crit("Failed to write skeleton sync status", "err", err)
 	}
-<<<<<<< HEAD
-
-	return false
-=======
 	return nil
->>>>>>> da6cdaf6
 }
 
 // assignTasks attempts to match idle peers to pending header retrievals.
