--- conflicted
+++ resolved
@@ -92,14 +92,10 @@
 		chain:   chain,
 		peers:   make(map[string]*downloadTesterPeer),
 	}
-<<<<<<< HEAD
-	tester.downloader = New(db, new(event.TypeMux), tester.chain, nil, tester.dropPeer, success, whitelist.NewService(10))
-=======
 
 	//nolint: staticcheck
 	tester.downloader = New(db, new(event.TypeMux), tester.chain, nil, tester.dropPeer, success, whitelist.NewService(db))
 
->>>>>>> 1065e21c
 	return tester
 }
 
