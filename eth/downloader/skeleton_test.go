--- conflicted
+++ resolved
@@ -388,29 +388,9 @@
 		_ = skeleton.Terminate()
 
 		// Ensure the correct resulting sync status
-<<<<<<< HEAD
-		var progress skeletonProgress
-
-		_ = json.Unmarshal(rawdb.ReadSkeletonSyncStatus(db), &progress)
-
-		if len(progress.Subchains) != len(tt.newstate) {
-			t.Errorf("test %d: subchain count mismatch: have %d, want %d", i, len(progress.Subchains), len(tt.newstate))
-			continue
-		}
-
-		for j := 0; j < len(progress.Subchains); j++ {
-			if progress.Subchains[j].Head != tt.newstate[j].Head {
-				t.Errorf("test %d: subchain %d head mismatch: have %d, want %d", i, j, progress.Subchains[j].Head, tt.newstate[j].Head)
-			}
-
-			if progress.Subchains[j].Tail != tt.newstate[j].Tail {
-				t.Errorf("test %d: subchain %d tail mismatch: have %d, want %d", i, j, progress.Subchains[j].Tail, tt.newstate[j].Tail)
-			}
-=======
 		expect := skeletonExpect{state: tt.newstate}
 		if err := checkSkeletonProgress(db, false, nil, expect); err != nil {
 			t.Errorf("test %d: %v", i, err)
->>>>>>> aadddf3a
 		}
 	}
 }
@@ -516,29 +496,9 @@
 		skeleton.Terminate()
 
 		// Ensure the correct resulting sync status
-<<<<<<< HEAD
-		var progress skeletonProgress
-
-		json.Unmarshal(rawdb.ReadSkeletonSyncStatus(db), &progress)
-
-		if len(progress.Subchains) != len(tt.newstate) {
-			t.Errorf("test %d: subchain count mismatch: have %d, want %d", i, len(progress.Subchains), len(tt.newstate))
-			continue
-		}
-
-		for j := 0; j < len(progress.Subchains); j++ {
-			if progress.Subchains[j].Head != tt.newstate[j].Head {
-				t.Errorf("test %d: subchain %d head mismatch: have %d, want %d", i, j, progress.Subchains[j].Head, tt.newstate[j].Head)
-			}
-
-			if progress.Subchains[j].Tail != tt.newstate[j].Tail {
-				t.Errorf("test %d: subchain %d tail mismatch: have %d, want %d", i, j, progress.Subchains[j].Tail, tt.newstate[j].Tail)
-			}
-=======
 		expect := skeletonExpect{state: tt.newstate}
 		if err := checkSkeletonProgress(db, false, nil, expect); err != nil {
 			t.Errorf("test %d: %v", i, err)
->>>>>>> aadddf3a
 		}
 	}
 }
@@ -565,12 +525,8 @@
 // Tests that the skeleton sync correctly retrieves headers from one or more
 // peers without duplicates or other strange side effects.
 func TestSkeletonSyncRetrievals(t *testing.T) {
-<<<<<<< HEAD
-	//log.Root().SetHandler(log.LvlFilterHandler(log.LvlTrace, log.StreamHandler(os.Stderr, log.TerminalFormat(true))))
-=======
 	//log.SetDefault(log.NewLogger(log.NewGlogHandler(log.NewTerminalHandler(os.Stderr, false))))
 
->>>>>>> aadddf3a
 	// Since skeleton headers don't need to be meaningful, beyond a parent hash
 	// progression, create a long fake chain to test with.
 	chain := []*types.Header{{Number: big.NewInt(0)}}
@@ -594,27 +550,7 @@
 			Extra:      []byte("B"), // force a different hash
 		})
 	}
-<<<<<<< HEAD
-
-	tests := []struct {
-		fill          bool // Whether to run a real backfiller in this test case
-		unpredictable bool // Whether to ignore drops/serves due to uncertain packet assignments
-
-		head     *types.Header       // New head header to announce to reorg to
-		peers    []*skeletonTestPeer // Initial peer set to start the sync with
-		midstate []*subchain         // Expected sync state after initial cycle
-		midserve uint64              // Expected number of header retrievals after initial cycle
-		middrop  uint64              // Expected number of peers dropped after initial cycle
-
-		newHead  *types.Header     // New header to anoint on top of the old one
-		newPeer  *skeletonTestPeer // New peer to join the skeleton syncer
-		endstate []*subchain       // Expected sync state after the post-init event
-		endserve uint64            // Expected number of header retrievals after the post-init event
-		enddrop  uint64            // Expected number of peers dropped after the post-init event
-	}{
-=======
 	tests := []skeletonTest{
->>>>>>> aadddf3a
 		// Completely empty database with only the genesis set. The sync is expected
 		// to create a single subchain with the requested head. No peers however, so
 		// the sync should be stuck without any progression.
@@ -972,67 +908,6 @@
 
 		// Wait a bit (bleah) for the initial sync loop to go to idle. This might
 		// be either a finish or a never-start hence why there's no event to hook.
-<<<<<<< HEAD
-		check := func() error {
-			if len(progress.Subchains) != len(tt.midstate) {
-				return fmt.Errorf("test %d, mid state: subchain count mismatch: have %d, want %d", i, len(progress.Subchains), len(tt.midstate))
-			}
-
-			for j := 0; j < len(progress.Subchains); j++ {
-				if progress.Subchains[j].Head != tt.midstate[j].Head {
-					return fmt.Errorf("test %d, mid state: subchain %d head mismatch: have %d, want %d", i, j, progress.Subchains[j].Head, tt.midstate[j].Head)
-				}
-
-				if progress.Subchains[j].Tail != tt.midstate[j].Tail {
-					return fmt.Errorf("test %d, mid state: subchain %d tail mismatch: have %d, want %d", i, j, progress.Subchains[j].Tail, tt.midstate[j].Tail)
-				}
-			}
-
-			return nil
-		}
-
-		waitStart := time.Now()
-		for waitTime := 20 * time.Millisecond; time.Since(waitStart) < 2*time.Second; waitTime = waitTime * 2 {
-			time.Sleep(waitTime)
-			// Check the post-init end state if it matches the required results
-			json.Unmarshal(rawdb.ReadSkeletonSyncStatus(db), &progress)
-
-			if err := check(); err == nil {
-				break
-			}
-		}
-
-		if err := check(); err != nil {
-			t.Error(err)
-			continue
-		}
-
-		if !tt.unpredictable {
-			var served uint64
-			for _, peer := range tt.peers {
-				served += peer.served.Load()
-			}
-
-			if served != tt.midserve {
-				t.Errorf("test %d, mid state: served headers mismatch: have %d, want %d", i, served, tt.midserve)
-			}
-
-			var drops uint64
-
-			for _, peer := range tt.peers {
-				drops += peer.dropped.Load()
-			}
-
-			if drops != tt.middrop {
-				t.Errorf("test %d, mid state: dropped peers mismatch: have %d, want %d", i, drops, tt.middrop)
-			}
-		}
-		// Apply the post-init events if there's any
-		if tt.newHead != nil {
-			_ = skeleton.Sync(tt.newHead, nil, true)
-		}
-
-=======
 		waitStart := time.Now()
 		for waitTime := 20 * time.Millisecond; time.Since(waitStart) < 2*time.Second; waitTime = waitTime * 2 {
 			time.Sleep(waitTime)
@@ -1047,7 +922,6 @@
 
 		// Apply the post-init events if there's any
 		endpeers := tt.peers
->>>>>>> aadddf3a
 		if tt.newPeer != nil {
 			if err := peerset.Register(newPeerConnection(tt.newPeer.id, eth.ETH68, tt.newPeer, log.New("id", tt.newPeer.id))); err != nil {
 				t.Errorf("test %d: failed to register new peer: %v", i, err)
@@ -1061,73 +935,10 @@
 
 		// Wait a bit (bleah) for the second sync loop to go to idle. This might
 		// be either a finish or a never-start hence why there's no event to hook.
-<<<<<<< HEAD
-		check = func() error {
-			if len(progress.Subchains) != len(tt.endstate) {
-				return fmt.Errorf("test %d, end state: subchain count mismatch: have %d, want %d", i, len(progress.Subchains), len(tt.endstate))
-			}
-
-			for j := 0; j < len(progress.Subchains); j++ {
-				if progress.Subchains[j].Head != tt.endstate[j].Head {
-					return fmt.Errorf("test %d, end state: subchain %d head mismatch: have %d, want %d", i, j, progress.Subchains[j].Head, tt.endstate[j].Head)
-				}
-
-				if progress.Subchains[j].Tail != tt.endstate[j].Tail {
-					return fmt.Errorf("test %d, end state: subchain %d tail mismatch: have %d, want %d", i, j, progress.Subchains[j].Tail, tt.endstate[j].Tail)
-				}
-			}
-
-			return nil
-		}
-=======
->>>>>>> aadddf3a
 		waitStart = time.Now()
 
 		for waitTime := 20 * time.Millisecond; time.Since(waitStart) < 2*time.Second; waitTime = waitTime * 2 {
 			time.Sleep(waitTime)
-<<<<<<< HEAD
-			// Check the post-init end state if it matches the required results
-			json.Unmarshal(rawdb.ReadSkeletonSyncStatus(db), &progress)
-
-			if err := check(); err == nil {
-				break
-			}
-		}
-
-		if err := check(); err != nil {
-			t.Error(err)
-			continue
-		}
-		// Check that the peers served no more headers than we actually needed
-		if !tt.unpredictable {
-			served := uint64(0)
-			for _, peer := range tt.peers {
-				served += peer.served.Load()
-			}
-
-			if tt.newPeer != nil {
-				served += tt.newPeer.served.Load()
-			}
-
-			if served != tt.endserve {
-				t.Errorf("test %d, end state: served headers mismatch: have %d, want %d", i, served, tt.endserve)
-			}
-
-			drops := uint64(0)
-
-			for _, peer := range tt.peers {
-				drops += peer.dropped.Load()
-			}
-
-			if tt.newPeer != nil {
-				drops += tt.newPeer.dropped.Load()
-			}
-
-			if drops != tt.enddrop {
-				t.Errorf("test %d, end state: dropped peers mismatch: have %d, want %d", i, drops, tt.middrop)
-			}
-		}
-=======
 			if err := checkSkeletonProgress(db, tt.unpredictable, endpeers, tt.end); err == nil {
 				break
 			}
@@ -1137,7 +948,6 @@
 			continue
 		}
 		// Check that the peers served no more headers than we actually needed
->>>>>>> aadddf3a
 		// Clean up any leftover skeleton sync resources
 		skeleton.Terminate()
 	}
