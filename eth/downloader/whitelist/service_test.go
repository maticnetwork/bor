// nolint
package whitelist

import (
	"errors"
	"fmt"
	"math/big"
	"reflect"
	"sort"
	"testing"
	"time"

	"pgregory.net/rapid"

	"github.com/stretchr/testify/require"

	"github.com/ethereum/go-ethereum/common"
	"github.com/ethereum/go-ethereum/core/rawdb"
	"github.com/ethereum/go-ethereum/core/types"
	"github.com/ethereum/go-ethereum/ethdb"
)

// MockChainReader implements ChainReader interface for testing
type MockChainReader struct {
	currentBlock *types.Header
	blocks       map[uint64]*types.Block
}

func NewMockChainReader() *MockChainReader {
	return &MockChainReader{
		blocks: make(map[uint64]*types.Block),
	}
}

func (m *MockChainReader) CurrentBlock() *types.Header {
	return m.currentBlock
}

func (m *MockChainReader) GetBlockByNumber(number uint64) *types.Block {
	return m.blocks[number]
}

func (m *MockChainReader) SetCurrentBlock(header *types.Header) {
	m.currentBlock = header
}

func (m *MockChainReader) SetBlock(number uint64, block *types.Block) {
	m.blocks[number] = block
}

// NewMockService creates a new mock whitelist service
func NewMockService(db ethdb.Database) *Service {
	return &Service{

		&checkpoint{
			finality[*rawdb.Checkpoint]{
				doExist:  false,
				interval: 256,
				db:       db,
			},
		},

		&milestone{
			finality: finality[*rawdb.Milestone]{
				doExist:  false,
				interval: 256,
				db:       db,
			},
			LockedMilestoneIDs:   make(map[string]struct{}),
			FutureMilestoneList:  make(map[uint64]common.Hash),
			FutureMilestoneOrder: make([]uint64, 0),
			MaxCapacity:          10,
		},
	}
}

<<<<<<< HEAD
// TestWhitelistedCheckpoint checks the checkpoint whitelist setter and getter functions.
=======
// NewMockServiceWithBlockchain creates a new mock whitelist service with blockchain
func NewMockServiceWithBlockchain(db ethdb.Database, blockchain ChainReader) *Service {
	service := NewMockService(db)
	service.SetBlockchain(blockchain)
	return service
}

// TestWhitelistCheckpoint checks the checkpoint whitelist setter and getter functions.
>>>>>>> ef012acf
func TestWhitelistedCheckpoint(t *testing.T) {
	t.Parallel()

	db := rawdb.NewMemoryDatabase()

	//Creating the service for the whitelisting the checkpoints
	s := NewMockService(db)

	cp := s.checkpointService.(*checkpoint)

	require.Equal(t, cp.doExist, false, "expected false as no cp exist at this point")

	_, _, err := rawdb.ReadFinality[*rawdb.Checkpoint](db)
	require.NotNil(t, err, "Error should be nil while reading from the db")

	//Adding the checkpoint
	s.ProcessCheckpoint(11, common.Hash{})

	require.Equal(t, cp.doExist, true, "expected true as cp exist")

	//Removing the checkpoint
	s.PurgeWhitelistedCheckpoint()

	require.Equal(t, cp.doExist, false, "expected false as no cp exist at this point")

	//Adding the checkpoint
	s.ProcessCheckpoint(12, common.Hash{1})

	//Receiving the stored checkpoint
	doExist, number, hash := s.GetWhitelistedCheckpoint()

	//Validating the values received
	require.Equal(t, doExist, true, "expected true ascheckpoint exist at this point")
	require.Equal(t, number, uint64(12), "expected number to be 11 but got", number)
	require.Equal(t, hash, common.Hash{1}, "expected the 1 hash but got", hash)
	require.NotEqual(t, hash, common.Hash{}, "expected the hash to be different from zero hash")

	c1 := s.checkpointService.(*checkpoint)
	fmt.Println("!!!-0", c1.doExist)
	s.PurgeWhitelistedCheckpoint()
	fmt.Println("!!!-1", c1.doExist)
	doExist, number, hash = s.GetWhitelistedCheckpoint()
	fmt.Println("!!!-2", c1.doExist)
	//Validating the values received from the db, not memory
	require.Equal(t, doExist, true, "expected true ascheckpoint exist at this point")
	require.Equal(t, number, uint64(12), "expected number to be 11 but got", number)
	require.Equal(t, hash, common.Hash{1}, "expected the 1 hash but got", hash)
	require.NotEqual(t, hash, common.Hash{}, "expected the hash to be different from zero hash")

	checkpointNumber, checkpointHash, err := rawdb.ReadFinality[*rawdb.Checkpoint](db)
	require.Nil(t, err, "Error should be nil while reading from the db")
	require.Equal(t, checkpointHash, common.Hash{1}, "expected the 1 hash but got", hash)
	require.Equal(t, checkpointNumber, uint64(12), "expected number to be 11 but got", number)
}

// TestMilestone checks the milestone whitelist setter and getter functions
func TestMilestone(t *testing.T) {
	t.Parallel()

	db := rawdb.NewMemoryDatabase()
	s := NewMockService(db)

	milestone := s.milestoneService.(*milestone)

	//Checking for the variables when no milestone is Processed
	require.Equal(t, milestone.doExist, false, "expected false as no milestone exist at this point")
	require.Equal(t, milestone.Locked, false, "expected false as it was not locked")
	require.Equal(t, milestone.LockedMilestoneNumber, uint64(0), "expected 0 as it was not initialized")

	_, _, err := rawdb.ReadFinality[*rawdb.Milestone](db)
	require.NotNil(t, err, "Error should be nil while reading from the db")

	//Acquiring the mutex lock
	milestone.LockMutex(11)
	require.Equal(t, milestone.Locked, false, "expected false as sprint is not locked till this point")

	//Releasing the mutex lock
	milestone.UnlockMutex(true, "milestoneID1", uint64(11), common.Hash{})
	require.Equal(t, milestone.LockedMilestoneNumber, uint64(11), "expected 11 as it was not initialized")
	require.Equal(t, milestone.Locked, true, "expected true as sprint is locked now")
	require.Equal(t, len(milestone.LockedMilestoneIDs), 1, "expected 1 as only 1 milestoneID has been entered")

	_, ok := milestone.LockedMilestoneIDs["milestoneID1"]
	require.True(t, ok, "milestoneID1 should exist in the LockedMilestoneIDs map")

	_, ok = milestone.LockedMilestoneIDs["milestoneID2"]
	require.False(t, ok, "milestoneID2 shouldn't exist in the LockedMilestoneIDs map")

	milestone.LockMutex(11)
	milestone.UnlockMutex(true, "milestoneID2", uint64(11), common.Hash{})
	require.Equal(t, len(milestone.LockedMilestoneIDs), 1, "expected 1 as only 1 milestoneID has been entered")

	_, ok = milestone.LockedMilestoneIDs["milestoneID2"]
	require.True(t, ok, "milestoneID2 should exist in the LockedMilestoneIDs map")

	milestone.RemoveMilestoneID("milestoneID1")
	require.Equal(t, len(milestone.LockedMilestoneIDs), 1, "expected 1 as one out of two has been removed in previous step")
	require.Equal(t, milestone.Locked, true, "expected true as sprint is locked now")

	milestone.RemoveMilestoneID("milestoneID2")
	require.Equal(t, len(milestone.LockedMilestoneIDs), 0, "expected 1 as both the milestonesIDs has been removed in previous step")
	require.Equal(t, milestone.Locked, false, "expected false")

	milestone.LockMutex(11)
	milestone.UnlockMutex(true, "milestoneID3", uint64(11), common.Hash{})
	require.True(t, milestone.Locked, "expected true")
	require.Equal(t, milestone.LockedMilestoneNumber, uint64(11), "Expected 11")

	milestone.LockMutex(15)
	require.True(t, milestone.Locked, "expected true")
	require.Equal(t, milestone.LockedMilestoneNumber, uint64(11), "Expected 11")
	milestone.UnlockMutex(true, "milestoneID4", uint64(15), common.Hash{})
	require.True(t, milestone.Locked, "expected true as final confirmation regarding the lock has been made")
	require.Equal(t, len(milestone.LockedMilestoneIDs), 1, "expected 1 as previous milestonesIDs has been removed in previous step")

	//Adding the milestone
	s.ProcessMilestone(11, common.Hash{})

	require.True(t, milestone.Locked, "expected true as locked sprint is of number 15")
	require.Equal(t, milestone.doExist, true, "expected true as milestone exist")
	require.Equal(t, len(milestone.LockedMilestoneIDs), 1, "expected 1 as still last milestone of sprint number 15 exist")

	//Reading from the Db
	locked, lockedMilestoneNumber, lockedMilestoneHash, lockedMilestoneIDs, err := rawdb.ReadLockField(db)

	require.Nil(t, err)
	require.True(t, locked, "expected true as locked sprint is of number 15")
	require.Equal(t, lockedMilestoneNumber, uint64(15), "Expected 15")
	require.Equal(t, lockedMilestoneHash, common.Hash{}, "Expected", common.Hash{})
	require.Equal(t, len(lockedMilestoneIDs), 1, "expected 1 as still last milestone of sprint number 15 exist")

	_, ok = lockedMilestoneIDs["milestoneID4"]
	require.True(t, ok, "expected true as milestoneIDList should contain 'milestoneID4'")

	//Asking the lock for sprintNumber less than last whitelisted milestone
	require.False(t, milestone.LockMutex(11), "Cant lock the sprintNumber less than equal to latest whitelisted milestone")
	milestone.UnlockMutex(false, "", uint64(11), common.Hash{}) //Unlock is required after every lock to release the mutex

	//Adding the milestone
	s.ProcessMilestone(51, common.Hash{})
	require.False(t, milestone.Locked, "expected false as lock from sprint number 15 is removed")
	require.Equal(t, milestone.doExist, true, "expected true as milestone exist")
	require.Equal(t, len(milestone.LockedMilestoneIDs), 0, "expected 0 as all the milestones have been removed")

	//Reading from the Db
	locked, _, _, lockedMilestoneIDs, err = rawdb.ReadLockField(db)

	require.Nil(t, err)
	require.False(t, locked, "expected true as locked sprint is of number 15")
	require.Equal(t, len(lockedMilestoneIDs), 0, "expected 0 as milestoneID exist in the map")

	//Removing the milestone
	s.PurgeWhitelistedMilestone()

	require.Equal(t, milestone.doExist, false, "expected false as no milestone exist at this point")

	//Removing the milestone
	s.ProcessMilestone(11, common.Hash{1})

	doExist, number, hash := s.GetWhitelistedMilestone()

	//validating the values received
	require.Equal(t, doExist, true, "expected true as milestone exist at this point")
	require.Equal(t, number, uint64(11), "expected number to be 11 but got", number)
	require.Equal(t, hash, common.Hash{1}, "expected the 1 hash but got", hash)

	s.PurgeWhitelistedMilestone()
	doExist, number, hash = s.GetWhitelistedMilestone()

	//Validating the values received from the db, not memory
	require.Equal(t, doExist, true, "expected true as milestone exist at this point")
	require.Equal(t, number, uint64(11), "expected number to be 11 but got", number)
	require.Equal(t, hash, common.Hash{1}, "expected the 1 hash but got", hash)

	milestoneNumber, milestoneHash, err := rawdb.ReadFinality[*rawdb.Milestone](db)
	require.Nil(t, err, "Error should be nil while reading from the db")
	require.Equal(t, milestoneHash, common.Hash{1}, "expected the 1 hash but got", hash)
	require.Equal(t, milestoneNumber, uint64(11), "expected number to be 11 but got", number)

	_, _, err = rawdb.ReadFutureMilestoneList(db)
	require.NotNil(t, err, "Error should be not nil")

	s.ProcessFutureMilestone(16, common.Hash{16})
	require.Equal(t, len(milestone.FutureMilestoneOrder), 1, "expected length is 1 as we added only 1 future milestone")
	require.Equal(t, milestone.FutureMilestoneOrder[0], uint64(16), "expected value is 16 but got", milestone.FutureMilestoneOrder[0])
	require.Equal(t, milestone.FutureMilestoneList[16], common.Hash{16}, "expected value is", common.Hash{16}.String()[2:], "but got", milestone.FutureMilestoneList[16])

	order, list, err := rawdb.ReadFutureMilestoneList(db)
	require.Nil(t, err, "Error should be nil while reading from the db")
	require.Equal(t, len(order), 1, "expected the 1 hash but got", len(order))
	require.Equal(t, order[0], uint64(16), "expected number to be 16 but got", order[0])
	require.Equal(t, list[order[0]], common.Hash{16}, "expected value is", common.Hash{16}.String()[2:], "but got", list[order[0]])

	capacity := milestone.MaxCapacity
	for i := 16; i <= 16*(capacity+1); i = i + 16 {
		s.ProcessFutureMilestone(uint64(i), common.Hash{16})
	}

	require.Equal(t, len(milestone.FutureMilestoneOrder), capacity, "expected length is", capacity)
	require.Equal(t, milestone.FutureMilestoneOrder[capacity-1], uint64(16*capacity), "expected value is", uint64(16*capacity), "but got", milestone.FutureMilestoneOrder[capacity-1])
}

// TestIsValidPeer checks the IsValidPeer function in isolation
// for different cases by providing a mock fetchHeadersByNumber function
func TestIsValidPeer(t *testing.T) {
	t.Parallel()

	db := rawdb.NewMemoryDatabase()
	s := NewMockService(db)

	// case1: no checkpoint whitelist, should consider the chain as valid
	res, err := s.IsValidPeer(nil)
	require.NoError(t, err, "expected no error")
	require.Equal(t, res, true, "expected chain to be valid")

	// add checkpoint entry and mock fetchHeadersByNumber function
	s.ProcessCheckpoint(uint64(1), common.Hash{})

	// add milestone entry and mock fetchHeadersByNumber function
	s.ProcessMilestone(uint64(1), common.Hash{})

	checkpoint := s.checkpointService.(*checkpoint)
	milestone := s.milestoneService.(*milestone)

	//Check whether the milestone and checkpoint exist
	require.Equal(t, checkpoint.doExist, true, "expected true as checkpoint exists")
	require.Equal(t, milestone.doExist, true, "expected true as milestone exists")

	// create a false function, returning absolutely nothing
	falseFetchHeadersByNumber := func(number uint64, amount int, skip int, reverse bool) ([]*types.Header, []common.Hash, error) {
		return nil, nil, nil
	}

	// case2: false fetchHeadersByNumber function provided, should consider the chain as invalid
	// and throw `ErrNoRemoteCheckoint` error
	res, err = s.IsValidPeer(falseFetchHeadersByNumber)
	if err == nil {
		t.Fatal("expected error, got nil")
	}

	if !errors.Is(err, ErrNoRemote) {
		t.Fatalf("expected error ErrNoRemote, got %v", err)
	}

	require.Equal(t, res, false, "expected peer chain to be invalid")

	// create a mock function, returning the required header
	fetchHeadersByNumber := func(number uint64, _ int, _ int, _ bool) ([]*types.Header, []common.Hash, error) {
		hash := common.Hash{}
		header := types.Header{Number: big.NewInt(0)}

		switch number {
		case 0:
			return []*types.Header{&header}, []common.Hash{hash}, nil
		case 1:
			header.Number = big.NewInt(1)
			return []*types.Header{&header}, []common.Hash{hash}, nil
		case 2:
			header.Number = big.NewInt(1) // sending wrong header for misamatch
			return []*types.Header{&header}, []common.Hash{hash}, nil
		default:
			return nil, nil, errors.New("invalid number")
		}
	}

	// case3: correct fetchHeadersByNumber function provided, should consider the chain as valid
	res, err = s.IsValidPeer(fetchHeadersByNumber)
	require.NoError(t, err, "expected no error")
	require.Equal(t, res, true, "expected chain to be valid")

	// add checkpoint whitelist entry
	s.ProcessCheckpoint(uint64(2), common.Hash{})
	require.Equal(t, checkpoint.doExist, true, "expected true as checkpoint exists")

	// case4: correct fetchHeadersByNumber function provided with wrong header
	// for block number 2. Should consider the chain as invalid and throw an error
	res, err = s.IsValidPeer(fetchHeadersByNumber)
	require.Equal(t, err, ErrMismatch, "expected mismatch error")
	require.Equal(t, res, false, "expected chain to be invalid")

	// create a mock function, returning the required header
	fetchHeadersByNumber = func(number uint64, _ int, _ int, _ bool) ([]*types.Header, []common.Hash, error) {
		hash := common.Hash{}
		header := types.Header{Number: big.NewInt(0)}

		switch number {
		case 0:
			return []*types.Header{&header}, []common.Hash{hash}, nil
		case 1:
			header.Number = big.NewInt(1)
			return []*types.Header{&header}, []common.Hash{hash}, nil
		case 2:
			header.Number = big.NewInt(2)
			return []*types.Header{&header}, []common.Hash{hash}, nil

		case 3:
			header.Number = big.NewInt(3)
			hash3 := common.Hash{3}

			return []*types.Header{&header}, []common.Hash{hash3}, nil

		default:
			return nil, nil, errors.New("invalid number")
		}
	}

	s.ProcessMilestone(uint64(3), common.Hash{})

	//Case5: correct fetchHeadersByNumber function provided with hash mismatch, should consider the chain as invalid
	res, err = s.IsValidPeer(fetchHeadersByNumber)
	require.Equal(t, err, ErrMismatch, "expected milestone mismatch error")
	require.Equal(t, res, false, "expected chain to be invalid")

	s.ProcessMilestone(uint64(2), common.Hash{})

	// create a mock function, returning the required header
	fetchHeadersByNumber = func(number uint64, _ int, _ int, _ bool) ([]*types.Header, []common.Hash, error) {
		hash := common.Hash{}
		header := types.Header{Number: big.NewInt(0)}

		switch number {
		case 0:
			return []*types.Header{&header}, []common.Hash{hash}, nil
		case 1:
			header.Number = big.NewInt(1)
			return []*types.Header{&header}, []common.Hash{hash}, nil
		case 2:
			header.Number = big.NewInt(2)
			return []*types.Header{&header}, []common.Hash{hash}, nil
		default:
			return nil, nil, errors.New("invalid number")
		}
	}

	// case6: correct fetchHeadersByNumber function provided, should consider the chain as valid
	res, err = s.IsValidPeer(fetchHeadersByNumber)
	require.NoError(t, err, "expected no error")
	require.Equal(t, res, true, "expected chain to be valid")

	// create a mock function, returning the required header
	fetchHeadersByNumber = func(number uint64, _ int, _ int, _ bool) ([]*types.Header, []common.Hash, error) {
		hash := common.Hash{}
		hash3 := common.Hash{3}
		header := types.Header{Number: big.NewInt(0)}

		switch number {
		case 0:
			return []*types.Header{&header}, []common.Hash{hash}, nil
		case 1:
			header.Number = big.NewInt(1)
			return []*types.Header{&header}, []common.Hash{hash}, nil
		case 2:
			header.Number = big.NewInt(2)
			return []*types.Header{&header}, []common.Hash{hash}, nil

		case 3:
			header.Number = big.NewInt(2) // sending wrong header for misamatch
			return []*types.Header{&header}, []common.Hash{hash}, nil

		case 4:
			header.Number = big.NewInt(4) // sending wrong header for misamatch
			return []*types.Header{&header}, []common.Hash{hash3}, nil
		default:
			return nil, nil, errors.New("invalid number")
		}
	}

	//Add one more milestone in the list
	s.ProcessMilestone(uint64(3), common.Hash{})

	// case7: correct fetchHeadersByNumber function provided with wrong header for block 3, should consider the chain as invalid
	res, err = s.IsValidPeer(fetchHeadersByNumber)
	require.Equal(t, err, ErrMismatch, "expected milestone mismatch error")
	require.Equal(t, res, false, "expected chain to be invalid")

	//require.Equal(t, milestone.length(), 3, "expected 3 items in milestoneList")

	//Add one more milestone in the list
	s.ProcessMilestone(uint64(4), common.Hash{})

	// case8: correct fetchHeadersByNumber function provided with wrong hash for block 3, should consider the chain as valid
	res, err = s.IsValidPeer(fetchHeadersByNumber)
	require.Equal(t, err, ErrMismatch, "expected milestone mismatch error")
	require.Equal(t, res, false, "expected chain to be invalid")
}

// TestIsValidChain checks the IsValidChain function in isolation
// for different cases by providing a mock current header and chain
func TestIsValidChain(t *testing.T) {
	t.Parallel()

	db := rawdb.NewMemoryDatabase()
	s := NewMockService(db)
	chainA := createMockChain(1, 20) // A1->A2...A19->A20

	//Case1: no checkpoint whitelist and no milestone and no locking, should consider the chain as valid
	res, err := s.IsValidChain(nil, chainA)
	require.Nil(t, err)
	require.Equal(t, res, true, "Expected chain to be valid")

	tempChain := createMockChain(21, 22) // A21->A22

	// add mock checkpoint entry
	s.ProcessCheckpoint(tempChain[1].Number.Uint64(), tempChain[1].Hash())

	//Make the mock chain with zero blocks
	zeroChain := make([]*types.Header, 0)

	//Case2: As input chain is of zero length,should consider the chain as invalid
	res, err = s.IsValidChain(nil, zeroChain)
	require.Nil(t, err)
	require.Equal(t, res, false, "expected chain to be invalid", len(zeroChain))

	//Case3A: As the received chain and current tip of local chain is behind the oldest whitelisted block entry, should consider
	// the chain as valid
	res, err = s.IsValidChain(chainA[len(chainA)-1], chainA)
	require.Nil(t, err)
	require.Equal(t, res, true, "expected chain to be valid")

	//Case3B: As the received chain is behind the oldest whitelisted block entry,but current tip is at par with whitelisted checkpoint, should consider
	// the chain as invalid
	res, err = s.IsValidChain(tempChain[1], chainA)
	require.Nil(t, err)
	require.Equal(t, res, false, "expected chain to be invalid ")

	// add mock milestone entry
	s.ProcessMilestone(tempChain[1].Number.Uint64(), tempChain[1].Hash())

	//Case4A: As the received chain and current tip of local chain is behind the oldest whitelisted block entry, should consider
	// the chain as valid
	res, err = s.IsValidChain(chainA[len(chainA)-1], chainA)
	require.Nil(t, err)
	require.Equal(t, res, true, "expected chain to be valid")

	//Case4B: As the received chain is behind the oldest whitelisted block entry and but current tip is at par with whitelisted milestine, should consider
	// the chain as invalid
	res, err = s.IsValidChain(tempChain[1], chainA)
	require.Nil(t, err)
	require.Equal(t, res, false, "expected chain to be invalid")

	//Remove the whitelisted checkpoint
	s.PurgeWhitelistedCheckpoint()

	//Case5: As the received chain is still invalid after removing the checkpoint as it is
	//still behind the whitelisted milestone
	res, err = s.IsValidChain(tempChain[1], chainA)
	require.Nil(t, err)
	require.Equal(t, res, false, "expected chain to be invalid")

	//Remove the whitelisted milestone
	s.PurgeWhitelistedMilestone()

	//At this stage there is no whitelisted milestone and checkpoint

	checkpoint := s.checkpointService.(*checkpoint)
	milestone := s.milestoneService.(*milestone)

	//Locking for sprintNumber 15
	milestone.LockMutex(chainA[len(chainA)-5].Number.Uint64())
	milestone.UnlockMutex(true, "MilestoneID1", chainA[len(chainA)-5].Number.Uint64(), chainA[len(chainA)-5].Hash())

	//Case6: As the received chain is valid as the locked sprintHash matches with the incoming chain.
	res, err = s.IsValidChain(chainA[len(chainA)-1], chainA)
	require.Nil(t, err)
	require.Equal(t, res, true, "expected chain to be valid as incoming chain matches with the locked value ")

	hash3 := common.Hash{3}

	//Locking for sprintNumber 16 with different hash
	milestone.LockMutex(chainA[len(chainA)-4].Number.Uint64())
	milestone.UnlockMutex(true, "MilestoneID2", chainA[len(chainA)-4].Number.Uint64(), hash3)

	res, err = s.IsValidChain(chainA[len(chainA)-1], chainA)
	require.Nil(t, err)
	require.Equal(t, res, false, "expected chain to be invalid as incoming chain does match with the locked value hash ")

	//Locking for sprintNumber 19
	milestone.LockMutex(chainA[len(chainA)-1].Number.Uint64())
	milestone.UnlockMutex(true, "MilestoneID1", chainA[len(chainA)-1].Number.Uint64(), chainA[len(chainA)-1].Hash())

	//Case7: As the received chain is valid as the locked sprintHash matches with the incoming chain.
	res, err = s.IsValidChain(chainA[len(chainA)-1], chainA)
	require.Nil(t, err)
	require.Equal(t, res, false, "expected chain to be invalid as incoming chain is less than the locked value ")

	//Locking for sprintNumber 19
	milestone.LockMutex(uint64(21))
	milestone.UnlockMutex(true, "MilestoneID1", uint64(21), hash3)

	//Case8: As the received chain is invalid as the locked sprintHash matches is ahead of incoming chain.
	res, err = s.IsValidChain(chainA[len(chainA)-1], chainA)
	require.Nil(t, err)
	require.Equal(t, res, false, "expected chain to be invalid as incoming chain is less than the locked value ")

	//Unlocking the sprint
	milestone.UnlockSprint(uint64(21))

	// Clear checkpoint whitelist and add block A15 in whitelist
	s.PurgeWhitelistedCheckpoint()
	s.ProcessCheckpoint(chainA[15].Number.Uint64(), chainA[15].Hash())

	require.Equal(t, checkpoint.doExist, true, "expected true as checkpoint exists.")

	// case9: As the received chain is having valid checkpoint,should consider the chain as valid.
	res, err = s.IsValidChain(chainA[len(chainA)-1], chainA)
	require.Nil(t, err)
	require.Equal(t, res, true, "expected chain to be valid")

	// add mock milestone entries
	s.ProcessMilestone(tempChain[1].Number.Uint64(), tempChain[1].Hash())

	// case10: Try importing a past chain having valid checkpoint, should
	// consider the chain as invalid as still latest milestone is ahead of the chain.
	res, err = s.IsValidChain(tempChain[1], chainA)
	require.Nil(t, err)
	require.Equal(t, res, false, "expected chain to be invalid")

	// add mock milestone entries
	s.ProcessMilestone(chainA[19].Number.Uint64(), chainA[19].Hash())

	// case12: Try importing a chain having valid checkpoint and milestone, should
	// consider the chain as valid
	res, err = s.IsValidChain(tempChain[1], chainA)
	require.Nil(t, err)
	require.Equal(t, res, true, "expected chain to be invalid")

	// add mock milestone entries
	s.ProcessMilestone(chainA[19].Number.Uint64(), chainA[19].Hash())

	// case13: Try importing a past chain having valid checkpoint and milestone, should
	// consider the chain as valid
	res, err = s.IsValidChain(tempChain[1], chainA)
	require.Nil(t, err)
	require.Equal(t, res, true, "expected chain to be valid")

	// add mock milestone entries with wrong hash
	s.ProcessMilestone(chainA[19].Number.Uint64(), chainA[18].Hash())

	// case14: Try importing a past chain having valid checkpoint and milestone with wrong hash, should
	// consider the chain as invalid
	res, err = s.IsValidChain(chainA[len(chainA)-1], chainA)
	require.Nil(t, err)
	require.Equal(t, res, false, "expected chain to be invalid as hash mismatches")

	// Clear milestone and add blocks A15 in whitelist
	s.ProcessMilestone(chainA[15].Number.Uint64(), chainA[15].Hash())

	// case16: Try importing a past chain having valid checkpoint, should
	// consider the chain as valid
	res, err = s.IsValidChain(tempChain[1], chainA)
	require.Nil(t, err)
	require.Equal(t, res, true, "expected chain to be valid")

	// Clear checkpoint whitelist and mock blocks in whitelist
	tempChain = createMockChain(20, 20) // A20

	s.PurgeWhitelistedCheckpoint()
	s.ProcessCheckpoint(tempChain[0].Number.Uint64(), tempChain[0].Hash())

	require.Equal(t, checkpoint.doExist, true, "expected true")

	// case17: Try importing a past chain having invalid checkpoint,should consider the chain as invalid
	res, err = s.IsValidChain(tempChain[0], chainA)
	require.Nil(t, err)
	require.Equal(t, res, false, "expected chain to be invalid")
	// Not checking error here because we return nil in case of checkpoint mismatch

	// case18: Try importing a future chain but within interval, should consider the chain as valid
	res, err = s.IsValidChain(tempChain[len(tempChain)-1], tempChain)
	require.Nil(t, err)
	require.Equal(t, res, true, "expected chain to be invalid")

	// create a future chain to be imported of length <= `checkpointInterval`
	chainB := createMockChain(21, 30) // B21->B22...B29->B30

	// case19: Try importing a future chain of acceptable length,should consider the chain as valid
	res, err = s.IsValidChain(tempChain[0], chainB)
	require.Nil(t, err)
	require.Equal(t, res, true, "expected chain to be valid")

	s.PurgeWhitelistedCheckpoint()
	s.PurgeWhitelistedMilestone()

	chainB = createMockChain(21, 29) // C21->C22....C29

	s.milestoneService.ProcessFutureMilestone(29, chainB[8].Hash())

	// case20: Try importing a future chain which match the future milestone should the chain as valid
	res, err = s.IsValidChain(tempChain[0], chainB)
	require.Nil(t, err)
	require.Equal(t, res, true, "expected chain to be valid")

	chainB = createMockChain(21, 27) // C21->C22...C39->C40...C->256

	// case21: Try importing a chain whose end point is less than future milestone
	res, err = s.IsValidChain(tempChain[0], chainB)
	require.Nil(t, err)
	require.Equal(t, res, true, "expected chain to be valid")

	chainB = createMockChain(30, 39) // C21->C22...C39->C40...C->256

	//Processing wrong hash
	s.milestoneService.ProcessFutureMilestone(38, chainB[9].Hash())

	// case22: Try importing a future chain with mismatch future milestone
	res, err = s.IsValidChain(tempChain[0], chainB)
	require.Nil(t, err)
	require.Equal(t, res, false, "expected chain to be invalid")

	chainB = createMockChain(40, 49) // C40->C41...C48->C49

	// case23: Try importing a future chain whose starting point is ahead of latest future milestone
	res, err = s.IsValidChain(tempChain[0], chainB)
	require.Nil(t, err)
	require.Equal(t, res, true, "expected chain to be invalid")

}

func TestPropertyBasedTestingMilestone(t *testing.T) {
	rapid.Check(t, func(t *rapid.T) {

		db := rawdb.NewMemoryDatabase()

		milestone := milestone{
			finality: finality[*rawdb.Milestone]{
				doExist:  false,
				Number:   0,
				Hash:     common.Hash{},
				interval: 256,
				db:       db,
			},

			Locked:                false,
			LockedMilestoneNumber: 0,
			LockedMilestoneHash:   common.Hash{},
			LockedMilestoneIDs:    make(map[string]struct{}),
			FutureMilestoneList:   make(map[uint64]common.Hash),
			FutureMilestoneOrder:  make([]uint64, 0),
			MaxCapacity:           10,
		}

		var (
			milestoneEndNum = rapid.Uint64().AsAny().Draw(t, "endBlock")
			milestoneID     = rapid.String().AsAny().Draw(t, "MilestoneID")
			doLock          = rapid.Bool().AsAny().Draw(t, "Voted")
		)

		val := milestone.LockMutex(milestoneEndNum.(uint64))
		if !val {
			t.Error("LockMutex need to return true when there is no whitelisted milestone and locked milestone")
		}

		milestone.UnlockMutex(doLock.(bool), milestoneID.(string), milestoneEndNum.(uint64), common.Hash{})

		if doLock.(bool) {
			//Milestone should not be whitelisted
			if milestone.doExist {
				t.Error("Milestone is not expected to be whitelisted")
			}

			//Local chain should be locked
			if !milestone.Locked {
				t.Error("Milestone is expected to be locked at", milestoneEndNum.(uint64))
			}

			if milestone.LockedMilestoneNumber != milestoneEndNum.(uint64) {
				t.Error("Locked milestone number is expected to be", milestoneEndNum.(uint64))
			}

			if len(milestone.LockedMilestoneIDs) != 1 {
				t.Error("List should contain 1 milestone")
			}

			_, ok := milestone.LockedMilestoneIDs[milestoneID.(string)]

			if !ok {
				t.Error("List doesn't contain correct milestoneID")
			}
		}

		if !doLock.(bool) {
			if milestone.doExist {
				t.Error("Milestone is not expected to be whitelisted")
			}

			if milestone.Locked {
				t.Error("Milestone is expected not to be locked")
			}

			if milestone.LockedMilestoneNumber != 0 {
				t.Error("Locked milestone number is expected to be", 0)
			}

			if len(milestone.LockedMilestoneIDs) != 0 {
				t.Error("List should not contain milestone")
			}

			_, ok := milestone.LockedMilestoneIDs[milestoneID.(string)]

			if ok {
				t.Error("List shouldn't contain any milestoneID")
			}
		}

		fitlerFn := func(i uint64) bool {
			if i <= uint64(1000) {
				return true
			}

			return false
		}

		var (
			start = rapid.Uint64Max(milestoneEndNum.(uint64)).AsAny().Draw(t, "start for mock chain")
			end   = rapid.Uint64Min(start.(uint64)).Filter(fitlerFn).AsAny().Draw(t, "end for mock chain")
		)

		chainTemp := createMockChain(start.(uint64), end.(uint64))

		val, err := milestone.IsValidChain(chainTemp[0], chainTemp)
		if err != nil {
			t.Error("Error", err)
		}

		if doLock.(bool) && val {
			t.Error("When the chain is locked at milestone, it should not pass IsValidChain for incompatible incoming chain")
		}

		if !doLock.(bool) && !val {
			t.Error("When the chain is not locked at milestone, it should pass IsValidChain for incoming chain")
		}

		var (
			milestoneEndNum2 = rapid.Uint64().AsAny().Draw(t, "endBlockNum 2")
			milestoneID2     = rapid.String().AsAny().Draw(t, "MilestoneID 2")
			doLock2          = rapid.Bool().AsAny().Draw(t, "Voted 2")
		)

		val = milestone.LockMutex(milestoneEndNum2.(uint64))

		if doLock.(bool) && milestoneEndNum.(uint64) > milestoneEndNum2.(uint64) && val {
			t.Error("LockMutex need to return false as previous locked milestone is greater")
		}

		if doLock.(bool) && milestoneEndNum.(uint64) <= milestoneEndNum2.(uint64) && !val {
			t.Error("LockMutex need to return true as previous locked milestone is less")
		}

		milestone.UnlockMutex(doLock2.(bool), milestoneID2.(string), milestoneEndNum2.(uint64), common.Hash{})

		if doLock2.(bool) {
			if milestone.doExist {
				t.Error("Milestone is not expected to be whitelisted")
			}

			if !milestone.Locked {
				t.Error("Milestone is expected to be locked at", milestoneEndNum2.(uint64))
			}

			if milestone.LockedMilestoneNumber != milestoneEndNum2.(uint64) {
				t.Error("Locked milestone number is expected to be", milestoneEndNum.(uint64))
			}

			if len(milestone.LockedMilestoneIDs) != 1 {
				t.Error("List should contain 1 milestone")
			}

			_, ok := milestone.LockedMilestoneIDs[milestoneID2.(string)]

			if !ok {
				t.Error("List doesn't contain correct milestoneID")
			}
		}

		if !doLock2.(bool) {
			if milestone.doExist {
				t.Error("Milestone is not expected to be whitelisted")
			}

			if !doLock.(bool) && milestone.Locked {
				t.Error("Milestone is expected not to be locked")
			}

			if doLock.(bool) && !milestone.Locked {
				t.Error("Milestone is expected to be locked at", milestoneEndNum.(uint64))
			}

			if !doLock.(bool) && milestone.LockedMilestoneNumber != 0 {
				t.Error("Locked milestone number is expected to be", 0)
			}

			if doLock.(bool) && milestone.LockedMilestoneNumber != milestoneEndNum.(uint64) {
				t.Error("Locked milestone number is expected to be", milestoneEndNum.(uint64))
			}

			if !doLock.(bool) && len(milestone.LockedMilestoneIDs) != 0 {
				t.Error("List should not contain milestone")
			}

			if doLock.(bool) && len(milestone.LockedMilestoneIDs) != 1 {
				t.Error("List should not contain milestone")
			}

			_, ok := milestone.LockedMilestoneIDs[milestoneID.(string)]

			if !doLock.(bool) && ok {
				t.Error("List shouldn't contain any milestoneID")
			}

			if doLock.(bool) && !ok {
				t.Error("List should contain milestoneID")
			}
		}

		var (
			milestoneNum = rapid.Uint64().AsAny().Draw(t, "milestone Number")
		)

		lockedValue := milestone.LockedMilestoneNumber

		milestone.Process(milestoneNum.(uint64), common.Hash{})

		isChainLocked := doLock.(bool) || doLock2.(bool)

		if !milestone.doExist {
			t.Error("Should have the whitelisted milestone")
		}

		if milestone.finality.Number != milestoneNum.(uint64) {
			t.Error("Should have the whitelisted milestone", milestoneNum.(uint64))
		}

		if isChainLocked {
			if milestoneNum.(uint64) < lockedValue {
				if !milestone.Locked {
					t.Error("Milestone is expected to be locked")
				}
			} else {
				if milestone.Locked {
					t.Error("Milestone is expected not to be locked")
				}
			}
		}

		var (
			futureMilestoneNum = rapid.Uint64Min(milestoneNum.(uint64)).AsAny().Draw(t, "future milestone Number")
		)

		isChainLocked = milestone.Locked

		milestone.ProcessFutureMilestone(futureMilestoneNum.(uint64), common.Hash{})

		if isChainLocked {
			if futureMilestoneNum.(uint64) < lockedValue {
				if !milestone.Locked {
					t.Error("Milestone is expected to be locked")
				}
			} else {
				if milestone.Locked {
					t.Error("Milestone is expected not to be locked")
				}
			}
		}
	})
}

func TestSplitChain(t *testing.T) {
	t.Parallel()

	type Result struct {
		pastStart    uint64
		pastEnd      uint64
		futureStart  uint64
		futureEnd    uint64
		pastLength   int
		futureLength int
	}

	// Current chain is at block: X
	// Incoming chain is represented as [N, M]
	testCases := []struct {
		name    string
		current uint64
		chain   []*types.Header
		result  Result
	}{
		{name: "X = 10, N = 11, M = 20", current: uint64(10), chain: createMockChain(11, 20), result: Result{futureStart: 11, futureEnd: 20, futureLength: 10}},
		{name: "X = 10, N = 13, M = 20", current: uint64(10), chain: createMockChain(13, 20), result: Result{futureStart: 13, futureEnd: 20, futureLength: 8}},
		{name: "X = 10, N = 2, M = 10", current: uint64(10), chain: createMockChain(2, 10), result: Result{pastStart: 2, pastEnd: 10, pastLength: 9}},
		{name: "X = 10, N = 2, M = 9", current: uint64(10), chain: createMockChain(2, 9), result: Result{pastStart: 2, pastEnd: 9, pastLength: 8}},
		{name: "X = 10, N = 2, M = 8", current: uint64(10), chain: createMockChain(2, 8), result: Result{pastStart: 2, pastEnd: 8, pastLength: 7}},
		{name: "X = 10, N = 5, M = 15", current: uint64(10), chain: createMockChain(5, 15), result: Result{pastStart: 5, pastEnd: 10, pastLength: 6, futureStart: 11, futureEnd: 15, futureLength: 5}},
		{name: "X = 10, N = 10, M = 20", current: uint64(10), chain: createMockChain(10, 20), result: Result{pastStart: 10, pastEnd: 10, pastLength: 1, futureStart: 11, futureEnd: 20, futureLength: 10}},
	}
	for _, tc := range testCases {
		tc := tc
		t.Run(tc.name, func(t *testing.T) {
			t.Parallel()

			past, future := splitChain(tc.current, tc.chain)
			require.Equal(t, len(past), tc.result.pastLength)
			require.Equal(t, len(future), tc.result.futureLength)

			if len(past) > 0 {
				// Check if we have expected block/s
				require.Equal(t, past[0].Number.Uint64(), tc.result.pastStart)
				require.Equal(t, past[len(past)-1].Number.Uint64(), tc.result.pastEnd)
			}

			if len(future) > 0 {
				// Check if we have expected block/s
				require.Equal(t, future[0].Number.Uint64(), tc.result.futureStart)
				require.Equal(t, future[len(future)-1].Number.Uint64(), tc.result.futureEnd)
			}
		})
	}
}

//nolint:gocognit
func TestSplitChainProperties(t *testing.T) {
	t.Parallel()

	// Current chain is at block: X
	// Incoming chain is represented as [N, M]

	currentChain := []int{0, 1, 2, 3, 10, 100} // blocks starting from genesis
	blockDiffs := []int{0, 1, 2, 3, 4, 5, 9, 10, 11, 12, 90, 100, 101, 102}

	caseParams := make(map[int]map[int]map[int]struct{}) // X -> N -> M

	for _, current := range currentChain {
		// past cases only + past to current
		for _, diff := range blockDiffs {
			from := current - diff

			// use int type for everything to not care about underflow
			if from < 0 {
				continue
			}

			for _, diff := range blockDiffs {
				to := current - diff

				if to >= from {
					addTestCaseParams(caseParams, current, from, to)
				}
			}
		}

		// future only + current to future
		for _, diff := range blockDiffs {
			from := current + diff

			if from < 0 {
				continue
			}

			for _, diff := range blockDiffs {
				to := current + diff

				if to >= from {
					addTestCaseParams(caseParams, current, from, to)
				}
			}
		}

		// past-current-future
		for _, diff := range blockDiffs {
			from := current - diff

			if from < 0 {
				continue
			}

			for _, diff := range blockDiffs {
				to := current + diff

				if to >= from {
					addTestCaseParams(caseParams, current, from, to)
				}
			}
		}
	}

	type testCase struct {
		current     int
		remoteStart int
		remoteEnd   int
	}

	var ts []testCase

	// X -> N -> M
	for x, nm := range caseParams {
		for n, mMap := range nm {
			for m := range mMap {
				ts = append(ts, testCase{x, n, m})
			}
		}
	}

	//nolint:paralleltest
	for i, tc := range ts {
		tc := tc

		name := fmt.Sprintf("test case: index = %d, X = %d, N = %d, M = %d", i, tc.current, tc.remoteStart, tc.remoteEnd)

		t.Run(name, func(t *testing.T) {
			t.Parallel()

			chain := createMockChain(uint64(tc.remoteStart), uint64(tc.remoteEnd))

			past, future := splitChain(uint64(tc.current), chain)

			// properties
			if len(past) > 0 {
				// Check if the chain is ordered
				isOrdered := sort.SliceIsSorted(past, func(i, j int) bool {
					return past[i].Number.Uint64() < past[j].Number.Uint64()
				})

				require.True(t, isOrdered, "an ordered past chain expected: %v", past)

				isSequential := sort.SliceIsSorted(past, func(i, j int) bool {
					return past[i].Number.Uint64() == past[j].Number.Uint64()-1
				})

				require.True(t, isSequential, "a sequential past chain expected: %v", past)

				// Check if current block >= past chain's last block
				require.Equal(t, past[len(past)-1].Number.Uint64() <= uint64(tc.current), true)
			}

			if len(future) > 0 {
				// Check if the chain is ordered
				isOrdered := sort.SliceIsSorted(future, func(i, j int) bool {
					return future[i].Number.Uint64() < future[j].Number.Uint64()
				})

				require.True(t, isOrdered, "an ordered future chain expected: %v", future)

				isSequential := sort.SliceIsSorted(future, func(i, j int) bool {
					return future[i].Number.Uint64() == future[j].Number.Uint64()-1
				})

				require.True(t, isSequential, "a sequential future chain expected: %v", future)

				// Check if future chain's first block > current block
				require.Equal(t, future[len(future)-1].Number.Uint64() > uint64(tc.current), true)
			}

			// Check if both chains are continuous
			if len(past) > 0 && len(future) > 0 {
				require.Equal(t, past[len(past)-1].Number.Uint64(), future[0].Number.Uint64()-1)
			}

			// Check if we get the original chain on appending both
			gotChain := append(past, future...)
			require.Equal(t, reflect.DeepEqual(gotChain, chain), true)
		})
	}
}

// createMockChain returns a chain with dummy headers
// starting from `start` to `end` (inclusive)
func createMockChain(start, end uint64) []*types.Header {
	var (
		i   uint64
		idx uint64
	)

	chain := make([]*types.Header, end-start+1)

	for i = start; i <= end; i++ {
		header := &types.Header{
			Number: big.NewInt(int64(i)),
			Time:   uint64(time.Now().UnixMicro()) + i,
		}
		chain[idx] = header
		idx++
	}

	return chain
}

// mXNM should be initialized
func addTestCaseParams(mXNM map[int]map[int]map[int]struct{}, x, n, m int) {
	//nolint:ineffassign
	mNM, ok := mXNM[x]
	if !ok {
		mNM = make(map[int]map[int]struct{})
		mXNM[x] = mNM
	}

	//nolint:ineffassign
	_, ok = mNM[n]
	if !ok {
		mM := make(map[int]struct{})
		mNM[n] = mM
	}

	mXNM[x][n][m] = struct{}{}
}

// TestMilestoneForkDetection tests the fork detection functionality in IsValidPeer
func TestMilestoneForkDetection(t *testing.T) {
	t.Parallel()

	db := rawdb.NewMemoryDatabase()
	blockchain := NewMockChainReader()
	service := NewMockServiceWithBlockchain(db, blockchain)

	milestone := service.milestoneService.(*milestone)

	// Set up a milestone
	milestoneNumber := uint64(10)
	milestoneHash := common.HexToHash("0x1234567890abcdef")
	service.ProcessMilestone(milestoneNumber, milestoneHash)

	// Test case 1: Fork detected - milestone and local block have different hashes
	forkHeader := &types.Header{
		Number:      big.NewInt(int64(milestoneNumber)),
		UncleHash:   types.EmptyUncleHash,
		TxHash:      types.EmptyTxsHash,
		ReceiptHash: types.EmptyReceiptsHash,
		Root:        common.HexToHash("0xdifferenthash"), // Different hash to create fork
	}
	forkBlock := types.NewBlock(forkHeader, &types.Body{}, nil, nil)

	blockchain.SetCurrentBlock(&types.Header{Number: big.NewInt(int64(milestoneNumber))})
	blockchain.SetBlock(milestoneNumber, forkBlock)

	// Test IsValidPeer with fork - should allow sync for recovery
	result, err := milestone.IsValidPeer(func(number uint64, amount int, skip int, reverse bool) ([]*types.Header, []common.Hash, error) {
		if number == milestoneNumber {
			return []*types.Header{forkBlock.Header()}, []common.Hash{forkBlock.Hash()}, nil
		}
		return nil, nil, fmt.Errorf("block not found")
	})
	require.NoError(t, err, "IsValidPeer should not error with fork detection")
	require.True(t, result, "IsValidPeer should return true for fork recovery")
}

// TestMilestoneForkDetectionEdgeCases tests edge cases for fork detection
func TestMilestoneForkDetectionEdgeCases(t *testing.T) {
	t.Parallel()

	db := rawdb.NewMemoryDatabase()
	blockchain := NewMockChainReader()
	service := NewMockServiceWithBlockchain(db, blockchain)

	milestone := service.milestoneService.(*milestone)

	// Set up a milestone and make it exist
	milestoneNumber := uint64(20)
	milestoneHash := common.HexToHash("0x1234567890abcdef")
	service.ProcessMilestone(milestoneNumber, milestoneHash)

	// Test case 1: No blockchain set - should fall through to normal validation
	milestone.blockchain = nil
	// Should not trigger fork detection path since blockchain is nil

	// Test case 2: No current block - should fall through to normal validation
	milestone.blockchain = blockchain
	blockchain.SetCurrentBlock(nil)
	// Should not trigger fork detection path since current block is nil

	// Test case 3: Current block number less than milestone number - should fall through
	blockchain.SetCurrentBlock(&types.Header{Number: big.NewInt(int64(milestoneNumber - 5))})
	// Should not trigger fork detection path since current block number < milestone number

	// Test case 4: No local block at milestone number - should fall through
	blockchain.SetCurrentBlock(&types.Header{Number: big.NewInt(int64(milestoneNumber + 5))})
	blockchain.SetBlock(milestoneNumber, nil) // No block at milestone number
	// Should not trigger fork detection path since local block doesn't exist

	// All these cases should fall through to normal validation without triggering fork detection
	// This test verifies that the fork detection logic doesn't crash on edge cases
}

// TestMilestoneSetBlockchain tests the SetBlockchain functionality
func TestMilestoneSetBlockchain(t *testing.T) {
	t.Parallel()

	db := rawdb.NewMemoryDatabase()
	service := NewMockService(db)

	// Initially blockchain should be nil
	milestone := service.milestoneService.(*milestone)
	require.Nil(t, milestone.blockchain, "Blockchain should be nil initially")

	// Set blockchain
	blockchain := NewMockChainReader()
	service.SetBlockchain(blockchain)

	// Verify blockchain is set
	require.NotNil(t, milestone.blockchain, "Blockchain should be set")
	require.Equal(t, blockchain, milestone.blockchain, "Blockchain should match what was set")
}<|MERGE_RESOLUTION|>--- conflicted
+++ resolved
@@ -74,9 +74,6 @@
 	}
 }
 
-<<<<<<< HEAD
-// TestWhitelistedCheckpoint checks the checkpoint whitelist setter and getter functions.
-=======
 // NewMockServiceWithBlockchain creates a new mock whitelist service with blockchain
 func NewMockServiceWithBlockchain(db ethdb.Database, blockchain ChainReader) *Service {
 	service := NewMockService(db)
@@ -84,8 +81,7 @@
 	return service
 }
 
-// TestWhitelistCheckpoint checks the checkpoint whitelist setter and getter functions.
->>>>>>> ef012acf
+// TestWhitelistedCheckpoint tests the whitelisting functionalities using checkpoints.
 func TestWhitelistedCheckpoint(t *testing.T) {
 	t.Parallel()
 
