// Copyright 2015 The go-ethereum Authors
// This file is part of the go-ethereum library.
//
// The go-ethereum library is free software: you can redistribute it and/or modify
// it under the terms of the GNU Lesser General Public License as published by
// the Free Software Foundation, either version 3 of the License, or
// (at your option) any later version.
//
// The go-ethereum library is distributed in the hope that it will be useful,
// but WITHOUT ANY WARRANTY; without even the implied warranty of
// MERCHANTABILITY or FITNESS FOR A PARTICULAR PURPOSE. See the
// GNU Lesser General Public License for more details.
//
// You should have received a copy of the GNU Lesser General Public License
// along with the go-ethereum library. If not, see <http://www.gnu.org/licenses/>.

package eth

import (
	"fmt"
	"math"
	"math/big"
	"math/rand"
	"testing"
	"time"

	"github.com/maticnetwork/bor/common"
	"github.com/maticnetwork/bor/consensus/ethash"
	"github.com/maticnetwork/bor/core"
	"github.com/maticnetwork/bor/core/rawdb"
	"github.com/maticnetwork/bor/core/state"
	"github.com/maticnetwork/bor/core/types"
	"github.com/maticnetwork/bor/core/vm"
	"github.com/maticnetwork/bor/crypto"
	"github.com/maticnetwork/bor/eth/downloader"
	"github.com/maticnetwork/bor/event"
	"github.com/maticnetwork/bor/p2p"
	"github.com/maticnetwork/bor/params"
)

// Tests that block headers can be retrieved from a remote chain based on user queries.
func TestGetBlockHeaders63(t *testing.T) { testGetBlockHeaders(t, 63) }
func TestGetBlockHeaders64(t *testing.T) { testGetBlockHeaders(t, 64) }

func testGetBlockHeaders(t *testing.T, protocol int) {
	pm, _ := newTestProtocolManagerMust(t, downloader.FullSync, downloader.MaxHashFetch+15, nil, nil)
	peer, _ := newTestPeer("peer", protocol, pm, true)
	defer peer.close()

	// Create a "random" unknown hash for testing
	var unknown common.Hash
	for i := range unknown {
		unknown[i] = byte(i)
	}
	// Create a batch of tests for various scenarios
	limit := uint64(downloader.MaxHeaderFetch)
	tests := []struct {
		query  *getBlockHeadersData // The query to execute for header retrieval
		expect []common.Hash        // The hashes of the block whose headers are expected
	}{
		// A single random block should be retrievable by hash and number too
		{
			&getBlockHeadersData{Origin: hashOrNumber{Hash: pm.blockchain.GetBlockByNumber(limit / 2).Hash()}, Amount: 1},
			[]common.Hash{pm.blockchain.GetBlockByNumber(limit / 2).Hash()},
		}, {
			&getBlockHeadersData{Origin: hashOrNumber{Number: limit / 2}, Amount: 1},
			[]common.Hash{pm.blockchain.GetBlockByNumber(limit / 2).Hash()},
		},
		// Multiple headers should be retrievable in both directions
		{
			&getBlockHeadersData{Origin: hashOrNumber{Number: limit / 2}, Amount: 3},
			[]common.Hash{
				pm.blockchain.GetBlockByNumber(limit / 2).Hash(),
				pm.blockchain.GetBlockByNumber(limit/2 + 1).Hash(),
				pm.blockchain.GetBlockByNumber(limit/2 + 2).Hash(),
			},
		}, {
			&getBlockHeadersData{Origin: hashOrNumber{Number: limit / 2}, Amount: 3, Reverse: true},
			[]common.Hash{
				pm.blockchain.GetBlockByNumber(limit / 2).Hash(),
				pm.blockchain.GetBlockByNumber(limit/2 - 1).Hash(),
				pm.blockchain.GetBlockByNumber(limit/2 - 2).Hash(),
			},
		},
		// Multiple headers with skip lists should be retrievable
		{
			&getBlockHeadersData{Origin: hashOrNumber{Number: limit / 2}, Skip: 3, Amount: 3},
			[]common.Hash{
				pm.blockchain.GetBlockByNumber(limit / 2).Hash(),
				pm.blockchain.GetBlockByNumber(limit/2 + 4).Hash(),
				pm.blockchain.GetBlockByNumber(limit/2 + 8).Hash(),
			},
		}, {
			&getBlockHeadersData{Origin: hashOrNumber{Number: limit / 2}, Skip: 3, Amount: 3, Reverse: true},
			[]common.Hash{
				pm.blockchain.GetBlockByNumber(limit / 2).Hash(),
				pm.blockchain.GetBlockByNumber(limit/2 - 4).Hash(),
				pm.blockchain.GetBlockByNumber(limit/2 - 8).Hash(),
			},
		},
		// The chain endpoints should be retrievable
		{
			&getBlockHeadersData{Origin: hashOrNumber{Number: 0}, Amount: 1},
			[]common.Hash{pm.blockchain.GetBlockByNumber(0).Hash()},
		}, {
			&getBlockHeadersData{Origin: hashOrNumber{Number: pm.blockchain.CurrentBlock().NumberU64()}, Amount: 1},
			[]common.Hash{pm.blockchain.CurrentBlock().Hash()},
		},
		// Ensure protocol limits are honored
		{
			&getBlockHeadersData{Origin: hashOrNumber{Number: pm.blockchain.CurrentBlock().NumberU64() - 1}, Amount: limit + 10, Reverse: true},
			pm.blockchain.GetBlockHashesFromHash(pm.blockchain.CurrentBlock().Hash(), limit),
		},
		// Check that requesting more than available is handled gracefully
		{
			&getBlockHeadersData{Origin: hashOrNumber{Number: pm.blockchain.CurrentBlock().NumberU64() - 4}, Skip: 3, Amount: 3},
			[]common.Hash{
				pm.blockchain.GetBlockByNumber(pm.blockchain.CurrentBlock().NumberU64() - 4).Hash(),
				pm.blockchain.GetBlockByNumber(pm.blockchain.CurrentBlock().NumberU64()).Hash(),
			},
		}, {
			&getBlockHeadersData{Origin: hashOrNumber{Number: 4}, Skip: 3, Amount: 3, Reverse: true},
			[]common.Hash{
				pm.blockchain.GetBlockByNumber(4).Hash(),
				pm.blockchain.GetBlockByNumber(0).Hash(),
			},
		},
		// Check that requesting more than available is handled gracefully, even if mid skip
		{
			&getBlockHeadersData{Origin: hashOrNumber{Number: pm.blockchain.CurrentBlock().NumberU64() - 4}, Skip: 2, Amount: 3},
			[]common.Hash{
				pm.blockchain.GetBlockByNumber(pm.blockchain.CurrentBlock().NumberU64() - 4).Hash(),
				pm.blockchain.GetBlockByNumber(pm.blockchain.CurrentBlock().NumberU64() - 1).Hash(),
			},
		}, {
			&getBlockHeadersData{Origin: hashOrNumber{Number: 4}, Skip: 2, Amount: 3, Reverse: true},
			[]common.Hash{
				pm.blockchain.GetBlockByNumber(4).Hash(),
				pm.blockchain.GetBlockByNumber(1).Hash(),
			},
		},
		// Check a corner case where requesting more can iterate past the endpoints
		{
			&getBlockHeadersData{Origin: hashOrNumber{Number: 2}, Amount: 5, Reverse: true},
			[]common.Hash{
				pm.blockchain.GetBlockByNumber(2).Hash(),
				pm.blockchain.GetBlockByNumber(1).Hash(),
				pm.blockchain.GetBlockByNumber(0).Hash(),
			},
		},
		// Check a corner case where skipping overflow loops back into the chain start
		{
			&getBlockHeadersData{Origin: hashOrNumber{Hash: pm.blockchain.GetBlockByNumber(3).Hash()}, Amount: 2, Reverse: false, Skip: math.MaxUint64 - 1},
			[]common.Hash{
				pm.blockchain.GetBlockByNumber(3).Hash(),
			},
		},
		// Check a corner case where skipping overflow loops back to the same header
		{
			&getBlockHeadersData{Origin: hashOrNumber{Hash: pm.blockchain.GetBlockByNumber(1).Hash()}, Amount: 2, Reverse: false, Skip: math.MaxUint64},
			[]common.Hash{
				pm.blockchain.GetBlockByNumber(1).Hash(),
			},
		},
		// Check that non existing headers aren't returned
		{
			&getBlockHeadersData{Origin: hashOrNumber{Hash: unknown}, Amount: 1},
			[]common.Hash{},
		}, {
			&getBlockHeadersData{Origin: hashOrNumber{Number: pm.blockchain.CurrentBlock().NumberU64() + 1}, Amount: 1},
			[]common.Hash{},
		},
	}
	// Run each of the tests and verify the results against the chain
	for i, tt := range tests {
		// Collect the headers to expect in the response
		headers := []*types.Header{}
		for _, hash := range tt.expect {
			headers = append(headers, pm.blockchain.GetBlockByHash(hash).Header())
		}
		// Send the hash request and verify the response
		p2p.Send(peer.app, 0x03, tt.query)
		if err := p2p.ExpectMsg(peer.app, 0x04, headers); err != nil {
			t.Errorf("test %d: headers mismatch: %v", i, err)
		}
		// If the test used number origins, repeat with hashes as the too
		if tt.query.Origin.Hash == (common.Hash{}) {
			if origin := pm.blockchain.GetBlockByNumber(tt.query.Origin.Number); origin != nil {
				tt.query.Origin.Hash, tt.query.Origin.Number = origin.Hash(), 0

				p2p.Send(peer.app, 0x03, tt.query)
				if err := p2p.ExpectMsg(peer.app, 0x04, headers); err != nil {
					t.Errorf("test %d: headers mismatch: %v", i, err)
				}
			}
		}
	}
}

// Tests that block contents can be retrieved from a remote chain based on their hashes.
func TestGetBlockBodies63(t *testing.T) { testGetBlockBodies(t, 63) }
func TestGetBlockBodies64(t *testing.T) { testGetBlockBodies(t, 64) }

func testGetBlockBodies(t *testing.T, protocol int) {
	pm, _ := newTestProtocolManagerMust(t, downloader.FullSync, downloader.MaxBlockFetch+15, nil, nil)
	peer, _ := newTestPeer("peer", protocol, pm, true)
	defer peer.close()

	// Create a batch of tests for various scenarios
	limit := downloader.MaxBlockFetch
	tests := []struct {
		random    int           // Number of blocks to fetch randomly from the chain
		explicit  []common.Hash // Explicitly requested blocks
		available []bool        // Availability of explicitly requested blocks
		expected  int           // Total number of existing blocks to expect
	}{
		{1, nil, nil, 1},             // A single random block should be retrievable
		{10, nil, nil, 10},           // Multiple random blocks should be retrievable
		{limit, nil, nil, limit},     // The maximum possible blocks should be retrievable
		{limit + 1, nil, nil, limit}, // No more than the possible block count should be returned
		{0, []common.Hash{pm.blockchain.Genesis().Hash()}, []bool{true}, 1},      // The genesis block should be retrievable
		{0, []common.Hash{pm.blockchain.CurrentBlock().Hash()}, []bool{true}, 1}, // The chains head block should be retrievable
		{0, []common.Hash{{}}, []bool{false}, 0},                                 // A non existent block should not be returned

		// Existing and non-existing blocks interleaved should not cause problems
		{0, []common.Hash{
			{},
			pm.blockchain.GetBlockByNumber(1).Hash(),
			{},
			pm.blockchain.GetBlockByNumber(10).Hash(),
			{},
			pm.blockchain.GetBlockByNumber(100).Hash(),
			{},
		}, []bool{false, true, false, true, false, true, false}, 3},
	}
	// Run each of the tests and verify the results against the chain
	for i, tt := range tests {
		// Collect the hashes to request, and the response to expect
		hashes, seen := []common.Hash{}, make(map[int64]bool)
		bodies := []*blockBody{}

		for j := 0; j < tt.random; j++ {
			for {
				num := rand.Int63n(int64(pm.blockchain.CurrentBlock().NumberU64()))
				if !seen[num] {
					seen[num] = true

					block := pm.blockchain.GetBlockByNumber(uint64(num))
					hashes = append(hashes, block.Hash())
					if len(bodies) < tt.expected {
						bodies = append(bodies, &blockBody{Transactions: block.Transactions(), Uncles: block.Uncles()})
					}
					break
				}
			}
		}
		for j, hash := range tt.explicit {
			hashes = append(hashes, hash)
			if tt.available[j] && len(bodies) < tt.expected {
				block := pm.blockchain.GetBlockByHash(hash)
				bodies = append(bodies, &blockBody{Transactions: block.Transactions(), Uncles: block.Uncles()})
			}
		}
		// Send the hash request and verify the response
		p2p.Send(peer.app, 0x05, hashes)
		if err := p2p.ExpectMsg(peer.app, 0x06, bodies); err != nil {
			t.Errorf("test %d: bodies mismatch: %v", i, err)
		}
	}
}

// Tests that the node state database can be retrieved based on hashes.
func TestGetNodeData63(t *testing.T) { testGetNodeData(t, 63) }
func TestGetNodeData64(t *testing.T) { testGetNodeData(t, 64) }

func testGetNodeData(t *testing.T, protocol int) {
	// Define three accounts to simulate transactions with
	acc1Key, _ := crypto.HexToECDSA("8a1f9a8f95be41cd7ccb6168179afb4504aefe388d1e14474d32c45c72ce7b7a")
	acc2Key, _ := crypto.HexToECDSA("49a7b37aa6f6645917e7b807e9d1c00d4fa71f18343b0d4122a4d2df64dd6fee")
	acc1Addr := crypto.PubkeyToAddress(acc1Key.PublicKey)
	acc2Addr := crypto.PubkeyToAddress(acc2Key.PublicKey)

	signer := types.HomesteadSigner{}
	// Create a chain generator with some simple transactions (blatantly stolen from @fjl/chain_markets_test)
	generator := func(i int, block *core.BlockGen) {
		switch i {
		case 0:
			// In block 1, the test bank sends account #1 some ether.
			tx, _ := types.SignTx(types.NewTransaction(block.TxNonce(testBank), acc1Addr, big.NewInt(10000), params.TxGas, nil, nil), signer, testBankKey)
			block.AddTx(tx)
		case 1:
			// In block 2, the test bank sends some more ether to account #1.
			// acc1Addr passes it on to account #2.
			tx1, _ := types.SignTx(types.NewTransaction(block.TxNonce(testBank), acc1Addr, big.NewInt(1000), params.TxGas, nil, nil), signer, testBankKey)
			tx2, _ := types.SignTx(types.NewTransaction(block.TxNonce(acc1Addr), acc2Addr, big.NewInt(1000), params.TxGas, nil, nil), signer, acc1Key)
			block.AddTx(tx1)
			block.AddTx(tx2)
		case 2:
			// Block 3 is empty but was mined by account #2.
			block.SetCoinbase(acc2Addr)
			block.SetExtra([]byte("yeehaw"))
		case 3:
			// Block 4 includes blocks 2 and 3 as uncle headers (with modified extra data).
			b2 := block.PrevBlock(1).Header()
			b2.Extra = []byte("foo")
			block.AddUncle(b2)
			b3 := block.PrevBlock(2).Header()
			b3.Extra = []byte("foo")
			block.AddUncle(b3)
		}
	}
	// Assemble the test environment
	pm, db := newTestProtocolManagerMust(t, downloader.FullSync, 4, generator, nil)
	peer, _ := newTestPeer("peer", protocol, pm, true)
	defer peer.close()

	// Fetch for now the entire chain db
	hashes := []common.Hash{}

	it := db.NewIterator(nil, nil)
	for it.Next() {
		if key := it.Key(); len(key) == common.HashLength {
			hashes = append(hashes, common.BytesToHash(key))
		}
	}
	it.Release()

	p2p.Send(peer.app, 0x0d, hashes)
	msg, err := peer.app.ReadMsg()
	if err != nil {
		t.Fatalf("failed to read node data response: %v", err)
	}
	if msg.Code != 0x0e {
		t.Fatalf("response packet code mismatch: have %x, want %x", msg.Code, 0x0c)
	}
	var data [][]byte
	if err := msg.Decode(&data); err != nil {
		t.Fatalf("failed to decode response node data: %v", err)
	}
	// Verify that all hashes correspond to the requested data, and reconstruct a state tree
	for i, want := range hashes {
		if hash := crypto.Keccak256Hash(data[i]); hash != want {
			t.Errorf("data hash mismatch: have %x, want %x", hash, want)
		}
	}
	statedb := rawdb.NewMemoryDatabase()
	for i := 0; i < len(data); i++ {
		statedb.Put(hashes[i].Bytes(), data[i])
	}
	accounts := []common.Address{testBank, acc1Addr, acc2Addr}
	for i := uint64(0); i <= pm.blockchain.CurrentBlock().NumberU64(); i++ {
		trie, _ := state.New(pm.blockchain.GetBlockByNumber(i).Root(), state.NewDatabase(statedb), nil)

		for j, acc := range accounts {
			state, _ := pm.blockchain.State()
			bw := state.GetBalance(acc)
			bh := trie.GetBalance(acc)

			if (bw != nil && bh == nil) || (bw == nil && bh != nil) {
				t.Errorf("test %d, account %d: balance mismatch: have %v, want %v", i, j, bh, bw)
			}
			if bw != nil && bh != nil && bw.Cmp(bw) != 0 {
				t.Errorf("test %d, account %d: balance mismatch: have %v, want %v", i, j, bh, bw)
			}
		}
	}
}

// Tests that the transaction receipts can be retrieved based on hashes.
func TestGetReceipt63(t *testing.T) { testGetReceipt(t, 63) }
func TestGetReceipt64(t *testing.T) { testGetReceipt(t, 64) }

func testGetReceipt(t *testing.T, protocol int) {
	// Define three accounts to simulate transactions with
	acc1Key, _ := crypto.HexToECDSA("8a1f9a8f95be41cd7ccb6168179afb4504aefe388d1e14474d32c45c72ce7b7a")
	acc2Key, _ := crypto.HexToECDSA("49a7b37aa6f6645917e7b807e9d1c00d4fa71f18343b0d4122a4d2df64dd6fee")
	acc1Addr := crypto.PubkeyToAddress(acc1Key.PublicKey)
	acc2Addr := crypto.PubkeyToAddress(acc2Key.PublicKey)

	signer := types.HomesteadSigner{}
	// Create a chain generator with some simple transactions (blatantly stolen from @fjl/chain_markets_test)
	generator := func(i int, block *core.BlockGen) {
		switch i {
		case 0:
			// In block 1, the test bank sends account #1 some ether.
			tx, _ := types.SignTx(types.NewTransaction(block.TxNonce(testBank), acc1Addr, big.NewInt(10000), params.TxGas, nil, nil), signer, testBankKey)
			block.AddTx(tx)
		case 1:
			// In block 2, the test bank sends some more ether to account #1.
			// acc1Addr passes it on to account #2.
			tx1, _ := types.SignTx(types.NewTransaction(block.TxNonce(testBank), acc1Addr, big.NewInt(1000), params.TxGas, nil, nil), signer, testBankKey)
			tx2, _ := types.SignTx(types.NewTransaction(block.TxNonce(acc1Addr), acc2Addr, big.NewInt(1000), params.TxGas, nil, nil), signer, acc1Key)
			block.AddTx(tx1)
			block.AddTx(tx2)
		case 2:
			// Block 3 is empty but was mined by account #2.
			block.SetCoinbase(acc2Addr)
			block.SetExtra([]byte("yeehaw"))
		case 3:
			// Block 4 includes blocks 2 and 3 as uncle headers (with modified extra data).
			b2 := block.PrevBlock(1).Header()
			b2.Extra = []byte("foo")
			block.AddUncle(b2)
			b3 := block.PrevBlock(2).Header()
			b3.Extra = []byte("foo")
			block.AddUncle(b3)
		}
	}
	// Assemble the test environment
	pm, _ := newTestProtocolManagerMust(t, downloader.FullSync, 4, generator, nil)
	peer, _ := newTestPeer("peer", protocol, pm, true)
	defer peer.close()

	// Collect the hashes to request, and the response to expect
	hashes, receipts := []common.Hash{}, []types.Receipts{}
	for i := uint64(0); i <= pm.blockchain.CurrentBlock().NumberU64(); i++ {
		block := pm.blockchain.GetBlockByNumber(i)

		hashes = append(hashes, block.Hash())
		receipts = append(receipts, pm.blockchain.GetReceiptsByHash(block.Hash()))
	}
	// Send the hash request and verify the response
	p2p.Send(peer.app, 0x0f, hashes)
	if err := p2p.ExpectMsg(peer.app, 0x10, receipts); err != nil {
		t.Errorf("receipts mismatch: %v", err)
	}
}

// Tests that post eth protocol handshake, clients perform a mutual checkpoint
// challenge to validate each other's chains. Hash mismatches, or missing ones
// during a fast sync should lead to the peer getting dropped.
func TestCheckpointChallenge(t *testing.T) {
	tests := []struct {
		syncmode   downloader.SyncMode
		checkpoint bool
		timeout    bool
		empty      bool
		match      bool
		drop       bool
	}{
		// If checkpointing is not enabled locally, don't challenge and don't drop
		{downloader.FullSync, false, false, false, false, false},
		{downloader.FastSync, false, false, false, false, false},

		// If checkpointing is enabled locally and remote response is empty, only drop during fast sync
		{downloader.FullSync, true, false, true, false, false},
		{downloader.FastSync, true, false, true, false, true}, // Special case, fast sync, unsynced peer

		// If checkpointing is enabled locally and remote response mismatches, always drop
		{downloader.FullSync, true, false, false, false, true},
		{downloader.FastSync, true, false, false, false, true},

		// If checkpointing is enabled locally and remote response matches, never drop
		{downloader.FullSync, true, false, false, true, false},
		{downloader.FastSync, true, false, false, true, false},

		// If checkpointing is enabled locally and remote times out, always drop
		{downloader.FullSync, true, true, false, true, true},
		{downloader.FastSync, true, true, false, true, true},
	}
	for _, tt := range tests {
		t.Run(fmt.Sprintf("sync %v checkpoint %v timeout %v empty %v match %v", tt.syncmode, tt.checkpoint, tt.timeout, tt.empty, tt.match), func(t *testing.T) {
			testCheckpointChallenge(t, tt.syncmode, tt.checkpoint, tt.timeout, tt.empty, tt.match, tt.drop)
		})
	}
}

func testCheckpointChallenge(t *testing.T, syncmode downloader.SyncMode, checkpoint bool, timeout bool, empty bool, match bool, drop bool) {
	// Reduce the checkpoint handshake challenge timeout
	defer func(old time.Duration) { syncChallengeTimeout = old }(syncChallengeTimeout)
	syncChallengeTimeout = 250 * time.Millisecond

	// Initialize a chain and generate a fake CHT if checkpointing is enabled
	var (
		db     = rawdb.NewMemoryDatabase()
		config = new(params.ChainConfig)
	)
	(&core.Genesis{Config: config}).MustCommit(db) // Commit genesis block
	// If checkpointing is enabled, create and inject a fake CHT and the corresponding
	// chllenge response.
	var response *types.Header
	var cht *params.TrustedCheckpoint
	if checkpoint {
		index := uint64(rand.Intn(500))
		number := (index+1)*params.CHTFrequency - 1
		response = &types.Header{Number: big.NewInt(int64(number)), Extra: []byte("valid")}

		cht = &params.TrustedCheckpoint{
			SectionIndex: index,
			SectionHead:  response.Hash(),
		}
	}
	// Create a checkpoint aware protocol manager
	blockchain, err := core.NewBlockChain(db, nil, config, ethash.NewFaker(), vm.Config{}, nil, nil)
	if err != nil {
		t.Fatalf("failed to create new blockchain: %v", err)
	}
	pm, err := NewProtocolManager(config, cht, syncmode, DefaultConfig.NetworkId, new(event.TypeMux), &testTxPool{pool: make(map[common.Hash]*types.Transaction)}, ethash.NewFaker(), blockchain, db, 1, nil)
	if err != nil {
		t.Fatalf("failed to start test protocol manager: %v", err)
	}
	pm.Start(1000)
	defer pm.Stop()

	// Connect a new peer and check that we receive the checkpoint challenge
	peer, _ := newTestPeer("peer", eth63, pm, true)
	defer peer.close()

	if checkpoint {
		challenge := &getBlockHeadersData{
			Origin:  hashOrNumber{Number: response.Number.Uint64()},
			Amount:  1,
			Skip:    0,
			Reverse: false,
		}
		if err := p2p.ExpectMsg(peer.app, GetBlockHeadersMsg, challenge); err != nil {
			t.Fatalf("challenge mismatch: %v", err)
		}
		// Create a block to reply to the challenge if no timeout is simulated
		if !timeout {
			if empty {
				if err := p2p.Send(peer.app, BlockHeadersMsg, []*types.Header{}); err != nil {
					t.Fatalf("failed to answer challenge: %v", err)
				}
			} else if match {
				if err := p2p.Send(peer.app, BlockHeadersMsg, []*types.Header{response}); err != nil {
					t.Fatalf("failed to answer challenge: %v", err)
				}
			} else {
				if err := p2p.Send(peer.app, BlockHeadersMsg, []*types.Header{{Number: response.Number}}); err != nil {
					t.Fatalf("failed to answer challenge: %v", err)
				}
			}
		}
	}
	// Wait until the test timeout passes to ensure proper cleanup
	time.Sleep(syncChallengeTimeout + 300*time.Millisecond)

	// Verify that the remote peer is maintained or dropped
	if drop {
		if peers := pm.peers.Len(); peers != 0 {
			t.Fatalf("peer count mismatch: have %d, want %d", peers, 0)
		}
	} else {
		if peers := pm.peers.Len(); peers != 1 {
			t.Fatalf("peer count mismatch: have %d, want %d", peers, 1)
		}
	}
}

func TestBroadcastBlock(t *testing.T) {
	var tests = []struct {
		totalPeers        int
		broadcastExpected int
	}{
		{1, 1},
		{2, 1},
		{3, 1},
		{4, 2},
		{5, 2},
		{9, 3},
		{12, 3},
		{16, 4},
		{26, 5},
		{100, 10},
	}
	for _, test := range tests {
		testBroadcastBlock(t, test.totalPeers, test.broadcastExpected)
	}
}

func testBroadcastBlock(t *testing.T, totalPeers, broadcastExpected int) {
	var (
		evmux   = new(event.TypeMux)
		pow     = ethash.NewFaker()
		db      = rawdb.NewMemoryDatabase()
		config  = &params.ChainConfig{}
		gspec   = &core.Genesis{Config: config}
		genesis = gspec.MustCommit(db)
	)
	blockchain, err := core.NewBlockChain(db, nil, config, pow, vm.Config{}, nil, nil)
	if err != nil {
		t.Fatalf("failed to create new blockchain: %v", err)
	}
<<<<<<< HEAD
=======
	pm, err := NewProtocolManager(config, nil, downloader.FullSync, DefaultConfig.NetworkId, evmux, &testTxPool{pool: make(map[common.Hash]*types.Transaction)}, pow, blockchain, db, 1, nil)
	if err != nil {
		t.Fatalf("failed to start test protocol manager: %v", err)
>>>>>>> ea3b00ad
	}
	defer pm.Stop()
	var peers []*testPeer
	for i := 0; i < totalPeers; i++ {
		peer, _ := newTestPeer(fmt.Sprintf("peer %d", i), eth63, pm, true)
		defer peer.close()

		peers = append(peers, peer)
	}
	chain, _ := core.GenerateChain(gspec.Config, genesis, ethash.NewFaker(), db, 1, func(i int, gen *core.BlockGen) {})
	pm.BroadcastBlock(chain[0], true /*propagate*/)

	errCh := make(chan error, totalPeers)
	doneCh := make(chan struct{}, totalPeers)
	for _, peer := range peers {
		go func(p *testPeer) {
			if err := p2p.ExpectMsg(p.app, NewBlockMsg, &newBlockData{Block: chain[0], TD: big.NewInt(131136)}); err != nil {
				errCh <- err
			} else {
				doneCh <- struct{}{}
			}
		}(peer)
	}
	var received int
	for {
		select {
		case <-doneCh:
			received++
<<<<<<< HEAD

		case <-time.After(time.Second):
=======
			if received > broadcastExpected {
				// We can bail early here
				t.Errorf("broadcast count mismatch: have %d > want %d", received, broadcastExpected)
				return
			}
		case <-time.After(2 * time.Second):
>>>>>>> ea3b00ad
			if received != broadcastExpected {
				t.Errorf("broadcast count mismatch: have %d, want %d", received, broadcastExpected)
			}
			return
<<<<<<< HEAD

=======
>>>>>>> ea3b00ad
		case err = <-errCh:
			t.Fatalf("broadcast failed: %v", err)
		}
	}

}

// Tests that a propagated malformed block (uncles or transactions don't match
// with the hashes in the header) gets discarded and not broadcast forward.
func TestBroadcastMalformedBlock(t *testing.T) {
	// Create a live node to test propagation with
	var (
		engine  = ethash.NewFaker()
		db      = rawdb.NewMemoryDatabase()
		config  = &params.ChainConfig{}
		gspec   = &core.Genesis{Config: config}
		genesis = gspec.MustCommit(db)
	)
	blockchain, err := core.NewBlockChain(db, nil, config, engine, vm.Config{}, nil, nil)
	if err != nil {
		t.Fatalf("failed to create new blockchain: %v", err)
	}
	pm, err := NewProtocolManager(config, nil, downloader.FullSync, DefaultConfig.NetworkId, new(event.TypeMux), new(testTxPool), engine, blockchain, db, 1, nil)
	if err != nil {
		t.Fatalf("failed to start test protocol manager: %v", err)
	}
	pm.Start(2)
	defer pm.Stop()

	// Create two peers, one to send the malformed block with and one to check
	// propagation
	source, _ := newTestPeer("source", eth63, pm, true)
	defer source.close()

	sink, _ := newTestPeer("sink", eth63, pm, true)
	defer sink.close()

	// Create various combinations of malformed blocks
	chain, _ := core.GenerateChain(gspec.Config, genesis, ethash.NewFaker(), db, 1, func(i int, gen *core.BlockGen) {})

	malformedUncles := chain[0].Header()
	malformedUncles.UncleHash[0]++
	malformedTransactions := chain[0].Header()
	malformedTransactions.TxHash[0]++
	malformedEverything := chain[0].Header()
	malformedEverything.UncleHash[0]++
	malformedEverything.TxHash[0]++

	// Keep listening to broadcasts and notify if any arrives
	notify := make(chan struct{}, 1)
	go func() {
		if _, err := sink.app.ReadMsg(); err == nil {
			notify <- struct{}{}
		}
	}()
	// Try to broadcast all malformations and ensure they all get discarded
	for _, header := range []*types.Header{malformedUncles, malformedTransactions, malformedEverything} {
		block := types.NewBlockWithHeader(header).WithBody(chain[0].Transactions(), chain[0].Uncles())
		if err := p2p.Send(source.app, NewBlockMsg, []interface{}{block, big.NewInt(131136)}); err != nil {
			t.Fatalf("failed to broadcast block: %v", err)
		}
		select {
		case <-notify:
			t.Fatalf("malformed block forwarded")
		case <-time.After(100 * time.Millisecond):
		}
	}
}<|MERGE_RESOLUTION|>--- conflicted
+++ resolved
@@ -582,12 +582,9 @@
 	if err != nil {
 		t.Fatalf("failed to create new blockchain: %v", err)
 	}
-<<<<<<< HEAD
-=======
 	pm, err := NewProtocolManager(config, nil, downloader.FullSync, DefaultConfig.NetworkId, evmux, &testTxPool{pool: make(map[common.Hash]*types.Transaction)}, pow, blockchain, db, 1, nil)
 	if err != nil {
 		t.Fatalf("failed to start test protocol manager: %v", err)
->>>>>>> ea3b00ad
 	}
 	defer pm.Stop()
 	var peers []*testPeer
@@ -616,25 +613,16 @@
 		select {
 		case <-doneCh:
 			received++
-<<<<<<< HEAD
-
-		case <-time.After(time.Second):
-=======
 			if received > broadcastExpected {
 				// We can bail early here
 				t.Errorf("broadcast count mismatch: have %d > want %d", received, broadcastExpected)
 				return
 			}
 		case <-time.After(2 * time.Second):
->>>>>>> ea3b00ad
 			if received != broadcastExpected {
 				t.Errorf("broadcast count mismatch: have %d, want %d", received, broadcastExpected)
 			}
 			return
-<<<<<<< HEAD
-
-=======
->>>>>>> ea3b00ad
 		case err = <-errCh:
 			t.Fatalf("broadcast failed: %v", err)
 		}
