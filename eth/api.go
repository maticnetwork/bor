// Copyright 2015 The go-ethereum Authors
// This file is part of the go-ethereum library.
//
// The go-ethereum library is free software: you can redistribute it and/or modify
// it under the terms of the GNU Lesser General Public License as published by
// the Free Software Foundation, either version 3 of the License, or
// (at your option) any later version.
//
// The go-ethereum library is distributed in the hope that it will be useful,
// but WITHOUT ANY WARRANTY; without even the implied warranty of
// MERCHANTABILITY or FITNESS FOR A PARTICULAR PURPOSE. See the
// GNU Lesser General Public License for more details.
//
// You should have received a copy of the GNU Lesser General Public License
// along with the go-ethereum library. If not, see <http://www.gnu.org/licenses/>.

package eth

import (
<<<<<<< HEAD
=======
	"fmt"

>>>>>>> 1065e21c
	"github.com/ethereum/go-ethereum/common"
	"github.com/ethereum/go-ethereum/common/hexutil"
)

// EthereumAPI provides an API to access Ethereum full node-related information.
type EthereumAPI struct {
	e *Ethereum
}

// NewEthereumAPI creates a new Ethereum protocol API for full nodes.
func NewEthereumAPI(e *Ethereum) *EthereumAPI {
	return &EthereumAPI{e}
}

// Etherbase is the address that mining rewards will be sent to.
func (api *EthereumAPI) Etherbase() (common.Address, error) {
	return api.e.Etherbase()
}

// Coinbase is the address that mining rewards will be sent to (alias for Etherbase).
func (api *EthereumAPI) Coinbase() (common.Address, error) {
	return api.Etherbase()
}

// Hashrate returns the POW hashrate.
func (api *EthereumAPI) Hashrate() hexutil.Uint64 {
	return hexutil.Uint64(api.e.Miner().Hashrate())
}

// Mining returns an indication if this node is currently mining.
func (api *EthereumAPI) Mining() bool {
	return api.e.IsMining()
<<<<<<< HEAD
=======
}

func getFinalizedBlockNumber(eth *Ethereum) (uint64, error) {
	currentBlockNum := eth.BlockChain().CurrentBlock()

	doExist, number, hash := eth.Downloader().GetWhitelistedMilestone()
	if doExist && number <= currentBlockNum.Number.Uint64() {
		block := eth.BlockChain().GetBlockByNumber(number)

		if block.Hash() == hash {
			return number, nil
		}
	}

	doExist, number, hash = eth.Downloader().GetWhitelistedCheckpoint()
	if doExist && number <= currentBlockNum.Number.Uint64() {
		block := eth.BlockChain().GetBlockByNumber(number)

		if block.Hash() == hash {
			return number, nil
		}
	}

	return 0, fmt.Errorf("No finalized block")
>>>>>>> 1065e21c
}<|MERGE_RESOLUTION|>--- conflicted
+++ resolved
@@ -17,11 +17,8 @@
 package eth
 
 import (
-<<<<<<< HEAD
-=======
 	"fmt"
 
->>>>>>> 1065e21c
 	"github.com/ethereum/go-ethereum/common"
 	"github.com/ethereum/go-ethereum/common/hexutil"
 )
@@ -54,8 +51,6 @@
 // Mining returns an indication if this node is currently mining.
 func (api *EthereumAPI) Mining() bool {
 	return api.e.IsMining()
-<<<<<<< HEAD
-=======
 }
 
 func getFinalizedBlockNumber(eth *Ethereum) (uint64, error) {
@@ -80,5 +75,4 @@
 	}
 
 	return 0, fmt.Errorf("No finalized block")
->>>>>>> 1065e21c
 }