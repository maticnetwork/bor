--- conflicted
+++ resolved
@@ -280,23 +280,18 @@
 		return stateDb.RawDump(opts), nil
 	}
 
+	// TODO - Check this
 	var header *types.Header
 	if blockNr == rpc.LatestBlockNumber {
-<<<<<<< HEAD
-		block = api.eth.blockchain.CurrentBlock()
+		header = api.eth.blockchain.CurrentBlock()
 	} else if blockNr == rpc.FinalizedBlockNumber {
 		number, err := getFinalizedBlockNumber(api.eth)
 		if err != nil {
 			return state.Dump{}, fmt.Errorf("finalized block not found")
 		}
-		block = api.eth.blockchain.CurrentFinalizedBlock(number)
-=======
-		header = api.eth.blockchain.CurrentBlock()
-	} else if blockNr == rpc.FinalizedBlockNumber {
 		header = api.eth.blockchain.CurrentFinalBlock()
 	} else if blockNr == rpc.SafeBlockNumber {
 		header = api.eth.blockchain.CurrentSafeBlock()
->>>>>>> b4cc1f65
 	} else {
 		block := api.eth.blockchain.GetBlockByNumber(uint64(blockNr))
 		if block == nil {
@@ -387,21 +382,11 @@
 		} else {
 			var header *types.Header
 			if number == rpc.LatestBlockNumber {
-<<<<<<< HEAD
-				block = api.eth.blockchain.CurrentBlock()
-			} else if number == rpc.FinalizedBlockNumber {
-				number, err := getFinalizedBlockNumber(api.eth)
-				if err != nil {
-					return state.IteratorDump{}, fmt.Errorf("finalized block not found")
-				}
-				block = api.eth.blockchain.CurrentFinalizedBlock(number)
-=======
 				header = api.eth.blockchain.CurrentBlock()
 			} else if number == rpc.FinalizedBlockNumber {
 				header = api.eth.blockchain.CurrentFinalBlock()
 			} else if number == rpc.SafeBlockNumber {
 				header = api.eth.blockchain.CurrentSafeBlock()
->>>>>>> b4cc1f65
 			} else {
 				block := api.eth.blockchain.GetBlockByNumber(uint64(number))
 				if block == nil {
@@ -682,33 +667,6 @@
 			return uint64(i), nil
 		}
 	}
-<<<<<<< HEAD
-	return 0, fmt.Errorf("No state found")
-}
-
-func getFinalizedBlockNumber(eth *Ethereum) (uint64, error) {
-	currentBlockNum := eth.BlockChain().CurrentBlock()
-
-	doExist, number, hash := eth.Downloader().GetWhitelistedMilestone()
-	if doExist && number <= currentBlockNum.NumberU64() {
-		block := eth.BlockChain().GetBlockByNumber(number)
-
-		if block.Hash() == hash {
-			return number, nil
-		}
-	}
-
-	doExist, number, hash = eth.Downloader().GetWhitelistedCheckpoint()
-	if doExist && number <= currentBlockNum.NumberU64() {
-		block := eth.BlockChain().GetBlockByNumber(number)
-
-		if block.Hash() == hash {
-			return number, nil
-		}
-	}
-
-	return 0, fmt.Errorf("No finalized block")
-=======
 
 	return 0, errors.New("no state found")
 }
@@ -724,5 +682,28 @@
 	api.eth.blockchain.SetTrieFlushInterval(t)
 
 	return nil
->>>>>>> b4cc1f65
+}
+
+func getFinalizedBlockNumber(eth *Ethereum) (uint64, error) {
+	currentBlockNum := eth.BlockChain().CurrentBlock()
+
+	doExist, number, hash := eth.Downloader().GetWhitelistedMilestone()
+	if doExist && number <= currentBlockNum.NumberU64() {
+		block := eth.BlockChain().GetBlockByNumber(number)
+
+		if block.Hash() == hash {
+			return number, nil
+		}
+	}
+
+	doExist, number, hash = eth.Downloader().GetWhitelistedCheckpoint()
+	if doExist && number <= currentBlockNum.NumberU64() {
+		block := eth.BlockChain().GetBlockByNumber(number)
+
+		if block.Hash() == hash {
+			return number, nil
+		}
+	}
+
+	return 0, fmt.Errorf("No finalized block")
 }