--- conflicted
+++ resolved
@@ -22,21 +22,12 @@
 	"sync/atomic"
 	"time"
 
-<<<<<<< HEAD
 	"github.com/maticnetwork/bor/common"
 	"github.com/maticnetwork/bor/core/rawdb"
 	"github.com/maticnetwork/bor/core/types"
 	"github.com/maticnetwork/bor/eth/downloader"
 	"github.com/maticnetwork/bor/log"
 	"github.com/maticnetwork/bor/p2p/enode"
-=======
-	"github.com/ethereum/go-ethereum/common"
-	"github.com/ethereum/go-ethereum/core/rawdb"
-	"github.com/ethereum/go-ethereum/core/types"
-	"github.com/ethereum/go-ethereum/eth/downloader"
-	"github.com/ethereum/go-ethereum/log"
-	"github.com/ethereum/go-ethereum/p2p/enode"
->>>>>>> ea3b00ad
 )
 
 const (
@@ -208,10 +199,6 @@
 	cs.pm.txFetcher.Start()
 	defer cs.pm.blockFetcher.Stop()
 	defer cs.pm.txFetcher.Stop()
-<<<<<<< HEAD
-	defer cs.pm.downloader.Terminate()
-=======
->>>>>>> ea3b00ad
 
 	// The force timer lowers the peer count threshold down to one when it fires.
 	// This ensures we'll always start sync even if there aren't enough peers.
@@ -234,10 +221,6 @@
 			cs.forced = true
 
 		case <-cs.pm.quitSync:
-<<<<<<< HEAD
-			if cs.doneCh != nil {
-				cs.pm.downloader.Terminate() // Double term is fine, Cancel would block until queue is emptied
-=======
 			// Disable all insertion on the blockchain. This needs to happen before
 			// terminating the downloader because the downloader waits for blockchain
 			// inserts, and these can take a long time to finish.
@@ -245,7 +228,6 @@
 			cs.pm.downloader.Terminate()
 			if cs.doneCh != nil {
 				// Wait for the current sync to end.
->>>>>>> ea3b00ad
 				<-cs.doneCh
 			}
 			return
@@ -259,11 +241,7 @@
 		return nil // Sync already running.
 	}
 
-<<<<<<< HEAD
-	// Ensure we're at mininum peer count.
-=======
 	// Ensure we're at minimum peer count.
->>>>>>> ea3b00ad
 	minPeers := defaultMinSyncPeers
 	if cs.forced {
 		minPeers = 1
