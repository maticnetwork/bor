--- conflicted
+++ resolved
@@ -17,7 +17,6 @@
 package tracers
 
 import (
-	"context"
 	"math/big"
 	"testing"
 
@@ -105,20 +104,11 @@
 		snap := state.StateDB.Snapshot()
 		tracer.OnTxStart(evm.GetVMContext(), tx, msg.From)
 		st := core.NewStateTransition(evm, msg, new(core.GasPool).AddGas(tx.Gas()))
-<<<<<<< HEAD
-
-		_, err = st.TransitionDb(context.Background())
-		if err != nil {
-			b.Fatal(err)
-		}
-
-=======
 		res, err := st.TransitionDb()
 		if err != nil {
 			b.Fatal(err)
 		}
 		tracer.OnTxEnd(&types.Receipt{GasUsed: res.UsedGas}, nil)
->>>>>>> eb00f169
 		state.StateDB.RevertToSnapshot(snap)
 
 		if have, want := len(tracer.StructLogs()), 244752; have != want {
