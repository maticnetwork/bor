--- conflicted
+++ resolved
@@ -20,17 +20,12 @@
 	"bufio"
 	"bytes"
 	"context"
-<<<<<<< HEAD
+	"encoding/hex"
 	"encoding/json"
-	"errors"
-	"fmt"
-=======
-	"encoding/hex"
 	"errors"
 	"fmt"
 	"io/ioutil"
 	"math/big"
->>>>>>> 891ec7fe
 	"os"
 	"path/filepath"
 	"runtime"
@@ -73,29 +68,25 @@
 	// will only be found every ~15K blocks or so.
 	defaultTracechainMemLimit = common.StorageSize(500 * 1024 * 1024)
 
-<<<<<<< HEAD
 	// maximumPendingTraceStates is the maximum number of states allowed waiting
 	// for tracing. The creation of trace state will be paused if the unused
 	// trace states exceed this limit.
 	maximumPendingTraceStates = 128
-=======
+
 	defaultPath = string(".")
 
 	defaultIOFlag = false
->>>>>>> 891ec7fe
 )
 
 var defaultBorTraceEnabled = newBoolPtr(false)
 
-<<<<<<< HEAD
 var errTxNotFound = errors.New("transaction not found")
 
 // StateReleaseFunc is used to deallocate resources held by constructing a
 // historical state for tracing purposes.
 type StateReleaseFunc func()
-=======
+
 var allowIOTracing = false // Change this to true to enable IO tracing for debugging
->>>>>>> 891ec7fe
 
 // Backend interface provides the common API services (that are provided by
 // both full and light clients) with access to necessary functions.
@@ -220,20 +211,14 @@
 // TraceConfig holds extra parameters to trace functions.
 type TraceConfig struct {
 	*logger.Config
-<<<<<<< HEAD
 	Tracer  *string
 	Timeout *string
 	Reexec  *uint64
+	Path    *string
+	IOFlag  *bool
 	// Config specific to given tracer. Note struct logger
 	// config are historically embedded in main object.
-	TracerConfig json.RawMessage
-=======
-	Tracer          *string
-	Timeout         *string
-	Reexec          *uint64
-	Path            *string
-	IOFlag          *bool
->>>>>>> 891ec7fe
+	TracerConfig    json.RawMessage
 	BorTraceEnabled *bool
 	BorTx           *bool
 }
@@ -249,8 +234,8 @@
 // StdTraceConfig holds extra parameters to standard-json trace functions.
 type StdTraceConfig struct {
 	logger.Config
-	Reexec *uint64
-	TxHash common.Hash
+	Reexec          *uint64
+	TxHash          common.Hash
 	BorTraceEnabled *bool
 }
 
@@ -718,7 +703,6 @@
 	return roots, nil
 }
 
-
 // StandardTraceBadBlockToFile dumps the structured logs created during the
 // execution of EVM against a block pulled from the pool of bad ones to the
 // local file system and returns a list of files to the caller.
@@ -752,28 +736,15 @@
 	if block.NumberU64() == 0 {
 		return nil, errors.New("genesis is not traceable")
 	}
-<<<<<<< HEAD
 	// Prepare base state
-=======
-
->>>>>>> 891ec7fe
 	parent, err := api.blockByNumberAndHash(ctx, rpc.BlockNumber(block.NumberU64()-1), block.ParentHash())
 	if err != nil {
 		return nil, err
 	}
-
 	reexec := defaultTraceReexec
 	if config != nil && config.Reexec != nil {
 		reexec = *config.Reexec
 	}
-<<<<<<< HEAD
-	statedb, release, err := api.backend.StateAtBlock(ctx, parent, reexec, nil, true, false)
-	if err != nil {
-		return nil, err
-	}
-	defer release()
-
-=======
 
 	path := defaultPath
 	if config != nil && config.Path != nil {
@@ -785,10 +756,11 @@
 		ioflag = *config.IOFlag
 	}
 
-	statedb, err := api.backend.StateAtBlock(ctx, parent, reexec, nil, true, false)
-	if err != nil {
-		return nil, err
-	}
+	statedb, release, err := api.backend.StateAtBlock(ctx, parent, reexec, nil, true, false)
+	if err != nil {
+		return nil, err
+	}
+	defer release()
 
 	// create and add empty mvHashMap in statedb as StateAtBlock does not have mvHashmap in it.
 	if ioflag {
@@ -796,14 +768,13 @@
 	}
 
 	// Execute all the transaction contained within the block concurrently
->>>>>>> 891ec7fe
 	var (
 		txs, stateSyncPresent = api.getAllBlockTransactions(ctx, block)
-		blockHash = block.Hash()
-		blockCtx  = core.NewEVMBlockContext(block.Header(), api.chainContext(ctx), nil)
-		signer    = types.MakeSigner(api.backend.ChainConfig(), block.Number())
-		results   = make([]*txTraceResult, len(txs))
-		pend      sync.WaitGroup
+		blockHash             = block.Hash()
+		blockCtx              = core.NewEVMBlockContext(block.Header(), api.chainContext(ctx), nil)
+		signer                = types.MakeSigner(api.backend.ChainConfig(), block.Number())
+		results               = make([]*txTraceResult, len(txs))
+		pend                  sync.WaitGroup
 	)
 	threads := runtime.NumCPU()
 	if threads > len(txs) {
@@ -847,11 +818,6 @@
 		}()
 	}
 
-<<<<<<< HEAD
-	// Feed the transactions into the tracers and return
-	var failed error
-txloop:
-=======
 	var IOdump string
 
 	var RWstruct []state.DumpStruct
@@ -864,13 +830,12 @@
 	}
 	// Feed the transactions into the tracers and return
 	var failed error
-	blockCtx := core.NewEVMBlockContext(block.Header(), api.chainContext(ctx), nil)
 
 	if ioflag {
 		london = api.backend.ChainConfig().IsLondon(block.Number())
 	}
 
->>>>>>> 891ec7fe
+txloop:
 	for i, tx := range txs {
 		if ioflag {
 			// copy of statedb
@@ -890,56 +855,39 @@
 		msg, _ := core.TransactionToMessage(tx, signer, block.BaseFee())
 		statedb.SetTxContext(tx.Hash(), i)
 		vmenv := vm.NewEVM(blockCtx, core.NewEVMTxContext(msg), statedb, api.backend.ChainConfig(), vm.Config{})
-<<<<<<< HEAD
-		//nolint: nestif
-		if stateSyncPresent && i == len(txs)-1 {
-			if *config.BorTraceEnabled {
-				callmsg := prepareCallMessage(*msg)
-				if _, err := statefull.ApplyBorMessage(*vmenv, callmsg); err != nil {
-					failed = err
-					break txloop
-				}
-			} else {
-				break txloop
-=======
 
 		// nolint: nestif
 		if !ioflag {
 			//nolint: nestif
 			if stateSyncPresent && i == len(txs)-1 {
 				if *config.BorTraceEnabled {
-					callmsg := prepareCallMessage(msg)
+					callmsg := prepareCallMessage(*msg)
 					// nolint : contextcheck
 					if _, err := statefull.ApplyBorMessage(*vmenv, callmsg); err != nil {
 						failed = err
-						break
+						break txloop
 					}
 				} else {
-					break
+					break txloop
 				}
 			} else {
 				// nolint : contextcheck
-				if _, err := core.ApplyMessage(vmenv, msg, new(core.GasPool).AddGas(msg.Gas()), context.Background()); err != nil {
+				if _, err := core.ApplyMessage(vmenv, msg, new(core.GasPool).AddGas(msg.GasLimit), context.Background()); err != nil {
 					failed = err
-					break
+					break txloop
 				}
 				// Finalize the state so any modifications are written to the trie
 				// Only delete empty objects if EIP158/161 (a.k.a Spurious Dragon) is in effect
 				statedb.Finalise(vmenv.ChainConfig().IsEIP158(block.Number()))
->>>>>>> 891ec7fe
 			}
 		} else {
 			coinbaseBalance := statedb.GetBalance(blockCtx.Coinbase)
 			// nolint : contextcheck
-<<<<<<< HEAD
-			if _, err := core.ApplyMessage(vmenv, msg, new(core.GasPool).AddGas(msg.GasLimit), context.Background()); err != nil {
-=======
-			result, err := core.ApplyMessageNoFeeBurnOrTip(vmenv, msg, new(core.GasPool).AddGas(msg.Gas()), context.Background())
+			result, err := core.ApplyMessageNoFeeBurnOrTip(vmenv, *msg, new(core.GasPool).AddGas(msg.GasLimit), context.Background())
 
 			if err != nil {
->>>>>>> 891ec7fe
 				failed = err
-				break txloop
+				break
 			}
 
 			if london {
@@ -955,7 +903,7 @@
 			core.AddFeeTransferLog(
 				statedb,
 
-				msg.From(),
+				msg.From,
 				blockCtx.Coinbase,
 
 				result.FeeTipped,
@@ -976,11 +924,6 @@
 			RWstruct = append(RWstruct, structRead...)
 			RWstruct = append(RWstruct, structWrite...)
 		}
-<<<<<<< HEAD
-		// Finalize the state so any modifications are written to the trie
-		// Only delete empty objects if EIP158/161 (a.k.a Spurious Dragon) is in effect
-		statedb.Finalise(vmenv.ChainConfig().IsEIP158(block.Number()))
-=======
 	}
 
 	if ioflag {
@@ -993,7 +936,7 @@
 		if err != nil {
 			return nil, err
 		}
->>>>>>> 891ec7fe
+
 	}
 
 	close(jobs)
@@ -1010,7 +953,6 @@
 		return results, nil
 	}
 }
-
 
 // standardTraceBlockToFile configures a new tracer which uses standard JSON output,
 // and traces either a full block or an individual transaction. The return value will
@@ -1343,7 +1285,7 @@
 	} else {
 		// nolint : contextcheck
 		if _, err = core.ApplyMessage(vmenv, message, new(core.GasPool).AddGas(message.GasLimit), context.Background()); err != nil {
-		return nil, fmt.Errorf("tracing failed: %w", err)
+			return nil, fmt.Errorf("tracing failed: %w", err)
 		}
 	}
 	return tracer.GetResult()
