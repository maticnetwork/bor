--- conflicted
+++ resolved
@@ -1075,15 +1075,12 @@
 		chainConfig, canon = overrideConfig(chainConfig, config.Overrides)
 	}
 
-<<<<<<< HEAD
 	txs, stateSyncPresent, stateSyncHash := api.getAllBlockTransactions(ctx, block)
 	if !*config.BorTraceEnabled && stateSyncPresent {
 		txs = txs[:len(txs)-1]
 		stateSyncPresent = false
 	}
 
-=======
->>>>>>> 36b2371c
 	evm := vm.NewEVM(vmctx, statedb, chainConfig, vm.Config{})
 	if beaconRoot := block.BeaconRoot(); beaconRoot != nil {
 		core.ProcessBeaconBlockRoot(*beaconRoot, evm)
@@ -1093,7 +1090,6 @@
 	}
 	for i, tx := range block.Transactions() {
 		// Prepare the transaction for un-traced execution
-<<<<<<< HEAD
 		var (
 			msg, _ = core.TransactionToMessage(tx, signer, block.BaseFee())
 			vmConf vm.Config
@@ -1121,15 +1117,8 @@
 			vmConf = vm.Config{
 				Tracer:                  logger.NewJSONLogger(&logConfig, writer),
 				EnablePreimageRecording: true,
-=======
-		msg, _ := core.TransactionToMessage(tx, signer, block.BaseFee())
-		if txHash != (common.Hash{}) && tx.Hash() != txHash {
-			// Process the tx to update state, but don't trace it.
-			_, err := core.ApplyMessage(evm, msg, new(core.GasPool).AddGas(msg.GasLimit))
-			if err != nil {
-				return dumps, err
->>>>>>> 36b2371c
-			}
+			}
+
 			// Finalize the state so any modifications are written to the trie
 			// Only delete empty objects if EIP158/161 (a.k.a Spurious Dragon) is in effect
 			statedb.Finalise(evm.ChainConfig().IsEIP158(block.Number()))
@@ -1141,8 +1130,8 @@
 		if !canon {
 			prefix = fmt.Sprintf("%valt-", prefix)
 		}
-		var dump *os.File
-		dump, err := os.CreateTemp(os.TempDir(), prefix)
+
+		dump, err = os.CreateTemp(os.TempDir(), prefix)
 		if err != nil {
 			return nil, err
 		}
@@ -1157,7 +1146,6 @@
 			})
 		)
 		// Execute the transaction and flush any traces to disk
-<<<<<<< HEAD
 		//nolint: nestif
 		if stateSyncPresent && i == len(txs)-1 {
 			if *config.BorTraceEnabled {
@@ -1183,15 +1171,6 @@
 			if writer != nil {
 				writer.Flush()
 			}
-=======
-		statedb.SetTxContext(tx.Hash(), i)
-		if tracer.OnTxStart != nil {
-			tracer.OnTxStart(evm.GetVMContext(), tx, msg.From)
-		}
-		_, err = core.ApplyMessage(evm, msg, new(core.GasPool).AddGas(msg.GasLimit))
-		if writer != nil {
-			writer.Flush()
->>>>>>> 36b2371c
 		}
 
 		if dump != nil {
@@ -1231,7 +1210,6 @@
 // TraceTransaction returns the structured logs created during the execution of EVM
 // and returns them as a JSON object.
 func (api *API) TraceTransaction(ctx context.Context, hash common.Hash, config *TraceConfig) (interface{}, error) {
-<<<<<<< HEAD
 	if config == nil {
 		config = &TraceConfig{
 			BorTraceEnabled: defaultBorTraceEnabled,
@@ -1243,7 +1221,7 @@
 		config.BorTraceEnabled = defaultBorTraceEnabled
 	}
 
-	found, _, blockHash, blockNumber, index, err := api.backend.GetTransaction(ctx, hash)
+	found, _, blockHash, blockNumber, index := api.backend.GetTransaction(hash)
 	if !found {
 		// For BorTransaction, there will be no trace available
 		tx, _, _, _ := rawdb.ReadBorTransaction(api.backend.ChainDb(), hash)
@@ -1252,25 +1230,13 @@
 				StructLogs: make([]json.RawMessage, 0),
 			}, nil
 		} else {
+			// Warn in case tx indexer is not done.
+			if !api.backend.TxIndexDone() {
+				return nil, ethapi.NewTxIndexingError()
+			}
 			return nil, errTxNotFound
 		}
 	}
-
-	if err != nil {
-		return nil, ethapi.NewTxIndexingError()
-	}
-
-=======
-	found, _, blockHash, blockNumber, index := api.backend.GetTransaction(hash)
-	if !found {
-		// Warn in case tx indexer is not done.
-		if !api.backend.TxIndexDone() {
-			return nil, ethapi.NewTxIndexingError()
-		}
-		// Only mined txes are supported
-		return nil, errTxNotFound
-	}
->>>>>>> 36b2371c
 	// It shouldn't happen in practice.
 	if blockNumber == 0 {
 		return nil, errors.New("genesis is not traceable")
