--- conflicted
+++ resolved
@@ -940,11 +940,7 @@
 		addr := crypto.PubkeyToAddress(key.PublicKey)
 		accounts = append(accounts, Account{key: key, addr: addr})
 	}
-<<<<<<< HEAD
-	slices.SortFunc(accounts, func(a, b Account) bool { return a.addr.Less(b.addr) })
-=======
 	slices.SortFunc(accounts, func(a, b Account) int { return a.addr.Cmp(b.addr) })
->>>>>>> 1065e21c
 	return accounts
 }
 
