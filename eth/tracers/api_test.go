// Copyright 2021 The go-ethereum Authors
// This file is part of the go-ethereum library.
//
// The go-ethereum library is free software: you can redistribute it and/or modify
// it under the terms of the GNU Lesser General Public License as published by
// the Free Software Foundation, either version 3 of the License, or
// (at your option) any later version.
//
// The go-ethereum library is distributed in the hope that it will be useful,
// but WITHOUT ANY WARRANTY; without even the implied warranty of
// MERCHANTABILITY or FITNESS FOR A PARTICULAR PURPOSE. See the
// GNU Lesser General Public License for more details.
//
// You should have received a copy of the GNU Lesser General Public License
// along with the go-ethereum library. If not, see <http://www.gnu.org/licenses/>.

package tracers

import (
	"context"
	"crypto/ecdsa"
	"encoding/json"
	"errors"
	"fmt"
	"math/big"
	"reflect"
	"sync/atomic"
	"testing"
	"time"

	"github.com/ethereum/go-ethereum/common"
	"github.com/ethereum/go-ethereum/common/hexutil"
	"github.com/ethereum/go-ethereum/consensus"
	"github.com/ethereum/go-ethereum/consensus/ethash"
	"github.com/ethereum/go-ethereum/core"
	"github.com/ethereum/go-ethereum/core/rawdb"
	"github.com/ethereum/go-ethereum/core/state"
	"github.com/ethereum/go-ethereum/core/types"
	"github.com/ethereum/go-ethereum/core/vm"
	"github.com/ethereum/go-ethereum/crypto"
	"github.com/ethereum/go-ethereum/eth/tracers/logger"
	"github.com/ethereum/go-ethereum/ethdb"
	"github.com/ethereum/go-ethereum/internal/ethapi"
	"github.com/ethereum/go-ethereum/params"
	"github.com/ethereum/go-ethereum/rpc"
	"golang.org/x/exp/slices"
)

var (
	errStateNotFound = errors.New("state not found")
	errBlockNotFound = errors.New("block not found")
)

type testBackend struct {
	chainConfig *params.ChainConfig
	engine      consensus.Engine
	chaindb     ethdb.Database
	chain       *core.BlockChain

	refHook func() // Hook is invoked when the requested state is referenced
	relHook func() // Hook is invoked when the requested state is released
}

// testBackend creates a new test backend. OBS: After test is done, teardown must be
// invoked in order to release associated resources.
func newTestBackend(t *testing.T, n int, gspec *core.Genesis, generator func(i int, b *core.BlockGen)) *testBackend {
	backend := &testBackend{
		chainConfig: params.TestChainConfig,
		engine:      ethash.NewFaker(),
		chaindb:     rawdb.NewMemoryDatabase(),
	}
	// Generate blocks for testing
	gspec.Config = backend.chainConfig
	_, blocks, _ := core.GenerateChainWithGenesis(gspec, backend.engine, n, generator)

	// Import the canonical chain
	cacheConfig := &core.CacheConfig{
		TrieCleanLimit:    256,
		TrieDirtyLimit:    256,
		TrieTimeLimit:     5 * time.Minute,
		SnapshotLimit:     0,
		TrieDirtyDisabled: true, // Archive mode
	}

	chain, err := core.NewBlockChain(backend.chaindb, cacheConfig, gspec, nil, backend.engine, vm.Config{}, nil, nil, nil)
	if err != nil {
		t.Fatalf("failed to create tester chain: %v", err)
	}

	if n, err := chain.InsertChain(blocks); err != nil {
		t.Fatalf("block %d: failed to insert into chain: %v", n, err)
	}

	backend.chain = chain

	return backend
}

func (b *testBackend) HeaderByHash(ctx context.Context, hash common.Hash) (*types.Header, error) {
	return b.chain.GetHeaderByHash(hash), nil
}

func (b *testBackend) HeaderByNumber(ctx context.Context, number rpc.BlockNumber) (*types.Header, error) {
	if number == rpc.PendingBlockNumber || number == rpc.LatestBlockNumber {
		return b.chain.CurrentHeader(), nil
	}

	return b.chain.GetHeaderByNumber(uint64(number)), nil
}

func (b *testBackend) BlockByHash(ctx context.Context, hash common.Hash) (*types.Block, error) {
	return b.chain.GetBlockByHash(hash), nil
}

func (b *testBackend) BlockByNumber(ctx context.Context, number rpc.BlockNumber) (*types.Block, error) {
	if number == rpc.PendingBlockNumber || number == rpc.LatestBlockNumber {
		return b.chain.GetBlockByNumber(b.chain.CurrentBlock().Number.Uint64()), nil
	}

	return b.chain.GetBlockByNumber(uint64(number)), nil
}

func (b *testBackend) GetTransaction(ctx context.Context, txHash common.Hash) (*types.Transaction, common.Hash, uint64, uint64, error) {
	tx, hash, blockNumber, index := rawdb.ReadTransaction(b.chaindb, txHash)
	return tx, hash, blockNumber, index, nil
}

func (b *testBackend) RPCGasCap() uint64 {
	return 25000000
}

func (b *testBackend) RPCRpcReturnDataLimit() uint64 {
	return 100000
}

func (b *testBackend) ChainConfig() *params.ChainConfig {
	return b.chainConfig
}

func (b *testBackend) Engine() consensus.Engine {
	return b.engine
}

func (b *testBackend) ChainDb() ethdb.Database {
	return b.chaindb
}

// teardown releases the associated resources.
func (b *testBackend) teardown() {
	b.chain.Stop()
}

func (b *testBackend) StateAtBlock(ctx context.Context, block *types.Block, reexec uint64, base *state.StateDB, readOnly bool, preferDisk bool) (*state.StateDB, StateReleaseFunc, error) {
	statedb, err := b.chain.StateAt(block.Root())
	if err != nil {
		return nil, nil, errStateNotFound
	}

	if b.refHook != nil {
		b.refHook()
	}

	release := func() {
		if b.relHook != nil {
			b.relHook()
		}
	}

	return statedb, release, nil
}

func (b *testBackend) StateAtTransaction(ctx context.Context, block *types.Block, txIndex int, reexec uint64) (*core.Message, vm.BlockContext, *state.StateDB, StateReleaseFunc, error) {
	parent := b.chain.GetBlock(block.ParentHash(), block.NumberU64()-1)
	if parent == nil {
		return nil, vm.BlockContext{}, nil, nil, errBlockNotFound
	}

	statedb, release, err := b.StateAtBlock(ctx, parent, reexec, nil, true, false)
	if err != nil {
		return nil, vm.BlockContext{}, nil, nil, errStateNotFound
	}

	if txIndex == 0 && len(block.Transactions()) == 0 {
		return nil, vm.BlockContext{}, statedb, release, nil
	}
	// Recompute transactions up to the target index.
	signer := types.MakeSigner(b.chainConfig, block.Number(), block.Time())
	for idx, tx := range block.Transactions() {
		msg, _ := core.TransactionToMessage(tx, signer, block.BaseFee())
		txContext := core.NewEVMTxContext(msg)

		blockContext := core.NewEVMBlockContext(block.Header(), b.chain, nil)
		if idx == txIndex {
			return msg, blockContext, statedb, release, nil
		}

		vmenv := vm.NewEVM(blockContext, txContext, statedb, b.chainConfig, vm.Config{})
		// nolint : contextcheck
		if _, err := core.ApplyMessage(vmenv, msg, new(core.GasPool).AddGas(tx.Gas()), context.Background()); err != nil {
			return nil, vm.BlockContext{}, nil, nil, fmt.Errorf("transaction %#x failed: %v", tx.Hash(), err)
		}

		statedb.Finalise(vmenv.ChainConfig().IsEIP158(block.Number()))
	}

	return nil, vm.BlockContext{}, nil, nil, fmt.Errorf("transaction index %d out of range for block %#x", txIndex, block.Hash())
}

func (b *testBackend) GetBorBlockTransactionWithBlockHash(ctx context.Context, txHash common.Hash, blockHash common.Hash) (*types.Transaction, common.Hash, uint64, uint64, error) {
	tx, blockHash, blockNumber, index := rawdb.ReadBorTransactionWithBlockHash(b.ChainDb(), txHash, blockHash)
	return tx, blockHash, blockNumber, index, nil
}

func TestTraceCall(t *testing.T) {
	t.Parallel()

	// Initialize test accounts
	accounts := newAccounts(3)
	genesis := &core.Genesis{
		Config: params.TestChainConfig,
		Alloc: core.GenesisAlloc{
			accounts[0].addr: {Balance: big.NewInt(params.Ether)},
			accounts[1].addr: {Balance: big.NewInt(params.Ether)},
			accounts[2].addr: {Balance: big.NewInt(params.Ether)},
		},
	}
	genBlocks := 10
	signer := types.HomesteadSigner{}
	backend := newTestBackend(t, genBlocks, genesis, func(i int, b *core.BlockGen) {
		// Transfer from account[0] to account[1]
		//    value: 1000 wei
		//    fee:   0 wei
		tx, _ := types.SignTx(types.NewTransaction(uint64(i), accounts[1].addr, big.NewInt(1000), params.TxGas, b.BaseFee(), nil), signer, accounts[0].key)
		b.AddTx(tx)
	})

	defer backend.teardown()
	api := NewAPI(backend)

	var testSuite = []struct {
		blockNumber rpc.BlockNumber
		call        ethapi.TransactionArgs
		config      *TraceCallConfig
		expectErr   error
		expect      string
	}{
		// Standard JSON trace upon the genesis, plain transfer.
		{
			blockNumber: rpc.BlockNumber(0),
			call: ethapi.TransactionArgs{
				From:  &accounts[0].addr,
				To:    &accounts[1].addr,
				Value: (*hexutil.Big)(big.NewInt(1000)),
			},
			config:    nil,
			expectErr: nil,
			expect:    `{"gas":21000,"failed":false,"returnValue":"","structLogs":[]}`,
		},
		// Standard JSON trace upon the head, plain transfer.
		{
			blockNumber: rpc.BlockNumber(genBlocks),
			call: ethapi.TransactionArgs{
				From:  &accounts[0].addr,
				To:    &accounts[1].addr,
				Value: (*hexutil.Big)(big.NewInt(1000)),
			},
			config:    nil,
			expectErr: nil,
			expect:    `{"gas":21000,"failed":false,"returnValue":"","structLogs":[]}`,
		},
		// Standard JSON trace upon the non-existent block, error expects
		{
			blockNumber: rpc.BlockNumber(genBlocks + 1),
			call: ethapi.TransactionArgs{
				From:  &accounts[0].addr,
				To:    &accounts[1].addr,
				Value: (*hexutil.Big)(big.NewInt(1000)),
			},
			config:    nil,
			expectErr: fmt.Errorf("block #%d not found", genBlocks+1),
			//expect:    nil,
		},
		// Standard JSON trace upon the latest block
		{
			blockNumber: rpc.LatestBlockNumber,
			call: ethapi.TransactionArgs{
				From:  &accounts[0].addr,
				To:    &accounts[1].addr,
				Value: (*hexutil.Big)(big.NewInt(1000)),
			},
			config:    nil,
			expectErr: nil,
			expect:    `{"gas":21000,"failed":false,"returnValue":"","structLogs":[]}`,
		},
		// Tracing on 'pending' should fail:
		{
			blockNumber: rpc.PendingBlockNumber,
			call: ethapi.TransactionArgs{
				From:  &accounts[0].addr,
				To:    &accounts[1].addr,
				Value: (*hexutil.Big)(big.NewInt(1000)),
			},
			config:    nil,
			expectErr: errors.New("tracing on top of pending is not supported"),
		},
		{
			blockNumber: rpc.LatestBlockNumber,
			call: ethapi.TransactionArgs{
				From:  &accounts[0].addr,
				Input: &hexutil.Bytes{0x43}, // blocknumber
			},
			config: &TraceCallConfig{
				BlockOverrides: &ethapi.BlockOverrides{Number: (*hexutil.Big)(big.NewInt(0x1337))},
			},
			expectErr: nil,
			expect: ` {"gas":53018,"failed":false,"returnValue":"","structLogs":[
		{"pc":0,"op":"NUMBER","gas":24946984,"gasCost":2,"depth":1,"stack":[]},
		{"pc":1,"op":"STOP","gas":24946982,"gasCost":0,"depth":1,"stack":["0x1337"]}]}`,
		},
	}

	for i, testspec := range testSuite {
		result, err := api.TraceCall(context.Background(), testspec.call, rpc.BlockNumberOrHash{BlockNumber: &testspec.blockNumber}, testspec.config)
		if testspec.expectErr != nil {
			if err == nil {
				t.Errorf("test %d: expect error %v, got nothing", i, testspec.expectErr)
				continue
			}

			if !reflect.DeepEqual(err, testspec.expectErr) {
				t.Errorf("test %d: error mismatch, want %v, git %v", i, testspec.expectErr, err)
			}
		} else {
			if err != nil {
				t.Errorf("test %d: expect no error, got %v", i, err)
				continue
			}

			var have *logger.ExecutionResult
			if err := json.Unmarshal(result.(json.RawMessage), &have); err != nil {
				t.Errorf("test %d: failed to unmarshal result %v", i, err)
			}

			var want *logger.ExecutionResult
			if err := json.Unmarshal([]byte(testspec.expect), &want); err != nil {
				t.Errorf("test %d: failed to unmarshal result %v", i, err)
			}

			if !reflect.DeepEqual(have, want) {
				t.Errorf("test %d: result mismatch, want %v, got %v", i, testspec.expect, string(result.(json.RawMessage)))
			}
		}
	}
}

func TestTraceTransaction(t *testing.T) {
	t.Parallel()

	// Initialize test accounts
	accounts := newAccounts(2)
	genesis := &core.Genesis{
		Config: params.TestChainConfig,
		Alloc: core.GenesisAlloc{
			accounts[0].addr: {Balance: big.NewInt(params.Ether)},
			accounts[1].addr: {Balance: big.NewInt(params.Ether)},
		},
	}
	target := common.Hash{}
	signer := types.HomesteadSigner{}
	backend := newTestBackend(t, 1, genesis, func(i int, b *core.BlockGen) {
		// Transfer from account[0] to account[1]
		//    value: 1000 wei
		//    fee:   0 wei
		tx, _ := types.SignTx(types.NewTransaction(uint64(i), accounts[1].addr, big.NewInt(1000), params.TxGas, b.BaseFee(), nil), signer, accounts[0].key)
		b.AddTx(tx)
		target = tx.Hash()
	})

	defer backend.chain.Stop()
	api := NewAPI(backend)

	result, err := api.TraceTransaction(context.Background(), target, nil)
	if err != nil {
		t.Errorf("Failed to trace transaction %v", err)
	}

	var have *logger.ExecutionResult

	if err := json.Unmarshal(result.(json.RawMessage), &have); err != nil {
		t.Errorf("failed to unmarshal result %v", err)
	}

	if !reflect.DeepEqual(have, &logger.ExecutionResult{
		Gas:         params.TxGas,
		Failed:      false,
		ReturnValue: "",
		StructLogs:  []logger.StructLogRes{},
	}) {
		t.Error("Transaction tracing result is different")
	}

	// Test non-existent transaction
	_, err = api.TraceTransaction(context.Background(), common.Hash{42}, nil)
	if !errors.Is(err, errTxNotFound) {
		t.Fatalf("want %v, have %v", errTxNotFound, err)
	}
}

// nolint:typecheck
func TestTraceBlock(t *testing.T) {
	t.Parallel()

	// Initialize test accounts
	accounts := newAccounts(3)
	genesis := &core.Genesis{
		Config: params.TestChainConfig,
		Alloc: core.GenesisAlloc{
			accounts[0].addr: {Balance: big.NewInt(params.Ether)},
			accounts[1].addr: {Balance: big.NewInt(params.Ether)},
			accounts[2].addr: {Balance: big.NewInt(params.Ether)},
		},
	}
	genBlocks := 10
	signer := types.HomesteadSigner{}
	var txHash common.Hash
	backend := newTestBackend(t, genBlocks, genesis, func(i int, b *core.BlockGen) {
		// Transfer from account[0] to account[1]
		//    value: 1000 wei
		//    fee:   0 wei
		tx, _ := types.SignTx(types.NewTransaction(uint64(i), accounts[1].addr, big.NewInt(1000), params.TxGas, b.BaseFee(), nil), signer, accounts[0].key)
		b.AddTx(tx)
		txHash = tx.Hash()
	})

	defer backend.chain.Stop()
	api := NewAPI(backend)

	var testSuite = []struct {
		blockNumber rpc.BlockNumber
		config      *TraceConfig
		want        string
		expectErr   error
	}{
		// Trace genesis block, expect error
		{
			blockNumber: rpc.BlockNumber(0),
			expectErr:   errors.New("genesis is not traceable"),
		},
		// Trace head block
		{
			blockNumber: rpc.BlockNumber(genBlocks),
			want:        fmt.Sprintf(`[{"txHash":"%v","result":{"gas":21000,"failed":false,"returnValue":"","structLogs":[]}}]`, txHash),
		},
		// Trace non-existent block
		{
			blockNumber: rpc.BlockNumber(genBlocks + 1),
			expectErr:   fmt.Errorf("block #%d not found", genBlocks+1),
		},
		// Trace latest block
		{
			blockNumber: rpc.LatestBlockNumber,
			want:        fmt.Sprintf(`[{"txHash":"%v","result":{"gas":21000,"failed":false,"returnValue":"","structLogs":[]}}]`, txHash),
		},
		// Trace pending block
		{
			blockNumber: rpc.PendingBlockNumber,
			want:        fmt.Sprintf(`[{"txHash":"%v","result":{"gas":21000,"failed":false,"returnValue":"","structLogs":[]}}]`, txHash),
		},
	}

	for i, tc := range testSuite {
		result, err := api.TraceBlockByNumber(context.Background(), tc.blockNumber, tc.config)
		if tc.expectErr != nil {
			if err == nil {
				t.Errorf("test %d, want error %v", i, tc.expectErr)
				continue
			}

			if !reflect.DeepEqual(err, tc.expectErr) {
				t.Errorf("test %d: error mismatch, want %v, get %v", i, tc.expectErr, err)
			}

			continue
		}

		if err != nil {
			t.Errorf("test %d, want no error, have %v", i, err)
			continue
		}

		have, _ := json.Marshal(result)
		want := tc.want

		if string(have) != want {
			t.Errorf("test %d, result mismatch, have\n%v\n, want\n%v\n", i, string(have), want)
		}
	}
}

func TestIOdump(t *testing.T) {
	t.Parallel()

	// Initialize test accounts
	accounts := newAccounts(5)
	genesis := &core.Genesis{Alloc: core.GenesisAlloc{
		accounts[0].addr: {Balance: big.NewInt(params.Ether)},
		accounts[1].addr: {Balance: big.NewInt(params.Ether)},
		accounts[2].addr: {Balance: big.NewInt(params.Ether)},
		accounts[3].addr: {Balance: big.NewInt(params.Ether)},
		accounts[4].addr: {Balance: big.NewInt(params.Ether)},
	}}
	genBlocks := 1
	signer := types.HomesteadSigner{}
	api := NewAPI(newTestBackend(t, genBlocks, genesis, func(i int, b *core.BlockGen) {
		// Transfer from account[0] to account[1], account[1] to account[2], account[2] to account[3], account[3] to account[4], account[4] to account[0]
		// value:  1000 wei
		// fee:    0 wei
		for j := 0; j < 5; j++ {
			tx, _ := types.SignTx(types.NewTransaction(uint64(i), accounts[(j+1)%5].addr, big.NewInt(1000), params.TxGas, b.BaseFee(), nil), signer, accounts[j].key)
			b.AddTx(tx)
		}
	}))

	allowIOTracing = true

	ioflag := new(bool)

	*ioflag = true

	var testSuite = []struct {
		blockNumber rpc.BlockNumber
		config      *TraceConfig
		want        string
		expectErr   error
	}{
		// Trace head block
		{
			config: &TraceConfig{
				IOFlag: ioflag,
			},
			blockNumber: rpc.BlockNumber(genBlocks),
			want:        `[{"result":{"gas":21000,"failed":false,"returnValue":"","structLogs":[]}},{"result":{"gas":21000,"failed":false,"returnValue":"","structLogs":[]}},{"result":{"gas":21000,"failed":false,"returnValue":"","structLogs":[]}},{"result":{"gas":21000,"failed":false,"returnValue":"","structLogs":[]}},{"result":{"gas":21000,"failed":false,"returnValue":"","structLogs":[]}}]`,
		},
	}

	for i, tc := range testSuite {
		result, err := api.TraceBlockByNumber(context.Background(), tc.blockNumber, tc.config)
		if tc.expectErr != nil {
			if err == nil {
				t.Errorf("test %d, want error %v", i, tc.expectErr)
				continue
			}

			if !reflect.DeepEqual(err, tc.expectErr) {
				t.Errorf("test %d: error mismatch, want %v, get %v", i, tc.expectErr, err)
			}

			continue
		}

		if err != nil {
			t.Errorf("test %d, want no error, have %v", i, err)
			continue
		}

		have, err := json.Marshal(result)
		if err != nil {
			t.Errorf("Error in Marshal: %v", err)
		}

		want := tc.want
		if string(have) != want {
			t.Errorf("test %d, result mismatch, have\n%v\n, want\n%v\n", i, string(have), want)
		}
	}
}

// nolint:typecheck
func TestTracingWithOverrides(t *testing.T) {
	t.Parallel()
	// Initialize test accounts
	accounts := newAccounts(3)
	storageAccount := common.Address{0x13, 37}
	genesis := &core.Genesis{
		Config: params.TestChainConfig,
		Alloc: core.GenesisAlloc{
			accounts[0].addr: {Balance: big.NewInt(params.Ether)},
			accounts[1].addr: {Balance: big.NewInt(params.Ether)},
			accounts[2].addr: {Balance: big.NewInt(params.Ether)},
			// An account with existing storage
			storageAccount: {
				Balance: new(big.Int),
				Storage: map[common.Hash]common.Hash{
					common.HexToHash("0x03"): common.HexToHash("0x33"),
					common.HexToHash("0x04"): common.HexToHash("0x44"),
				},
			},
		},
	}
	genBlocks := 10
	signer := types.HomesteadSigner{}
	backend := newTestBackend(t, genBlocks, genesis, func(i int, b *core.BlockGen) {
		// Transfer from account[0] to account[1]
		//    value: 1000 wei
		//    fee:   0 wei
		tx, _ := types.SignTx(types.NewTransaction(uint64(i), accounts[1].addr, big.NewInt(1000), params.TxGas, b.BaseFee(), nil), signer, accounts[0].key)
		b.AddTx(tx)
	})

	defer backend.chain.Stop()
	api := NewAPI(backend)
	randomAccounts := newAccounts(3)

	type res struct {
		Gas         int
		Failed      bool
		ReturnValue string
	}

	var testSuite = []struct {
		blockNumber rpc.BlockNumber
		call        ethapi.TransactionArgs
		config      *TraceCallConfig
		expectErr   error
		want        string
	}{
		// Call which can only succeed if state is state overridden
		{
			blockNumber: rpc.LatestBlockNumber,
			call: ethapi.TransactionArgs{
				From:  &randomAccounts[0].addr,
				To:    &randomAccounts[1].addr,
				Value: (*hexutil.Big)(big.NewInt(1000)),
			},
			config: &TraceCallConfig{
				StateOverrides: &ethapi.StateOverride{
					randomAccounts[0].addr: ethapi.OverrideAccount{Balance: newRPCBalance(new(big.Int).Mul(big.NewInt(1), big.NewInt(params.Ether)))},
				},
			},
			want: `{"gas":21000,"failed":false,"returnValue":""}`,
		},
		// Invalid call without state overriding
		{
			blockNumber: rpc.LatestBlockNumber,
			call: ethapi.TransactionArgs{
				From:  &randomAccounts[0].addr,
				To:    &randomAccounts[1].addr,
				Value: (*hexutil.Big)(big.NewInt(1000)),
			},
			config:    &TraceCallConfig{},
			expectErr: core.ErrInsufficientFunds,
		},
		// Successful simple contract call
		//
		// // SPDX-License-Identifier: GPL-3.0
		//
		//  pragma solidity >=0.7.0 <0.8.0;
		//
		//  /**
		//   * @title Storage
		//   * @dev Store & retrieve value in a variable
		//   */
		//  contract Storage {
		//      uint256 public number;
		//      constructor() {
		//          number = block.number;
		//      }
		//  }
		{
			blockNumber: rpc.LatestBlockNumber,
			call: ethapi.TransactionArgs{
				From: &randomAccounts[0].addr,
				To:   &randomAccounts[2].addr,
				Data: newRPCBytes(common.Hex2Bytes("8381f58a")), // call number()
			},
			config: &TraceCallConfig{
				//Tracer: &tracer,
				StateOverrides: &ethapi.StateOverride{
					randomAccounts[2].addr: ethapi.OverrideAccount{
						Code:      newRPCBytes(common.Hex2Bytes("6080604052348015600f57600080fd5b506004361060285760003560e01c80638381f58a14602d575b600080fd5b60336049565b6040518082815260200191505060405180910390f35b6000548156fea2646970667358221220eab35ffa6ab2adfe380772a48b8ba78e82a1b820a18fcb6f59aa4efb20a5f60064736f6c63430007040033")),
						StateDiff: newStates([]common.Hash{{}}, []common.Hash{common.BigToHash(big.NewInt(123))}),
					},
				},
			},
			want: `{"gas":23347,"failed":false,"returnValue":"000000000000000000000000000000000000000000000000000000000000007b"}`,
		},
		{ // Override blocknumber
			blockNumber: rpc.LatestBlockNumber,
			call: ethapi.TransactionArgs{
				From: &accounts[0].addr,
				// BLOCKNUMBER PUSH1 MSTORE
				Input: newRPCBytes(common.Hex2Bytes("4360005260206000f3")),
				//&hexutil.Bytes{0x43}, // blocknumber
			},
			config: &TraceCallConfig{
				BlockOverrides: &ethapi.BlockOverrides{Number: (*hexutil.Big)(big.NewInt(0x1337))},
			},
			want: `{"gas":59537,"failed":false,"returnValue":"0000000000000000000000000000000000000000000000000000000000001337"}`,
		},
		{ // Override blocknumber, and query a blockhash
			blockNumber: rpc.LatestBlockNumber,
			call: ethapi.TransactionArgs{
				From: &accounts[0].addr,
				Input: &hexutil.Bytes{
					0x60, 0x00, 0x40, // BLOCKHASH(0)
					0x60, 0x00, 0x52, // STORE memory offset 0
					0x61, 0x13, 0x36, 0x40, // BLOCKHASH(0x1336)
					0x60, 0x20, 0x52, // STORE memory offset 32
					0x61, 0x13, 0x37, 0x40, // BLOCKHASH(0x1337)
					0x60, 0x40, 0x52, // STORE memory offset 64
					0x60, 0x60, 0x60, 0x00, 0xf3, // RETURN (0-96)

				}, // blocknumber
			},
			config: &TraceCallConfig{
				BlockOverrides: &ethapi.BlockOverrides{Number: (*hexutil.Big)(big.NewInt(0x1337))},
			},
			want: `{"gas":72666,"failed":false,"returnValue":"000000000000000000000000000000000000000000000000000000000000000000000000000000000000000000000000000000000000000000000000000000000000000000000000000000000000000000000000000000000000000000000000"}`,
		},
		/*
			pragma solidity =0.8.12;

			contract Test {
			    uint private x;

			    function test2() external {
			        x = 1337;
			        revert();
			    }

			    function test() external returns (uint) {
			        x = 1;
			        try this.test2() {} catch (bytes memory) {}
			        return x;
			    }
			}
		*/
		{ // First with only code override, not storage override
			blockNumber: rpc.LatestBlockNumber,
			call: ethapi.TransactionArgs{
				From: &randomAccounts[0].addr,
				To:   &randomAccounts[2].addr,
				Data: newRPCBytes(common.Hex2Bytes("f8a8fd6d")), //
			},
			config: &TraceCallConfig{
				StateOverrides: &ethapi.StateOverride{
					randomAccounts[2].addr: ethapi.OverrideAccount{
						Code: newRPCBytes(common.Hex2Bytes("6080604052348015600f57600080fd5b506004361060325760003560e01c806366e41cb7146037578063f8a8fd6d14603f575b600080fd5b603d6057565b005b60456062565b60405190815260200160405180910390f35b610539600090815580fd5b60006001600081905550306001600160a01b03166366e41cb76040518163ffffffff1660e01b8152600401600060405180830381600087803b15801560a657600080fd5b505af192505050801560b6575060015b60e9573d80801560e1576040519150601f19603f3d011682016040523d82523d6000602084013e60e6565b606091505b50505b506000549056fea26469706673582212205ce45de745a5308f713cb2f448589177ba5a442d1a2eff945afaa8915961b4d064736f6c634300080c0033")),
					},
				},
			},
			want: `{"gas":44100,"failed":false,"returnValue":"0000000000000000000000000000000000000000000000000000000000000001"}`,
		},
		{ // Same again, this time with storage override
			blockNumber: rpc.LatestBlockNumber,
			call: ethapi.TransactionArgs{
				From: &randomAccounts[0].addr,
				To:   &randomAccounts[2].addr,
				Data: newRPCBytes(common.Hex2Bytes("f8a8fd6d")), //
			},
			config: &TraceCallConfig{
				StateOverrides: &ethapi.StateOverride{
					randomAccounts[2].addr: ethapi.OverrideAccount{
						Code:  newRPCBytes(common.Hex2Bytes("6080604052348015600f57600080fd5b506004361060325760003560e01c806366e41cb7146037578063f8a8fd6d14603f575b600080fd5b603d6057565b005b60456062565b60405190815260200160405180910390f35b610539600090815580fd5b60006001600081905550306001600160a01b03166366e41cb76040518163ffffffff1660e01b8152600401600060405180830381600087803b15801560a657600080fd5b505af192505050801560b6575060015b60e9573d80801560e1576040519150601f19603f3d011682016040523d82523d6000602084013e60e6565b606091505b50505b506000549056fea26469706673582212205ce45de745a5308f713cb2f448589177ba5a442d1a2eff945afaa8915961b4d064736f6c634300080c0033")),
						State: newStates([]common.Hash{{}}, []common.Hash{{}}),
					},
				},
			},
			//want: `{"gas":46900,"failed":false,"returnValue":"0000000000000000000000000000000000000000000000000000000000000539"}`,
			want: `{"gas":44100,"failed":false,"returnValue":"0000000000000000000000000000000000000000000000000000000000000001"}`,
		},
		{ // No state override
			blockNumber: rpc.LatestBlockNumber,
			call: ethapi.TransactionArgs{
				From: &randomAccounts[0].addr,
				To:   &storageAccount,
				Data: newRPCBytes(common.Hex2Bytes("f8a8fd6d")), //
			},
			config: &TraceCallConfig{
				StateOverrides: &ethapi.StateOverride{
					storageAccount: ethapi.OverrideAccount{
						Code: newRPCBytes([]byte{
							// SLOAD(3) + SLOAD(4) (which is 0x77)
							byte(vm.PUSH1), 0x04,
							byte(vm.SLOAD),
							byte(vm.PUSH1), 0x03,
							byte(vm.SLOAD),
							byte(vm.ADD),
							// 0x77 -> MSTORE(0)
							byte(vm.PUSH1), 0x00,
							byte(vm.MSTORE),
							// RETURN (0, 32)
							byte(vm.PUSH1), 32,
							byte(vm.PUSH1), 00,
							byte(vm.RETURN),
						}),
					},
				},
			},
			want: `{"gas":25288,"failed":false,"returnValue":"0000000000000000000000000000000000000000000000000000000000000077"}`,
		},
		{ // Full state override
			// The original storage is
			// 3: 0x33
			// 4: 0x44
			// With a full override, where we set 3:0x11, the slot 4 should be
			// removed. So SLOT(3)+SLOT(4) should be 0x11.
			blockNumber: rpc.LatestBlockNumber,
			call: ethapi.TransactionArgs{
				From: &randomAccounts[0].addr,
				To:   &storageAccount,
				Data: newRPCBytes(common.Hex2Bytes("f8a8fd6d")), //
			},
			config: &TraceCallConfig{
				StateOverrides: &ethapi.StateOverride{
					storageAccount: ethapi.OverrideAccount{
						Code: newRPCBytes([]byte{
							// SLOAD(3) + SLOAD(4) (which is now 0x11 + 0x00)
							byte(vm.PUSH1), 0x04,
							byte(vm.SLOAD),
							byte(vm.PUSH1), 0x03,
							byte(vm.SLOAD),
							byte(vm.ADD),
							// 0x11 -> MSTORE(0)
							byte(vm.PUSH1), 0x00,
							byte(vm.MSTORE),
							// RETURN (0, 32)
							byte(vm.PUSH1), 32,
							byte(vm.PUSH1), 00,
							byte(vm.RETURN),
						}),
						State: newStates(
							[]common.Hash{common.HexToHash("0x03")},
							[]common.Hash{common.HexToHash("0x11")}),
					},
				},
			},
			want: `{"gas":25288,"failed":false,"returnValue":"0000000000000000000000000000000000000000000000000000000000000011"}`,
		},
		{ // Partial state override
			// The original storage is
			// 3: 0x33
			// 4: 0x44
			// With a partial override, where we set 3:0x11, the slot 4 as before.
			// So SLOT(3)+SLOT(4) should be 0x55.
			blockNumber: rpc.LatestBlockNumber,
			call: ethapi.TransactionArgs{
				From: &randomAccounts[0].addr,
				To:   &storageAccount,
				Data: newRPCBytes(common.Hex2Bytes("f8a8fd6d")), //
			},
			config: &TraceCallConfig{
				StateOverrides: &ethapi.StateOverride{
					storageAccount: ethapi.OverrideAccount{
						Code: newRPCBytes([]byte{
							// SLOAD(3) + SLOAD(4) (which is now 0x11 + 0x44)
							byte(vm.PUSH1), 0x04,
							byte(vm.SLOAD),
							byte(vm.PUSH1), 0x03,
							byte(vm.SLOAD),
							byte(vm.ADD),
							// 0x55 -> MSTORE(0)
							byte(vm.PUSH1), 0x00,
							byte(vm.MSTORE),
							// RETURN (0, 32)
							byte(vm.PUSH1), 32,
							byte(vm.PUSH1), 00,
							byte(vm.RETURN),
						}),
						StateDiff: &map[common.Hash]common.Hash{
							common.HexToHash("0x03"): common.HexToHash("0x11"),
						},
					},
				},
			},
			want: `{"gas":25288,"failed":false,"returnValue":"0000000000000000000000000000000000000000000000000000000000000055"}`,
		},
	}

	for i, tc := range testSuite {
		result, err := api.TraceCall(context.Background(), tc.call, rpc.BlockNumberOrHash{BlockNumber: &tc.blockNumber}, tc.config)
		if tc.expectErr != nil {
			if err == nil {
				t.Errorf("test %d: want error %v, have nothing", i, tc.expectErr)
				continue
			}

			if !errors.Is(err, tc.expectErr) {
				t.Errorf("test %d: error mismatch, want %v, have %v", i, tc.expectErr, err)
			}

			continue
		}

		if err != nil {
			t.Errorf("test %d: want no error, have %v", i, err)
			continue
		}
		// Turn result into res-struct
		var (
			have res
			want res
		)

		resBytes, _ := json.Marshal(result)
		json.Unmarshal(resBytes, &have)
		json.Unmarshal([]byte(tc.want), &want)

		if !reflect.DeepEqual(have, want) {
			t.Logf("result: %v\n", string(resBytes))
			t.Errorf("test %d, result mismatch, have\n%v\n, want\n%v\n", i, have, want)
		}
	}
}

type Account struct {
	key  *ecdsa.PrivateKey
	addr common.Address
}

func newAccounts(n int) (accounts []Account) {
	for i := 0; i < n; i++ {
		key, _ := crypto.GenerateKey()
		addr := crypto.PubkeyToAddress(key.PublicKey)
		accounts = append(accounts, Account{key: key, addr: addr})
	}
<<<<<<< HEAD
	sort.Sort(accounts)

=======
	slices.SortFunc(accounts, func(a, b Account) int { return a.addr.Cmp(b.addr) })
>>>>>>> bed84606
	return accounts
}

func newRPCBalance(balance *big.Int) **hexutil.Big {
	rpcBalance := (*hexutil.Big)(balance)
	return &rpcBalance
}

func newRPCBytes(bytes []byte) *hexutil.Bytes {
	rpcBytes := hexutil.Bytes(bytes)
	return &rpcBytes
}

func newStates(keys []common.Hash, vals []common.Hash) *map[common.Hash]common.Hash {
	if len(keys) != len(vals) {
		panic("invalid input")
	}

	m := make(map[common.Hash]common.Hash)
	for i := 0; i < len(keys); i++ {
		m[keys[i]] = vals[i]
	}

	return &m
}

// nolint:typecheck
func TestTraceChain(t *testing.T) {
	t.Parallel()

	// Initialize test accounts
	accounts := newAccounts(3)
	genesis := &core.Genesis{
		Config: params.TestChainConfig,
		Alloc: core.GenesisAlloc{
			accounts[0].addr: {Balance: big.NewInt(params.Ether)},
			accounts[1].addr: {Balance: big.NewInt(params.Ether)},
			accounts[2].addr: {Balance: big.NewInt(params.Ether)},
		},
	}
	genBlocks := 50
	signer := types.HomesteadSigner{}

	var (
		ref   atomic.Uint32 // total refs has made
		rel   atomic.Uint32 // total rels has made
		nonce uint64
	)

	backend := newTestBackend(t, genBlocks, genesis, func(i int, b *core.BlockGen) {
		// Transfer from account[0] to account[1]
		//    value: 1000 wei
		//    fee:   0 wei
		for j := 0; j < i+1; j++ {
			tx, _ := types.SignTx(types.NewTransaction(nonce, accounts[1].addr, big.NewInt(1000), params.TxGas, b.BaseFee(), nil), signer, accounts[0].key)
			b.AddTx(tx)

			nonce += 1
		}
	})
	backend.refHook = func() { ref.Add(1) }
	backend.relHook = func() { rel.Add(1) }
	api := NewAPI(backend)

<<<<<<< HEAD
	single := `{"result":{"gas":21000,"failed":false,"returnValue":"","structLogs":[]}}`

=======
	single := `{"txHash":"0x0000000000000000000000000000000000000000000000000000000000000000","result":{"gas":21000,"failed":false,"returnValue":"","structLogs":[]}}`
>>>>>>> bed84606
	var cases = []struct {
		start  uint64
		end    uint64
		config *TraceConfig
	}{
		{0, 50, nil},  // the entire chain range, blocks [1, 50]
		{10, 20, nil}, // the middle chain range, blocks [11, 20]
	}

	for _, c := range cases {
		ref.Store(0)
		rel.Store(0)

		from, _ := api.blockByNumber(context.Background(), rpc.BlockNumber(c.start))
		to, _ := api.blockByNumber(context.Background(), rpc.BlockNumber(c.end))
		resCh := api.traceChain(from, to, c.config, nil)

		next := c.start + 1
		for result := range resCh {
			if have, want := uint64(result.Block), next; have != want {
				t.Fatalf("unexpected tracing block, have %d want %d", have, want)
			}
<<<<<<< HEAD

			if len(result.Traces) != int(next) {
				t.Error("Unexpected tracing result")
=======
			if have, want := len(result.Traces), int(next); have != want {
				t.Fatalf("unexpected result length, have %d want %d", have, want)
>>>>>>> bed84606
			}

			for _, trace := range result.Traces {
<<<<<<< HEAD
				// nolint : errchkjson
=======
				trace.TxHash = common.Hash{}
>>>>>>> bed84606
				blob, _ := json.Marshal(trace)
				if have, want := string(blob), single; have != want {
					t.Fatalf("unexpected tracing result, have\n%v\nwant:\n%v", have, want)
				}
			}

			next += 1
		}

		if next != c.end+1 {
			t.Error("Missing tracing block")
		}

		if nref, nrel := ref.Load(), rel.Load(); nref != nrel {
			t.Errorf("Ref and deref actions are not equal, ref %d rel %d", nref, nrel)
		}
	}
}<|MERGE_RESOLUTION|>--- conflicted
+++ resolved
@@ -924,12 +924,7 @@
 		addr := crypto.PubkeyToAddress(key.PublicKey)
 		accounts = append(accounts, Account{key: key, addr: addr})
 	}
-<<<<<<< HEAD
-	sort.Sort(accounts)
-
-=======
 	slices.SortFunc(accounts, func(a, b Account) int { return a.addr.Cmp(b.addr) })
->>>>>>> bed84606
 	return accounts
 }
 
@@ -994,12 +989,7 @@
 	backend.relHook = func() { rel.Add(1) }
 	api := NewAPI(backend)
 
-<<<<<<< HEAD
-	single := `{"result":{"gas":21000,"failed":false,"returnValue":"","structLogs":[]}}`
-
-=======
 	single := `{"txHash":"0x0000000000000000000000000000000000000000000000000000000000000000","result":{"gas":21000,"failed":false,"returnValue":"","structLogs":[]}}`
->>>>>>> bed84606
 	var cases = []struct {
 		start  uint64
 		end    uint64
@@ -1022,22 +1012,12 @@
 			if have, want := uint64(result.Block), next; have != want {
 				t.Fatalf("unexpected tracing block, have %d want %d", have, want)
 			}
-<<<<<<< HEAD
-
-			if len(result.Traces) != int(next) {
-				t.Error("Unexpected tracing result")
-=======
 			if have, want := len(result.Traces), int(next); have != want {
 				t.Fatalf("unexpected result length, have %d want %d", have, want)
->>>>>>> bed84606
 			}
 
 			for _, trace := range result.Traces {
-<<<<<<< HEAD
-				// nolint : errchkjson
-=======
 				trace.TxHash = common.Hash{}
->>>>>>> bed84606
 				blob, _ := json.Marshal(trace)
 				if have, want := string(blob), single; have != want {
 					t.Fatalf("unexpected tracing result, have\n%v\nwant:\n%v", have, want)
