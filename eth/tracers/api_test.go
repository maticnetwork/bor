// Copyright 2021 The go-ethereum Authors
// This file is part of the go-ethereum library.
//
// The go-ethereum library is free software: you can redistribute it and/or modify
// it under the terms of the GNU Lesser General Public License as published by
// the Free Software Foundation, either version 3 of the License, or
// (at your option) any later version.
//
// The go-ethereum library is distributed in the hope that it will be useful,
// but WITHOUT ANY WARRANTY; without even the implied warranty of
// MERCHANTABILITY or FITNESS FOR A PARTICULAR PURPOSE. See the
// GNU Lesser General Public License for more details.
//
// You should have received a copy of the GNU Lesser General Public License
// along with the go-ethereum library. If not, see <http://www.gnu.org/licenses/>.

package tracers

import (
	"context"
	"crypto/ecdsa"
	"encoding/json"
	"errors"
	"fmt"
	"math/big"
	"reflect"
	"slices"
	"sync/atomic"
	"testing"
	"time"

	"github.com/ethereum/go-ethereum/common"
	"github.com/ethereum/go-ethereum/common/hexutil"
	"github.com/ethereum/go-ethereum/consensus"
	"github.com/ethereum/go-ethereum/consensus/beacon"
	"github.com/ethereum/go-ethereum/consensus/ethash"
	"github.com/ethereum/go-ethereum/core"
	"github.com/ethereum/go-ethereum/core/rawdb"
	"github.com/ethereum/go-ethereum/core/state"
	"github.com/ethereum/go-ethereum/core/tracing"
	"github.com/ethereum/go-ethereum/core/types"
	"github.com/ethereum/go-ethereum/core/vm"
	"github.com/ethereum/go-ethereum/crypto"
	"github.com/ethereum/go-ethereum/eth/tracers/logger"
	"github.com/ethereum/go-ethereum/ethdb"
	"github.com/ethereum/go-ethereum/internal/ethapi"
	"github.com/ethereum/go-ethereum/internal/ethapi/override"
	"github.com/ethereum/go-ethereum/params"
	"github.com/ethereum/go-ethereum/rpc"
)

var (
	errStateNotFound = errors.New("state not found")
	errBlockNotFound = errors.New("block not found")
)

type testBackend struct {
	chainConfig *params.ChainConfig
	engine      consensus.Engine
	chaindb     ethdb.Database
	chain       *core.BlockChain

	refHook func() // Hook is invoked when the requested state is referenced
	relHook func() // Hook is invoked when the requested state is released
}

// newTestBackend creates a new test backend. OBS: After test is done, teardown must be
// invoked in order to release associated resources.
func newTestBackend(t *testing.T, n int, gspec *core.Genesis, generator func(i int, b *core.BlockGen)) *testBackend {
	backend := &testBackend{
		chainConfig: params.TestChainConfig,
		engine:      ethash.NewFaker(),
		chaindb:     rawdb.NewMemoryDatabase(),
	}
	// Generate blocks for testing
	gspec.Config = backend.chainConfig
	_, blocks, _ := core.GenerateChainWithGenesis(gspec, backend.engine, n, generator)

	// Import the canonical chain
	cacheConfig := &core.CacheConfig{
		TrieCleanLimit:    256,
		TrieDirtyLimit:    256,
		TrieTimeLimit:     5 * time.Minute,
		SnapshotLimit:     0,
		TrieDirtyDisabled: true, // Archive mode
	}
	chain, err := core.NewBlockChain(backend.chaindb, cacheConfig, gspec, nil, backend.engine, vm.Config{}, nil, nil, nil)
	if err != nil {
		t.Fatalf("failed to create tester chain: %v", err)
	}

	if n, err := chain.InsertChain(blocks); err != nil {
		t.Fatalf("block %d: failed to insert into chain: %v", n, err)
	}

	backend.chain = chain

	return backend
}

func (b *testBackend) HeaderByHash(ctx context.Context, hash common.Hash) (*types.Header, error) {
	return b.chain.GetHeaderByHash(hash), nil
}

func (b *testBackend) HeaderByNumber(ctx context.Context, number rpc.BlockNumber) (*types.Header, error) {
	if number == rpc.PendingBlockNumber || number == rpc.LatestBlockNumber {
		return b.chain.CurrentHeader(), nil
	}

	return b.chain.GetHeaderByNumber(uint64(number)), nil
}

func (b *testBackend) BlockByHash(ctx context.Context, hash common.Hash) (*types.Block, error) {
	return b.chain.GetBlockByHash(hash), nil
}

func (b *testBackend) BlockByNumber(ctx context.Context, number rpc.BlockNumber) (*types.Block, error) {
	if number == rpc.PendingBlockNumber || number == rpc.LatestBlockNumber {
		return b.chain.GetBlockByNumber(b.chain.CurrentBlock().Number.Uint64()), nil
	}

	return b.chain.GetBlockByNumber(uint64(number)), nil
}

func (b *testBackend) GetTransaction(txHash common.Hash) (bool, *types.Transaction, common.Hash, uint64, uint64) {
	tx, hash, blockNumber, index := rawdb.ReadTransaction(b.chaindb, txHash)
	return tx != nil, tx, hash, blockNumber, index
}

func (b *testBackend) TxIndexDone() bool {
	return true
}

func (b *testBackend) RPCGasCap() uint64 {
	return 25000000
}

func (b *testBackend) RPCRpcReturnDataLimit() uint64 {
	return 100000
}

func (b *testBackend) ChainConfig() *params.ChainConfig {
	return b.chainConfig
}

func (b *testBackend) Engine() consensus.Engine {
	return b.engine
}

func (b *testBackend) ChainDb() ethdb.Database {
	return b.chaindb
}

// teardown releases the associated resources.
func (b *testBackend) teardown() {
	b.chain.Stop()
}

func (b *testBackend) StateAtBlock(ctx context.Context, block *types.Block, reexec uint64, base *state.StateDB, readOnly bool, preferDisk bool) (*state.StateDB, StateReleaseFunc, error) {
	statedb, err := b.chain.StateAt(block.Root())
	if err != nil {
		return nil, nil, errStateNotFound
	}

	if b.refHook != nil {
		b.refHook()
	}

	release := func() {
		if b.relHook != nil {
			b.relHook()
		}
	}

	return statedb, release, nil
}

func (b *testBackend) StateAtTransaction(ctx context.Context, block *types.Block, txIndex int, reexec uint64) (*types.Transaction, vm.BlockContext, *state.StateDB, StateReleaseFunc, error) {
	parent := b.chain.GetBlock(block.ParentHash(), block.NumberU64()-1)
	if parent == nil {
		return nil, vm.BlockContext{}, nil, nil, errBlockNotFound
	}

	statedb, release, err := b.StateAtBlock(ctx, parent, reexec, nil, true, false)
	if err != nil {
		return nil, vm.BlockContext{}, nil, nil, errStateNotFound
	}

	if txIndex == 0 && len(block.Transactions()) == 0 {
		return nil, vm.BlockContext{}, statedb, release, nil
	}
	// Recompute transactions up to the target index.
	signer := types.MakeSigner(b.chainConfig, block.Number(), block.Time())
	blockContext := core.NewEVMBlockContext(block.Header(), b.chain, nil)
	evm := vm.NewEVM(blockContext, statedb, b.chainConfig, vm.Config{})
	for idx, tx := range block.Transactions() {
		msg, _ := core.TransactionToMessage(tx, signer, block.BaseFee())

		blockContext := core.NewEVMBlockContext(block.Header(), b.chain, nil)
		if idx == txIndex {
			return tx, blockContext, statedb, release, nil
		}
<<<<<<< HEAD
		if _, err := core.ApplyMessage(evm, msg, new(core.GasPool).AddGas(tx.Gas()), nil); err != nil {
=======
		// nolint : contextcheck
		if _, err := core.ApplyMessage(evm, msg, new(core.GasPool).AddGas(tx.Gas()), ctx); err != nil {
>>>>>>> ef012acf
			return nil, vm.BlockContext{}, nil, nil, fmt.Errorf("transaction %#x failed: %v", tx.Hash(), err)
		}

		statedb.Finalise(evm.ChainConfig().IsEIP158(block.Number()))
	}

	return nil, vm.BlockContext{}, nil, nil, fmt.Errorf("transaction index %d out of range for block %#x", txIndex, block.Hash())
}

func (b *testBackend) GetBorBlockTransactionWithBlockHash(ctx context.Context, txHash common.Hash, blockHash common.Hash) (*types.Transaction, common.Hash, uint64, uint64, error) {
	tx, blockHash, blockNumber, index := rawdb.ReadBorTransactionWithBlockHash(b.ChainDb(), txHash, blockHash)
	return tx, blockHash, blockNumber, index, nil
}

type stateTracer struct {
	Balance map[common.Address]*hexutil.Big
	Nonce   map[common.Address]hexutil.Uint64
	Storage map[common.Address]map[common.Hash]common.Hash
}

func newStateTracer(ctx *Context, cfg json.RawMessage, chainCfg *params.ChainConfig) (*Tracer, error) {
	t := &stateTracer{
		Balance: make(map[common.Address]*hexutil.Big),
		Nonce:   make(map[common.Address]hexutil.Uint64),
		Storage: make(map[common.Address]map[common.Hash]common.Hash),
	}
	return &Tracer{
		GetResult: func() (json.RawMessage, error) {
			return json.Marshal(t)
		},
		Hooks: &tracing.Hooks{
			OnBalanceChange: func(addr common.Address, prev, new *big.Int, reason tracing.BalanceChangeReason) {
				t.Balance[addr] = (*hexutil.Big)(new)
			},
			OnNonceChange: func(addr common.Address, prev, new uint64) {
				t.Nonce[addr] = hexutil.Uint64(new)
			},
			OnStorageChange: func(addr common.Address, slot common.Hash, prev, new common.Hash) {
				if t.Storage[addr] == nil {
					t.Storage[addr] = make(map[common.Hash]common.Hash)
				}
				t.Storage[addr][slot] = new
			},
		},
	}, nil
}

func TestStateHooks(t *testing.T) {
	t.Parallel()

	// Initialize test accounts
	var (
		key, _  = crypto.HexToECDSA("b71c71a67e1177ad4e901695e1b4b9ee17ae16c6668d313eac2f96dbcda3f291")
		from    = crypto.PubkeyToAddress(key.PublicKey)
		to      = common.HexToAddress("0x00000000000000000000000000000000deadbeef")
		genesis = &core.Genesis{
			Config: params.TestChainConfig,
			Alloc: types.GenesisAlloc{
				from: {Balance: big.NewInt(params.Ether)},
				to: {
					Code: []byte{
						byte(vm.PUSH1), 0x2a, // stack: [42]
						byte(vm.PUSH1), 0x0, // stack: [0, 42]
						byte(vm.SSTORE), // stack: []
						byte(vm.STOP),
					},
				},
			},
		}
		genBlocks = 2
		signer    = types.HomesteadSigner{}
		nonce     = uint64(0)
		backend   = newTestBackend(t, genBlocks, genesis, func(i int, b *core.BlockGen) {
			// Transfer from account[0] to account[1]
			//    value: 1000 wei
			//    fee:   0 wei
			tx, _ := types.SignTx(types.NewTx(&types.LegacyTx{
				Nonce:    nonce,
				To:       &to,
				Value:    big.NewInt(1000),
				Gas:      params.TxGas,
				GasPrice: b.BaseFee(),
				Data:     nil}),
				signer, key)
			b.AddTx(tx)
			nonce++
		})
	)
	defer backend.teardown()
	DefaultDirectory.Register("stateTracer", newStateTracer, false)
	api := NewAPI(backend)
	tracer := "stateTracer"
	res, err := api.TraceCall(t.Context(), ethapi.TransactionArgs{From: &from, To: &to, Value: (*hexutil.Big)(big.NewInt(1000))}, rpc.BlockNumberOrHashWithNumber(rpc.LatestBlockNumber), &TraceCallConfig{TraceConfig: TraceConfig{Tracer: &tracer}})
	if err != nil {
		t.Fatalf("failed to trace call: %v", err)
	}
	expected := `{"Balance":{"0x00000000000000000000000000000000deadbeef":"0x3e8","0x71562b71999873db5b286df957af199ec94617f7":"0xde0975924ed6f90"},"Nonce":{"0x71562b71999873db5b286df957af199ec94617f7":"0x3"},"Storage":{"0x00000000000000000000000000000000deadbeef":{"0x0000000000000000000000000000000000000000000000000000000000000000":"0x000000000000000000000000000000000000000000000000000000000000002a"}}}`
	if expected != fmt.Sprintf("%s", res) {
		t.Fatalf("unexpected trace result: have %s want %s", res, expected)
	}
}

func TestTraceCall(t *testing.T) {
	t.Parallel()

	// Initialize test accounts
	accounts := newAccounts(3)
	genesis := &core.Genesis{
		Config: params.TestChainConfig,
		Alloc: types.GenesisAlloc{
			accounts[0].addr: {Balance: big.NewInt(params.Ether)},
			accounts[1].addr: {Balance: big.NewInt(params.Ether)},
			accounts[2].addr: {Balance: big.NewInt(params.Ether)},
		},
	}
	genBlocks := 10
	signer := types.HomesteadSigner{}
	nonce := uint64(0)
	backend := newTestBackend(t, genBlocks, genesis, func(i int, b *core.BlockGen) {
		// Transfer from account[0] to account[1]
		//    value: 1000 wei
		//    fee:   0 wei
		tx, _ := types.SignTx(types.NewTx(&types.LegacyTx{
			Nonce:    nonce,
			To:       &accounts[1].addr,
			Value:    big.NewInt(1000),
			Gas:      params.TxGas,
			GasPrice: b.BaseFee(),
			Data:     nil}),
			signer, accounts[0].key)
		b.AddTx(tx)
		nonce++

		if i == genBlocks-2 {
			// Transfer from account[0] to account[2]
			tx, _ = types.SignTx(types.NewTx(&types.LegacyTx{
				Nonce:    nonce,
				To:       &accounts[2].addr,
				Value:    big.NewInt(1000),
				Gas:      params.TxGas,
				GasPrice: b.BaseFee(),
				Data:     nil}),
				signer, accounts[0].key)
			b.AddTx(tx)
			nonce++

			// Transfer from account[0] to account[1] again
			tx, _ = types.SignTx(types.NewTx(&types.LegacyTx{
				Nonce:    nonce,
				To:       &accounts[1].addr,
				Value:    big.NewInt(1000),
				Gas:      params.TxGas,
				GasPrice: b.BaseFee(),
				Data:     nil}),
				signer, accounts[0].key)
			b.AddTx(tx)
			nonce++
		}
	})

	uintPtr := func(i int) *hexutil.Uint { x := hexutil.Uint(i); return &x }

	defer backend.teardown()
	api := NewAPI(backend)

	var testSuite = []struct {
		blockNumber rpc.BlockNumber
		call        ethapi.TransactionArgs
		config      *TraceCallConfig
		expectErr   error
		expect      string
	}{
		// Standard JSON trace upon the genesis, plain transfer.
		{
			blockNumber: rpc.BlockNumber(0),
			call: ethapi.TransactionArgs{
				From:  &accounts[0].addr,
				To:    &accounts[1].addr,
				Value: (*hexutil.Big)(big.NewInt(1000)),
			},
			config:    nil,
			expectErr: nil,
			expect:    `{"gas":21000,"failed":false,"returnValue":"0x","structLogs":[]}`,
		},
		// Standard JSON trace upon the head, plain transfer.
		{
			blockNumber: rpc.BlockNumber(genBlocks),
			call: ethapi.TransactionArgs{
				From:  &accounts[0].addr,
				To:    &accounts[1].addr,
				Value: (*hexutil.Big)(big.NewInt(1000)),
			},
			config:    nil,
			expectErr: nil,
			expect:    `{"gas":21000,"failed":false,"returnValue":"0x","structLogs":[]}`,
		},
		// Upon the last state, default to the post block's state
		{
			blockNumber: rpc.BlockNumber(genBlocks - 1),
			call: ethapi.TransactionArgs{
				From:  &accounts[2].addr,
				To:    &accounts[0].addr,
				Value: (*hexutil.Big)(new(big.Int).Add(big.NewInt(params.Ether), big.NewInt(100))),
			},
			config: nil,
			expect: `{"gas":21000,"failed":false,"returnValue":"0x","structLogs":[]}`,
		},
		// Before the first transaction, should be failed
		{
			blockNumber: rpc.BlockNumber(genBlocks - 1),
			call: ethapi.TransactionArgs{
				From:  &accounts[2].addr,
				To:    &accounts[0].addr,
				Value: (*hexutil.Big)(new(big.Int).Add(big.NewInt(params.Ether), big.NewInt(100))),
			},
			config:    &TraceCallConfig{TxIndex: uintPtr(0)},
			expectErr: fmt.Errorf("tracing failed: insufficient funds for gas * price + value: address %s have 1000000000000000000 want 1000000000000000100", accounts[2].addr),
		},
		// Before the target transaction, should be failed
		{
			blockNumber: rpc.BlockNumber(genBlocks - 1),
			call: ethapi.TransactionArgs{
				From:  &accounts[2].addr,
				To:    &accounts[0].addr,
				Value: (*hexutil.Big)(new(big.Int).Add(big.NewInt(params.Ether), big.NewInt(100))),
			},
			config:    &TraceCallConfig{TxIndex: uintPtr(1)},
			expectErr: fmt.Errorf("tracing failed: insufficient funds for gas * price + value: address %s have 1000000000000000000 want 1000000000000000100", accounts[2].addr),
		},
		// After the target transaction, should be succeeded
		{
			blockNumber: rpc.BlockNumber(genBlocks - 1),
			call: ethapi.TransactionArgs{
				From:  &accounts[2].addr,
				To:    &accounts[0].addr,
				Value: (*hexutil.Big)(new(big.Int).Add(big.NewInt(params.Ether), big.NewInt(100))),
			},
			config:    &TraceCallConfig{TxIndex: uintPtr(2)},
			expectErr: nil,
			expect:    `{"gas":21000,"failed":false,"returnValue":"0x","structLogs":[]}`,
		},
		// Standard JSON trace upon the non-existent block, error expects
		{
			blockNumber: rpc.BlockNumber(genBlocks + 1),
			call: ethapi.TransactionArgs{
				From:  &accounts[0].addr,
				To:    &accounts[1].addr,
				Value: (*hexutil.Big)(big.NewInt(1000)),
			},
			config:    nil,
			expectErr: fmt.Errorf("block #%d not found", genBlocks+1),
			//expect:    nil,
		},
		// Standard JSON trace upon the latest block
		{
			blockNumber: rpc.LatestBlockNumber,
			call: ethapi.TransactionArgs{
				From:  &accounts[0].addr,
				To:    &accounts[1].addr,
				Value: (*hexutil.Big)(big.NewInt(1000)),
			},
			config:    nil,
			expectErr: nil,
			expect:    `{"gas":21000,"failed":false,"returnValue":"0x","structLogs":[]}`,
		},
		// Tracing on 'pending' should fail:
		{
			blockNumber: rpc.PendingBlockNumber,
			call: ethapi.TransactionArgs{
				From:  &accounts[0].addr,
				To:    &accounts[1].addr,
				Value: (*hexutil.Big)(big.NewInt(1000)),
			},
			config:    nil,
			expectErr: errors.New("tracing on top of pending is not supported"),
		},
		{
			blockNumber: rpc.LatestBlockNumber,
			call: ethapi.TransactionArgs{
				From:  &accounts[0].addr,
				Input: &hexutil.Bytes{0x43}, // blocknumber
			},
			config: &TraceCallConfig{
				BlockOverrides: &override.BlockOverrides{Number: (*hexutil.Big)(big.NewInt(0x1337))},
			},
			expectErr: nil,
			expect: ` {"gas":53018,"failed":false,"returnValue":"0x","structLogs":[
		{"pc":0,"op":"NUMBER","gas":24946984,"gasCost":2,"depth":1,"stack":[]},
		{"pc":1,"op":"STOP","gas":24946982,"gasCost":0,"depth":1,"stack":["0x1337"]}]}`,
		},
	}

	for i, testspec := range testSuite {
		result, err := api.TraceCall(t.Context(), testspec.call, rpc.BlockNumberOrHash{BlockNumber: &testspec.blockNumber}, testspec.config)
		if testspec.expectErr != nil {
			if err == nil {
				t.Errorf("test %d: expect error %v, got nothing", i, testspec.expectErr)
				continue
			}
			if !reflect.DeepEqual(err.Error(), testspec.expectErr.Error()) {
				t.Errorf("test %d: error mismatch, want '%v', got '%v'", i, testspec.expectErr, err)
			}
		} else {
			if err != nil {
				t.Errorf("test %d: expect no error, got %v", i, err)
				continue
			}

			var have *logger.ExecutionResult
			if err := json.Unmarshal(result.(json.RawMessage), &have); err != nil {
				t.Errorf("test %d: failed to unmarshal result %v", i, err)
			}

			var want *logger.ExecutionResult
			if err := json.Unmarshal([]byte(testspec.expect), &want); err != nil {
				t.Errorf("test %d: failed to unmarshal result %v", i, err)
			}

			if !reflect.DeepEqual(have, want) {
				t.Errorf("test %d: result mismatch, want %v, got %v", i, testspec.expect, string(result.(json.RawMessage)))
			}
		}
	}
}

func TestTraceTransaction(t *testing.T) {
	t.Parallel()

	// Initialize test accounts
	accounts := newAccounts(2)
	genesis := &core.Genesis{
		Config: params.TestChainConfig,
		Alloc: types.GenesisAlloc{
			accounts[0].addr: {Balance: big.NewInt(params.Ether)},
			accounts[1].addr: {Balance: big.NewInt(params.Ether)},
		},
	}
	target := common.Hash{}
	signer := types.HomesteadSigner{}
	backend := newTestBackend(t, 1, genesis, func(i int, b *core.BlockGen) {
		// Transfer from account[0] to account[1]
		//    value: 1000 wei
		//    fee:   0 wei
		tx, _ := types.SignTx(types.NewTx(&types.LegacyTx{
			Nonce:    uint64(i),
			To:       &accounts[1].addr,
			Value:    big.NewInt(1000),
			Gas:      params.TxGas,
			GasPrice: b.BaseFee(),
			Data:     nil}),
			signer, accounts[0].key)
		b.AddTx(tx)
		target = tx.Hash()
	})

	defer backend.chain.Stop()
	api := NewAPI(backend)

	result, err := api.TraceTransaction(t.Context(), target, nil)
	if err != nil {
		t.Errorf("Failed to trace transaction %v", err)
	}

	var have *logger.ExecutionResult

	if err := json.Unmarshal(result.(json.RawMessage), &have); err != nil {
		t.Errorf("failed to unmarshal result %v", err)
	}

	if !reflect.DeepEqual(have, &logger.ExecutionResult{
		Gas:         params.TxGas,
		Failed:      false,
		ReturnValue: []byte{},
		StructLogs:  []json.RawMessage{},
	}) {
		t.Error("Transaction tracing result is different")
	}

	// Test non-existent transaction
	_, err = api.TraceTransaction(t.Context(), common.Hash{42}, nil)
	if !errors.Is(err, errTxNotFound) {
		t.Fatalf("want %v, have %v", errTxNotFound, err)
	}
}

// nolint:typecheck
func TestTraceBlock(t *testing.T) {
	t.Parallel()

	// Initialize test accounts
	accounts := newAccounts(3)
	genesis := &core.Genesis{
		Config: params.TestChainConfig,
		Alloc: types.GenesisAlloc{
			accounts[0].addr: {Balance: big.NewInt(params.Ether)},
			accounts[1].addr: {Balance: big.NewInt(params.Ether)},
			accounts[2].addr: {Balance: big.NewInt(params.Ether)},
		},
	}
	genBlocks := 10
	signer := types.HomesteadSigner{}
	var txHash common.Hash
	backend := newTestBackend(t, genBlocks, genesis, func(i int, b *core.BlockGen) {
		// Transfer from account[0] to account[1]
		//    value: 1000 wei
		//    fee:   0 wei
		tx, _ := types.SignTx(types.NewTx(&types.LegacyTx{
			Nonce:    uint64(i),
			To:       &accounts[1].addr,
			Value:    big.NewInt(1000),
			Gas:      params.TxGas,
			GasPrice: b.BaseFee(),
			Data:     nil}),
			signer, accounts[0].key)
		b.AddTx(tx)
		txHash = tx.Hash()
	})

	defer backend.chain.Stop()
	api := NewAPI(backend)

	var testSuite = []struct {
		blockNumber rpc.BlockNumber
		config      *TraceConfig
		want        string
		expectErr   error
	}{
		// Trace genesis block, expect error
		{
			blockNumber: rpc.BlockNumber(0),
			expectErr:   errors.New("genesis is not traceable"),
		},
		// Trace head block
		{
			blockNumber: rpc.BlockNumber(genBlocks),
			want:        fmt.Sprintf(`[{"txHash":"%v","result":{"gas":21000,"failed":false,"returnValue":"0x","structLogs":[]}}]`, txHash),
		},
		// Trace non-existent block
		{
			blockNumber: rpc.BlockNumber(genBlocks + 1),
			expectErr:   fmt.Errorf("block #%d not found", genBlocks+1),
		},
		// Trace latest block
		{
			blockNumber: rpc.LatestBlockNumber,
			want:        fmt.Sprintf(`[{"txHash":"%v","result":{"gas":21000,"failed":false,"returnValue":"0x","structLogs":[]}}]`, txHash),
		},
		// Trace pending block
		{
			blockNumber: rpc.PendingBlockNumber,
			want:        fmt.Sprintf(`[{"txHash":"%v","result":{"gas":21000,"failed":false,"returnValue":"0x","structLogs":[]}}]`, txHash),
		},
	}

	for i, tc := range testSuite {
		result, err := api.TraceBlockByNumber(t.Context(), tc.blockNumber, tc.config)
		if tc.expectErr != nil {
			if err == nil {
				t.Errorf("test %d, want error %v", i, tc.expectErr)
				continue
			}

			if !reflect.DeepEqual(err, tc.expectErr) {
				t.Errorf("test %d: error mismatch, want %v, get %v", i, tc.expectErr, err)
			}

			continue
		}

		if err != nil {
			t.Errorf("test %d, want no error, have %v", i, err)
			continue
		}

		have, _ := json.Marshal(result)
		want := tc.want

		if string(have) != want {
			t.Errorf("test %d, result mismatch, have\n%v\n, want\n%v\n", i, string(have), want)
		}
	}
}

// txTraceResult is the result of a single transaction trace.
type txTraceResultTest struct {
	Result interface{} `json:"result,omitempty"` // Trace results produced by the tracer
	Error  string      `json:"error,omitempty"`  // Trace failure produced by the tracer
}

func TestIOdump(t *testing.T) {
	t.Parallel()

	// Initialize test accounts
	accounts := newAccounts(5)
	genesis := &core.Genesis{Alloc: types.GenesisAlloc{
		accounts[0].addr: {Balance: big.NewInt(params.Ether)},
		accounts[1].addr: {Balance: big.NewInt(params.Ether)},
		accounts[2].addr: {Balance: big.NewInt(params.Ether)},
		accounts[3].addr: {Balance: big.NewInt(params.Ether)},
		accounts[4].addr: {Balance: big.NewInt(params.Ether)},
	}}
	genBlocks := 1
	signer := types.HomesteadSigner{}
	api := NewAPI(newTestBackend(t, genBlocks, genesis, func(i int, b *core.BlockGen) {
		// Transfer from account[0] to account[1], account[1] to account[2], account[2] to account[3], account[3] to account[4], account[4] to account[0]
		// value:  1000 wei
		// fee:    0 wei
		for j := 0; j < 5; j++ {
			tx, _ := types.SignTx(types.NewTransaction(uint64(i), accounts[(j+1)%5].addr, big.NewInt(1000), params.TxGas, b.BaseFee(), nil), signer, accounts[j].key)
			b.AddTx(tx)
		}
	}))

	allowIOTracing = true

	ioflag := new(bool)

	*ioflag = true

	var testSuite = []struct {
		blockNumber rpc.BlockNumber
		config      *TraceConfig
		want        string
		expectErr   error
	}{
		// Trace head block
		{
			config: &TraceConfig{
				IOFlag: ioflag,
			},
			blockNumber: rpc.BlockNumber(genBlocks),
			want:        `[{"result":{"gas":21000,"failed":false,"returnValue":"0x","structLogs":[]}},{"result":{"gas":21000,"failed":false,"returnValue":"0x","structLogs":[]}},{"result":{"gas":21000,"failed":false,"returnValue":"0x","structLogs":[]}},{"result":{"gas":21000,"failed":false,"returnValue":"0x","structLogs":[]}},{"result":{"gas":21000,"failed":false,"returnValue":"0x","structLogs":[]}}]`,
		},
	}

	for i, tc := range testSuite {
		result, err := api.TraceBlockByNumber(t.Context(), tc.blockNumber, tc.config)
		if tc.expectErr != nil {
			if err == nil {
				t.Errorf("test %d, want error %v", i, tc.expectErr)
				continue
			}

			if !reflect.DeepEqual(err, tc.expectErr) {
				t.Errorf("test %d: error mismatch, want %v, get %v", i, tc.expectErr, err)
			}

			continue
		}

		// Done As txTraceResult struct was changed during Cancun changes
		resArr := make([]*txTraceResultTest, 0)
		for _, res := range result {
			res := &txTraceResultTest{
				Result: res.Result,
				Error:  res.Error,
			}
			resArr = append(resArr, res)
		}

		if err != nil {
			t.Errorf("test %d, want no error, have %v", i, err)
			continue
		}

		have, err := json.Marshal(resArr)
		if err != nil {
			t.Errorf("Error in Marshal: %v", err)
		}

		want := tc.want
		if string(have) != want {
			t.Errorf("test %d, result mismatch, have\n%v\n, want\n%v\n", i, string(have), want)
		}
	}
}

// nolint:typecheck
func TestTracingWithOverrides(t *testing.T) {
	t.Parallel()
	// Initialize test accounts
	accounts := newAccounts(3)
	ecRecoverAddress := common.HexToAddress("0x0000000000000000000000000000000000000001")
	storageAccount := common.Address{0x13, 37}
	genesis := &core.Genesis{
		Config: params.TestChainConfig,
		Alloc: types.GenesisAlloc{
			accounts[0].addr: {Balance: big.NewInt(params.Ether)},
			accounts[1].addr: {Balance: big.NewInt(params.Ether)},
			accounts[2].addr: {Balance: big.NewInt(params.Ether)},
			// An account with existing storage
			storageAccount: {
				Balance: new(big.Int),
				Storage: map[common.Hash]common.Hash{
					common.HexToHash("0x03"): common.HexToHash("0x33"),
					common.HexToHash("0x04"): common.HexToHash("0x44"),
				},
			},
		},
	}
	genBlocks := 10
	signer := types.HomesteadSigner{}
	backend := newTestBackend(t, genBlocks, genesis, func(i int, b *core.BlockGen) {
		// Transfer from account[0] to account[1]
		//    value: 1000 wei
		//    fee:   0 wei
		tx, _ := types.SignTx(types.NewTx(&types.LegacyTx{
			Nonce:    uint64(i),
			To:       &accounts[1].addr,
			Value:    big.NewInt(1000),
			Gas:      params.TxGas,
			GasPrice: b.BaseFee(),
			Data:     nil}),
			signer, accounts[0].key)
		b.AddTx(tx)
	})

	defer backend.chain.Stop()
	api := NewAPI(backend)
	randomAccounts := newAccounts(3)

	type res struct {
		Gas         int
		Failed      bool
		ReturnValue string
	}

	var testSuite = []struct {
		blockNumber rpc.BlockNumber
		call        ethapi.TransactionArgs
		config      *TraceCallConfig
		expectErr   error
		want        string
	}{
		// Call which can only succeed if state is state overridden
		{
			blockNumber: rpc.LatestBlockNumber,
			call: ethapi.TransactionArgs{
				From:  &randomAccounts[0].addr,
				To:    &randomAccounts[1].addr,
				Value: (*hexutil.Big)(big.NewInt(1000)),
			},
			config: &TraceCallConfig{
				StateOverrides: &override.StateOverride{
					randomAccounts[0].addr: override.OverrideAccount{Balance: newRPCBalance(new(big.Int).Mul(big.NewInt(1), big.NewInt(params.Ether)))},
				},
			},
			want: `{"gas":21000,"failed":false,"returnValue":"0x"}`,
		},
		// Invalid call without state overriding
		{
			blockNumber: rpc.LatestBlockNumber,
			call: ethapi.TransactionArgs{
				From:  &randomAccounts[0].addr,
				To:    &randomAccounts[1].addr,
				Value: (*hexutil.Big)(big.NewInt(1000)),
			},
			config:    &TraceCallConfig{},
			expectErr: core.ErrInsufficientFunds,
		},
		// Successful simple contract call
		//
		// // SPDX-License-Identifier: GPL-3.0
		//
		//  pragma solidity >=0.7.0 <0.8.0;
		//
		//  /**
		//   * @title Storage
		//   * @dev Store & retrieve value in a variable
		//   */
		//  contract Storage {
		//      uint256 public number;
		//      constructor() {
		//          number = block.number;
		//      }
		//  }
		{
			blockNumber: rpc.LatestBlockNumber,
			call: ethapi.TransactionArgs{
				From: &randomAccounts[0].addr,
				To:   &randomAccounts[2].addr,
				Data: newRPCBytes(common.Hex2Bytes("8381f58a")), // call number()
			},
			config: &TraceCallConfig{
				//Tracer: &tracer,
				StateOverrides: &override.StateOverride{
					randomAccounts[2].addr: override.OverrideAccount{
						Code:      newRPCBytes(common.Hex2Bytes("6080604052348015600f57600080fd5b506004361060285760003560e01c80638381f58a14602d575b600080fd5b60336049565b6040518082815260200191505060405180910390f35b6000548156fea2646970667358221220eab35ffa6ab2adfe380772a48b8ba78e82a1b820a18fcb6f59aa4efb20a5f60064736f6c63430007040033")),
						StateDiff: newStates([]common.Hash{{}}, []common.Hash{common.BigToHash(big.NewInt(123))}),
					},
				},
			},
			want: `{"gas":23347,"failed":false,"returnValue":"0x000000000000000000000000000000000000000000000000000000000000007b"}`,
		},
		{ // Override blocknumber
			blockNumber: rpc.LatestBlockNumber,
			call: ethapi.TransactionArgs{
				From: &accounts[0].addr,
				// BLOCKNUMBER PUSH1 MSTORE
				Input: newRPCBytes(common.Hex2Bytes("4360005260206000f3")),
			},
			config: &TraceCallConfig{
				BlockOverrides: &override.BlockOverrides{Number: (*hexutil.Big)(big.NewInt(0x1337))},
			},
			want: `{"gas":59537,"failed":false,"returnValue":"0x0000000000000000000000000000000000000000000000000000000000001337"}`,
		},
		{ // Override blocknumber, and query a blockhash
			blockNumber: rpc.LatestBlockNumber,
			call: ethapi.TransactionArgs{
				From: &accounts[0].addr,
				Input: &hexutil.Bytes{
					0x60, 0x00, 0x40, // BLOCKHASH(0)
					0x60, 0x00, 0x52, // STORE memory offset 0
					0x61, 0x13, 0x36, 0x40, // BLOCKHASH(0x1336)
					0x60, 0x20, 0x52, // STORE memory offset 32
					0x61, 0x13, 0x37, 0x40, // BLOCKHASH(0x1337)
					0x60, 0x40, 0x52, // STORE memory offset 64
					0x60, 0x60, 0x60, 0x00, 0xf3, // RETURN (0-96)

				}, // blocknumber
			},
			config: &TraceCallConfig{
				BlockOverrides: &override.BlockOverrides{Number: (*hexutil.Big)(big.NewInt(0x1337))},
			},
			want: `{"gas":72666,"failed":false,"returnValue":"0x000000000000000000000000000000000000000000000000000000000000000000000000000000000000000000000000000000000000000000000000000000000000000000000000000000000000000000000000000000000000000000000000"}`,
		},
		/*
			pragma solidity =0.8.12;

			contract Test {
			    uint private x;

			    function test2() external {
			        x = 1337;
			        revert();
			    }

			    function test() external returns (uint) {
			        x = 1;
			        try this.test2() {} catch (bytes memory) {}
			        return x;
			    }
			}
		*/
		{ // First with only code override, not storage override
			blockNumber: rpc.LatestBlockNumber,
			call: ethapi.TransactionArgs{
				From: &randomAccounts[0].addr,
				To:   &randomAccounts[2].addr,
				Data: newRPCBytes(common.Hex2Bytes("f8a8fd6d")), //
			},
			config: &TraceCallConfig{
				StateOverrides: &override.StateOverride{
					randomAccounts[2].addr: override.OverrideAccount{
						Code: newRPCBytes(common.Hex2Bytes("6080604052348015600f57600080fd5b506004361060325760003560e01c806366e41cb7146037578063f8a8fd6d14603f575b600080fd5b603d6057565b005b60456062565b60405190815260200160405180910390f35b610539600090815580fd5b60006001600081905550306001600160a01b03166366e41cb76040518163ffffffff1660e01b8152600401600060405180830381600087803b15801560a657600080fd5b505af192505050801560b6575060015b60e9573d80801560e1576040519150601f19603f3d011682016040523d82523d6000602084013e60e6565b606091505b50505b506000549056fea26469706673582212205ce45de745a5308f713cb2f448589177ba5a442d1a2eff945afaa8915961b4d064736f6c634300080c0033")),
					},
				},
			},
			want: `{"gas":44100,"failed":false,"returnValue":"0x0000000000000000000000000000000000000000000000000000000000000001"}`,
		},
		{ // Same again, this time with storage override
			blockNumber: rpc.LatestBlockNumber,
			call: ethapi.TransactionArgs{
				From: &randomAccounts[0].addr,
				To:   &randomAccounts[2].addr,
				Data: newRPCBytes(common.Hex2Bytes("f8a8fd6d")), //
			},
			config: &TraceCallConfig{
				StateOverrides: &override.StateOverride{
					randomAccounts[2].addr: override.OverrideAccount{
						Code:  newRPCBytes(common.Hex2Bytes("6080604052348015600f57600080fd5b506004361060325760003560e01c806366e41cb7146037578063f8a8fd6d14603f575b600080fd5b603d6057565b005b60456062565b60405190815260200160405180910390f35b610539600090815580fd5b60006001600081905550306001600160a01b03166366e41cb76040518163ffffffff1660e01b8152600401600060405180830381600087803b15801560a657600080fd5b505af192505050801560b6575060015b60e9573d80801560e1576040519150601f19603f3d011682016040523d82523d6000602084013e60e6565b606091505b50505b506000549056fea26469706673582212205ce45de745a5308f713cb2f448589177ba5a442d1a2eff945afaa8915961b4d064736f6c634300080c0033")),
						State: newStates([]common.Hash{{}}, []common.Hash{{}}),
					},
				},
			},
			//want: `{"gas":46900,"failed":false,"returnValue":"0000000000000000000000000000000000000000000000000000000000000539"}`,
			want: `{"gas":44100,"failed":false,"returnValue":"0x0000000000000000000000000000000000000000000000000000000000000001"}`,
		},
		{ // No state override
			blockNumber: rpc.LatestBlockNumber,
			call: ethapi.TransactionArgs{
				From: &randomAccounts[0].addr,
				To:   &storageAccount,
				Data: newRPCBytes(common.Hex2Bytes("f8a8fd6d")), //
			},
			config: &TraceCallConfig{
				StateOverrides: &override.StateOverride{
					storageAccount: override.OverrideAccount{
						Code: newRPCBytes([]byte{
							// SLOAD(3) + SLOAD(4) (which is 0x77)
							byte(vm.PUSH1), 0x04,
							byte(vm.SLOAD),
							byte(vm.PUSH1), 0x03,
							byte(vm.SLOAD),
							byte(vm.ADD),
							// 0x77 -> MSTORE(0)
							byte(vm.PUSH1), 0x00,
							byte(vm.MSTORE),
							// RETURN (0, 32)
							byte(vm.PUSH1), 32,
							byte(vm.PUSH1), 00,
							byte(vm.RETURN),
						}),
					},
				},
			},
			want: `{"gas":25288,"failed":false,"returnValue":"0x0000000000000000000000000000000000000000000000000000000000000077"}`,
		},
		{ // Full state override
			// The original storage is
			// 3: 0x33
			// 4: 0x44
			// With a full override, where we set 3:0x11, the slot 4 should be
			// removed. So SLOT(3)+SLOT(4) should be 0x11.
			blockNumber: rpc.LatestBlockNumber,
			call: ethapi.TransactionArgs{
				From: &randomAccounts[0].addr,
				To:   &storageAccount,
				Data: newRPCBytes(common.Hex2Bytes("f8a8fd6d")), //
			},
			config: &TraceCallConfig{
				StateOverrides: &override.StateOverride{
					storageAccount: override.OverrideAccount{
						Code: newRPCBytes([]byte{
							// SLOAD(3) + SLOAD(4) (which is now 0x11 + 0x00)
							byte(vm.PUSH1), 0x04,
							byte(vm.SLOAD),
							byte(vm.PUSH1), 0x03,
							byte(vm.SLOAD),
							byte(vm.ADD),
							// 0x11 -> MSTORE(0)
							byte(vm.PUSH1), 0x00,
							byte(vm.MSTORE),
							// RETURN (0, 32)
							byte(vm.PUSH1), 32,
							byte(vm.PUSH1), 00,
							byte(vm.RETURN),
						}),
						State: newStates(
							[]common.Hash{common.HexToHash("0x03")},
							[]common.Hash{common.HexToHash("0x11")}),
					},
				},
			},
			want: `{"gas":25288,"failed":false,"returnValue":"0x0000000000000000000000000000000000000000000000000000000000000011"}`,
		},
		{ // Partial state override
			// The original storage is
			// 3: 0x33
			// 4: 0x44
			// With a partial override, where we set 3:0x11, the slot 4 as before.
			// So SLOT(3)+SLOT(4) should be 0x55.
			blockNumber: rpc.LatestBlockNumber,
			call: ethapi.TransactionArgs{
				From: &randomAccounts[0].addr,
				To:   &storageAccount,
				Data: newRPCBytes(common.Hex2Bytes("f8a8fd6d")), //
			},
			config: &TraceCallConfig{
				StateOverrides: &override.StateOverride{
					storageAccount: override.OverrideAccount{
						Code: newRPCBytes([]byte{
							// SLOAD(3) + SLOAD(4) (which is now 0x11 + 0x44)
							byte(vm.PUSH1), 0x04,
							byte(vm.SLOAD),
							byte(vm.PUSH1), 0x03,
							byte(vm.SLOAD),
							byte(vm.ADD),
							// 0x55 -> MSTORE(0)
							byte(vm.PUSH1), 0x00,
							byte(vm.MSTORE),
							// RETURN (0, 32)
							byte(vm.PUSH1), 32,
							byte(vm.PUSH1), 00,
							byte(vm.RETURN),
						}),
						StateDiff: map[common.Hash]common.Hash{
							common.HexToHash("0x03"): common.HexToHash("0x11"),
						},
					},
				},
			},
			want: `{"gas":25288,"failed":false,"returnValue":"0x0000000000000000000000000000000000000000000000000000000000000055"}`,
		},
		{ // Call to precompile ECREC (0x01), but code was modified to add 1 to input
			blockNumber: rpc.LatestBlockNumber,
			call: ethapi.TransactionArgs{
				From: &randomAccounts[0].addr,
				To:   &ecRecoverAddress,
				Data: newRPCBytes(common.Hex2Bytes("0000000000000000000000000000000000000000000000000000000000000001")),
			},
			config: &TraceCallConfig{
				StateOverrides: &override.StateOverride{
					randomAccounts[0].addr: override.OverrideAccount{
						Balance: newRPCBalance(new(big.Int).Mul(big.NewInt(1), big.NewInt(params.Ether))),
					},
					ecRecoverAddress: override.OverrideAccount{
						// The code below adds one to input
						Code:             newRPCBytes(common.Hex2Bytes("60003560010160005260206000f3")),
						MovePrecompileTo: &randomAccounts[2].addr,
					},
				},
			},
			want: `{"gas":21167,"failed":false,"returnValue":"0x0000000000000000000000000000000000000000000000000000000000000002"}`,
		},
		{ // Call to ECREC Precompiled on a different address, expect the original behaviour of ECREC precompile
			blockNumber: rpc.LatestBlockNumber,
			call: ethapi.TransactionArgs{
				From: &randomAccounts[0].addr,
				To:   &randomAccounts[2].addr, // Moved EcRecover
				Data: newRPCBytes(common.Hex2Bytes("82f3df49d3645876de6313df2bbe9fbce593f21341a7b03acdb9423bc171fcc9000000000000000000000000000000000000000000000000000000000000001cba13918f50da910f2d55a7ea64cf716ba31dad91856f45908dde900530377d8a112d60f36900d18eb8f9d3b4f85a697b545085614509e3520e4b762e35d0d6bd")),
			},
			config: &TraceCallConfig{
				StateOverrides: &override.StateOverride{
					randomAccounts[0].addr: override.OverrideAccount{
						Balance: newRPCBalance(new(big.Int).Mul(big.NewInt(1), big.NewInt(params.Ether))),
					},
					ecRecoverAddress: override.OverrideAccount{
						// The code below adds one to input
						Code:             newRPCBytes(common.Hex2Bytes("60003560010160005260206000f3")),
						MovePrecompileTo: &randomAccounts[2].addr, // Move EcRecover to this address
					},
				},
			},
			want: `{"gas":25664,"failed":false,"returnValue":"0x000000000000000000000000c6e93f4c1920eaeaa1e699f76a7a8c18e3056074"}`,
		},
	}

	for i, tc := range testSuite {
		result, err := api.TraceCall(t.Context(), tc.call, rpc.BlockNumberOrHash{BlockNumber: &tc.blockNumber}, tc.config)
		if tc.expectErr != nil {
			if err == nil {
				t.Errorf("test %d: want error %v, have nothing", i, tc.expectErr)
				continue
			}

			if !errors.Is(err, tc.expectErr) {
				t.Errorf("test %d: error mismatch, want %v, have %v", i, tc.expectErr, err)
			}

			continue
		}

		if err != nil {
			t.Errorf("test %d: want no error, have %v", i, err)
			continue
		}
		// Turn result into res-struct
		var (
			have res
			want res
		)

		resBytes, _ := json.Marshal(result)
		json.Unmarshal(resBytes, &have)
		json.Unmarshal([]byte(tc.want), &want)

		if !reflect.DeepEqual(have, want) {
			t.Logf("result: %v\n", string(resBytes))
			t.Errorf("test %d, result mismatch, have\n%v\n, want\n%v\n", i, have, want)
		}
	}
}

type Account struct {
	key  *ecdsa.PrivateKey
	addr common.Address
}

func newAccounts(n int) (accounts []Account) {
	for i := 0; i < n; i++ {
		key, _ := crypto.GenerateKey()
		addr := crypto.PubkeyToAddress(key.PublicKey)
		accounts = append(accounts, Account{key: key, addr: addr})
	}
	slices.SortFunc(accounts, func(a, b Account) int { return a.addr.Cmp(b.addr) })
	return accounts
}

func newRPCBalance(balance *big.Int) *hexutil.Big {
	rpcBalance := (*hexutil.Big)(balance)
	return rpcBalance
}

func newRPCBytes(bytes []byte) *hexutil.Bytes {
	rpcBytes := hexutil.Bytes(bytes)
	return &rpcBytes
}

func newStates(keys []common.Hash, vals []common.Hash) map[common.Hash]common.Hash {
	if len(keys) != len(vals) {
		panic("invalid input")
	}

	m := make(map[common.Hash]common.Hash)
	for i := 0; i < len(keys); i++ {
		m[keys[i]] = vals[i]
	}
	return m
}

// nolint:typecheck
func TestTraceChain(t *testing.T) {
	t.Parallel()

	// Initialize test accounts
	accounts := newAccounts(3)
	genesis := &core.Genesis{
		Config: params.TestChainConfig,
		Alloc: types.GenesisAlloc{
			accounts[0].addr: {Balance: big.NewInt(params.Ether)},
			accounts[1].addr: {Balance: big.NewInt(params.Ether)},
			accounts[2].addr: {Balance: big.NewInt(params.Ether)},
		},
	}
	genBlocks := 50
	signer := types.HomesteadSigner{}

	var (
		ref   atomic.Uint32 // total refs has made
		rel   atomic.Uint32 // total rels has made
		nonce uint64
	)

	backend := newTestBackend(t, genBlocks, genesis, func(i int, b *core.BlockGen) {
		// Transfer from account[0] to account[1]
		//    value: 1000 wei
		//    fee:   0 wei
		for j := 0; j < i+1; j++ {
			tx, _ := types.SignTx(types.NewTransaction(nonce, accounts[1].addr, big.NewInt(1000), params.TxGas, b.BaseFee(), nil), signer, accounts[0].key)
			b.AddTx(tx)

			nonce += 1
		}
	})
	backend.refHook = func() { ref.Add(1) }
	backend.relHook = func() { rel.Add(1) }
	api := NewAPI(backend)

	single := `{"txHash":"0x0000000000000000000000000000000000000000000000000000000000000000","result":{"gas":21000,"failed":false,"returnValue":"0x","structLogs":[]}}`
	var cases = []struct {
		start  uint64
		end    uint64
		config *TraceConfig
	}{
		{0, 50, nil},  // the entire chain range, blocks [1, 50]
		{10, 20, nil}, // the middle chain range, blocks [11, 20]
	}

	for _, c := range cases {
		ref.Store(0)
		rel.Store(0)

		from, _ := api.blockByNumber(t.Context(), rpc.BlockNumber(c.start))
		to, _ := api.blockByNumber(t.Context(), rpc.BlockNumber(c.end))
		resCh := api.traceChain(from, to, c.config, nil)

		next := c.start + 1
		for result := range resCh {
			if have, want := uint64(result.Block), next; have != want {
				t.Fatalf("unexpected tracing block, have %d want %d", have, want)
			}
			if have, want := len(result.Traces), int(next); have != want {
				t.Fatalf("unexpected result length, have %d want %d", have, want)
			}

			for _, trace := range result.Traces {
				trace.TxHash = common.Hash{}
				blob, _ := json.Marshal(trace)
				if have, want := string(blob), single; have != want {
					t.Fatalf("unexpected tracing result, have\n%v\nwant:\n%v", have, want)
				}
			}

			next += 1
		}

		if next != c.end+1 {
			t.Error("Missing tracing block")
		}

		if nref, nrel := ref.Load(), rel.Load(); nref != nrel {
			t.Errorf("Ref and deref actions are not equal, ref %d rel %d", nref, nrel)
		}
	}
}

// newTestMergedBackend creates a post-merge chain
func newTestMergedBackend(t *testing.T, n int, gspec *core.Genesis, generator func(i int, b *core.BlockGen)) *testBackend {
	backend := &testBackend{
		chainConfig: gspec.Config,
		engine:      beacon.NewFaker(),
		chaindb:     rawdb.NewMemoryDatabase(),
	}
	// Generate blocks for testing
	_, blocks, _ := core.GenerateChainWithGenesis(gspec, backend.engine, n, generator)

	// Import the canonical chain
	cacheConfig := &core.CacheConfig{
		TrieCleanLimit:    256,
		TrieDirtyLimit:    256,
		TrieTimeLimit:     5 * time.Minute,
		SnapshotLimit:     0,
		TrieDirtyDisabled: true, // Archive mode
	}
	chain, err := core.NewBlockChain(backend.chaindb, cacheConfig, gspec, nil, backend.engine, vm.Config{}, nil, nil, nil)
	if err != nil {
		t.Fatalf("failed to create tester chain: %v", err)
	}
	if n, err := chain.InsertChain(blocks); err != nil {
		t.Fatalf("block %d: failed to insert into chain: %v", n, err)
	}
	backend.chain = chain
	return backend
}

func TestTraceBlockWithBasefee(t *testing.T) {
	t.Parallel()
	accounts := newAccounts(1)
	target := common.HexToAddress("0x1111111111111111111111111111111111111111")
	genesis := &core.Genesis{
		Config: params.AllDevChainProtocolChanges,
		Alloc: types.GenesisAlloc{
			accounts[0].addr: {Balance: big.NewInt(1 * params.Ether)},
			target: {Nonce: 1, Code: []byte{
				byte(vm.BASEFEE), byte(vm.STOP),
			}},
		},
	}
	genBlocks := 1
	signer := types.HomesteadSigner{}
	var txHash common.Hash
	var baseFee = new(big.Int)
	backend := newTestMergedBackend(t, genBlocks, genesis, func(i int, b *core.BlockGen) {
		tx, _ := types.SignTx(types.NewTx(&types.LegacyTx{
			Nonce:    uint64(i),
			To:       &target,
			Value:    big.NewInt(0),
			Gas:      5 * params.TxGas,
			GasPrice: b.BaseFee(),
			Data:     nil}),
			signer, accounts[0].key)
		b.AddTx(tx)
		txHash = tx.Hash()
		baseFee.Set(b.BaseFee())
	})
	defer backend.chain.Stop()
	api := NewAPI(backend)

	var testSuite = []struct {
		blockNumber rpc.BlockNumber
		config      *TraceConfig
		want        string
	}{
		// Trace head block
		{
			blockNumber: rpc.BlockNumber(genBlocks),
			want:        fmt.Sprintf(`[{"txHash":"%#x","result":{"gas":21002,"failed":false,"returnValue":"0x","structLogs":[{"pc":0,"op":"BASEFEE","gas":84000,"gasCost":2,"depth":1,"stack":[]},{"pc":1,"op":"STOP","gas":83998,"gasCost":0,"depth":1,"stack":["%#x"]}]}}]`, txHash, baseFee),
		},
	}
	for i, tc := range testSuite {
		result, err := api.TraceBlockByNumber(t.Context(), tc.blockNumber, tc.config)
		if err != nil {
			t.Errorf("test %d, want no error, have %v", i, err)
			continue
		}
		have, _ := json.Marshal(result)
		want := tc.want
		if string(have) != want {
			t.Errorf("test %d, result mismatch\nhave: %v\nwant: %v\n", i, string(have), want)
		}
	}
}<|MERGE_RESOLUTION|>--- conflicted
+++ resolved
@@ -200,12 +200,7 @@
 		if idx == txIndex {
 			return tx, blockContext, statedb, release, nil
 		}
-<<<<<<< HEAD
 		if _, err := core.ApplyMessage(evm, msg, new(core.GasPool).AddGas(tx.Gas()), nil); err != nil {
-=======
-		// nolint : contextcheck
-		if _, err := core.ApplyMessage(evm, msg, new(core.GasPool).AddGas(tx.Gas()), ctx); err != nil {
->>>>>>> ef012acf
 			return nil, vm.BlockContext{}, nil, nil, fmt.Errorf("transaction %#x failed: %v", tx.Hash(), err)
 		}
 
