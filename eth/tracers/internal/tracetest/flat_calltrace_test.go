// Copyright 2023 The go-ethereum Authors
// This file is part of the go-ethereum library.
//
// The go-ethereum library is free software: you can redistribute it and/or modify
// it under the terms of the GNU Lesser General Public License as published by
// the Free Software Foundation, either version 3 of the License, or
// (at your option) any later version.
//
// The go-ethereum library is distributed in the hope that it will be useful,
// but WITHOUT ANY WARRANTY; without even the implied warranty of
// MERCHANTABILITY or FITNESS FOR A PARTICULAR PURPOSE. See the
// GNU Lesser General Public License for more details.
//
// You should have received a copy of the GNU Lesser General Public License
// along with the go-ethereum library. If not, see <http://www.gnu.org/licenses/>.

package tracetest

import (
	"context"
	"encoding/json"
	"fmt"
	"math/big"
	"os"
	"path/filepath"
	"reflect"
	"strings"
	"testing"

	"github.com/ethereum/go-ethereum/common"
	"github.com/ethereum/go-ethereum/common/hexutil"
	"github.com/ethereum/go-ethereum/core"
	"github.com/ethereum/go-ethereum/core/rawdb"
	"github.com/ethereum/go-ethereum/core/types"
	"github.com/ethereum/go-ethereum/core/vm"
	"github.com/ethereum/go-ethereum/eth/tracers"
	"github.com/ethereum/go-ethereum/rlp"
	"github.com/ethereum/go-ethereum/tests"
)

// flatCallTrace is the result of a callTracerParity run.
type flatCallTrace struct {
	Action              flatCallTraceAction `json:"action"`
	BlockHash           common.Hash         `json:"-"`
	BlockNumber         uint64              `json:"-"`
	Error               string              `json:"error,omitempty"`
	Result              flatCallTraceResult `json:"result,omitempty"`
	Subtraces           int                 `json:"subtraces"`
	TraceAddress        []int               `json:"traceAddress"`
	TransactionHash     common.Hash         `json:"-"`
	TransactionPosition uint64              `json:"-"`
	Type                string              `json:"type"`
	Time                string              `json:"-"`
}

type flatCallTraceAction struct {
	Author         common.Address `json:"author,omitempty"`
	RewardType     string         `json:"rewardType,omitempty"`
	SelfDestructed common.Address `json:"address,omitempty"`
	Balance        hexutil.Big    `json:"balance,omitempty"`
	CallType       string         `json:"callType,omitempty"`
	CreationMethod string         `json:"creationMethod,omitempty"`
	From           common.Address `json:"from,omitempty"`
	Gas            hexutil.Uint64 `json:"gas,omitempty"`
	Init           hexutil.Bytes  `json:"init,omitempty"`
	Input          hexutil.Bytes  `json:"input,omitempty"`
	RefundAddress  common.Address `json:"refundAddress,omitempty"`
	To             common.Address `json:"to,omitempty"`
	Value          hexutil.Big    `json:"value,omitempty"`
}

type flatCallTraceResult struct {
	Address common.Address `json:"address,omitempty"`
	Code    hexutil.Bytes  `json:"code,omitempty"`
	GasUsed hexutil.Uint64 `json:"gasUsed,omitempty"`
	Output  hexutil.Bytes  `json:"output,omitempty"`
}

// flatCallTracerTest defines a single test to check the call tracer against.
type flatCallTracerTest struct {
	tracerTestEnv
	Result []flatCallTrace `json:"result"`
}

func flatCallTracerTestRunner(tb testing.TB, tracerName string, filename string, dirPath string) error {
	tb.Helper()

	// Call tracer test found, read if from disk
	blob, err := os.ReadFile(filepath.Join("testdata", dirPath, filename))
	if err != nil {
		return fmt.Errorf("failed to read testcase: %v", err)
	}

	test := new(flatCallTracerTest)

	if err := json.Unmarshal(blob, test); err != nil {
		return fmt.Errorf("failed to parse testcase: %v", err)
	}
	// Configure a blockchain with the given prestate
	tx := new(types.Transaction)
	if err := rlp.DecodeBytes(common.FromHex(test.Input), tx); err != nil {
		return fmt.Errorf("failed to parse testcase input: %v", err)
	}
	signer := types.MakeSigner(test.Genesis.Config, new(big.Int).SetUint64(uint64(test.Context.Number)), uint64(test.Context.Time))
	blockContext := test.Context.toBlockContext(test.Genesis)
	state := tests.MakePreState(rawdb.NewMemoryDatabase(), test.Genesis.Alloc, false, rawdb.HashScheme)
	defer state.Close()

	// Create the tracer, the EVM environment and run it
	tracer, err := tracers.DefaultDirectory.New(tracerName, new(tracers.Context), test.TracerConfig, test.Genesis.Config)
	if err != nil {
		return fmt.Errorf("failed to create call tracer: %v", err)
	}

<<<<<<< HEAD
	msg, err := core.TransactionToMessage(tx, signer, blockContext.BaseFee)
	if err != nil {
		return fmt.Errorf("failed to prepare transaction for tracing: %v", err)
	}
	evm := vm.NewEVM(blockContext, core.NewEVMTxContext(msg), state.StateDB, test.Genesis.Config, vm.Config{Tracer: tracer.Hooks})
=======
	msg, err := core.TransactionToMessage(tx, signer, context.BaseFee)
	if err != nil {
		return fmt.Errorf("failed to prepare transaction for tracing: %v", err)
	}
	evm := vm.NewEVM(context, state.StateDB, test.Genesis.Config, vm.Config{Tracer: tracer.Hooks})
>>>>>>> 827d3fcc
	tracer.OnTxStart(evm.GetVMContext(), tx, msg.From)
	vmRet, err := core.ApplyMessage(evm, msg, new(core.GasPool).AddGas(tx.Gas()), context.Background())
	if err != nil {
		return fmt.Errorf("failed to execute transaction: %v", err)
	}
	tracer.OnTxEnd(&types.Receipt{GasUsed: vmRet.UsedGas}, nil)

	// Retrieve the trace result and compare against the etalon
	res, err := tracer.GetResult()
	if err != nil {
		return fmt.Errorf("failed to retrieve trace result: %v", err)
	}

	ret := make([]flatCallTrace, 0)

	if err := json.Unmarshal(res, &ret); err != nil {
		return fmt.Errorf("failed to unmarshal trace result: %v", err)
	}

	if !jsonEqualFlat(ret, test.Result) {
		tb.Logf("test %s failed", filename)

		// uncomment this for easier debugging
		// have, _ := json.MarshalIndent(ret, "", " ")
		// want, _ := json.MarshalIndent(test.Result, "", " ")
		// tb.Logf("trace mismatch: \nhave %+v\nwant %+v", string(have), string(want))

		// uncomment this for harder debugging <3 meowsbits
		// lines := deep.Equal(ret, test.Result)
		// for _, l := range lines {
		// 	tb.Logf("%s", l)
		// 	tb.FailNow()
		// }

		tb.Fatalf("trace mismatch: \nhave %+v\nwant %+v", ret, test.Result)
	}

	return nil
}

// Iterates over all the input-output datasets in the tracer parity test harness and
// runs the Native tracer against them.
func TestFlatCallTracerNative(t *testing.T) {
	t.Parallel()
	testFlatCallTracer(t, "flatCallTracer", "call_tracer_flat")
}

func testFlatCallTracer(t *testing.T, tracerName string, dirPath string) {
	t.Helper()

	files, err := os.ReadDir(filepath.Join("testdata", dirPath))
	if err != nil {
		t.Fatalf("failed to retrieve tracer test suite: %v", err)
	}

	for _, file := range files {
		if !strings.HasSuffix(file.Name(), ".json") {
			continue
		}
		t.Run(camel(strings.TrimSuffix(file.Name(), ".json")), func(t *testing.T) {
			t.Parallel()

			err := flatCallTracerTestRunner(t, tracerName, file.Name(), dirPath)
			if err != nil {
				t.Fatal(err)
			}
		})
	}
}

// jsonEqualFlat is similar to reflect.DeepEqual, but does a 'bounce' via json prior to
// comparison
func jsonEqualFlat(x, y interface{}) bool {
	xTrace := new([]flatCallTrace)
	yTrace := new([]flatCallTrace)

	if xj, err := json.Marshal(x); err == nil {
		_ = json.Unmarshal(xj, xTrace)
	} else {
		return false
	}

	if yj, err := json.Marshal(y); err == nil {
		_ = json.Unmarshal(yj, yTrace)
	} else {
		return false
	}

	return reflect.DeepEqual(xTrace, yTrace)
}

func BenchmarkFlatCallTracer(b *testing.B) {
	files, err := filepath.Glob("testdata/call_tracer_flat/*.json")
	if err != nil {
		b.Fatalf("failed to read testdata: %v", err)
	}

	for _, file := range files {
		filename := strings.TrimPrefix(file, "testdata/call_tracer_flat/")
		b.Run(camel(strings.TrimSuffix(filename, ".json")), func(b *testing.B) {
			for n := 0; n < b.N; n++ {
				err := flatCallTracerTestRunner(b, "flatCallTracer", filename, "call_tracer_flat")
				if err != nil {
					b.Fatal(err)
				}
			}
		})
	}
}<|MERGE_RESOLUTION|>--- conflicted
+++ resolved
@@ -112,19 +112,11 @@
 		return fmt.Errorf("failed to create call tracer: %v", err)
 	}
 
-<<<<<<< HEAD
 	msg, err := core.TransactionToMessage(tx, signer, blockContext.BaseFee)
 	if err != nil {
 		return fmt.Errorf("failed to prepare transaction for tracing: %v", err)
 	}
-	evm := vm.NewEVM(blockContext, core.NewEVMTxContext(msg), state.StateDB, test.Genesis.Config, vm.Config{Tracer: tracer.Hooks})
-=======
-	msg, err := core.TransactionToMessage(tx, signer, context.BaseFee)
-	if err != nil {
-		return fmt.Errorf("failed to prepare transaction for tracing: %v", err)
-	}
-	evm := vm.NewEVM(context, state.StateDB, test.Genesis.Config, vm.Config{Tracer: tracer.Hooks})
->>>>>>> 827d3fcc
+	evm := vm.NewEVM(blockContext, state.StateDB, test.Genesis.Config, vm.Config{Tracer: tracer.Hooks})
 	tracer.OnTxStart(evm.GetVMContext(), tx, msg.From)
 	vmRet, err := core.ApplyMessage(evm, msg, new(core.GasPool).AddGas(tx.Gas()), context.Background())
 	if err != nil {
