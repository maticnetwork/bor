--- conflicted
+++ resolved
@@ -40,19 +40,6 @@
 // Storage represents a contract's storage.
 type Storage map[common.Hash]common.Hash
 
-<<<<<<< HEAD
-// Copy duplicates the current storage.
-func (s Storage) Copy() Storage {
-	cpy := make(Storage, len(s))
-	for key, value := range s {
-		cpy[key] = value
-	}
-
-	return cpy
-}
-
-=======
->>>>>>> 827d3fcc
 // Config are the configuration options for structured logger the EVM
 type Config struct {
 	EnableMemory     bool // enable memory capture
@@ -326,13 +313,6 @@
 			storage = maps.Clone(l.storage[contractAddr])
 		}
 	}
-<<<<<<< HEAD
-
-	var rdata []byte
-	if l.cfg.EnableReturnData {
-		rdata = make([]byte, len(rData))
-		copy(rdata, rData)
-=======
 	log.Storage = storage
 
 	// create a log
@@ -341,7 +321,6 @@
 		l.resultSize += len(entry)
 		l.logs = append(l.logs, entry)
 		return
->>>>>>> 827d3fcc
 	}
 	log.WriteTo(l.writer)
 }
@@ -356,16 +335,6 @@
 	}
 	l.output = output
 	l.err = err
-<<<<<<< HEAD
-
-	if l.cfg.Debug {
-		fmt.Printf("%#x\n", output)
-
-		if err != nil {
-			fmt.Printf(" error: %v\n", err)
-		}
-	}
-=======
 	// TODO @holiman, should we output the per-scope output?
 	//if l.cfg.Debug {
 	//	fmt.Printf("%#x\n", output)
@@ -373,7 +342,6 @@
 	//		fmt.Printf(" error: %v\n", err)
 	//	}
 	//}
->>>>>>> 827d3fcc
 }
 
 func (l *StructLogger) GetResult() (json.RawMessage, error) {
@@ -437,59 +405,7 @@
 // @deprecated
 func WriteTrace(writer io.Writer, logs []StructLog) {
 	for _, log := range logs {
-<<<<<<< HEAD
-		fmt.Fprintf(writer, "%-16spc=%08d gas=%v cost=%v", log.Op, log.Pc, log.Gas, log.GasCost)
-
-		if log.Err != nil {
-			fmt.Fprintf(writer, " ERROR: %v", log.Err)
-		}
-
-		fmt.Fprintln(writer)
-
-		if len(log.Stack) > 0 {
-			fmt.Fprintln(writer, "Stack:")
-
-			for i := len(log.Stack) - 1; i >= 0; i-- {
-				fmt.Fprintf(writer, "%08d  %s\n", len(log.Stack)-i-1, log.Stack[i].Hex())
-			}
-		}
-
-		if len(log.Memory) > 0 {
-			fmt.Fprintln(writer, "Memory:")
-			fmt.Fprint(writer, hex.Dump(log.Memory))
-		}
-
-		if len(log.Storage) > 0 {
-			fmt.Fprintln(writer, "Storage:")
-
-			for h, item := range log.Storage {
-				fmt.Fprintf(writer, "%x: %x\n", h, item)
-			}
-		}
-
-		if len(log.ReturnData) > 0 {
-			fmt.Fprintln(writer, "ReturnData:")
-			fmt.Fprint(writer, hex.Dump(log.ReturnData))
-		}
-
-		fmt.Fprintln(writer)
-	}
-}
-
-// WriteLogs writes vm logs in a readable format to the given writer
-func WriteLogs(writer io.Writer, logs []*types.Log) {
-	for _, log := range logs {
-		fmt.Fprintf(writer, "LOG%d: %x bn=%d txi=%x\n", len(log.Topics), log.Address, log.BlockNumber, log.TxIndex)
-
-		for i, topic := range log.Topics {
-			fmt.Fprintf(writer, "%08d  %x\n", i, topic)
-		}
-
-		fmt.Fprint(writer, hex.Dump(log.Data))
-		fmt.Fprintln(writer)
-=======
 		log.WriteTo(writer)
->>>>>>> 827d3fcc
 	}
 }
 
@@ -597,11 +513,6 @@
 		b := fmt.Sprintf("[%v]", strings.Join(a, ","))
 		fmt.Fprintf(t.out, "%10v |", b)
 	}
-<<<<<<< HEAD
-
-	fmt.Fprintf(t.out, "%10v |", t.env.StateDB.GetRefund())
-=======
->>>>>>> 827d3fcc
 	fmt.Fprintln(t.out, "")
 
 	if err != nil {
@@ -620,78 +531,8 @@
 // while replaying a transaction in debug mode as well as transaction
 // execution status, the amount of gas used and the return value
 type ExecutionResult struct {
-<<<<<<< HEAD
-	Gas         uint64         `json:"gas"`
-	Failed      bool           `json:"failed"`
-	ReturnValue string         `json:"returnValue"`
-	StructLogs  []StructLogRes `json:"structLogs"`
-}
-
-// StructLogRes stores a structured log emitted by the EVM while replaying a
-// transaction in debug mode
-type StructLogRes struct {
-	Pc            uint64             `json:"pc"`
-	Op            string             `json:"op"`
-	Gas           uint64             `json:"gas"`
-	GasCost       uint64             `json:"gasCost"`
-	Depth         int                `json:"depth"`
-	Error         string             `json:"error,omitempty"`
-	Stack         *[]string          `json:"stack,omitempty"`
-	ReturnData    string             `json:"returnData,omitempty"`
-	Memory        *[]string          `json:"memory,omitempty"`
-	Storage       *map[string]string `json:"storage,omitempty"`
-	RefundCounter uint64             `json:"refund,omitempty"`
-}
-
-// formatLogs formats EVM returned structured logs for json output
-func formatLogs(logs []StructLog) []StructLogRes {
-	formatted := make([]StructLogRes, len(logs))
-	for index, trace := range logs {
-		formatted[index] = StructLogRes{
-			Pc:            trace.Pc,
-			Op:            trace.Op.String(),
-			Gas:           trace.Gas,
-			GasCost:       trace.GasCost,
-			Depth:         trace.Depth,
-			Error:         trace.ErrorString(),
-			RefundCounter: trace.RefundCounter,
-		}
-
-		if trace.Stack != nil {
-			stack := make([]string, len(trace.Stack))
-			for i, stackValue := range trace.Stack {
-				stack[i] = stackValue.Hex()
-			}
-
-			formatted[index].Stack = &stack
-		}
-		if len(trace.ReturnData) > 0 {
-			formatted[index].ReturnData = hexutil.Bytes(trace.ReturnData).String()
-		}
-		if trace.Memory != nil {
-			memory := make([]string, 0, (len(trace.Memory)+31)/32)
-			for i := 0; i+32 <= len(trace.Memory); i += 32 {
-				memory = append(memory, fmt.Sprintf("%x", trace.Memory[i:i+32]))
-			}
-
-			formatted[index].Memory = &memory
-		}
-
-		if trace.Storage != nil {
-			storage := make(map[string]string)
-			for i, storageValue := range trace.Storage {
-				storage[fmt.Sprintf("%x", i)] = fmt.Sprintf("%x", storageValue)
-			}
-
-			formatted[index].Storage = &storage
-		}
-	}
-
-	return formatted
-=======
 	Gas         uint64            `json:"gas"`
 	Failed      bool              `json:"failed"`
 	ReturnValue hexutil.Bytes     `json:"returnValue"`
 	StructLogs  []json.RawMessage `json:"structLogs"`
->>>>>>> 827d3fcc
 }