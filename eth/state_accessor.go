// Copyright 2021 The go-ethereum Authors
// This file is part of the go-ethereum library.
//
// The go-ethereum library is free software: you can redistribute it and/or modify
// it under the terms of the GNU Lesser General Public License as published by
// the Free Software Foundation, either version 3 of the License, or
// (at your option) any later version.
//
// The go-ethereum library is distributed in the hope that it will be useful,
// but WITHOUT ANY WARRANTY; without even the implied warranty of
// MERCHANTABILITY or FITNESS FOR A PARTICULAR PURPOSE. See the
// GNU Lesser General Public License for more details.
//
// You should have received a copy of the GNU Lesser General Public License
// along with the go-ethereum library. If not, see <http://www.gnu.org/licenses/>.

package eth

import (
	"context"
	"errors"
	"fmt"
	"time"

	"github.com/ethereum/go-ethereum/common"
	"github.com/ethereum/go-ethereum/core"
	"github.com/ethereum/go-ethereum/core/rawdb"
	"github.com/ethereum/go-ethereum/core/state"
	"github.com/ethereum/go-ethereum/core/types"
	"github.com/ethereum/go-ethereum/core/vm"
	"github.com/ethereum/go-ethereum/eth/tracers"
	"github.com/ethereum/go-ethereum/log"
	"github.com/ethereum/go-ethereum/trie"
	"github.com/ethereum/go-ethereum/triedb"
)

// noopReleaser is returned in case there is no operation expected
// for releasing state.
var noopReleaser = tracers.StateReleaseFunc(func() {})

func (eth *Ethereum) hashState(ctx context.Context, block *types.Block, reexec uint64, base *state.StateDB, readOnly bool, preferDisk bool) (statedb *state.StateDB, release tracers.StateReleaseFunc, err error) {
	var (
		current  *types.Block
		database state.Database
		tdb      *triedb.Database
		report   = true
		origin   = block.NumberU64()
	)
	// The state is only for reading purposes, check the state presence in
	// live database.
	if readOnly {
		// The state is available in live database, create a reference
		// on top to prevent garbage collection and return a release
		// function to deref it.
		if statedb, err = eth.blockchain.StateAt(block.Root()); err == nil {
			eth.blockchain.TrieDB().Reference(block.Root(), common.Hash{})
			return statedb, func() {
				eth.blockchain.TrieDB().Dereference(block.Root())
			}, nil
		}
	}
	// The state is both for reading and writing, or it's unavailable in disk,
	// try to construct/recover the state over an ephemeral trie.Database for
	// isolating the live one.
	if base != nil {
		if preferDisk {
			// Create an ephemeral trie.Database for isolating the live one. Otherwise
			// the internal junks created by tracing will be persisted into the disk.
			// TODO(rjl493456442), clean cache is disabled to prevent memory leak,
			// please re-enable it for better performance.
			tdb := triedb.NewDatabase(eth.chainDb, triedb.HashDefaults)
			database = state.NewDatabase(tdb, nil)
			if statedb, err = state.New(block.Root(), database); err == nil {
				log.Info("Found disk backend for state trie", "root", block.Root(), "number", block.Number())
				return statedb, noopReleaser, nil
			}
		}
		// The optional base statedb is given, mark the start point as parent block
		statedb, database, tdb, report = base, base.Database(), base.Database().TrieDB(), false
		current = eth.blockchain.GetBlock(block.ParentHash(), block.NumberU64()-1)

		if current == nil {
			return nil, nil, fmt.Errorf("missing parent block %v %d", block.ParentHash(), block.NumberU64()-1)
		}
	} else {
		// Otherwise, try to reexec blocks until we find a state or reach our limit
		current = block

		// Create an ephemeral trie.Database for isolating the live one. Otherwise
		// the internal junks created by tracing will be persisted into the disk.
		// TODO(rjl493456442), clean cache is disabled to prevent memory leak,
		// please re-enable it for better performance.
		tdb = triedb.NewDatabase(eth.chainDb, triedb.HashDefaults)
		database = state.NewDatabase(tdb, nil)

		// If we didn't check the live database, do check state over ephemeral database,
		// otherwise we would rewind past a persisted block (specific corner case is
		// chain tracing from the genesis).
		if !readOnly {
			statedb, err = state.New(current.Root(), database)
			if err == nil {
				return statedb, noopReleaser, nil
			}
		}
		// Database does not have the state for the given block, try to regenerate
		for i := uint64(0); i < reexec; i++ {
			if err := ctx.Err(); err != nil {
				return nil, nil, err
			}

			if current.NumberU64() == 0 {
				return nil, nil, errors.New("genesis state is missing")
			}

			parent := eth.blockchain.GetBlock(current.ParentHash(), current.NumberU64()-1)
			if parent == nil {
				return nil, nil, fmt.Errorf("missing block %v %d", current.ParentHash(), current.NumberU64()-1)
			}

			current = parent

			statedb, err = state.New(current.Root(), database)
			if err == nil {
				break
			}
		}

		if err != nil {
			switch err.(type) {
			case *trie.MissingNodeError:
				return nil, nil, fmt.Errorf("required historical state unavailable (reexec=%d)", reexec)
			default:
				return nil, nil, err
			}
		}
	}
	// State is available at historical point, re-execute the blocks on top for
	// the desired state.
	var (
		start  = time.Now()
		logged time.Time
		parent common.Hash
	)

	for current.NumberU64() < origin {
		if err := ctx.Err(); err != nil {
			return nil, nil, err
		}
		// Print progress logs if long enough time elapsed
		if time.Since(logged) > 8*time.Second && report {
			log.Info("Regenerating historical state", "block", current.NumberU64()+1, "target", origin, "remaining", origin-current.NumberU64()-1, "elapsed", time.Since(start))
			logged = time.Now()
		}
		// Retrieve the next block to regenerate and process it
		next := current.NumberU64() + 1
		if current = eth.blockchain.GetBlockByNumber(next); current == nil {
			return nil, nil, fmt.Errorf("block #%d not found", next)
		}
		_, err := eth.blockchain.Processor().Process(current, statedb, vm.Config{}, nil)
		if err != nil {
			return nil, nil, fmt.Errorf("processing block %d failed: %v", current.NumberU64(), err)
		}
		// Finalize the state so any modifications are written to the trie
		root, err := statedb.Commit(current.NumberU64(), eth.blockchain.Config().IsEIP158(current.Number()), eth.blockchain.Config().IsCancun(current.Number(), current.Time()))
		if err != nil {
			return nil, nil, fmt.Errorf("stateAtBlock commit failed, number %d root %v: %w",
				current.NumberU64(), current.Root().Hex(), err)
		}
		statedb, err = state.New(root, database)
		if err != nil {
			return nil, nil, fmt.Errorf("state reset after block %d failed: %v", current.NumberU64(), err)
		}
		// Hold the state reference and also drop the parent state
		// to prevent accumulating too many nodes in memory.
		tdb.Reference(root, common.Hash{})
		if parent != (common.Hash{}) {
			tdb.Dereference(parent)
		}

		parent = root
	}

	if report {
		_, nodes, imgs := tdb.Size() // all memory is contained within the nodes return in hashdb
		log.Info("Historical state regenerated", "block", current.NumberU64(), "elapsed", time.Since(start), "nodes", nodes, "preimages", imgs)
	}
	return statedb, func() { tdb.Dereference(block.Root()) }, nil
}

func (eth *Ethereum) pathState(block *types.Block) (*state.StateDB, func(), error) {
	// Check if the requested state is available in the live chain.
	statedb, err := eth.blockchain.StateAt(block.Root())
	if err == nil {
		return statedb, noopReleaser, nil
	}
	// TODO historic state is not supported in path-based scheme.
	// Fully archive node in pbss will be implemented by relying
	// on state history, but needs more work on top.
	return nil, nil, errors.New("historical state not available in path scheme yet")
}

// stateAtBlock retrieves the state database associated with a certain block.
// If no state is locally available for the given block, a number of blocks
// are attempted to be reexecuted to generate the desired state. The optional
// base layer statedb can be provided which is regarded as the statedb of the
// parent block.
//
// An additional release function will be returned if the requested state is
// available. Release is expected to be invoked when the returned state is no
// longer needed. Its purpose is to prevent resource leaking. Though it can be
// noop in some cases.
//
// Parameters:
//   - block:      The block for which we want the state(state = block.Root)
//   - reexec:     The maximum number of blocks to reprocess trying to obtain the desired state
//   - base:       If the caller is tracing multiple blocks, the caller can provide the parent
//     state continuously from the callsite.
//   - readOnly:   If true, then the live 'blockchain' state database is used. No mutation should
//     be made from caller, e.g. perform Commit or other 'save-to-disk' changes.
//     Otherwise, the trash generated by caller may be persisted permanently.
//   - preferDisk: This arg can be used by the caller to signal that even though the 'base' is
//     provided, it would be preferable to start from a fresh state, if we have it
//     on disk.
func (eth *Ethereum) stateAtBlock(ctx context.Context, block *types.Block, reexec uint64, base *state.StateDB, readOnly bool, preferDisk bool) (statedb *state.StateDB, release tracers.StateReleaseFunc, err error) {
	if eth.blockchain.TrieDB().Scheme() == rawdb.HashScheme {
		return eth.hashState(ctx, block, reexec, base, readOnly, preferDisk)
	}
	return eth.pathState(block)
}

// stateAtTransaction returns the execution environment of a certain transaction.
func (eth *Ethereum) stateAtTransaction(ctx context.Context, block *types.Block, txIndex int, reexec uint64) (*types.Transaction, vm.BlockContext, *state.StateDB, tracers.StateReleaseFunc, error) {
	// Short circuit if it's genesis block.
	if block.NumberU64() == 0 {
		return nil, vm.BlockContext{}, nil, nil, errors.New("no transaction in genesis")
	}
	// Create the parent state database
	parent := eth.blockchain.GetBlock(block.ParentHash(), block.NumberU64()-1)
	if parent == nil {
		return nil, vm.BlockContext{}, nil, nil, fmt.Errorf("parent %#x not found", block.ParentHash())
	}
	// Lookup the statedb of parent block from the live database,
	// otherwise regenerate it on the flight.
	statedb, release, err := eth.stateAtBlock(ctx, parent, reexec, nil, true, false)
	if err != nil {
		return nil, vm.BlockContext{}, nil, nil, err
	}
	// Insert parent beacon block root in the state as per EIP-4788.
	context := core.NewEVMBlockContext(block.Header(), eth.blockchain, nil)
	evm := vm.NewEVM(context, statedb, eth.blockchain.Config(), vm.Config{})
	if beaconRoot := block.BeaconRoot(); beaconRoot != nil {
		core.ProcessBeaconBlockRoot(*beaconRoot, evm)
	}
	// If prague hardfork, insert parent block hash in the state as per EIP-2935.
<<<<<<< HEAD
	if eth.blockchain.Config().IsPrague(block.Number()) {
		context := core.NewEVMBlockContext(block.Header(), eth.blockchain, nil)
		vmenv := vm.NewEVM(context, vm.TxContext{}, statedb, eth.blockchain.Config(), vm.Config{})
		core.ProcessParentBlockHash(block.ParentHash(), vmenv, statedb)
=======
	if eth.blockchain.Config().IsPrague(block.Number(), block.Time()) {
		core.ProcessParentBlockHash(block.ParentHash(), evm)
>>>>>>> 827d3fcc
	}
	if txIndex == 0 && len(block.Transactions()) == 0 {
		return nil, vm.BlockContext{}, statedb, release, nil
	}
	// Recompute transactions up to the target index.
	signer := types.MakeSigner(eth.blockchain.Config(), block.Number(), block.Time())
	for idx, tx := range block.Transactions() {
<<<<<<< HEAD
		// Assemble the transaction call message and return if the requested offset
		msg, _ := core.TransactionToMessage(tx, signer, block.BaseFee())
		txContext := core.NewEVMTxContext(msg)

		context := core.NewEVMBlockContext(block.Header(), eth.blockchain, nil)
=======
>>>>>>> 827d3fcc
		if idx == txIndex {
			return tx, context, statedb, release, nil
		}
		// Assemble the transaction call message and return if the requested offset
		msg, _ := core.TransactionToMessage(tx, signer, block.BaseFee())

		// Not yet the searched for transaction, execute on top of the current state
		statedb.SetTxContext(tx.Hash(), idx)
<<<<<<< HEAD
		// nolint : contextcheck
		if _, err := core.ApplyMessage(vmenv, msg, new(core.GasPool).AddGas(tx.Gas()), nil); err != nil {
=======
		if _, err := core.ApplyMessage(evm, msg, new(core.GasPool).AddGas(tx.Gas())); err != nil {
>>>>>>> 827d3fcc
			return nil, vm.BlockContext{}, nil, nil, fmt.Errorf("transaction %#x failed: %v", tx.Hash(), err)
		}
		// Ensure any modifications are committed to the state
		// Only delete empty objects if EIP158/161 (a.k.a Spurious Dragon) is in effect
		statedb.Finalise(evm.ChainConfig().IsEIP158(block.Number()))
	}

	return nil, vm.BlockContext{}, nil, nil, fmt.Errorf("transaction index %d out of range for block %#x", txIndex, block.Hash())
}<|MERGE_RESOLUTION|>--- conflicted
+++ resolved
@@ -252,15 +252,8 @@
 		core.ProcessBeaconBlockRoot(*beaconRoot, evm)
 	}
 	// If prague hardfork, insert parent block hash in the state as per EIP-2935.
-<<<<<<< HEAD
 	if eth.blockchain.Config().IsPrague(block.Number()) {
-		context := core.NewEVMBlockContext(block.Header(), eth.blockchain, nil)
-		vmenv := vm.NewEVM(context, vm.TxContext{}, statedb, eth.blockchain.Config(), vm.Config{})
-		core.ProcessParentBlockHash(block.ParentHash(), vmenv, statedb)
-=======
-	if eth.blockchain.Config().IsPrague(block.Number(), block.Time()) {
 		core.ProcessParentBlockHash(block.ParentHash(), evm)
->>>>>>> 827d3fcc
 	}
 	if txIndex == 0 && len(block.Transactions()) == 0 {
 		return nil, vm.BlockContext{}, statedb, release, nil
@@ -268,28 +261,16 @@
 	// Recompute transactions up to the target index.
 	signer := types.MakeSigner(eth.blockchain.Config(), block.Number(), block.Time())
 	for idx, tx := range block.Transactions() {
-<<<<<<< HEAD
+		if idx == txIndex {
+			return tx, context, statedb, release, nil
+		}
 		// Assemble the transaction call message and return if the requested offset
 		msg, _ := core.TransactionToMessage(tx, signer, block.BaseFee())
-		txContext := core.NewEVMTxContext(msg)
-
-		context := core.NewEVMBlockContext(block.Header(), eth.blockchain, nil)
-=======
->>>>>>> 827d3fcc
-		if idx == txIndex {
-			return tx, context, statedb, release, nil
-		}
-		// Assemble the transaction call message and return if the requested offset
-		msg, _ := core.TransactionToMessage(tx, signer, block.BaseFee())
 
 		// Not yet the searched for transaction, execute on top of the current state
 		statedb.SetTxContext(tx.Hash(), idx)
-<<<<<<< HEAD
 		// nolint : contextcheck
-		if _, err := core.ApplyMessage(vmenv, msg, new(core.GasPool).AddGas(tx.Gas()), nil); err != nil {
-=======
-		if _, err := core.ApplyMessage(evm, msg, new(core.GasPool).AddGas(tx.Gas())); err != nil {
->>>>>>> 827d3fcc
+		if _, err := core.ApplyMessage(evm, msg, new(core.GasPool).AddGas(tx.Gas()), nil); err != nil {
 			return nil, vm.BlockContext{}, nil, nil, fmt.Errorf("transaction %#x failed: %v", tx.Hash(), err)
 		}
 		// Ensure any modifications are committed to the state
