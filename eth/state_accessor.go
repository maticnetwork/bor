--- conflicted
+++ resolved
@@ -156,14 +156,7 @@
 		if current = eth.blockchain.GetBlockByNumber(next); current == nil {
 			return nil, nil, fmt.Errorf("block #%d not found", next)
 		}
-<<<<<<< HEAD
-
-		// nolint : contextcheck
-		_, _, _, err := eth.blockchain.Processor().Process(current, statedb, vm.Config{}, nil)
-
-=======
 		_, err := eth.blockchain.Processor().Process(current, statedb, vm.Config{})
->>>>>>> 1015a42d
 		if err != nil {
 			return nil, nil, fmt.Errorf("processing block %d failed: %v", current.NumberU64(), err)
 		}
@@ -173,12 +166,7 @@
 			return nil, nil, fmt.Errorf("stateAtBlock commit failed, number %d root %v: %w",
 				current.NumberU64(), current.Root().Hex(), err)
 		}
-<<<<<<< HEAD
-
-		statedb, err = state.New(root, database, nil)
-=======
 		statedb, err = state.New(root, database)
->>>>>>> 1015a42d
 		if err != nil {
 			return nil, nil, fmt.Errorf("state reset after block %d failed: %v", current.NumberU64(), err)
 		}
@@ -264,7 +252,7 @@
 		core.ProcessBeaconBlockRoot(*beaconRoot, vmenv, statedb)
 	}
 	// If prague hardfork, insert parent block hash in the state as per EIP-2935.
-	if eth.blockchain.Config().IsPrague(block.Number(), block.Time()) {
+	if eth.blockchain.Config().IsPrague(block.Number()) {
 		context := core.NewEVMBlockContext(block.Header(), eth.blockchain, nil)
 		vmenv := vm.NewEVM(context, vm.TxContext{}, statedb, eth.blockchain.Config(), vm.Config{})
 		core.ProcessParentBlockHash(block.ParentHash(), vmenv, statedb)
@@ -287,7 +275,7 @@
 		vmenv := vm.NewEVM(context, txContext, statedb, eth.blockchain.Config(), vm.Config{})
 		statedb.SetTxContext(tx.Hash(), idx)
 		// nolint : contextcheck
-		if _, err := core.ApplyMessage(vmenv, msg, new(core.GasPool).AddGas(tx.Gas()), nil); err != nil {
+		if _, err := core.ApplyMessage(vmenv, msg, new(core.GasPool).AddGas(tx.Gas())); err != nil {
 			return nil, vm.BlockContext{}, nil, nil, fmt.Errorf("transaction %#x failed: %v", tx.Hash(), err)
 		}
 		// Ensure any modifications are committed to the state
