// Copyright 2020 The go-ethereum Authors
// This file is part of the go-ethereum library.
//
// The go-ethereum library is free software: you can redistribute it and/or modify
// it under the terms of the GNU Lesser General Public License as published by
// the Free Software Foundation, either version 3 of the License, or
// (at your option) any later version.
//
// The go-ethereum library is distributed in the hope that it will be useful,
// but WITHOUT ANY WARRANTY; without even the implied warranty of
// MERCHANTABILITY or FITNESS FOR A PARTICULAR PURPOSE. See the
// GNU Lesser General Public License for more details.
//
// You should have received a copy of the GNU Lesser General Public License
// along with the go-ethereum library. If not, see <http://www.gnu.org/licenses/>.

package eth

import (
	"fmt"
	"math/big"
	"testing"
	"time"

	"github.com/ethereum/go-ethereum/common"
	"github.com/ethereum/go-ethereum/consensus/ethash"
	"github.com/ethereum/go-ethereum/core"
	"github.com/ethereum/go-ethereum/core/forkid"
	"github.com/ethereum/go-ethereum/core/rawdb"
	"github.com/ethereum/go-ethereum/core/types"
	"github.com/ethereum/go-ethereum/core/vm"
	"github.com/ethereum/go-ethereum/eth/downloader"
	"github.com/ethereum/go-ethereum/eth/protocols/eth"
	"github.com/ethereum/go-ethereum/event"
	"github.com/ethereum/go-ethereum/p2p"
	"github.com/ethereum/go-ethereum/p2p/enode"
	"github.com/ethereum/go-ethereum/params"
)

// testEthHandler is a mock event handler to listen for inbound network requests
// on the `eth` protocol and convert them into a more easily testable form.
type testEthHandler struct {
	blockBroadcasts event.Feed
	txAnnounces     event.Feed
	txBroadcasts    event.Feed
}

func (h *testEthHandler) Chain() *core.BlockChain              { panic("no backing chain") }
func (h *testEthHandler) TxPool() eth.TxPool                   { panic("no backing tx pool") }
func (h *testEthHandler) AcceptTxs() bool                      { return true }
func (h *testEthHandler) RunPeer(*eth.Peer, eth.Handler) error { panic("not used in tests") }
func (h *testEthHandler) PeerInfo(enode.ID) interface{}        { panic("not used in tests") }

func (h *testEthHandler) Handle(peer *eth.Peer, packet eth.Packet) error {
	switch packet := packet.(type) {
	case *eth.NewBlockPacket:
		h.blockBroadcasts.Send(packet.Block)
		return nil

	case *eth.NewPooledTransactionHashesPacket:
		h.txAnnounces.Send(packet.Hashes)
		return nil

	case *eth.TransactionsPacket:
		h.txBroadcasts.Send(([]*types.Transaction)(*packet))
		return nil

	case *eth.PooledTransactionsResponse:
		h.txBroadcasts.Send(([]*types.Transaction)(*packet))
		return nil

	default:
		panic(fmt.Sprintf("unexpected eth packet type in tests: %T", packet))
	}
}

// Tests that peers are correctly accepted (or rejected) based on the advertised
// fork IDs in the protocol handshake.
func TestForkIDSplit68(t *testing.T) { testForkIDSplit(t, eth.ETH68) }

func testForkIDSplit(t *testing.T, protocol uint) {
	t.Helper()

	var (
		engine = ethash.NewFaker()

		configNoFork  = &params.ChainConfig{HomesteadBlock: big.NewInt(1)}
		configProFork = &params.ChainConfig{
			HomesteadBlock: big.NewInt(1),
			EIP150Block:    big.NewInt(2),
			EIP155Block:    big.NewInt(2),
			EIP158Block:    big.NewInt(2),
			ByzantiumBlock: big.NewInt(3),
		}
		dbNoFork  = rawdb.NewMemoryDatabase()
		dbProFork = rawdb.NewMemoryDatabase()

		gspecNoFork  = &core.Genesis{Config: configNoFork}
		gspecProFork = &core.Genesis{Config: configProFork}

		chainNoFork, _  = core.NewBlockChain(dbNoFork, nil, gspecNoFork, nil, engine, vm.Config{}, nil, nil, nil)
		chainProFork, _ = core.NewBlockChain(dbProFork, nil, gspecProFork, nil, engine, vm.Config{}, nil, nil, nil)

		_, blocksNoFork, _  = core.GenerateChainWithGenesis(gspecNoFork, engine, 2, nil)
		_, blocksProFork, _ = core.GenerateChainWithGenesis(gspecProFork, engine, 2, nil)

		ethNoFork, _ = newHandler(&handlerConfig{
			Database:   dbNoFork,
			Chain:      chainNoFork,
			TxPool:     newTestTxPool(),
			Network:    1,
			Sync:       downloader.FullSync,
			BloomCache: 1,
		})
		ethProFork, _ = newHandler(&handlerConfig{
			Database:   dbProFork,
			Chain:      chainProFork,
			TxPool:     newTestTxPool(),
			Network:    1,
			Sync:       downloader.FullSync,
			BloomCache: 1,
		})
	)

	ethNoFork.Start(1000)
	ethProFork.Start(1000)

	// Clean up everything after ourselves
	defer chainNoFork.Stop()
	defer chainProFork.Stop()

	defer ethNoFork.Stop()
	defer ethProFork.Stop()

	// Both nodes should allow the other to connect (same genesis, next fork is the same)
	p2pNoFork, p2pProFork := p2p.MsgPipe()
	defer p2pNoFork.Close()
	defer p2pProFork.Close()

	peerNoFork := eth.NewPeer(protocol, p2p.NewPeerPipe(enode.ID{1}, "", nil, p2pNoFork), p2pNoFork, nil)
	peerProFork := eth.NewPeer(protocol, p2p.NewPeerPipe(enode.ID{2}, "", nil, p2pProFork), p2pProFork, nil)

	defer peerNoFork.Close()
	defer peerProFork.Close()

	errc := make(chan error, 2)
	go func(errc chan error) {
		errc <- ethNoFork.runEthPeer(peerProFork, func(peer *eth.Peer) error { return nil })
	}(errc)
	go func(errc chan error) {
		errc <- ethProFork.runEthPeer(peerNoFork, func(peer *eth.Peer) error { return nil })
	}(errc)

	for i := 0; i < 2; i++ {
		select {
		case err := <-errc:
			if err != nil {
				t.Fatalf("frontier nofork <-> profork failed: %v", err)
			}
		case <-time.After(250 * time.Millisecond):
			t.Fatalf("frontier nofork <-> profork handler timeout")
		}
	}
	// Progress into Homestead. Fork's match, so we don't care what the future holds
	chainNoFork.InsertChain(blocksNoFork[:1])
	chainProFork.InsertChain(blocksProFork[:1])

	p2pNoFork, p2pProFork = p2p.MsgPipe()
	defer p2pNoFork.Close()
	defer p2pProFork.Close()

	peerNoFork = eth.NewPeer(protocol, p2p.NewPeer(enode.ID{1}, "", nil), p2pNoFork, nil)
	peerProFork = eth.NewPeer(protocol, p2p.NewPeer(enode.ID{2}, "", nil), p2pProFork, nil)

	defer peerNoFork.Close()
	defer peerProFork.Close()

	errc = make(chan error, 2)
	go func(errc chan error) {
		errc <- ethNoFork.runEthPeer(peerProFork, func(peer *eth.Peer) error { return nil })
	}(errc)
	go func(errc chan error) {
		errc <- ethProFork.runEthPeer(peerNoFork, func(peer *eth.Peer) error { return nil })
	}(errc)

	for i := 0; i < 2; i++ {
		select {
		case err := <-errc:
			if err != nil {
				t.Fatalf("homestead nofork <-> profork failed: %v", err)
			}
		case <-time.After(250 * time.Millisecond):
			t.Fatalf("homestead nofork <-> profork handler timeout")
		}
	}
	// Progress into Spurious. Forks mismatch, signalling differing chains, reject
	chainNoFork.InsertChain(blocksNoFork[1:2])
	chainProFork.InsertChain(blocksProFork[1:2])

	p2pNoFork, p2pProFork = p2p.MsgPipe()
	defer p2pNoFork.Close()
	defer p2pProFork.Close()

	peerNoFork = eth.NewPeer(protocol, p2p.NewPeerPipe(enode.ID{1}, "", nil, p2pNoFork), p2pNoFork, nil)
	peerProFork = eth.NewPeer(protocol, p2p.NewPeerPipe(enode.ID{2}, "", nil, p2pProFork), p2pProFork, nil)

	defer peerNoFork.Close()
	defer peerProFork.Close()

	errc = make(chan error, 2)
	go func(errc chan error) {
		errc <- ethNoFork.runEthPeer(peerProFork, func(peer *eth.Peer) error { return nil })
	}(errc)
	go func(errc chan error) {
		errc <- ethProFork.runEthPeer(peerNoFork, func(peer *eth.Peer) error { return nil })
	}(errc)

	var successes int

	for i := 0; i < 2; i++ {
		select {
		case err := <-errc:
			if err == nil {
				successes++
				if successes == 2 { // Only one side disconnects
					t.Fatalf("fork ID rejection didn't happen")
				}
			}
		case <-time.After(250 * time.Millisecond):
			t.Fatalf("split peers not rejected")
		}
	}
}

// Tests that received transactions are added to the local pool.
func TestRecvTransactions68(t *testing.T) { testRecvTransactions(t, eth.ETH68) }

func testRecvTransactions(t *testing.T, protocol uint) {
	t.Helper()

	// Create a message handler, configure it to accept transactions and watch them
	handler := newTestHandler()
	defer handler.close()

	handler.handler.synced.Store(true) // mark synced to accept transactions

	txs := make(chan core.NewTxsEvent)
	sub := handler.txpool.SubscribeTransactions(txs, false)
	defer sub.Unsubscribe()

	// Create a source peer to send messages through and a sink handler to receive them
	p2pSrc, p2pSink := p2p.MsgPipe()
	defer p2pSrc.Close()
	defer p2pSink.Close()

	src := eth.NewPeer(protocol, p2p.NewPeerPipe(enode.ID{1}, "", nil, p2pSrc), p2pSrc, handler.txpool)
	sink := eth.NewPeer(protocol, p2p.NewPeerPipe(enode.ID{2}, "", nil, p2pSink), p2pSink, handler.txpool)

	defer src.Close()
	defer sink.Close()

	go handler.handler.runEthPeer(sink, func(peer *eth.Peer) error {
		return eth.Handle((*ethHandler)(handler.handler), peer)
	})
	// Run the handshake locally to avoid spinning up a source handler
	var (
		genesis = handler.chain.Genesis()
		head    = handler.chain.CurrentBlock()
		td      = handler.chain.GetTd(head.Hash(), head.Number.Uint64())
	)

	if err := src.Handshake(1, td, head.Hash(), genesis.Hash(), forkid.NewIDWithChain(handler.chain), forkid.NewFilter(handler.chain)); err != nil {
		t.Fatalf("failed to run protocol handshake")
	}
	// Send the transaction to the sink and verify that it's added to the tx pool
	tx := types.NewTransaction(0, common.Address{}, big.NewInt(0), 100000, big.NewInt(0), nil)
	tx, _ = types.SignTx(tx, types.HomesteadSigner{}, testKey)

	if err := src.SendTransactions([]*types.Transaction{tx}); err != nil {
		t.Fatalf("failed to send transaction: %v", err)
	}
	select {
	case event := <-txs:
		if len(event.Txs) != 1 {
			t.Errorf("wrong number of added transactions: got %d, want 1", len(event.Txs))
		} else if event.Txs[0].Hash() != tx.Hash() {
			t.Errorf("added wrong tx hash: got %v, want %v", event.Txs[0].Hash(), tx.Hash())
		}
	case <-time.After(2 * time.Second):
		t.Errorf("no NewTxsEvent received within 2 seconds")
	}
}

// This test checks that pending transactions are sent.
func TestSendTransactions68(t *testing.T) { testSendTransactions(t, eth.ETH68) }

func testSendTransactions(t *testing.T, protocol uint) {
	t.Parallel()

	// Create a message handler and fill the pool with big transactions
	handler := newTestHandler()
	defer handler.close()

	insert := make([]*types.Transaction, 100)
	for nonce := range insert {
		tx := types.NewTransaction(uint64(nonce), common.Address{}, big.NewInt(0), 100000, big.NewInt(0), make([]byte, 10240))
		tx, _ = types.SignTx(tx, types.HomesteadSigner{}, testKey)
		insert[nonce] = tx
	}
	go handler.txpool.Add(insert, false, false) // Need goroutine to not block on feed
	time.Sleep(250 * time.Millisecond)          // Wait until tx events get out of the system (can't use events, tx broadcaster races with peer join)

	// Create a source handler to send messages through and a sink peer to receive them
	p2pSrc, p2pSink := p2p.MsgPipe()
	defer p2pSrc.Close()
	defer p2pSink.Close()

	src := eth.NewPeer(protocol, p2p.NewPeerPipe(enode.ID{1}, "", nil, p2pSrc), p2pSrc, handler.txpool)
	sink := eth.NewPeer(protocol, p2p.NewPeerPipe(enode.ID{2}, "", nil, p2pSink), p2pSink, handler.txpool)
	defer src.Close()
	defer sink.Close()

	go handler.handler.runEthPeer(src, func(peer *eth.Peer) error {
		return eth.Handle((*ethHandler)(handler.handler), peer)
	})
	// Run the handshake locally to avoid spinning up a source handler
	var (
		genesis = handler.chain.Genesis()
		head    = handler.chain.CurrentBlock()
		td      = handler.chain.GetTd(head.Hash(), head.Number.Uint64())
	)
	if err := sink.Handshake(1, td, head.Hash(), genesis.Hash(), forkid.NewIDWithChain(handler.chain), forkid.NewFilter(handler.chain)); err != nil {
		t.Fatalf("failed to run protocol handshake")
	}
	// After the handshake completes, the source handler should stream the sink
	// the transactions, subscribe to all inbound network events
	backend := new(testEthHandler)

	anns := make(chan []common.Hash)
	annSub := backend.txAnnounces.Subscribe(anns)
	defer annSub.Unsubscribe()

	bcasts := make(chan []*types.Transaction)
	bcastSub := backend.txBroadcasts.Subscribe(bcasts)
	defer bcastSub.Unsubscribe()

	go eth.Handle(backend, sink)

	// Make sure we get all the transactions on the correct channels
	seen := make(map[common.Hash]struct{})
	for len(seen) < len(insert) {
		switch protocol {
		case 68:
			select {
			case hashes := <-anns:
				for _, hash := range hashes {
					if _, ok := seen[hash]; ok {
						t.Errorf("duplicate transaction announced: %x", hash)
					}
					seen[hash] = struct{}{}
				}
			case <-bcasts:
				t.Errorf("initial tx broadcast received on post eth/66")
			}

		default:
			panic("unsupported protocol, please extend test")
		}
	}
	for _, tx := range insert {
		if _, ok := seen[tx.Hash()]; !ok {
			t.Errorf("missing transaction: %x", tx.Hash())
		}
	}
}

// Tests that transactions get propagated to all attached peers, either via direct
// broadcasts or via announcements/retrievals.
func TestTransactionPropagation68(t *testing.T) { testTransactionPropagation(t, eth.ETH68) }

func testTransactionPropagation(t *testing.T, protocol uint) {
	t.Parallel()

	// Create a source handler to send transactions from and a number of sinks
	// to receive them. We need multiple sinks since a one-to-one peering would
	// broadcast all transactions without announcement.
	source := newTestHandler()
	source.handler.snapSync.Store(false) // Avoid requiring snap, otherwise some will be dropped below
	defer source.close()

	sinks := make([]*testHandler, 10)
	for i := 0; i < len(sinks); i++ {
		sinks[i] = newTestHandler()
		defer sinks[i].close()

		sinks[i].handler.synced.Store(true) // mark synced to accept transactions
	}
	// Interconnect all the sink handlers with the source handler
	for i, sink := range sinks {
		sink := sink // Closure for goroutine below

		sourcePipe, sinkPipe := p2p.MsgPipe()
		defer sourcePipe.Close()
		defer sinkPipe.Close()

		sourcePeer := eth.NewPeer(protocol, p2p.NewPeerPipe(enode.ID{byte(i + 1)}, "", nil, sourcePipe), sourcePipe, source.txpool)
		sinkPeer := eth.NewPeer(protocol, p2p.NewPeerPipe(enode.ID{0}, "", nil, sinkPipe), sinkPipe, sink.txpool)
		defer sourcePeer.Close()
		defer sinkPeer.Close()

		go source.handler.runEthPeer(sourcePeer, func(peer *eth.Peer) error {
			return eth.Handle((*ethHandler)(source.handler), peer)
		})
		go sink.handler.runEthPeer(sinkPeer, func(peer *eth.Peer) error {
			return eth.Handle((*ethHandler)(sink.handler), peer)
		})
	}
	// Subscribe to all the transaction pools
	txChs := make([]chan core.NewTxsEvent, len(sinks))
	for i := 0; i < len(sinks); i++ {
		txChs[i] = make(chan core.NewTxsEvent, 1024)

		sub := sinks[i].txpool.SubscribeTransactions(txChs[i], false)
		defer sub.Unsubscribe()
	}
	// Fill the source pool with transactions and wait for them at the sinks
	txs := make([]*types.Transaction, 1024)
	for nonce := range txs {
		tx := types.NewTransaction(uint64(nonce), common.Address{}, big.NewInt(0), 100000, big.NewInt(0), nil)
		tx, _ = types.SignTx(tx, types.HomesteadSigner{}, testKey)
		txs[nonce] = tx
	}
	source.txpool.Add(txs, false, false)

	// Iterate through all the sinks and ensure they all got the transactions
	for i := range sinks {
		for arrived, timeout := 0, false; arrived < len(txs) && !timeout; {
			select {
			case event := <-txChs[i]:
				arrived += len(event.Txs)
			case <-time.After(2 * time.Second):
				t.Errorf("sink %d: transaction propagation timed out: have %d, want %d", i, arrived, len(txs))
				timeout = true
			}
		}
	}
<<<<<<< HEAD
}

// Tests that blocks are broadcast to a sqrt number of peers only.
func TestBroadcastBlock1Peer(t *testing.T)    { testBroadcastBlock(t, 1, 1) }
func TestBroadcastBlock2Peers(t *testing.T)   { testBroadcastBlock(t, 2, 1) }
func TestBroadcastBlock3Peers(t *testing.T)   { testBroadcastBlock(t, 3, 1) }
func TestBroadcastBlock4Peers(t *testing.T)   { testBroadcastBlock(t, 4, 2) }
func TestBroadcastBlock5Peers(t *testing.T)   { testBroadcastBlock(t, 5, 2) }
func TestBroadcastBlock8Peers(t *testing.T)   { testBroadcastBlock(t, 9, 3) }
func TestBroadcastBlock12Peers(t *testing.T)  { testBroadcastBlock(t, 12, 3) }
func TestBroadcastBlock16Peers(t *testing.T)  { testBroadcastBlock(t, 16, 4) }
func TestBroadcastBloc26Peers(t *testing.T)   { testBroadcastBlock(t, 26, 5) }
func TestBroadcastBlock100Peers(t *testing.T) { testBroadcastBlock(t, 100, 10) }

func testBroadcastBlock(t *testing.T, peers, bcasts int) {
	t.Parallel()

	// Create a source handler to broadcast blocks from and a number of sinks
	// to receive them.
	source := newTestHandlerWithBlocks(1)
	defer source.close()

	sinks := make([]*testEthHandler, peers)
	for i := 0; i < len(sinks); i++ {
		sinks[i] = new(testEthHandler)
	}
	// Interconnect all the sink handlers with the source handler
	var (
		genesis = source.chain.Genesis()
		td      = source.chain.GetTd(genesis.Hash(), genesis.NumberU64())
	)

	for i, sink := range sinks {
		sink := sink // Closure for goroutine below

		sourcePipe, sinkPipe := p2p.MsgPipe()
		defer sourcePipe.Close()
		defer sinkPipe.Close()

		sourcePeer := eth.NewPeer(eth.ETH68, p2p.NewPeerPipe(enode.ID{byte(i)}, "", nil, sourcePipe), sourcePipe, nil)
		sinkPeer := eth.NewPeer(eth.ETH68, p2p.NewPeerPipe(enode.ID{0}, "", nil, sinkPipe), sinkPipe, nil)
		defer sourcePeer.Close()
		defer sinkPeer.Close()

		go source.handler.runEthPeer(sourcePeer, func(peer *eth.Peer) error {
			return eth.Handle((*ethHandler)(source.handler), peer)
		})

		if err := sinkPeer.Handshake(1, td, genesis.Hash(), genesis.Hash(), forkid.NewIDWithChain(source.chain), forkid.NewFilter(source.chain)); err != nil {
			t.Fatalf("failed to run protocol handshake")
		}

		go eth.Handle(sink, sinkPeer)
	}
	// Subscribe to all the transaction pools
	blockChs := make([]chan *types.Block, len(sinks))
	for i := 0; i < len(sinks); i++ {
		blockChs[i] = make(chan *types.Block, 1)
		defer close(blockChs[i])

		sub := sinks[i].blockBroadcasts.Subscribe(blockChs[i])
		defer sub.Unsubscribe()
	}
	// Initiate a block propagation across the peers
	time.Sleep(100 * time.Millisecond)

	header := source.chain.CurrentBlock()
	source.handler.BroadcastBlock(source.chain.GetBlock(header.Hash(), header.Number.Uint64()), true)

	// Iterate through all the sinks and ensure the correct number got the block
	done := make(chan struct{}, peers)

	for _, ch := range blockChs {
		ch := ch
		go func() {
			<-ch
			done <- struct{}{}
		}()
	}

	var received int

	for {
		select {
		case <-done:
			received++

		case <-time.After(100 * time.Millisecond):
			if received != bcasts {
				t.Errorf("broadcast count mismatch: have %d, want %d", received, bcasts)
			}

			return
		}
	}
}

// Tests that a propagated malformed block (uncles or transactions don't match
// with the hashes in the header) gets discarded and not broadcast forward.
func TestBroadcastMalformedBlock68(t *testing.T) { testBroadcastMalformedBlock(t, eth.ETH68) }

func testBroadcastMalformedBlock(t *testing.T, protocol uint) {
	t.Helper()

	// Create a source handler to broadcast blocks from and a number of sinks
	// to receive them.
	source := newTestHandlerWithBlocks(1)
	defer source.close()

	// Create a source handler to send messages through and a sink peer to receive them
	p2pSrc, p2pSink := p2p.MsgPipe()
	defer p2pSrc.Close()
	defer p2pSink.Close()

	src := eth.NewPeer(protocol, p2p.NewPeerPipe(enode.ID{1}, "", nil, p2pSrc), p2pSrc, source.txpool)
	sink := eth.NewPeer(protocol, p2p.NewPeerPipe(enode.ID{2}, "", nil, p2pSink), p2pSink, source.txpool)

	defer src.Close()
	defer sink.Close()

	go source.handler.runEthPeer(src, func(peer *eth.Peer) error {
		return eth.Handle((*ethHandler)(source.handler), peer)
	})
	// Run the handshake locally to avoid spinning up a sink handler
	var (
		genesis = source.chain.Genesis()
		td      = source.chain.GetTd(genesis.Hash(), genesis.NumberU64())
	)

	if err := sink.Handshake(1, td, genesis.Hash(), genesis.Hash(), forkid.NewIDWithChain(source.chain), forkid.NewFilter(source.chain)); err != nil {
		t.Fatalf("failed to run protocol handshake")
	}
	// After the handshake completes, the source handler should stream the sink
	// the blocks, subscribe to inbound network events
	backend := new(testEthHandler)

	blocks := make(chan *types.Block, 1)

	sub := backend.blockBroadcasts.Subscribe(blocks)
	defer sub.Unsubscribe()

	go eth.Handle(backend, sink)

	// Create various combinations of malformed blocks
	head := source.chain.CurrentBlock()
	block := source.chain.GetBlock(head.Hash(), head.Number.Uint64())

	malformedUncles := head
	malformedUncles.UncleHash[0]++

	malformedTransactions := head
	malformedTransactions.TxHash[0]++

	malformedEverything := head
	malformedEverything.UncleHash[0]++
	malformedEverything.TxHash[0]++

	// Try to broadcast all malformations and ensure they all get discarded
	for _, header := range []*types.Header{malformedUncles, malformedTransactions, malformedEverything} {
		block := types.NewBlockWithHeader(header).WithBody(block.Transactions(), block.Uncles())
		if err := src.SendNewBlock(block, big.NewInt(131136)); err != nil {
			t.Fatalf("failed to broadcast block: %v", err)
		}
		select {
		case <-blocks:
			t.Fatalf("malformed block forwarded")
		case <-time.After(100 * time.Millisecond):
		}
	}
=======
>>>>>>> aadddf3a
}<|MERGE_RESOLUTION|>--- conflicted
+++ resolved
@@ -98,8 +98,8 @@
 		gspecNoFork  = &core.Genesis{Config: configNoFork}
 		gspecProFork = &core.Genesis{Config: configProFork}
 
-		chainNoFork, _  = core.NewBlockChain(dbNoFork, nil, gspecNoFork, nil, engine, vm.Config{}, nil, nil, nil)
-		chainProFork, _ = core.NewBlockChain(dbProFork, nil, gspecProFork, nil, engine, vm.Config{}, nil, nil, nil)
+		chainNoFork, _  = core.NewBlockChain(dbNoFork, nil, gspecNoFork, nil, engine, vm.Config{}, nil, nil)
+		chainProFork, _ = core.NewBlockChain(dbProFork, nil, gspecProFork, nil, engine, vm.Config{}, nil, nil)
 
 		_, blocksNoFork, _  = core.GenerateChainWithGenesis(gspecNoFork, engine, 2, nil)
 		_, blocksProFork, _ = core.GenerateChainWithGenesis(gspecProFork, engine, 2, nil)
@@ -444,176 +444,4 @@
 			}
 		}
 	}
-<<<<<<< HEAD
-}
-
-// Tests that blocks are broadcast to a sqrt number of peers only.
-func TestBroadcastBlock1Peer(t *testing.T)    { testBroadcastBlock(t, 1, 1) }
-func TestBroadcastBlock2Peers(t *testing.T)   { testBroadcastBlock(t, 2, 1) }
-func TestBroadcastBlock3Peers(t *testing.T)   { testBroadcastBlock(t, 3, 1) }
-func TestBroadcastBlock4Peers(t *testing.T)   { testBroadcastBlock(t, 4, 2) }
-func TestBroadcastBlock5Peers(t *testing.T)   { testBroadcastBlock(t, 5, 2) }
-func TestBroadcastBlock8Peers(t *testing.T)   { testBroadcastBlock(t, 9, 3) }
-func TestBroadcastBlock12Peers(t *testing.T)  { testBroadcastBlock(t, 12, 3) }
-func TestBroadcastBlock16Peers(t *testing.T)  { testBroadcastBlock(t, 16, 4) }
-func TestBroadcastBloc26Peers(t *testing.T)   { testBroadcastBlock(t, 26, 5) }
-func TestBroadcastBlock100Peers(t *testing.T) { testBroadcastBlock(t, 100, 10) }
-
-func testBroadcastBlock(t *testing.T, peers, bcasts int) {
-	t.Parallel()
-
-	// Create a source handler to broadcast blocks from and a number of sinks
-	// to receive them.
-	source := newTestHandlerWithBlocks(1)
-	defer source.close()
-
-	sinks := make([]*testEthHandler, peers)
-	for i := 0; i < len(sinks); i++ {
-		sinks[i] = new(testEthHandler)
-	}
-	// Interconnect all the sink handlers with the source handler
-	var (
-		genesis = source.chain.Genesis()
-		td      = source.chain.GetTd(genesis.Hash(), genesis.NumberU64())
-	)
-
-	for i, sink := range sinks {
-		sink := sink // Closure for goroutine below
-
-		sourcePipe, sinkPipe := p2p.MsgPipe()
-		defer sourcePipe.Close()
-		defer sinkPipe.Close()
-
-		sourcePeer := eth.NewPeer(eth.ETH68, p2p.NewPeerPipe(enode.ID{byte(i)}, "", nil, sourcePipe), sourcePipe, nil)
-		sinkPeer := eth.NewPeer(eth.ETH68, p2p.NewPeerPipe(enode.ID{0}, "", nil, sinkPipe), sinkPipe, nil)
-		defer sourcePeer.Close()
-		defer sinkPeer.Close()
-
-		go source.handler.runEthPeer(sourcePeer, func(peer *eth.Peer) error {
-			return eth.Handle((*ethHandler)(source.handler), peer)
-		})
-
-		if err := sinkPeer.Handshake(1, td, genesis.Hash(), genesis.Hash(), forkid.NewIDWithChain(source.chain), forkid.NewFilter(source.chain)); err != nil {
-			t.Fatalf("failed to run protocol handshake")
-		}
-
-		go eth.Handle(sink, sinkPeer)
-	}
-	// Subscribe to all the transaction pools
-	blockChs := make([]chan *types.Block, len(sinks))
-	for i := 0; i < len(sinks); i++ {
-		blockChs[i] = make(chan *types.Block, 1)
-		defer close(blockChs[i])
-
-		sub := sinks[i].blockBroadcasts.Subscribe(blockChs[i])
-		defer sub.Unsubscribe()
-	}
-	// Initiate a block propagation across the peers
-	time.Sleep(100 * time.Millisecond)
-
-	header := source.chain.CurrentBlock()
-	source.handler.BroadcastBlock(source.chain.GetBlock(header.Hash(), header.Number.Uint64()), true)
-
-	// Iterate through all the sinks and ensure the correct number got the block
-	done := make(chan struct{}, peers)
-
-	for _, ch := range blockChs {
-		ch := ch
-		go func() {
-			<-ch
-			done <- struct{}{}
-		}()
-	}
-
-	var received int
-
-	for {
-		select {
-		case <-done:
-			received++
-
-		case <-time.After(100 * time.Millisecond):
-			if received != bcasts {
-				t.Errorf("broadcast count mismatch: have %d, want %d", received, bcasts)
-			}
-
-			return
-		}
-	}
-}
-
-// Tests that a propagated malformed block (uncles or transactions don't match
-// with the hashes in the header) gets discarded and not broadcast forward.
-func TestBroadcastMalformedBlock68(t *testing.T) { testBroadcastMalformedBlock(t, eth.ETH68) }
-
-func testBroadcastMalformedBlock(t *testing.T, protocol uint) {
-	t.Helper()
-
-	// Create a source handler to broadcast blocks from and a number of sinks
-	// to receive them.
-	source := newTestHandlerWithBlocks(1)
-	defer source.close()
-
-	// Create a source handler to send messages through and a sink peer to receive them
-	p2pSrc, p2pSink := p2p.MsgPipe()
-	defer p2pSrc.Close()
-	defer p2pSink.Close()
-
-	src := eth.NewPeer(protocol, p2p.NewPeerPipe(enode.ID{1}, "", nil, p2pSrc), p2pSrc, source.txpool)
-	sink := eth.NewPeer(protocol, p2p.NewPeerPipe(enode.ID{2}, "", nil, p2pSink), p2pSink, source.txpool)
-
-	defer src.Close()
-	defer sink.Close()
-
-	go source.handler.runEthPeer(src, func(peer *eth.Peer) error {
-		return eth.Handle((*ethHandler)(source.handler), peer)
-	})
-	// Run the handshake locally to avoid spinning up a sink handler
-	var (
-		genesis = source.chain.Genesis()
-		td      = source.chain.GetTd(genesis.Hash(), genesis.NumberU64())
-	)
-
-	if err := sink.Handshake(1, td, genesis.Hash(), genesis.Hash(), forkid.NewIDWithChain(source.chain), forkid.NewFilter(source.chain)); err != nil {
-		t.Fatalf("failed to run protocol handshake")
-	}
-	// After the handshake completes, the source handler should stream the sink
-	// the blocks, subscribe to inbound network events
-	backend := new(testEthHandler)
-
-	blocks := make(chan *types.Block, 1)
-
-	sub := backend.blockBroadcasts.Subscribe(blocks)
-	defer sub.Unsubscribe()
-
-	go eth.Handle(backend, sink)
-
-	// Create various combinations of malformed blocks
-	head := source.chain.CurrentBlock()
-	block := source.chain.GetBlock(head.Hash(), head.Number.Uint64())
-
-	malformedUncles := head
-	malformedUncles.UncleHash[0]++
-
-	malformedTransactions := head
-	malformedTransactions.TxHash[0]++
-
-	malformedEverything := head
-	malformedEverything.UncleHash[0]++
-	malformedEverything.TxHash[0]++
-
-	// Try to broadcast all malformations and ensure they all get discarded
-	for _, header := range []*types.Header{malformedUncles, malformedTransactions, malformedEverything} {
-		block := types.NewBlockWithHeader(header).WithBody(block.Transactions(), block.Uncles())
-		if err := src.SendNewBlock(block, big.NewInt(131136)); err != nil {
-			t.Fatalf("failed to broadcast block: %v", err)
-		}
-		select {
-		case <-blocks:
-			t.Fatalf("malformed block forwarded")
-		case <-time.After(100 * time.Millisecond):
-		}
-	}
-=======
->>>>>>> aadddf3a
 }