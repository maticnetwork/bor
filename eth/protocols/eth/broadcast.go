// Copyright 2020 The go-ethereum Authors
// This file is part of the go-ethereum library.
//
// The go-ethereum library is free software: you can redistribute it and/or modify
// it under the terms of the GNU Lesser General Public License as published by
// the Free Software Foundation, either version 3 of the License, or
// (at your option) any later version.
//
// The go-ethereum library is distributed in the hope that it will be useful,
// but WITHOUT ANY WARRANTY; without even the implied warranty of
// MERCHANTABILITY or FITNESS FOR A PARTICULAR PURPOSE. See the
// GNU Lesser General Public License for more details.
//
// You should have received a copy of the GNU Lesser General Public License
// along with the go-ethereum library. If not, see <http://www.gnu.org/licenses/>.

package eth

import (
	"math/big"

	"github.com/ethereum/go-ethereum/common"
	"github.com/ethereum/go-ethereum/core/types"
)

const (
	// This is the target size for the packs of transactions or announcements. A
	// pack can get larger than this if a single transactions exceeds this size.
	maxTxPacketSize = 100 * 1024
)

// blockPropagation is a block propagation event, waiting for its turn in the
// broadcast queue.
type blockPropagation struct {
	block *types.Block
	td    *big.Int
}

// broadcastBlocks is a write loop that multiplexes blocks and block announcements
// to the remote peer. The goal is to have an async writer that does not lock up
// node internals and at the same time rate limits queued data.
func (p *Peer) broadcastBlocks() {
	for {
		select {
		case prop := <-p.queuedBlocks:
			if err := p.SendNewBlock(prop.block, prop.td); err != nil {
				return
			}
			p.Log().Trace("Propagated block", "number", prop.block.Number(), "hash", prop.block.Hash(), "td", prop.td)

		case block := <-p.queuedBlockAnns:
			if err := p.SendNewBlockHashes([]common.Hash{block.Hash()}, []uint64{block.NumberU64()}); err != nil {
				return
			}
			p.Log().Trace("Announced block", "number", block.Number(), "hash", block.Hash())

		case <-p.term:
			return
		}
	}
}

// broadcastTransactions is a write loop that schedules transaction broadcasts
// to the remote peer. The goal is to have an async writer that does not lock up
// node internals and at the same time rate limits queued data.
func (p *Peer) broadcastTransactions() {
	var (
		queue  []common.Hash         // Queue of hashes to broadcast as full transactions
		done   chan struct{}         // Non-nil if background broadcaster is running
		fail   = make(chan error, 1) // Channel used to receive network error
		failed bool                  // Flag whether a send failed, discard everything onward
	)
	for {
		// If there's no in-flight broadcast running, check if a new one is needed
		if done == nil && len(queue) > 0 {
			// Pile transaction until we reach our allowed network limit
			var (
				hashesCount uint64
				txs         []*types.Transaction
				size        common.StorageSize
			)
			for i := 0; i < len(queue) && size < maxTxPacketSize; i++ {
				tx := p.txpool.Get(queue[i])

				// BOR specific - DO NOT REMOVE
				// Skip PIP-15 bundled transactions
				if tx != nil && tx.GetOptions() == nil {
					txs = append(txs, tx)
					size += common.StorageSize(tx.Size())
				}

				hashesCount++
			}
			queue = queue[:copy(queue, queue[hashesCount:])]

			// If there's anything available to transfer, fire up an async writer
			if len(txs) > 0 {
				done = make(chan struct{})
				go func() {
					if err := p.SendTransactions(txs); err != nil {
						fail <- err
						return
					}
					close(done)
					p.Log().Trace("Sent transactions", "count", len(txs))
				}()
			}
		}
		// Transfer goroutine may or may not have been started, listen for events
		select {
		case hashes := <-p.txBroadcast:
			// If the connection failed, discard all transaction events
			if failed {
				continue
			}
			// New batch of transactions to be broadcast, queue them (with cap)
			queue = append(queue, hashes...)
			if len(queue) > maxQueuedTxs {
				// Fancy copy and resize to ensure buffer doesn't grow indefinitely
				queue = queue[:copy(queue, queue[len(queue)-maxQueuedTxs:])]
			}

		case <-done:
			done = nil

		case <-fail:
			failed = true

		case <-p.term:
			return
		}
	}
}

// announceTransactions is a write loop that schedules transaction broadcasts
// to the remote peer. The goal is to have an async writer that does not lock up
// node internals and at the same time rate limits queued data.
func (p *Peer) announceTransactions() {
	var (
		queue  []common.Hash         // Queue of hashes to announce as transaction stubs
		done   chan struct{}         // Non-nil if background announcer is running
		fail   = make(chan error, 1) // Channel used to receive network error
		failed bool                  // Flag whether a send failed, discard everything onward
	)
	for {
		// If there's no in-flight announce running, check if a new one is needed
		if done == nil && len(queue) > 0 {
			// Pile transaction hashes until we reach our allowed network limit
			var (
				count        int
				pending      []common.Hash
				pendingTypes []byte
				pendingSizes []uint32
				size         common.StorageSize
			)
			for count = 0; count < len(queue) && size < maxTxPacketSize; count++ {
<<<<<<< HEAD
				tx := p.txpool.Get(queue[count])
				// BOR specific - DO NOT REMOVE
				// Skip PIP-15 bundled transactions
				if tx != nil && tx.GetOptions() == nil {
=======
				if meta := p.txpool.GetMetadata(queue[count]); meta != nil {
>>>>>>> 36b2371c
					pending = append(pending, queue[count])
					pendingTypes = append(pendingTypes, meta.Type)
					pendingSizes = append(pendingSizes, uint32(meta.Size))
					size += common.HashLength
				}
			}
			// Shift and trim queue
			queue = queue[:copy(queue, queue[count:])]

			// If there's anything available to transfer, fire up an async writer
			if len(pending) > 0 {
				done = make(chan struct{})
				go func() {
					if p.version >= ETH68 {
						if err := p.sendPooledTransactionHashes68(pending, pendingTypes, pendingSizes); err != nil {
							fail <- err
							return
						}
					} else {
						if err := p.sendPooledTransactionHashes66(pending); err != nil {
							fail <- err
							return
						}
					}
					close(done)
					p.Log().Trace("Sent transaction announcements", "count", len(pending))
				}()
			}
		}
		// Transfer goroutine may or may not have been started, listen for events
		select {
		case hashes := <-p.txAnnounce:
			// If the connection failed, discard all transaction events
			if failed {
				continue
			}
			// New batch of transactions to be broadcast, queue them (with cap)
			queue = append(queue, hashes...)
			if len(queue) > maxQueuedTxAnns {
				// Fancy copy and resize to ensure buffer doesn't grow indefinitely
				queue = queue[:copy(queue, queue[len(queue)-maxQueuedTxAnns:])]
			}

		case <-done:
			done = nil

		case <-fail:
			failed = true

		case <-p.term:
			return
		}
	}
}<|MERGE_RESOLUTION|>--- conflicted
+++ resolved
@@ -154,14 +154,11 @@
 				size         common.StorageSize
 			)
 			for count = 0; count < len(queue) && size < maxTxPacketSize; count++ {
-<<<<<<< HEAD
 				tx := p.txpool.Get(queue[count])
+				meta := p.txpool.GetMetadata(queue[count])
 				// BOR specific - DO NOT REMOVE
 				// Skip PIP-15 bundled transactions
-				if tx != nil && tx.GetOptions() == nil {
-=======
-				if meta := p.txpool.GetMetadata(queue[count]); meta != nil {
->>>>>>> 36b2371c
+				if meta != nil && tx.GetOptions() == nil {
 					pending = append(pending, queue[count])
 					pendingTypes = append(pendingTypes, meta.Type)
 					pendingSizes = append(pendingSizes, uint32(meta.Size))
