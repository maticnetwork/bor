// Copyright 2020 The go-ethereum Authors
// This file is part of the go-ethereum library.
//
// The go-ethereum library is free software: you can redistribute it and/or modify
// it under the terms of the GNU Lesser General Public License as published by
// the Free Software Foundation, either version 3 of the License, or
// (at your option) any later version.
//
// The go-ethereum library is distributed in the hope that it will be useful,
// but WITHOUT ANY WARRANTY; without even the implied warranty of
// MERCHANTABILITY or FITNESS FOR A PARTICULAR PURPOSE. See the
// GNU Lesser General Public License for more details.
//
// You should have received a copy of the GNU Lesser General Public License
// along with the go-ethereum library. If not, see <http://www.gnu.org/licenses/>.

package eth

import (
	"math"
	"math/big"
	"math/rand"
	"testing"

	"github.com/ethereum/go-ethereum/common"
	"github.com/ethereum/go-ethereum/consensus"
	"github.com/ethereum/go-ethereum/consensus/beacon"
	"github.com/ethereum/go-ethereum/consensus/ethash"
	"github.com/ethereum/go-ethereum/core"
	"github.com/ethereum/go-ethereum/core/rawdb"
	"github.com/ethereum/go-ethereum/core/state"
	"github.com/ethereum/go-ethereum/core/txpool"
	"github.com/ethereum/go-ethereum/core/txpool/legacypool"
	"github.com/ethereum/go-ethereum/core/types"
	"github.com/ethereum/go-ethereum/core/vm"
	"github.com/ethereum/go-ethereum/crypto"
	"github.com/ethereum/go-ethereum/ethdb"
	"github.com/ethereum/go-ethereum/p2p"
	"github.com/ethereum/go-ethereum/p2p/enode"
	"github.com/ethereum/go-ethereum/params"
)

var (
	// testKey is a private key to use for funding a tester account.
	testKey, _ = crypto.HexToECDSA("b71c71a67e1177ad4e901695e1b4b9ee17ae16c6668d313eac2f96dbcda3f291")

	// testAddr is the Ethereum address of the tester account.
	testAddr = crypto.PubkeyToAddress(testKey.PublicKey)
)

// testBackend is a mock implementation of the live Ethereum message handler. Its
// purpose is to allow testing the request/reply workflows and wire serialization
// in the `eth` protocol without actually doing any data processing.
type testBackend struct {
	db     ethdb.Database
	chain  *core.BlockChain
	txpool *txpool.TxPool
}

// newTestBackend creates an empty chain and wraps it into a mock backend.
func newTestBackend(blocks int) *testBackend {
	return newTestBackendWithGenerator(blocks, false, nil)
}

// newTestBackend creates a chain with a number of explicitly defined blocks and
// wraps it into a mock backend.
// nolint:typecheck
func newTestBackendWithGenerator(blocks int, shanghai bool, generator func(int, *core.BlockGen)) *testBackend {
	var (
		// Create a database pre-initialize with a genesis block
		db                      = rawdb.NewMemoryDatabase()
		config                  = params.TestChainConfig
		engine consensus.Engine = ethash.NewFaker()
	)

	if shanghai {
		config = &params.ChainConfig{
			ChainID:                       big.NewInt(1),
			HomesteadBlock:                big.NewInt(0),
			DAOForkBlock:                  nil,
			DAOForkSupport:                true,
			EIP150Block:                   big.NewInt(0),
			EIP155Block:                   big.NewInt(0),
			EIP158Block:                   big.NewInt(0),
			ByzantiumBlock:                big.NewInt(0),
			ConstantinopleBlock:           big.NewInt(0),
			PetersburgBlock:               big.NewInt(0),
			IstanbulBlock:                 big.NewInt(0),
			MuirGlacierBlock:              big.NewInt(0),
			BerlinBlock:                   big.NewInt(0),
			LondonBlock:                   big.NewInt(0),
			ArrowGlacierBlock:             big.NewInt(0),
			GrayGlacierBlock:              big.NewInt(0),
			MergeNetsplitBlock:            big.NewInt(0),
			ShanghaiBlock:                 big.NewInt(0),
			TerminalTotalDifficulty:       big.NewInt(0),
			TerminalTotalDifficultyPassed: true,
			Ethash:                        new(params.EthashConfig),
			Bor:                           params.TestChainConfig.Bor,
		}
		engine = beacon.NewFaker()
	}

	gspec := &core.Genesis{
		Config: config,
		Alloc:  core.GenesisAlloc{testAddr: {Balance: big.NewInt(100_000_000_000_000_000)}},
	}
	chain, _ := core.NewBlockChain(db, nil, gspec, nil, engine, vm.Config{}, nil, nil, nil)

	_, bs, _ := core.GenerateChainWithGenesis(gspec, engine, blocks, generator)
	if _, err := chain.InsertChain(bs); err != nil {
		panic(err)
	}
	for _, block := range bs {
		chain.TrieDB().Commit(block.Root(), false)
	}
<<<<<<< HEAD
	txconfig := txpool.DefaultConfig
	txconfig.Journal = "" // Don't litter the disk with test journals

	for _, block := range bs {
		_ = chain.StateCache().TrieDB().Commit(block.Root(), false)
	}
=======
	txconfig := legacypool.DefaultConfig
	txconfig.Journal = "" // Don't litter the disk with test journals

	pool := legacypool.New(txconfig, chain)
	txpool, _ := txpool.New(new(big.Int).SetUint64(txconfig.PriceLimit), chain, []txpool.SubPool{pool})
>>>>>>> 1065e21c

	return &testBackend{
		db:     db,
		chain:  chain,
		txpool: txpool,
	}
}

// close tears down the transaction pool and chain behind the mock backend.
func (b *testBackend) close() {
	b.txpool.Close()
	b.chain.Stop()
}

func (b *testBackend) Chain() *core.BlockChain { return b.chain }
func (b *testBackend) TxPool() TxPool          { return b.txpool }

func (b *testBackend) RunPeer(peer *Peer, handler Handler) error {
	// Normally the backend would do peer maintenance and handshakes. All that
	// is omitted and we will just give control back to the handler.
	return handler(peer)
}
func (b *testBackend) PeerInfo(enode.ID) interface{} { panic("not implemented") }

func (b *testBackend) AcceptTxs() bool {
	panic("data processing tests should be done in the handler package")
}
func (b *testBackend) Handle(*Peer, Packet) error {
	panic("data processing tests should be done in the handler package")
}

// Tests that block headers can be retrieved from a remote chain based on user queries.
func TestGetBlockHeaders66(t *testing.T) {
	t.Parallel()
	testGetBlockHeaders(t, ETH66)
}
func TestGetBlockHeaders67(t *testing.T) {
	t.Parallel()
	testGetBlockHeaders(t, ETH67)
}
func TestGetBlockHeaders68(t *testing.T) {
	t.Parallel()
	testGetBlockHeaders(t, ETH68)
}

func testGetBlockHeaders(t *testing.T, protocol uint) {
	t.Helper()

	backend := newTestBackend(maxHeadersServe + 15)
	defer backend.close()

	peer, _ := newTestPeer("peer", protocol, backend)
	defer peer.close()

	// Create a "random" unknown hash for testing
	var unknown common.Hash
	for i := range unknown {
		unknown[i] = byte(i)
	}

	getHashes := func(from, limit uint64) (hashes []common.Hash) {
		for i := uint64(0); i < limit; i++ {
			hashes = append(hashes, backend.chain.GetCanonicalHash(from-1-i))
		}

		return hashes
	}
	// Create a batch of tests for various scenarios
	limit := uint64(maxHeadersServe)
	tests := []struct {
		query  *GetBlockHeadersPacket // The query to execute for header retrieval
		expect []common.Hash          // The hashes of the block whose headers are expected
	}{
		// A single random block should be retrievable by hash
		{
			&GetBlockHeadersPacket{Origin: HashOrNumber{Hash: backend.chain.GetBlockByNumber(limit / 2).Hash()}, Amount: 1},
			[]common.Hash{backend.chain.GetBlockByNumber(limit / 2).Hash()},
		},
		// A single random block should be retrievable by number
		{
			&GetBlockHeadersPacket{Origin: HashOrNumber{Number: limit / 2}, Amount: 1},
			[]common.Hash{backend.chain.GetBlockByNumber(limit / 2).Hash()},
		},
		// Multiple headers should be retrievable in both directions
		{
			&GetBlockHeadersPacket{Origin: HashOrNumber{Number: limit / 2}, Amount: 3},
			[]common.Hash{
				backend.chain.GetBlockByNumber(limit / 2).Hash(),
				backend.chain.GetBlockByNumber(limit/2 + 1).Hash(),
				backend.chain.GetBlockByNumber(limit/2 + 2).Hash(),
			},
		}, {
			&GetBlockHeadersPacket{Origin: HashOrNumber{Number: limit / 2}, Amount: 3, Reverse: true},
			[]common.Hash{
				backend.chain.GetBlockByNumber(limit / 2).Hash(),
				backend.chain.GetBlockByNumber(limit/2 - 1).Hash(),
				backend.chain.GetBlockByNumber(limit/2 - 2).Hash(),
			},
		},
		// Multiple headers with skip lists should be retrievable
		{
			&GetBlockHeadersPacket{Origin: HashOrNumber{Number: limit / 2}, Skip: 3, Amount: 3},
			[]common.Hash{
				backend.chain.GetBlockByNumber(limit / 2).Hash(),
				backend.chain.GetBlockByNumber(limit/2 + 4).Hash(),
				backend.chain.GetBlockByNumber(limit/2 + 8).Hash(),
			},
		}, {
			&GetBlockHeadersPacket{Origin: HashOrNumber{Number: limit / 2}, Skip: 3, Amount: 3, Reverse: true},
			[]common.Hash{
				backend.chain.GetBlockByNumber(limit / 2).Hash(),
				backend.chain.GetBlockByNumber(limit/2 - 4).Hash(),
				backend.chain.GetBlockByNumber(limit/2 - 8).Hash(),
			},
		},
		// The chain endpoints should be retrievable
		{
			&GetBlockHeadersPacket{Origin: HashOrNumber{Number: 0}, Amount: 1},
			[]common.Hash{backend.chain.GetBlockByNumber(0).Hash()},
		},
		{
			&GetBlockHeadersPacket{Origin: HashOrNumber{Number: backend.chain.CurrentBlock().Number.Uint64()}, Amount: 1},
			[]common.Hash{backend.chain.CurrentBlock().Hash()},
		},
		{ // If the peer requests a bit into the future, we deliver what we have
			&GetBlockHeadersPacket{Origin: HashOrNumber{Number: backend.chain.CurrentBlock().Number.Uint64()}, Amount: 10},
			[]common.Hash{backend.chain.CurrentBlock().Hash()},
		},
		// Ensure protocol limits are honored
		{
			&GetBlockHeadersPacket{Origin: HashOrNumber{Number: backend.chain.CurrentBlock().Number.Uint64() - 1}, Amount: limit + 10, Reverse: true},
			getHashes(backend.chain.CurrentBlock().Number.Uint64(), limit),
		},
		// Check that requesting more than available is handled gracefully
		{
			&GetBlockHeadersPacket{Origin: HashOrNumber{Number: backend.chain.CurrentBlock().Number.Uint64() - 4}, Skip: 3, Amount: 3},
			[]common.Hash{
				backend.chain.GetBlockByNumber(backend.chain.CurrentBlock().Number.Uint64() - 4).Hash(),
				backend.chain.GetBlockByNumber(backend.chain.CurrentBlock().Number.Uint64()).Hash(),
			},
		}, {
			&GetBlockHeadersPacket{Origin: HashOrNumber{Number: 4}, Skip: 3, Amount: 3, Reverse: true},
			[]common.Hash{
				backend.chain.GetBlockByNumber(4).Hash(),
				backend.chain.GetBlockByNumber(0).Hash(),
			},
		},
		// Check that requesting more than available is handled gracefully, even if mid skip
		{
			&GetBlockHeadersPacket{Origin: HashOrNumber{Number: backend.chain.CurrentBlock().Number.Uint64() - 4}, Skip: 2, Amount: 3},
			[]common.Hash{
				backend.chain.GetBlockByNumber(backend.chain.CurrentBlock().Number.Uint64() - 4).Hash(),
				backend.chain.GetBlockByNumber(backend.chain.CurrentBlock().Number.Uint64() - 1).Hash(),
			},
		}, {
			&GetBlockHeadersPacket{Origin: HashOrNumber{Number: 4}, Skip: 2, Amount: 3, Reverse: true},
			[]common.Hash{
				backend.chain.GetBlockByNumber(4).Hash(),
				backend.chain.GetBlockByNumber(1).Hash(),
			},
		},
		// Check a corner case where requesting more can iterate past the endpoints
		{
			&GetBlockHeadersPacket{Origin: HashOrNumber{Number: 2}, Amount: 5, Reverse: true},
			[]common.Hash{
				backend.chain.GetBlockByNumber(2).Hash(),
				backend.chain.GetBlockByNumber(1).Hash(),
				backend.chain.GetBlockByNumber(0).Hash(),
			},
		},
		// Check a corner case where skipping overflow loops back into the chain start
		{
			&GetBlockHeadersPacket{Origin: HashOrNumber{Hash: backend.chain.GetBlockByNumber(3).Hash()}, Amount: 2, Reverse: false, Skip: math.MaxUint64 - 1},
			[]common.Hash{
				backend.chain.GetBlockByNumber(3).Hash(),
			},
		},
		// Check a corner case where skipping overflow loops back to the same header
		{
			&GetBlockHeadersPacket{Origin: HashOrNumber{Hash: backend.chain.GetBlockByNumber(1).Hash()}, Amount: 2, Reverse: false, Skip: math.MaxUint64},
			[]common.Hash{
				backend.chain.GetBlockByNumber(1).Hash(),
			},
		},
		// Check that non existing headers aren't returned
		{
			&GetBlockHeadersPacket{Origin: HashOrNumber{Hash: unknown}, Amount: 1},
			[]common.Hash{},
		}, {
			&GetBlockHeadersPacket{Origin: HashOrNumber{Number: backend.chain.CurrentBlock().Number.Uint64() + 1}, Amount: 1},
			[]common.Hash{},
		},
	}
	// Run each of the tests and verify the results against the chain
	for i, tt := range tests {
		// Collect the headers to expect in the response
		var headers []*types.Header
		for _, hash := range tt.expect {
			headers = append(headers, backend.chain.GetBlockByHash(hash).Header())
		}
		// Send the hash request and verify the response
		p2p.Send(peer.app, GetBlockHeadersMsg, &GetBlockHeadersPacket66{
			RequestId:             123,
			GetBlockHeadersPacket: tt.query,
		})

		if err := p2p.ExpectMsg(peer.app, BlockHeadersMsg, &BlockHeadersPacket66{
			RequestId:          123,
			BlockHeadersPacket: headers,
		}); err != nil {
			t.Errorf("test %d: headers mismatch: %v", i, err)
		}
		// If the test used number origins, repeat with hashes as the too
		if tt.query.Origin.Hash == (common.Hash{}) {
			if origin := backend.chain.GetBlockByNumber(tt.query.Origin.Number); origin != nil {
				tt.query.Origin.Hash, tt.query.Origin.Number = origin.Hash(), 0

				p2p.Send(peer.app, GetBlockHeadersMsg, &GetBlockHeadersPacket66{
					RequestId:             456,
					GetBlockHeadersPacket: tt.query,
				})

				expected := &BlockHeadersPacket66{RequestId: 456, BlockHeadersPacket: headers}
				if err := p2p.ExpectMsg(peer.app, BlockHeadersMsg, expected); err != nil {
					t.Errorf("test %d by hash: headers mismatch: %v", i, err)
				}
			}
		}
	}
}

// Tests that block contents can be retrieved from a remote chain based on their hashes.
func TestGetBlockBodies66(t *testing.T) {
	t.Parallel()
	testGetBlockBodies(t, ETH66)
}
func TestGetBlockBodies67(t *testing.T) {
	t.Parallel()
	testGetBlockBodies(t, ETH67)
}
func TestGetBlockBodies68(t *testing.T) {
	t.Parallel()
	testGetBlockBodies(t, ETH68)
}

func testGetBlockBodies(t *testing.T, protocol uint) {
	gen := func(n int, g *core.BlockGen) {
		if n%2 == 0 {
			g.AddWithdrawal(&types.Withdrawal{})
		}
	}

	backend := newTestBackendWithGenerator(maxBodiesServe+15, true, gen)
	defer backend.close()

	peer, _ := newTestPeer("peer", protocol, backend)
	defer peer.close()

	// Create a batch of tests for various scenarios
	limit := maxBodiesServe
	tests := []struct {
		random    int           // Number of blocks to fetch randomly from the chain
		explicit  []common.Hash // Explicitly requested blocks
		available []bool        // Availability of explicitly requested blocks
		expected  int           // Total number of existing blocks to expect
	}{
		{1, nil, nil, 1},             // A single random block should be retrievable
		{10, nil, nil, 10},           // Multiple random blocks should be retrievable
		{limit, nil, nil, limit},     // The maximum possible blocks should be retrievable
		{limit + 1, nil, nil, limit}, // No more than the possible block count should be returned
		{0, []common.Hash{backend.chain.Genesis().Hash()}, []bool{true}, 1},      // The genesis block should be retrievable
		{0, []common.Hash{backend.chain.CurrentBlock().Hash()}, []bool{true}, 1}, // The chains head block should be retrievable
		{0, []common.Hash{{}}, []bool{false}, 0},                                 // A non existent block should not be returned

		// Existing and non-existing blocks interleaved should not cause problems
		{0, []common.Hash{
			{},
			backend.chain.GetBlockByNumber(1).Hash(),
			{},
			backend.chain.GetBlockByNumber(10).Hash(),
			{},
			backend.chain.GetBlockByNumber(100).Hash(),
			{},
		}, []bool{false, true, false, true, false, true, false}, 3},
	}
	// Run each of the tests and verify the results against the chain
	for i, tt := range tests {
		// Collect the hashes to request, and the response to expect
		var (
			hashes []common.Hash
			bodies []*BlockBody
			seen   = make(map[int64]bool)
		)

		for j := 0; j < tt.random; j++ {
			for {
				num := rand.Int63n(int64(backend.chain.CurrentBlock().Number.Uint64()))
				if !seen[num] {
					seen[num] = true

					block := backend.chain.GetBlockByNumber(uint64(num))
					hashes = append(hashes, block.Hash())

					if len(bodies) < tt.expected {
						bodies = append(bodies, &BlockBody{Transactions: block.Transactions(), Uncles: block.Uncles(), Withdrawals: block.Withdrawals()})
					}

					break
				}
			}
		}

		for j, hash := range tt.explicit {
			hashes = append(hashes, hash)

			if tt.available[j] && len(bodies) < tt.expected {
				block := backend.chain.GetBlockByHash(hash)

				bodies = append(bodies, &BlockBody{Transactions: block.Transactions(), Uncles: block.Uncles(), Withdrawals: block.Withdrawals()})
			}
		}

		// Send the hash request and verify the response
		p2p.Send(peer.app, GetBlockBodiesMsg, &GetBlockBodiesPacket66{
			RequestId:            123,
			GetBlockBodiesPacket: hashes,
		})

		if err := p2p.ExpectMsg(peer.app, BlockBodiesMsg, &BlockBodiesPacket66{
			RequestId:         123,
			BlockBodiesPacket: bodies,
		}); err != nil {
			t.Fatalf("test %d: bodies mismatch: %v", i, err)
		}
	}
}

// Tests that the state trie nodes can be retrieved based on hashes.
func TestGetNodeData66(t *testing.T) {
	t.Parallel()
	testGetNodeData(t, ETH66, false)
}
func TestGetNodeData67(t *testing.T) {
	t.Parallel()
	testGetNodeData(t, ETH67, true)
}
func TestGetNodeData68(t *testing.T) {
	t.Parallel()
	testGetNodeData(t, ETH68, true)
}

func testGetNodeData(t *testing.T, protocol uint, drop bool) {
	t.Helper()

	// Define three accounts to simulate transactions with
	acc1Key, _ := crypto.HexToECDSA("8a1f9a8f95be41cd7ccb6168179afb4504aefe388d1e14474d32c45c72ce7b7a")
	acc2Key, _ := crypto.HexToECDSA("49a7b37aa6f6645917e7b807e9d1c00d4fa71f18343b0d4122a4d2df64dd6fee")
	acc1Addr := crypto.PubkeyToAddress(acc1Key.PublicKey)
	acc2Addr := crypto.PubkeyToAddress(acc2Key.PublicKey)

	signer := types.HomesteadSigner{}
	// Create a chain generator with some simple transactions (blatantly stolen from @fjl/chain_makers_test)
	generator := func(i int, block *core.BlockGen) {
		switch i {
		case 0:
			// In block 1, the test bank sends account #1 some ether.
			tx, _ := types.SignTx(types.NewTransaction(block.TxNonce(testAddr), acc1Addr, big.NewInt(10_000_000_000_000_000), params.TxGas, block.BaseFee(), nil), signer, testKey)
			block.AddTx(tx)
		case 1:
			// In block 2, the test bank sends some more ether to account #1.
			// acc1Addr passes it on to account #2.
			tx1, _ := types.SignTx(types.NewTransaction(block.TxNonce(testAddr), acc1Addr, big.NewInt(1_000_000_000_000_000), params.TxGas, block.BaseFee(), nil), signer, testKey)
			tx2, _ := types.SignTx(types.NewTransaction(block.TxNonce(acc1Addr), acc2Addr, big.NewInt(1_000_000_000_000_000), params.TxGas, block.BaseFee(), nil), signer, acc1Key)
			block.AddTx(tx1)
			block.AddTx(tx2)
		case 2:
			// Block 3 is empty but was mined by account #2.
			block.SetCoinbase(acc2Addr)
			block.SetExtra([]byte("yeehaw"))
		case 3:
			// Block 4 includes blocks 2 and 3 as uncle headers (with modified extra data).
			b2 := block.PrevBlock(1).Header()
			b2.Extra = []byte("foo")
			block.AddUncle(b2)
			b3 := block.PrevBlock(2).Header()
			b3.Extra = []byte("foo")
			block.AddUncle(b3)
		}
	}
	// Assemble the test environment
	backend := newTestBackendWithGenerator(4, false, generator)
	defer backend.close()

	peer, _ := newTestPeer("peer", protocol, backend)
	defer peer.close()

	// Collect all state tree hashes.
	var hashes []common.Hash

	it := backend.db.NewIterator(nil, nil)
	for it.Next() {
		if key := it.Key(); len(key) == common.HashLength {
			hashes = append(hashes, common.BytesToHash(key))
		}
	}
	it.Release()

	// Request all hashes.
	p2p.Send(peer.app, GetNodeDataMsg, &GetNodeDataPacket66{
		RequestId:         123,
		GetNodeDataPacket: hashes,
	})

	msg, err := peer.app.ReadMsg()

	if !drop {
		if err != nil {
			t.Fatalf("failed to read node data response: %v", err)
		}
	} else {
		if err != nil {
			return
		}

		t.Fatalf("succeeded to read node data response on non-supporting protocol: %v", msg)
	}

	if msg.Code != NodeDataMsg {
		t.Fatalf("response packet code mismatch: have %x, want %x", msg.Code, NodeDataMsg)
	}

	var res NodeDataPacket66
	if err := msg.Decode(&res); err != nil {
		t.Fatalf("failed to decode response node data: %v", err)
	}

	// Verify that all hashes correspond to the requested data.
	data := res.NodeDataPacket
	for i, want := range hashes {
		if hash := crypto.Keccak256Hash(data[i]); hash != want {
			t.Errorf("data hash mismatch: have %x, want %x", hash, want)
		}
	}

	// Reconstruct state tree from the received data.
	reconstructDB := rawdb.NewMemoryDatabase()
	for i := 0; i < len(data); i++ {
		rawdb.WriteLegacyTrieNode(reconstructDB, hashes[i], data[i])
	}

	// Sanity check whether all state matches.
	accounts := []common.Address{testAddr, acc1Addr, acc2Addr}

	for i := uint64(0); i <= backend.chain.CurrentBlock().Number.Uint64(); i++ {
		root := backend.chain.GetBlockByNumber(i).Root()
		reconstructed, _ := state.New(root, state.NewDatabase(reconstructDB), nil)

		for j, acc := range accounts {
			state, _ := backend.chain.StateAt(root)
			bw := state.GetBalance(acc)
			bh := reconstructed.GetBalance(acc)

			if (bw == nil) != (bh == nil) {
				t.Errorf("block %d, account %d: balance mismatch: have %v, want %v", i, j, bh, bw)
			}

			if bw != nil && bh != nil && bw.Cmp(bh) != 0 {
				t.Errorf("block %d, account %d: balance mismatch: have %v, want %v", i, j, bh, bw)
			}
		}
	}
}

// Tests that the transaction receipts can be retrieved based on hashes.
func TestGetBlockReceipts66(t *testing.T) {
	t.Parallel()
	testGetBlockReceipts(t, ETH66)
}
func TestGetBlockReceipts67(t *testing.T) {
	t.Parallel()
	testGetBlockReceipts(t, ETH67)
}
func TestGetBlockReceipts68(t *testing.T) {
	t.Parallel()
	testGetBlockReceipts(t, ETH68)
}

func testGetBlockReceipts(t *testing.T, protocol uint) {
	t.Helper()

	// Define three accounts to simulate transactions with
	acc1Key, _ := crypto.HexToECDSA("8a1f9a8f95be41cd7ccb6168179afb4504aefe388d1e14474d32c45c72ce7b7a")
	acc2Key, _ := crypto.HexToECDSA("49a7b37aa6f6645917e7b807e9d1c00d4fa71f18343b0d4122a4d2df64dd6fee")
	acc1Addr := crypto.PubkeyToAddress(acc1Key.PublicKey)
	acc2Addr := crypto.PubkeyToAddress(acc2Key.PublicKey)

	signer := types.HomesteadSigner{}
	// Create a chain generator with some simple transactions (blatantly stolen from @fjl/chain_markets_test)
	generator := func(i int, block *core.BlockGen) {
		switch i {
		case 0:
			// In block 1, the test bank sends account #1 some ether.
			tx, _ := types.SignTx(types.NewTransaction(block.TxNonce(testAddr), acc1Addr, big.NewInt(10_000_000_000_000_000), params.TxGas, block.BaseFee(), nil), signer, testKey)
			block.AddTx(tx)
		case 1:
			// In block 2, the test bank sends some more ether to account #1.
			// acc1Addr passes it on to account #2.
			tx1, _ := types.SignTx(types.NewTransaction(block.TxNonce(testAddr), acc1Addr, big.NewInt(1_000_000_000_000_000), params.TxGas, block.BaseFee(), nil), signer, testKey)
			tx2, _ := types.SignTx(types.NewTransaction(block.TxNonce(acc1Addr), acc2Addr, big.NewInt(1_000_000_000_000_000), params.TxGas, block.BaseFee(), nil), signer, acc1Key)
			block.AddTx(tx1)
			block.AddTx(tx2)
		case 2:
			// Block 3 is empty but was mined by account #2.
			block.SetCoinbase(acc2Addr)
			block.SetExtra([]byte("yeehaw"))
		case 3:
			// Block 4 includes blocks 2 and 3 as uncle headers (with modified extra data).
			b2 := block.PrevBlock(1).Header()
			b2.Extra = []byte("foo")
			block.AddUncle(b2)
			b3 := block.PrevBlock(2).Header()
			b3.Extra = []byte("foo")
			block.AddUncle(b3)
		}
	}
	// Assemble the test environment
	backend := newTestBackendWithGenerator(4, false, generator)
	defer backend.close()

	peer, _ := newTestPeer("peer", protocol, backend)
	defer peer.close()

	// Collect the hashes to request, and the response to expect
	var (
		hashes   []common.Hash
		receipts [][]*types.Receipt
	)

	for i := uint64(0); i <= backend.chain.CurrentBlock().Number.Uint64(); i++ {
		block := backend.chain.GetBlockByNumber(i)

		hashes = append(hashes, block.Hash())
		receipts = append(receipts, backend.chain.GetReceiptsByHash(block.Hash()))
	}
	// Send the hash request and verify the response
	p2p.Send(peer.app, GetReceiptsMsg, &GetReceiptsPacket66{
		RequestId:         123,
		GetReceiptsPacket: hashes,
	})

	if err := p2p.ExpectMsg(peer.app, ReceiptsMsg, &ReceiptsPacket66{
		RequestId:      123,
		ReceiptsPacket: receipts,
	}); err != nil {
		t.Errorf("receipts mismatch: %v", err)
	}
}<|MERGE_RESOLUTION|>--- conflicted
+++ resolved
@@ -114,20 +114,17 @@
 	for _, block := range bs {
 		chain.TrieDB().Commit(block.Root(), false)
 	}
-<<<<<<< HEAD
 	txconfig := txpool.DefaultConfig
 	txconfig.Journal = "" // Don't litter the disk with test journals
 
 	for _, block := range bs {
 		_ = chain.StateCache().TrieDB().Commit(block.Root(), false)
 	}
-=======
 	txconfig := legacypool.DefaultConfig
 	txconfig.Journal = "" // Don't litter the disk with test journals
 
 	pool := legacypool.New(txconfig, chain)
 	txpool, _ := txpool.New(new(big.Int).SetUint64(txconfig.PriceLimit), chain, []txpool.SubPool{pool})
->>>>>>> 1065e21c
 
 	return &testBackend{
 		db:     db,
