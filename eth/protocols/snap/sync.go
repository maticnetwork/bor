// Copyright 2020 The go-ethereum Authors
// This file is part of the go-ethereum library.
//
// The go-ethereum library is free software: you can redistribute it and/or modify
// it under the terms of the GNU Lesser General Public License as published by
// the Free Software Foundation, either version 3 of the License, or
// (at your option) any later version.
//
// The go-ethereum library is distributed in the hope that it will be useful,
// but WITHOUT ANY WARRANTY; without even the implied warranty of
// MERCHANTABILITY or FITNESS FOR A PARTICULAR PURPOSE. See the
// GNU Lesser General Public License for more details.
//
// You should have received a copy of the GNU Lesser General Public License
// along with the go-ethereum library. If not, see <http://www.gnu.org/licenses/>.

package snap

import (
	"bytes"
	"encoding/json"
	"errors"
	"fmt"
	gomath "math"
	"math/big"
	"math/rand"
	"sort"
	"sync"
	"sync/atomic"
	"time"

	"golang.org/x/crypto/sha3"

	"github.com/ethereum/go-ethereum/common"
	"github.com/ethereum/go-ethereum/common/math"
	"github.com/ethereum/go-ethereum/core/rawdb"
	"github.com/ethereum/go-ethereum/core/state"
	"github.com/ethereum/go-ethereum/core/types"
	"github.com/ethereum/go-ethereum/crypto"
	"github.com/ethereum/go-ethereum/ethdb"
	"github.com/ethereum/go-ethereum/event"
	"github.com/ethereum/go-ethereum/log"
	"github.com/ethereum/go-ethereum/p2p/msgrate"
	"github.com/ethereum/go-ethereum/rlp"
	"github.com/ethereum/go-ethereum/trie"
	"github.com/ethereum/go-ethereum/trie/trienode"
)

const (
	// minRequestSize is the minimum number of bytes to request from a remote peer.
	// This number is used as the low cap for account and storage range requests.
	// Bytecode and trienode are limited inherently by item count (1).
	minRequestSize = 64 * 1024

	// maxRequestSize is the maximum number of bytes to request from a remote peer.
	// This number is used as the high cap for account and storage range requests.
	// Bytecode and trienode are limited more explicitly by the caps below.
	maxRequestSize = 512 * 1024

	// maxCodeRequestCount is the maximum number of bytecode blobs to request in a
	// single query. If this number is too low, we're not filling responses fully
	// and waste round trip times. If it's too high, we're capping responses and
	// waste bandwidth.
	//
	// Deployed bytecodes are currently capped at 24KB, so the minimum request
	// size should be maxRequestSize / 24K. Assuming that most contracts do not
	// come close to that, requesting 4x should be a good approximation.
	maxCodeRequestCount = maxRequestSize / (24 * 1024) * 4

	// maxTrieRequestCount is the maximum number of trie node blobs to request in
	// a single query. If this number is too low, we're not filling responses fully
	// and waste round trip times. If it's too high, we're capping responses and
	// waste bandwidth.
	maxTrieRequestCount = maxRequestSize / 512

	// trienodeHealRateMeasurementImpact is the impact a single measurement has on
	// the local node's trienode processing capacity. A value closer to 0 reacts
	// slower to sudden changes, but it is also more stable against temporary hiccups.
	trienodeHealRateMeasurementImpact = 0.005

	// minTrienodeHealThrottle is the minimum divisor for throttling trie node
	// heal requests to avoid overloading the local node and excessively expanding
	// the state trie breadth wise.
	minTrienodeHealThrottle = 1

	// maxTrienodeHealThrottle is the maximum divisor for throttling trie node
	// heal requests to avoid overloading the local node and exessively expanding
	// the state trie bedth wise.
	maxTrienodeHealThrottle = maxTrieRequestCount

	// trienodeHealThrottleIncrease is the multiplier for the throttle when the
	// rate of arriving data is higher than the rate of processing it.
	trienodeHealThrottleIncrease = 1.33

	// trienodeHealThrottleDecrease is the divisor for the throttle when the
	// rate of arriving data is lower than the rate of processing it.
	trienodeHealThrottleDecrease = 1.25

	// batchSizeThreshold is the maximum size allowed for gentrie batch.
	batchSizeThreshold = 8 * 1024 * 1024
)

var (
	// accountConcurrency is the number of chunks to split the account trie into
	// to allow concurrent retrievals.
	accountConcurrency = 16

	// storageConcurrency is the number of chunks to split a large contract
	// storage trie into to allow concurrent retrievals.
	storageConcurrency = 16
)

// ErrCancelled is returned from snap syncing if the operation was prematurely
// terminated.
var ErrCancelled = errors.New("sync cancelled")

// accountRequest tracks a pending account range request to ensure responses are
// to actual requests and to validate any security constraints.
//
// Concurrency note: account requests and responses are handled concurrently from
// the main runloop to allow Merkle proof verifications on the peer's thread and
// to drop on invalid response. The request struct must contain all the data to
// construct the response without accessing runloop internals (i.e. task). That
// is only included to allow the runloop to match a response to the task being
// synced without having yet another set of maps.
type accountRequest struct {
	peer string    // Peer to which this request is assigned
	id   uint64    // Request ID of this request
	time time.Time // Timestamp when the request was sent

	deliver chan *accountResponse // Channel to deliver successful response on
	revert  chan *accountRequest  // Channel to deliver request failure on
	cancel  chan struct{}         // Channel to track sync cancellation
	timeout *time.Timer           // Timer to track delivery timeout
	stale   chan struct{}         // Channel to signal the request was dropped

	origin common.Hash // First account requested to allow continuation checks
	limit  common.Hash // Last account requested to allow non-overlapping chunking

	task *accountTask // Task which this request is filling (only access fields through the runloop!!)
}

// accountResponse is an already Merkle-verified remote response to an account
// range request. It contains the subtrie for the requested account range and
// the database that's going to be filled with the internal nodes on commit.
type accountResponse struct {
	task *accountTask // Task which this request is filling

	hashes   []common.Hash         // Account hashes in the returned range
	accounts []*types.StateAccount // Expanded accounts in the returned range

	cont bool // Whether the account range has a continuation
}

// bytecodeRequest tracks a pending bytecode request to ensure responses are to
// actual requests and to validate any security constraints.
//
// Concurrency note: bytecode requests and responses are handled concurrently from
// the main runloop to allow Keccak256 hash verifications on the peer's thread and
// to drop on invalid response. The request struct must contain all the data to
// construct the response without accessing runloop internals (i.e. task). That
// is only included to allow the runloop to match a response to the task being
// synced without having yet another set of maps.
type bytecodeRequest struct {
	peer string    // Peer to which this request is assigned
	id   uint64    // Request ID of this request
	time time.Time // Timestamp when the request was sent

	deliver chan *bytecodeResponse // Channel to deliver successful response on
	revert  chan *bytecodeRequest  // Channel to deliver request failure on
	cancel  chan struct{}          // Channel to track sync cancellation
	timeout *time.Timer            // Timer to track delivery timeout
	stale   chan struct{}          // Channel to signal the request was dropped

	hashes []common.Hash // Bytecode hashes to validate responses
	task   *accountTask  // Task which this request is filling (only access fields through the runloop!!)
}

// bytecodeResponse is an already verified remote response to a bytecode request.
type bytecodeResponse struct {
	task *accountTask // Task which this request is filling

	hashes []common.Hash // Hashes of the bytecode to avoid double hashing
	codes  [][]byte      // Actual bytecodes to store into the database (nil = missing)
}

// storageRequest tracks a pending storage ranges request to ensure responses are
// to actual requests and to validate any security constraints.
//
// Concurrency note: storage requests and responses are handled concurrently from
// the main runloop to allow Merkle proof verifications on the peer's thread and
// to drop on invalid response. The request struct must contain all the data to
// construct the response without accessing runloop internals (i.e. tasks). That
// is only included to allow the runloop to match a response to the task being
// synced without having yet another set of maps.
type storageRequest struct {
	peer string    // Peer to which this request is assigned
	id   uint64    // Request ID of this request
	time time.Time // Timestamp when the request was sent

	deliver chan *storageResponse // Channel to deliver successful response on
	revert  chan *storageRequest  // Channel to deliver request failure on
	cancel  chan struct{}         // Channel to track sync cancellation
	timeout *time.Timer           // Timer to track delivery timeout
	stale   chan struct{}         // Channel to signal the request was dropped

	accounts []common.Hash // Account hashes to validate responses
	roots    []common.Hash // Storage roots to validate responses

	origin common.Hash // First storage slot requested to allow continuation checks
	limit  common.Hash // Last storage slot requested to allow non-overlapping chunking

	mainTask *accountTask // Task which this response belongs to (only access fields through the runloop!!)
	subTask  *storageTask // Task which this response is filling (only access fields through the runloop!!)
}

// storageResponse is an already Merkle-verified remote response to a storage
// range request. It contains the subtries for the requested storage ranges and
// the databases that's going to be filled with the internal nodes on commit.
type storageResponse struct {
	mainTask *accountTask // Task which this response belongs to
	subTask  *storageTask // Task which this response is filling

	accounts []common.Hash // Account hashes requested, may be only partially filled
	roots    []common.Hash // Storage roots requested, may be only partially filled

	hashes [][]common.Hash // Storage slot hashes in the returned range
	slots  [][][]byte      // Storage slot values in the returned range

	cont bool // Whether the last storage range has a continuation
}

// trienodeHealRequest tracks a pending state trie request to ensure responses
// are to actual requests and to validate any security constraints.
//
// Concurrency note: trie node requests and responses are handled concurrently from
// the main runloop to allow Keccak256 hash verifications on the peer's thread and
// to drop on invalid response. The request struct must contain all the data to
// construct the response without accessing runloop internals (i.e. task). That
// is only included to allow the runloop to match a response to the task being
// synced without having yet another set of maps.
type trienodeHealRequest struct {
	peer string    // Peer to which this request is assigned
	id   uint64    // Request ID of this request
	time time.Time // Timestamp when the request was sent

	deliver chan *trienodeHealResponse // Channel to deliver successful response on
	revert  chan *trienodeHealRequest  // Channel to deliver request failure on
	cancel  chan struct{}              // Channel to track sync cancellation
	timeout *time.Timer                // Timer to track delivery timeout
	stale   chan struct{}              // Channel to signal the request was dropped

	paths  []string      // Trie node paths for identifying trie node
	hashes []common.Hash // Trie node hashes to validate responses

	task *healTask // Task which this request is filling (only access fields through the runloop!!)
}

// trienodeHealResponse is an already verified remote response to a trie node request.
type trienodeHealResponse struct {
	task *healTask // Task which this request is filling

	paths  []string      // Paths of the trie nodes
	hashes []common.Hash // Hashes of the trie nodes to avoid double hashing
	nodes  [][]byte      // Actual trie nodes to store into the database (nil = missing)
}

// bytecodeHealRequest tracks a pending bytecode request to ensure responses are to
// actual requests and to validate any security constraints.
//
// Concurrency note: bytecode requests and responses are handled concurrently from
// the main runloop to allow Keccak256 hash verifications on the peer's thread and
// to drop on invalid response. The request struct must contain all the data to
// construct the response without accessing runloop internals (i.e. task). That
// is only included to allow the runloop to match a response to the task being
// synced without having yet another set of maps.
type bytecodeHealRequest struct {
	peer string    // Peer to which this request is assigned
	id   uint64    // Request ID of this request
	time time.Time // Timestamp when the request was sent

	deliver chan *bytecodeHealResponse // Channel to deliver successful response on
	revert  chan *bytecodeHealRequest  // Channel to deliver request failure on
	cancel  chan struct{}              // Channel to track sync cancellation
	timeout *time.Timer                // Timer to track delivery timeout
	stale   chan struct{}              // Channel to signal the request was dropped

	hashes []common.Hash // Bytecode hashes to validate responses
	task   *healTask     // Task which this request is filling (only access fields through the runloop!!)
}

// bytecodeHealResponse is an already verified remote response to a bytecode request.
type bytecodeHealResponse struct {
	task *healTask // Task which this request is filling

	hashes []common.Hash // Hashes of the bytecode to avoid double hashing
	codes  [][]byte      // Actual bytecodes to store into the database (nil = missing)
}

// accountTask represents the sync task for a chunk of the account snapshot.
type accountTask struct {
	// These fields get serialized to key-value store on shutdown
	Next     common.Hash                    // Next account to sync in this interval
	Last     common.Hash                    // Last account to sync in this interval
	SubTasks map[common.Hash][]*storageTask // Storage intervals needing fetching for large contracts

	// This is a list of account hashes whose storage are already completed
	// in this cycle. This field is newly introduced in v1.14 and will be
	// empty if the task is resolved from legacy progress data. Furthermore,
	// this additional field will be ignored by legacy Geth. The only side
	// effect is that these contracts might be resynced in the new cycle,
	// retaining the legacy behavior.
	StorageCompleted []common.Hash `json:",omitempty"`

	// These fields are internals used during runtime
	req  *accountRequest  // Pending request to fill this task
	res  *accountResponse // Validate response filling this task
	pend int              // Number of pending subtasks for this round

	needCode  []bool // Flags whether the filling accounts need code retrieval
	needState []bool // Flags whether the filling accounts need storage retrieval
	needHeal  []bool // Flags whether the filling accounts's state was chunked and need healing

	codeTasks      map[common.Hash]struct{}    // Code hashes that need retrieval
	stateTasks     map[common.Hash]common.Hash // Account hashes->roots that need full state retrieval
	stateCompleted map[common.Hash]struct{}    // Account hashes whose storage have been completed

	genBatch ethdb.Batch // Batch used by the node generator
	genTrie  genTrie     // Node generator from storage slots

	done bool // Flag whether the task can be removed
}

// activeSubTasks returns the set of storage tasks covered by the current account
// range. Normally this would be the entire subTask set, but on a sync interrupt
// and later resume it can happen that a shorter account range is retrieved. This
// method ensures that we only start up the subtasks covered by the latest account
// response.
//
// Nil is returned if the account range is empty.
func (task *accountTask) activeSubTasks() map[common.Hash][]*storageTask {
	if len(task.res.hashes) == 0 {
		return nil
	}
	var (
		tasks = make(map[common.Hash][]*storageTask)
		last  = task.res.hashes[len(task.res.hashes)-1]
	)
	for hash, subTasks := range task.SubTasks {
		subTasks := subTasks // closure
		if hash.Cmp(last) <= 0 {
			tasks[hash] = subTasks
		}
	}
	return tasks
}

// storageTask represents the sync task for a chunk of the storage snapshot.
type storageTask struct {
	Next common.Hash // Next account to sync in this interval
	Last common.Hash // Last account to sync in this interval

	// These fields are internals used during runtime
	root common.Hash     // Storage root hash for this instance
	req  *storageRequest // Pending request to fill this task

	genBatch ethdb.Batch // Batch used by the node generator
	genTrie  genTrie     // Node generator from storage slots

	done bool // Flag whether the task can be removed
}

// healTask represents the sync task for healing the snap-synced chunk boundaries.
type healTask struct {
	scheduler *trie.Sync // State trie sync scheduler defining the tasks

	trieTasks map[string]common.Hash   // Set of trie node tasks currently queued for retrieval, indexed by node path
	codeTasks map[common.Hash]struct{} // Set of byte code tasks currently queued for retrieval, indexed by code hash
}

// SyncProgress is a database entry to allow suspending and resuming a snapshot state
// sync. Opposed to full and fast sync, there is no way to restart a suspended
// snap sync without prior knowledge of the suspension point.
type SyncProgress struct {
	Tasks []*accountTask // The suspended account tasks (contract tasks within)

	// Status report during syncing phase
	AccountSynced  uint64             // Number of accounts downloaded
	AccountBytes   common.StorageSize // Number of account trie bytes persisted to disk
	BytecodeSynced uint64             // Number of bytecodes downloaded
	BytecodeBytes  common.StorageSize // Number of bytecode bytes downloaded
	StorageSynced  uint64             // Number of storage slots downloaded
	StorageBytes   common.StorageSize // Number of storage trie bytes persisted to disk

	// Status report during healing phase
	TrienodeHealSynced uint64             // Number of state trie nodes downloaded
	TrienodeHealBytes  common.StorageSize // Number of state trie bytes persisted to disk
	BytecodeHealSynced uint64             // Number of bytecodes downloaded
	BytecodeHealBytes  common.StorageSize // Number of bytecodes persisted to disk
}

// SyncPending is analogous to SyncProgress, but it's used to report on pending
// ephemeral sync progress that doesn't get persisted into the database.
type SyncPending struct {
	TrienodeHeal uint64 // Number of state trie nodes pending
	BytecodeHeal uint64 // Number of bytecodes pending
}

// SyncPeer abstracts out the methods required for a peer to be synced against
// with the goal of allowing the construction of mock peers without the full
// blown networking.
type SyncPeer interface {
	// ID retrieves the peer's unique identifier.
	ID() string

	// RequestAccountRange fetches a batch of accounts rooted in a specific account
	// trie, starting with the origin.
	RequestAccountRange(id uint64, root, origin, limit common.Hash, bytes uint64) error

	// RequestStorageRanges fetches a batch of storage slots belonging to one or
	// more accounts. If slots from only one account is requested, an origin marker
	// may also be used to retrieve from there.
	RequestStorageRanges(id uint64, root common.Hash, accounts []common.Hash, origin, limit []byte, bytes uint64) error

	// RequestByteCodes fetches a batch of bytecodes by hash.
	RequestByteCodes(id uint64, hashes []common.Hash, bytes uint64) error

	// RequestTrieNodes fetches a batch of account or storage trie nodes rooted in
	// a specific state trie.
	RequestTrieNodes(id uint64, root common.Hash, paths []TrieNodePathSet, bytes uint64) error

	// Log retrieves the peer's own contextual logger.
	Log() log.Logger
}

// Syncer is an Ethereum account and storage trie syncer based on snapshots and
// the  snap protocol. It's purpose is to download all the accounts and storage
// slots from remote peers and reassemble chunks of the state trie, on top of
// which a state sync can be run to fix any gaps / overlaps.
//
// Every network request has a variety of failure events:
//   - The peer disconnects after task assignment, failing to send the request
//   - The peer disconnects after sending the request, before delivering on it
//   - The peer remains connected, but does not deliver a response in time
//   - The peer delivers a stale response after a previous timeout
//   - The peer delivers a refusal to serve the requested state
type Syncer struct {
	db     ethdb.KeyValueStore // Database to store the trie nodes into (and dedup)
	scheme string              // Node scheme used in node database

	root    common.Hash    // Current state trie root being synced
	tasks   []*accountTask // Current account task set being synced
	snapped bool           // Flag to signal that snap phase is done
	healer  *healTask      // Current state healing task being executed
	update  chan struct{}  // Notification channel for possible sync progression

	peers    map[string]SyncPeer // Currently active peers to download from
	peerJoin *event.Feed         // Event feed to react to peers joining
	peerDrop *event.Feed         // Event feed to react to peers dropping
	rates    *msgrate.Trackers   // Message throughput rates for peers

	// Request tracking during syncing phase
	statelessPeers map[string]struct{} // Peers that failed to deliver state data
	accountIdlers  map[string]struct{} // Peers that aren't serving account requests
	bytecodeIdlers map[string]struct{} // Peers that aren't serving bytecode requests
	storageIdlers  map[string]struct{} // Peers that aren't serving storage requests

	accountReqs  map[uint64]*accountRequest  // Account requests currently running
	bytecodeReqs map[uint64]*bytecodeRequest // Bytecode requests currently running
	storageReqs  map[uint64]*storageRequest  // Storage requests currently running

	accountSynced  uint64             // Number of accounts downloaded
	accountBytes   common.StorageSize // Number of account trie bytes persisted to disk
	bytecodeSynced uint64             // Number of bytecodes downloaded
	bytecodeBytes  common.StorageSize // Number of bytecode bytes downloaded
	storageSynced  uint64             // Number of storage slots downloaded
	storageBytes   common.StorageSize // Number of storage trie bytes persisted to disk

	extProgress *SyncProgress // progress that can be exposed to external caller.

	// Request tracking during healing phase
	trienodeHealIdlers map[string]struct{} // Peers that aren't serving trie node requests
	bytecodeHealIdlers map[string]struct{} // Peers that aren't serving bytecode requests

	trienodeHealReqs map[uint64]*trienodeHealRequest // Trie node requests currently running
	bytecodeHealReqs map[uint64]*bytecodeHealRequest // Bytecode requests currently running

	trienodeHealRate      float64       // Average heal rate for processing trie node data
	trienodeHealPend      atomic.Uint64 // Number of trie nodes currently pending for processing
	trienodeHealThrottle  float64       // Divisor for throttling the amount of trienode heal data requested
	trienodeHealThrottled time.Time     // Timestamp the last time the throttle was updated

	trienodeHealSynced uint64             // Number of state trie nodes downloaded
	trienodeHealBytes  common.StorageSize // Number of state trie bytes persisted to disk
	trienodeHealDups   uint64             // Number of state trie nodes already processed
	trienodeHealNops   uint64             // Number of state trie nodes not requested
	bytecodeHealSynced uint64             // Number of bytecodes downloaded
	bytecodeHealBytes  common.StorageSize // Number of bytecodes persisted to disk
	bytecodeHealDups   uint64             // Number of bytecodes already processed
	bytecodeHealNops   uint64             // Number of bytecodes not requested

	stateWriter        ethdb.Batch        // Shared batch writer used for persisting raw states
	accountHealed      uint64             // Number of accounts downloaded during the healing stage
	accountHealedBytes common.StorageSize // Number of raw account bytes persisted to disk during the healing stage
	storageHealed      uint64             // Number of storage slots downloaded during the healing stage
	storageHealedBytes common.StorageSize // Number of raw storage bytes persisted to disk during the healing stage

	startTime time.Time // Time instance when snapshot sync started
	logTime   time.Time // Time instance when status was last reported

	pend sync.WaitGroup // Tracks network request goroutines for graceful shutdown
	lock sync.RWMutex   // Protects fields that can change outside of sync (peers, reqs, root)
}

// NewSyncer creates a new snapshot syncer to download the Ethereum state over the
// snap protocol.
func NewSyncer(db ethdb.KeyValueStore, scheme string) *Syncer {
	return &Syncer{
		db:     db,
		scheme: scheme,

		peers:    make(map[string]SyncPeer),
		peerJoin: new(event.Feed),
		peerDrop: new(event.Feed),
		rates:    msgrate.NewTrackers(log.New("proto", "snap")),
		update:   make(chan struct{}, 1),

		accountIdlers:  make(map[string]struct{}),
		storageIdlers:  make(map[string]struct{}),
		bytecodeIdlers: make(map[string]struct{}),

		accountReqs:  make(map[uint64]*accountRequest),
		storageReqs:  make(map[uint64]*storageRequest),
		bytecodeReqs: make(map[uint64]*bytecodeRequest),

		trienodeHealIdlers: make(map[string]struct{}),
		bytecodeHealIdlers: make(map[string]struct{}),

		trienodeHealReqs:     make(map[uint64]*trienodeHealRequest),
		bytecodeHealReqs:     make(map[uint64]*bytecodeHealRequest),
		trienodeHealThrottle: maxTrienodeHealThrottle, // Tune downward instead of insta-filling with junk
		stateWriter:          db.NewBatch(),

		extProgress: new(SyncProgress),
	}
}

// Register injects a new data source into the syncer's peerset.
func (s *Syncer) Register(peer SyncPeer) error {
	// Make sure the peer is not registered yet
	id := peer.ID()

	s.lock.Lock()
	if _, ok := s.peers[id]; ok {
		log.Error("Snap peer already registered", "id", id)

		s.lock.Unlock()

		return errors.New("already registered")
	}

	s.peers[id] = peer
	s.rates.Track(id, msgrate.NewTracker(s.rates.MeanCapacities(), s.rates.MedianRoundTrip()))

	// Mark the peer as idle, even if no sync is running
	s.accountIdlers[id] = struct{}{}
	s.storageIdlers[id] = struct{}{}
	s.bytecodeIdlers[id] = struct{}{}
	s.trienodeHealIdlers[id] = struct{}{}
	s.bytecodeHealIdlers[id] = struct{}{}
	s.lock.Unlock()

	// Notify any active syncs that a new peer can be assigned data
	s.peerJoin.Send(id)

	return nil
}

// Unregister injects a new data source into the syncer's peerset.
func (s *Syncer) Unregister(id string) error {
	// Remove all traces of the peer from the registry
	s.lock.Lock()
	if _, ok := s.peers[id]; !ok {
		log.Error("Snap peer not registered", "id", id)

		s.lock.Unlock()

		return errors.New("not registered")
	}

	delete(s.peers, id)
	s.rates.Untrack(id)

	// Remove status markers, even if no sync is running
	delete(s.statelessPeers, id)

	delete(s.accountIdlers, id)
	delete(s.storageIdlers, id)
	delete(s.bytecodeIdlers, id)
	delete(s.trienodeHealIdlers, id)
	delete(s.bytecodeHealIdlers, id)
	s.lock.Unlock()

	// Notify any active syncs that pending requests need to be reverted
	s.peerDrop.Send(id)

	return nil
}

// Sync starts (or resumes a previous) sync cycle to iterate over a state trie
// with the given root and reconstruct the nodes based on the snapshot leaves.
// Previously downloaded segments will not be redownloaded of fixed, rather any
// errors will be healed after the leaves are fully accumulated.
func (s *Syncer) Sync(root common.Hash, cancel chan struct{}) error {
	// Move the trie root from any previous value, revert stateless markers for
	// any peers and initialize the syncer if it was not yet run
	s.lock.Lock()
	s.root = root
	s.healer = &healTask{
		scheduler: state.NewStateSync(root, s.db, s.onHealState, s.scheme),
		trieTasks: make(map[string]common.Hash),
		codeTasks: make(map[common.Hash]struct{}),
	}
	s.statelessPeers = make(map[string]struct{})
	s.lock.Unlock()

	if s.startTime == (time.Time{}) {
		s.startTime = time.Now()
	}
	// Retrieve the previous sync status from LevelDB and abort if already synced
	s.loadSyncStatus()

	if len(s.tasks) == 0 && s.healer.scheduler.Pending() == 0 {
		log.Debug("Snapshot sync already completed")
		return nil
	}

	defer func() { // Persist any progress, independent of failure
		for _, task := range s.tasks {
			s.forwardAccountTask(task)
		}

		s.cleanAccountTasks()
		s.saveSyncStatus()
	}()

	log.Debug("Starting snapshot sync cycle", "root", root)

	// Flush out the last committed raw states
	defer func() {
		if s.stateWriter.ValueSize() > 0 {
			s.stateWriter.Write()
			s.stateWriter.Reset()
		}
	}()
	defer s.report(true)
	// commit any trie- and bytecode-healing data.
	defer s.commitHealer(true)

	// Whether sync completed or not, disregard any future packets
	defer func() {
		log.Debug("Terminating snapshot sync cycle", "root", root)
		s.lock.Lock()
		s.accountReqs = make(map[uint64]*accountRequest)
		s.storageReqs = make(map[uint64]*storageRequest)
		s.bytecodeReqs = make(map[uint64]*bytecodeRequest)
		s.trienodeHealReqs = make(map[uint64]*trienodeHealRequest)
		s.bytecodeHealReqs = make(map[uint64]*bytecodeHealRequest)
		s.lock.Unlock()
	}()
	// Keep scheduling sync tasks
	peerJoin := make(chan string, 16)

	peerJoinSub := s.peerJoin.Subscribe(peerJoin)
	defer peerJoinSub.Unsubscribe()

	peerDrop := make(chan string, 16)

	peerDropSub := s.peerDrop.Subscribe(peerDrop)
	defer peerDropSub.Unsubscribe()

	// Create a set of unique channels for this sync cycle. We need these to be
	// ephemeral so a data race doesn't accidentally deliver something stale on
	// a persistent channel across syncs (yup, this happened)
	var (
		accountReqFails      = make(chan *accountRequest)
		storageReqFails      = make(chan *storageRequest)
		bytecodeReqFails     = make(chan *bytecodeRequest)
		accountResps         = make(chan *accountResponse)
		storageResps         = make(chan *storageResponse)
		bytecodeResps        = make(chan *bytecodeResponse)
		trienodeHealReqFails = make(chan *trienodeHealRequest)
		bytecodeHealReqFails = make(chan *bytecodeHealRequest)
		trienodeHealResps    = make(chan *trienodeHealResponse)
		bytecodeHealResps    = make(chan *bytecodeHealResponse)
	)

	for {
		// Remove all completed tasks and terminate sync if everything's done
		s.cleanStorageTasks()
		s.cleanAccountTasks()

		if len(s.tasks) == 0 && s.healer.scheduler.Pending() == 0 {
			return nil
		}
		// Assign all the data retrieval tasks to any free peers
		s.assignAccountTasks(accountResps, accountReqFails, cancel)
		s.assignBytecodeTasks(bytecodeResps, bytecodeReqFails, cancel)
		s.assignStorageTasks(storageResps, storageReqFails, cancel)

		if len(s.tasks) == 0 {
			// Sync phase done, run heal phase
			s.assignTrienodeHealTasks(trienodeHealResps, trienodeHealReqFails, cancel)
			s.assignBytecodeHealTasks(bytecodeHealResps, bytecodeHealReqFails, cancel)
		}
		// Update sync progress
		s.lock.Lock()
		s.extProgress = &SyncProgress{
			AccountSynced:      s.accountSynced,
			AccountBytes:       s.accountBytes,
			BytecodeSynced:     s.bytecodeSynced,
			BytecodeBytes:      s.bytecodeBytes,
			StorageSynced:      s.storageSynced,
			StorageBytes:       s.storageBytes,
			TrienodeHealSynced: s.trienodeHealSynced,
			TrienodeHealBytes:  s.trienodeHealBytes,
			BytecodeHealSynced: s.bytecodeHealSynced,
			BytecodeHealBytes:  s.bytecodeHealBytes,
		}
		s.lock.Unlock()
		// Wait for something to happen
		select {
		case <-s.update:
			// Something happened (new peer, delivery, timeout), recheck tasks
		case <-peerJoin:
			// A new peer joined, try to schedule it new tasks
		case id := <-peerDrop:
			s.revertRequests(id)
		case <-cancel:
			return ErrCancelled

		case req := <-accountReqFails:
			s.revertAccountRequest(req)
		case req := <-bytecodeReqFails:
			s.revertBytecodeRequest(req)
		case req := <-storageReqFails:
			s.revertStorageRequest(req)
		case req := <-trienodeHealReqFails:
			s.revertTrienodeHealRequest(req)
		case req := <-bytecodeHealReqFails:
			s.revertBytecodeHealRequest(req)

		case res := <-accountResps:
			s.processAccountResponse(res)
		case res := <-bytecodeResps:
			s.processBytecodeResponse(res)
		case res := <-storageResps:
			s.processStorageResponse(res)
		case res := <-trienodeHealResps:
			s.processTrienodeHealResponse(res)
		case res := <-bytecodeHealResps:
			s.processBytecodeHealResponse(res)
		}
		// Report stats if something meaningful happened
		s.report(false)
	}
}

// loadSyncStatus retrieves a previously aborted sync status from the database,
// or generates a fresh one if none is available.
func (s *Syncer) loadSyncStatus() {
	var progress SyncProgress

	if status := rawdb.ReadSnapshotSyncStatus(s.db); status != nil {
		if err := json.Unmarshal(status, &progress); err != nil {
			log.Error("Failed to decode snap sync status", "err", err)
		} else {
			for _, task := range progress.Tasks {
				log.Debug("Scheduled account sync task", "from", task.Next, "last", task.Last)
			}

			s.tasks = progress.Tasks
			for _, task := range s.tasks {
				task := task // closure for task.genBatch in the stacktrie writer callback

				// Restore the completed storages
				task.stateCompleted = make(map[common.Hash]struct{})
				for _, hash := range task.StorageCompleted {
					task.stateCompleted[hash] = struct{}{}
				}
				task.StorageCompleted = nil

				// Allocate batch for account trie generation
				task.genBatch = ethdb.HookedBatch{
					Batch: s.db.NewBatch(),
					OnPut: func(key []byte, value []byte) {
						s.accountBytes += common.StorageSize(len(key) + len(value))
					},
				}
				if s.scheme == rawdb.HashScheme {
					task.genTrie = newHashTrie(task.genBatch)
				}
				if s.scheme == rawdb.PathScheme {
					task.genTrie = newPathTrie(common.Hash{}, task.Next != common.Hash{}, s.db, task.genBatch)
				}
				// Restore leftover storage tasks
				for accountHash, subtasks := range task.SubTasks {
					for _, subtask := range subtasks {
						subtask := subtask // closure for subtask.genBatch in the stacktrie writer callback

						subtask.genBatch = ethdb.HookedBatch{
							Batch: s.db.NewBatch(),
							OnPut: func(key []byte, value []byte) {
								s.storageBytes += common.StorageSize(len(key) + len(value))
							},
						}
						if s.scheme == rawdb.HashScheme {
							subtask.genTrie = newHashTrie(subtask.genBatch)
						}
						if s.scheme == rawdb.PathScheme {
							subtask.genTrie = newPathTrie(accountHash, subtask.Next != common.Hash{}, s.db, subtask.genBatch)
						}
					}
				}
			}

			s.lock.Lock()
			defer s.lock.Unlock()

			s.snapped = len(s.tasks) == 0

			s.accountSynced = progress.AccountSynced
			s.accountBytes = progress.AccountBytes
			s.bytecodeSynced = progress.BytecodeSynced
			s.bytecodeBytes = progress.BytecodeBytes
			s.storageSynced = progress.StorageSynced
			s.storageBytes = progress.StorageBytes

			s.trienodeHealSynced = progress.TrienodeHealSynced
			s.trienodeHealBytes = progress.TrienodeHealBytes
			s.bytecodeHealSynced = progress.BytecodeHealSynced
			s.bytecodeHealBytes = progress.BytecodeHealBytes

			return
		}
	}
	// Either we've failed to decode the previous state, or there was none.
	// Start a fresh sync by chunking up the account range and scheduling
	// them for retrieval.
	s.tasks = nil
	s.accountSynced, s.accountBytes = 0, 0
	s.bytecodeSynced, s.bytecodeBytes = 0, 0
	s.storageSynced, s.storageBytes = 0, 0
	s.trienodeHealSynced, s.trienodeHealBytes = 0, 0
	s.bytecodeHealSynced, s.bytecodeHealBytes = 0, 0

	var next common.Hash

	step := new(big.Int).Sub(
		new(big.Int).Div(
			new(big.Int).Exp(common.Big2, common.Big256, nil),
			big.NewInt(int64(accountConcurrency)),
		), common.Big1,
	)
	for i := 0; i < accountConcurrency; i++ {
		last := common.BigToHash(new(big.Int).Add(next.Big(), step))
		if i == accountConcurrency-1 {
			// Make sure we don't overflow if the step is not a proper divisor
			last = common.MaxHash
		}

		batch := ethdb.HookedBatch{
			Batch: s.db.NewBatch(),
			OnPut: func(key []byte, value []byte) {
				s.accountBytes += common.StorageSize(len(key) + len(value))
			},
		}
		var tr genTrie
		if s.scheme == rawdb.HashScheme {
			tr = newHashTrie(batch)
		}
		if s.scheme == rawdb.PathScheme {
			tr = newPathTrie(common.Hash{}, next != common.Hash{}, s.db, batch)
		}
		s.tasks = append(s.tasks, &accountTask{
			Next:           next,
			Last:           last,
			SubTasks:       make(map[common.Hash][]*storageTask),
			genBatch:       batch,
			stateCompleted: make(map[common.Hash]struct{}),
			genTrie:        tr,
		})

		log.Debug("Created account sync task", "from", next, "last", last)
		next = common.BigToHash(new(big.Int).Add(last.Big(), common.Big1))
	}
}

// saveSyncStatus marshals the remaining sync tasks into leveldb.
func (s *Syncer) saveSyncStatus() {
	// Serialize any partial progress to disk before spinning down
	for _, task := range s.tasks {
		// Claim the right boundary as incomplete before flushing the
		// accumulated nodes in batch, the nodes on right boundary
		// will be discarded and cleaned up by this call.
		task.genTrie.commit(false)
		if err := task.genBatch.Write(); err != nil {
			log.Error("Failed to persist account slots", "err", err)
		}

		for _, subtasks := range task.SubTasks {
			for _, subtask := range subtasks {
				// Same for account trie, discard and cleanup the
				// incomplete right boundary.
				subtask.genTrie.commit(false)
				if err := subtask.genBatch.Write(); err != nil {
					log.Error("Failed to persist storage slots", "err", err)
				}
			}
		}
		// Save the account hashes of completed storage.
		task.StorageCompleted = make([]common.Hash, 0, len(task.stateCompleted))
		for hash := range task.stateCompleted {
			task.StorageCompleted = append(task.StorageCompleted, hash)
		}
		if len(task.StorageCompleted) > 0 {
			log.Debug("Leftover completed storages", "number", len(task.StorageCompleted), "next", task.Next, "last", task.Last)
		}
	}
	// Store the actual progress markers
	progress := &SyncProgress{
		Tasks:              s.tasks,
		AccountSynced:      s.accountSynced,
		AccountBytes:       s.accountBytes,
		BytecodeSynced:     s.bytecodeSynced,
		BytecodeBytes:      s.bytecodeBytes,
		StorageSynced:      s.storageSynced,
		StorageBytes:       s.storageBytes,
		TrienodeHealSynced: s.trienodeHealSynced,
		TrienodeHealBytes:  s.trienodeHealBytes,
		BytecodeHealSynced: s.bytecodeHealSynced,
		BytecodeHealBytes:  s.bytecodeHealBytes,
	}

	status, err := json.Marshal(progress)
	if err != nil {
		panic(err) // This can only fail during implementation
	}

	rawdb.WriteSnapshotSyncStatus(s.db, status)
}

// Progress returns the snap sync status statistics.
func (s *Syncer) Progress() (*SyncProgress, *SyncPending) {
	s.lock.Lock()
	defer s.lock.Unlock()

	pending := new(SyncPending)
	if s.healer != nil {
		pending.TrienodeHeal = uint64(len(s.healer.trieTasks))
		pending.BytecodeHeal = uint64(len(s.healer.codeTasks))
	}

	return s.extProgress, pending
}

// cleanAccountTasks removes account range retrieval tasks that have already been
// completed.
func (s *Syncer) cleanAccountTasks() {
	// If the sync was already done before, don't even bother
	if len(s.tasks) == 0 {
		return
	}
	// Sync wasn't finished previously, check for any task that can be finalized
	for i := 0; i < len(s.tasks); i++ {
		if s.tasks[i].done {
			s.tasks = append(s.tasks[:i], s.tasks[i+1:]...)
			i--
		}
	}
	// If everything was just finalized just, generate the account trie and start heal
	if len(s.tasks) == 0 {
		s.lock.Lock()
		s.snapped = true
		s.lock.Unlock()

		// Push the final sync report
		s.reportSyncProgress(true)
	}
}

// cleanStorageTasks iterates over all the account tasks and storage sub-tasks
// within, cleaning any that have been completed.
func (s *Syncer) cleanStorageTasks() {
	for _, task := range s.tasks {
		for account, subtasks := range task.SubTasks {
			// Remove storage range retrieval tasks that completed
			for j := 0; j < len(subtasks); j++ {
				if subtasks[j].done {
					subtasks = append(subtasks[:j], subtasks[j+1:]...)
					j--
				}
			}

			if len(subtasks) > 0 {
				task.SubTasks[account] = subtasks
				continue
			}
			// If all storage chunks are done, mark the account as done too
			for j, hash := range task.res.hashes {
				if hash == account {
					task.needState[j] = false
				}
			}

			delete(task.SubTasks, account)

			task.pend--

			// Mark the state as complete to prevent resyncing, regardless
			// if state healing is necessary.
			task.stateCompleted[account] = struct{}{}

			// If this was the last pending task, forward the account task
			if task.pend == 0 {
				s.forwardAccountTask(task)
			}
		}
	}
}

// assignAccountTasks attempts to match idle peers to pending account range
// retrievals.
func (s *Syncer) assignAccountTasks(success chan *accountResponse, fail chan *accountRequest, cancel chan struct{}) {
	s.lock.Lock()
	defer s.lock.Unlock()

	// Sort the peers by download capacity to use faster ones if many available
	idlers := &capacitySort{
		ids:  make([]string, 0, len(s.accountIdlers)),
		caps: make([]int, 0, len(s.accountIdlers)),
	}
	targetTTL := s.rates.TargetTimeout()

	for id := range s.accountIdlers {
		if _, ok := s.statelessPeers[id]; ok {
			continue
		}

		idlers.ids = append(idlers.ids, id)
		idlers.caps = append(idlers.caps, s.rates.Capacity(id, AccountRangeMsg, targetTTL))
	}

	if len(idlers.ids) == 0 {
		return
	}

	sort.Sort(sort.Reverse(idlers))

	// Iterate over all the tasks and try to find a pending one
	for _, task := range s.tasks {
		// Skip any tasks already filling
		if task.req != nil || task.res != nil {
			continue
		}
		// Task pending retrieval, try to find an idle peer. If no such peer
		// exists, we probably assigned tasks for all (or they are stateless).
		// Abort the entire assignment mechanism.
		if len(idlers.ids) == 0 {
			return
		}

		var (
			idle = idlers.ids[0]
			peer = s.peers[idle]
			cap  = idlers.caps[0]
		)

		idlers.ids, idlers.caps = idlers.ids[1:], idlers.caps[1:]

		// Matched a pending task to an idle peer, allocate a unique request id
		var reqid uint64

		for {
			reqid = uint64(rand.Int63())
			if reqid == 0 {
				continue
			}

			if _, ok := s.accountReqs[reqid]; ok {
				continue
			}

			break
		}
		// Generate the network query and send it to the peer
		req := &accountRequest{
			peer:    idle,
			id:      reqid,
			time:    time.Now(),
			deliver: success,
			revert:  fail,
			cancel:  cancel,
			stale:   make(chan struct{}),
			origin:  task.Next,
			limit:   task.Last,
			task:    task,
		}
		req.timeout = time.AfterFunc(s.rates.TargetTimeout(), func() {
			peer.Log().Debug("Account range request timed out", "reqid", reqid)
			s.rates.Update(idle, AccountRangeMsg, 0, 0)
			s.scheduleRevertAccountRequest(req)
		})
		s.accountReqs[reqid] = req
		delete(s.accountIdlers, idle)

		s.pend.Add(1)

		go func(root common.Hash) {
			defer s.pend.Done()

			// Attempt to send the remote request and revert if it fails
			if cap > maxRequestSize {
				cap = maxRequestSize
			}

			if cap < minRequestSize { // Don't bother with peers below a bare minimum performance
				cap = minRequestSize
			}

			if err := peer.RequestAccountRange(reqid, root, req.origin, req.limit, uint64(cap)); err != nil {
				peer.Log().Debug("Failed to request account range", "err", err)
				s.scheduleRevertAccountRequest(req)
			}
		}(s.root)

		// Inject the request into the task to block further assignments
		task.req = req
	}
}

// assignBytecodeTasks attempts to match idle peers to pending code retrievals.
func (s *Syncer) assignBytecodeTasks(success chan *bytecodeResponse, fail chan *bytecodeRequest, cancel chan struct{}) {
	s.lock.Lock()
	defer s.lock.Unlock()

	// Sort the peers by download capacity to use faster ones if many available
	idlers := &capacitySort{
		ids:  make([]string, 0, len(s.bytecodeIdlers)),
		caps: make([]int, 0, len(s.bytecodeIdlers)),
	}
	targetTTL := s.rates.TargetTimeout()

	for id := range s.bytecodeIdlers {
		if _, ok := s.statelessPeers[id]; ok {
			continue
		}

		idlers.ids = append(idlers.ids, id)
		idlers.caps = append(idlers.caps, s.rates.Capacity(id, ByteCodesMsg, targetTTL))
	}

	if len(idlers.ids) == 0 {
		return
	}

	sort.Sort(sort.Reverse(idlers))

	// Iterate over all the tasks and try to find a pending one
	for _, task := range s.tasks {
		// Skip any tasks not in the bytecode retrieval phase
		if task.res == nil {
			continue
		}
		// Skip tasks that are already retrieving (or done with) all codes
		if len(task.codeTasks) == 0 {
			continue
		}
		// Task pending retrieval, try to find an idle peer. If no such peer
		// exists, we probably assigned tasks for all (or they are stateless).
		// Abort the entire assignment mechanism.
		if len(idlers.ids) == 0 {
			return
		}

		var (
			idle = idlers.ids[0]
			peer = s.peers[idle]
			cap  = idlers.caps[0]
		)

		idlers.ids, idlers.caps = idlers.ids[1:], idlers.caps[1:]

		// Matched a pending task to an idle peer, allocate a unique request id
		var reqid uint64

		for {
			reqid = uint64(rand.Int63())
			if reqid == 0 {
				continue
			}

			if _, ok := s.bytecodeReqs[reqid]; ok {
				continue
			}

			break
		}
		// Generate the network query and send it to the peer
		if cap > maxCodeRequestCount {
			cap = maxCodeRequestCount
		}

		hashes := make([]common.Hash, 0, cap)

		for hash := range task.codeTasks {
			delete(task.codeTasks, hash)

			hashes = append(hashes, hash)
			if len(hashes) >= cap {
				break
			}
		}

		req := &bytecodeRequest{
			peer:    idle,
			id:      reqid,
			time:    time.Now(),
			deliver: success,
			revert:  fail,
			cancel:  cancel,
			stale:   make(chan struct{}),
			hashes:  hashes,
			task:    task,
		}
		req.timeout = time.AfterFunc(s.rates.TargetTimeout(), func() {
			peer.Log().Debug("Bytecode request timed out", "reqid", reqid)
			s.rates.Update(idle, ByteCodesMsg, 0, 0)
			s.scheduleRevertBytecodeRequest(req)
		})
		s.bytecodeReqs[reqid] = req
		delete(s.bytecodeIdlers, idle)

		s.pend.Add(1)

		go func() {
			defer s.pend.Done()

			// Attempt to send the remote request and revert if it fails
			if err := peer.RequestByteCodes(reqid, hashes, maxRequestSize); err != nil {
				log.Debug("Failed to request bytecodes", "err", err)
				s.scheduleRevertBytecodeRequest(req)
			}
		}()
	}
}

// assignStorageTasks attempts to match idle peers to pending storage range
// retrievals.
func (s *Syncer) assignStorageTasks(success chan *storageResponse, fail chan *storageRequest, cancel chan struct{}) {
	s.lock.Lock()
	defer s.lock.Unlock()

	// Sort the peers by download capacity to use faster ones if many available
	idlers := &capacitySort{
		ids:  make([]string, 0, len(s.storageIdlers)),
		caps: make([]int, 0, len(s.storageIdlers)),
	}
	targetTTL := s.rates.TargetTimeout()

	for id := range s.storageIdlers {
		if _, ok := s.statelessPeers[id]; ok {
			continue
		}

		idlers.ids = append(idlers.ids, id)
		idlers.caps = append(idlers.caps, s.rates.Capacity(id, StorageRangesMsg, targetTTL))
	}

	if len(idlers.ids) == 0 {
		return
	}

	sort.Sort(sort.Reverse(idlers))

	// Iterate over all the tasks and try to find a pending one
	for _, task := range s.tasks {
		// Skip any tasks not in the storage retrieval phase
		if task.res == nil {
			continue
		}
		// Skip tasks that are already retrieving (or done with) all small states
		storageTasks := task.activeSubTasks()
		if len(storageTasks) == 0 && len(task.stateTasks) == 0 {
			continue
		}
		// Task pending retrieval, try to find an idle peer. If no such peer
		// exists, we probably assigned tasks for all (or they are stateless).
		// Abort the entire assignment mechanism.
		if len(idlers.ids) == 0 {
			return
		}

		var (
			idle = idlers.ids[0]
			peer = s.peers[idle]
			cap  = idlers.caps[0]
		)

		idlers.ids, idlers.caps = idlers.ids[1:], idlers.caps[1:]

		// Matched a pending task to an idle peer, allocate a unique request id
		var reqid uint64

		for {
			reqid = uint64(rand.Int63())
			if reqid == 0 {
				continue
			}

			if _, ok := s.storageReqs[reqid]; ok {
				continue
			}

			break
		}
		// Generate the network query and send it to the peer. If there are
		// large contract tasks pending, complete those before diving into
		// even more new contracts.
		if cap > maxRequestSize {
			cap = maxRequestSize
		}

		if cap < minRequestSize { // Don't bother with peers below a bare minimum performance
			cap = minRequestSize
		}

		storageSets := cap / 1024

		var (
			accounts = make([]common.Hash, 0, storageSets)
			roots    = make([]common.Hash, 0, storageSets)
			subtask  *storageTask
		)
		for account, subtasks := range storageTasks {
			for _, st := range subtasks {
				// Skip any subtasks already filling
				if st.req != nil {
					continue
				}
				// Found an incomplete storage chunk, schedule it
				accounts = append(accounts, account)
				roots = append(roots, st.root)
				subtask = st

				break // Large contract chunks are downloaded individually
			}

			if subtask != nil {
				break // Large contract chunks are downloaded individually
			}
		}

		if subtask == nil {
			// No large contract required retrieval, but small ones available
			for account, root := range task.stateTasks {
				delete(task.stateTasks, account)

				accounts = append(accounts, account)
				roots = append(roots, root)

				if len(accounts) >= storageSets {
					break
				}
			}
		}
		// If nothing was found, it means this task is actually already fully
		// retrieving, but large contracts are hard to detect. Skip to the next.
		if len(accounts) == 0 {
			continue
		}

		req := &storageRequest{
			peer:     idle,
			id:       reqid,
			time:     time.Now(),
			deliver:  success,
			revert:   fail,
			cancel:   cancel,
			stale:    make(chan struct{}),
			accounts: accounts,
			roots:    roots,
			mainTask: task,
			subTask:  subtask,
		}
		if subtask != nil {
			req.origin = subtask.Next
			req.limit = subtask.Last
		}

		req.timeout = time.AfterFunc(s.rates.TargetTimeout(), func() {
			peer.Log().Debug("Storage request timed out", "reqid", reqid)
			s.rates.Update(idle, StorageRangesMsg, 0, 0)
			s.scheduleRevertStorageRequest(req)
		})
		s.storageReqs[reqid] = req
		delete(s.storageIdlers, idle)

		s.pend.Add(1)

		go func(root common.Hash) {
			defer s.pend.Done()

			// Attempt to send the remote request and revert if it fails
			var origin, limit []byte
			if subtask != nil {
				origin, limit = req.origin[:], req.limit[:]
			}

			if err := peer.RequestStorageRanges(reqid, root, accounts, origin, limit, uint64(cap)); err != nil {
				log.Debug("Failed to request storage", "err", err)
				s.scheduleRevertStorageRequest(req)
			}
		}(s.root)

		// Inject the request into the subtask to block further assignments
		if subtask != nil {
			subtask.req = req
		}
	}
}

// assignTrienodeHealTasks attempts to match idle peers to trie node requests to
// heal any trie errors caused by the snap sync's chunked retrieval model.
func (s *Syncer) assignTrienodeHealTasks(success chan *trienodeHealResponse, fail chan *trienodeHealRequest, cancel chan struct{}) {
	s.lock.Lock()
	defer s.lock.Unlock()

	// Sort the peers by download capacity to use faster ones if many available
	idlers := &capacitySort{
		ids:  make([]string, 0, len(s.trienodeHealIdlers)),
		caps: make([]int, 0, len(s.trienodeHealIdlers)),
	}
	targetTTL := s.rates.TargetTimeout()

	for id := range s.trienodeHealIdlers {
		if _, ok := s.statelessPeers[id]; ok {
			continue
		}

		idlers.ids = append(idlers.ids, id)
		idlers.caps = append(idlers.caps, s.rates.Capacity(id, TrieNodesMsg, targetTTL))
	}

	if len(idlers.ids) == 0 {
		return
	}

	sort.Sort(sort.Reverse(idlers))

	// Iterate over pending tasks and try to find a peer to retrieve with
	for len(s.healer.trieTasks) > 0 || s.healer.scheduler.Pending() > 0 {
		// If there are not enough trie tasks queued to fully assign, fill the
		// queue from the state sync scheduler. The trie synced schedules these
		// together with bytecodes, so we need to queue them combined.
		var (
			have = len(s.healer.trieTasks) + len(s.healer.codeTasks)
			want = maxTrieRequestCount + maxCodeRequestCount
		)

		if have < want {
			paths, hashes, codes := s.healer.scheduler.Missing(want - have)
			for i, path := range paths {
				s.healer.trieTasks[path] = hashes[i]
			}

			for _, hash := range codes {
				s.healer.codeTasks[hash] = struct{}{}
			}
		}
		// If all the heal tasks are bytecodes or already downloading, bail
		if len(s.healer.trieTasks) == 0 {
			return
		}
		// Task pending retrieval, try to find an idle peer. If no such peer
		// exists, we probably assigned tasks for all (or they are stateless).
		// Abort the entire assignment mechanism.
		if len(idlers.ids) == 0 {
			return
		}

		var (
			idle = idlers.ids[0]
			peer = s.peers[idle]
			cap  = idlers.caps[0]
		)

		idlers.ids, idlers.caps = idlers.ids[1:], idlers.caps[1:]

		// Matched a pending task to an idle peer, allocate a unique request id
		var reqid uint64

		for {
			reqid = uint64(rand.Int63())
			if reqid == 0 {
				continue
			}

			if _, ok := s.trienodeHealReqs[reqid]; ok {
				continue
			}

			break
		}
		// Generate the network query and send it to the peer
		if cap > maxTrieRequestCount {
			cap = maxTrieRequestCount
		}

		cap = int(float64(cap) / s.trienodeHealThrottle)
		if cap <= 0 {
			cap = 1
		}

		var (
			hashes   = make([]common.Hash, 0, cap)
			paths    = make([]string, 0, cap)
			pathsets = make([]TrieNodePathSet, 0, cap)
		)

		for path, hash := range s.healer.trieTasks {
			delete(s.healer.trieTasks, path)

			paths = append(paths, path)
			hashes = append(hashes, hash)

			if len(paths) >= cap {
				break
			}
		}
		// Group requests by account hash
		paths, hashes, _, pathsets = sortByAccountPath(paths, hashes)
		req := &trienodeHealRequest{
			peer:    idle,
			id:      reqid,
			time:    time.Now(),
			deliver: success,
			revert:  fail,
			cancel:  cancel,
			stale:   make(chan struct{}),
			paths:   paths,
			hashes:  hashes,
			task:    s.healer,
		}
		req.timeout = time.AfterFunc(s.rates.TargetTimeout(), func() {
			peer.Log().Debug("Trienode heal request timed out", "reqid", reqid)
			s.rates.Update(idle, TrieNodesMsg, 0, 0)
			s.scheduleRevertTrienodeHealRequest(req)
		})
		s.trienodeHealReqs[reqid] = req
		delete(s.trienodeHealIdlers, idle)

		s.pend.Add(1)

		go func(root common.Hash) {
			defer s.pend.Done()

			// Attempt to send the remote request and revert if it fails
			if err := peer.RequestTrieNodes(reqid, root, pathsets, maxRequestSize); err != nil {
				log.Debug("Failed to request trienode healers", "err", err)
				s.scheduleRevertTrienodeHealRequest(req)
			}
		}(s.root)
	}
}

// assignBytecodeHealTasks attempts to match idle peers to bytecode requests to
// heal any trie errors caused by the snap sync's chunked retrieval model.
func (s *Syncer) assignBytecodeHealTasks(success chan *bytecodeHealResponse, fail chan *bytecodeHealRequest, cancel chan struct{}) {
	s.lock.Lock()
	defer s.lock.Unlock()

	// Sort the peers by download capacity to use faster ones if many available
	idlers := &capacitySort{
		ids:  make([]string, 0, len(s.bytecodeHealIdlers)),
		caps: make([]int, 0, len(s.bytecodeHealIdlers)),
	}
	targetTTL := s.rates.TargetTimeout()

	for id := range s.bytecodeHealIdlers {
		if _, ok := s.statelessPeers[id]; ok {
			continue
		}

		idlers.ids = append(idlers.ids, id)
		idlers.caps = append(idlers.caps, s.rates.Capacity(id, ByteCodesMsg, targetTTL))
	}

	if len(idlers.ids) == 0 {
		return
	}

	sort.Sort(sort.Reverse(idlers))

	// Iterate over pending tasks and try to find a peer to retrieve with
	for len(s.healer.codeTasks) > 0 || s.healer.scheduler.Pending() > 0 {
		// If there are not enough trie tasks queued to fully assign, fill the
		// queue from the state sync scheduler. The trie synced schedules these
		// together with trie nodes, so we need to queue them combined.
		var (
			have = len(s.healer.trieTasks) + len(s.healer.codeTasks)
			want = maxTrieRequestCount + maxCodeRequestCount
		)

		if have < want {
			paths, hashes, codes := s.healer.scheduler.Missing(want - have)
			for i, path := range paths {
				s.healer.trieTasks[path] = hashes[i]
			}

			for _, hash := range codes {
				s.healer.codeTasks[hash] = struct{}{}
			}
		}
		// If all the heal tasks are trienodes or already downloading, bail
		if len(s.healer.codeTasks) == 0 {
			return
		}
		// Task pending retrieval, try to find an idle peer. If no such peer
		// exists, we probably assigned tasks for all (or they are stateless).
		// Abort the entire assignment mechanism.
		if len(idlers.ids) == 0 {
			return
		}

		var (
			idle = idlers.ids[0]
			peer = s.peers[idle]
			cap  = idlers.caps[0]
		)

		idlers.ids, idlers.caps = idlers.ids[1:], idlers.caps[1:]

		// Matched a pending task to an idle peer, allocate a unique request id
		var reqid uint64

		for {
			reqid = uint64(rand.Int63())
			if reqid == 0 {
				continue
			}

			if _, ok := s.bytecodeHealReqs[reqid]; ok {
				continue
			}

			break
		}
		// Generate the network query and send it to the peer
		if cap > maxCodeRequestCount {
			cap = maxCodeRequestCount
		}

		hashes := make([]common.Hash, 0, cap)

		for hash := range s.healer.codeTasks {
			delete(s.healer.codeTasks, hash)

			hashes = append(hashes, hash)
			if len(hashes) >= cap {
				break
			}
		}

		req := &bytecodeHealRequest{
			peer:    idle,
			id:      reqid,
			time:    time.Now(),
			deliver: success,
			revert:  fail,
			cancel:  cancel,
			stale:   make(chan struct{}),
			hashes:  hashes,
			task:    s.healer,
		}
		req.timeout = time.AfterFunc(s.rates.TargetTimeout(), func() {
			peer.Log().Debug("Bytecode heal request timed out", "reqid", reqid)
			s.rates.Update(idle, ByteCodesMsg, 0, 0)
			s.scheduleRevertBytecodeHealRequest(req)
		})
		s.bytecodeHealReqs[reqid] = req
		delete(s.bytecodeHealIdlers, idle)

		s.pend.Add(1)

		go func() {
			defer s.pend.Done()

			// Attempt to send the remote request and revert if it fails
			if err := peer.RequestByteCodes(reqid, hashes, maxRequestSize); err != nil {
				log.Debug("Failed to request bytecode healers", "err", err)
				s.scheduleRevertBytecodeHealRequest(req)
			}
		}()
	}
}

// revertRequests locates all the currently pending requests from a particular
// peer and reverts them, rescheduling for others to fulfill.
func (s *Syncer) revertRequests(peer string) {
	// Gather the requests first, revertals need the lock too
	s.lock.Lock()

	var accountReqs []*accountRequest
	for _, req := range s.accountReqs {
		if req.peer == peer {
			accountReqs = append(accountReqs, req)
		}
	}

	var bytecodeReqs []*bytecodeRequest
	for _, req := range s.bytecodeReqs {
		if req.peer == peer {
			bytecodeReqs = append(bytecodeReqs, req)
		}
	}

	var storageReqs []*storageRequest
	for _, req := range s.storageReqs {
		if req.peer == peer {
			storageReqs = append(storageReqs, req)
		}
	}

	var trienodeHealReqs []*trienodeHealRequest
	for _, req := range s.trienodeHealReqs {
		if req.peer == peer {
			trienodeHealReqs = append(trienodeHealReqs, req)
		}
	}

	var bytecodeHealReqs []*bytecodeHealRequest
	for _, req := range s.bytecodeHealReqs {
		if req.peer == peer {
			bytecodeHealReqs = append(bytecodeHealReqs, req)
		}
	}
	s.lock.Unlock()

	// Revert all the requests matching the peer
	for _, req := range accountReqs {
		s.revertAccountRequest(req)
	}

	for _, req := range bytecodeReqs {
		s.revertBytecodeRequest(req)
	}

	for _, req := range storageReqs {
		s.revertStorageRequest(req)
	}

	for _, req := range trienodeHealReqs {
		s.revertTrienodeHealRequest(req)
	}

	for _, req := range bytecodeHealReqs {
		s.revertBytecodeHealRequest(req)
	}
}

// scheduleRevertAccountRequest asks the event loop to clean up an account range
// request and return all failed retrieval tasks to the scheduler for reassignment.
func (s *Syncer) scheduleRevertAccountRequest(req *accountRequest) {
	select {
	case req.revert <- req:
		// Sync event loop notified
	case <-req.cancel:
		// Sync cycle got cancelled
	case <-req.stale:
		// Request already reverted
	}
}

// revertAccountRequest cleans up an account range request and returns all failed
// retrieval tasks to the scheduler for reassignment.
//
// Note, this needs to run on the event runloop thread to reschedule to idle peers.
// On peer threads, use scheduleRevertAccountRequest.
func (s *Syncer) revertAccountRequest(req *accountRequest) {
	log.Debug("Reverting account request", "peer", req.peer, "reqid", req.id)
	select {
	case <-req.stale:
		log.Trace("Account request already reverted", "peer", req.peer, "reqid", req.id)
		return
	default:
	}
	close(req.stale)

	// Remove the request from the tracked set
	s.lock.Lock()
	delete(s.accountReqs, req.id)
	s.lock.Unlock()

	// If there's a timeout timer still running, abort it and mark the account
	// task as not-pending, ready for rescheduling
	req.timeout.Stop()

	if req.task.req == req {
		req.task.req = nil
	}
}

// scheduleRevertBytecodeRequest asks the event loop to clean up a bytecode request
// and return all failed retrieval tasks to the scheduler for reassignment.
func (s *Syncer) scheduleRevertBytecodeRequest(req *bytecodeRequest) {
	select {
	case req.revert <- req:
		// Sync event loop notified
	case <-req.cancel:
		// Sync cycle got cancelled
	case <-req.stale:
		// Request already reverted
	}
}

// revertBytecodeRequest cleans up a bytecode request and returns all failed
// retrieval tasks to the scheduler for reassignment.
//
// Note, this needs to run on the event runloop thread to reschedule to idle peers.
// On peer threads, use scheduleRevertBytecodeRequest.
func (s *Syncer) revertBytecodeRequest(req *bytecodeRequest) {
	log.Debug("Reverting bytecode request", "peer", req.peer)
	select {
	case <-req.stale:
		log.Trace("Bytecode request already reverted", "peer", req.peer, "reqid", req.id)
		return
	default:
	}
	close(req.stale)

	// Remove the request from the tracked set
	s.lock.Lock()
	delete(s.bytecodeReqs, req.id)
	s.lock.Unlock()

	// If there's a timeout timer still running, abort it and mark the code
	// retrievals as not-pending, ready for rescheduling
	req.timeout.Stop()

	for _, hash := range req.hashes {
		req.task.codeTasks[hash] = struct{}{}
	}
}

// scheduleRevertStorageRequest asks the event loop to clean up a storage range
// request and return all failed retrieval tasks to the scheduler for reassignment.
func (s *Syncer) scheduleRevertStorageRequest(req *storageRequest) {
	select {
	case req.revert <- req:
		// Sync event loop notified
	case <-req.cancel:
		// Sync cycle got cancelled
	case <-req.stale:
		// Request already reverted
	}
}

// revertStorageRequest cleans up a storage range request and returns all failed
// retrieval tasks to the scheduler for reassignment.
//
// Note, this needs to run on the event runloop thread to reschedule to idle peers.
// On peer threads, use scheduleRevertStorageRequest.
func (s *Syncer) revertStorageRequest(req *storageRequest) {
	log.Debug("Reverting storage request", "peer", req.peer)
	select {
	case <-req.stale:
		log.Trace("Storage request already reverted", "peer", req.peer, "reqid", req.id)
		return
	default:
	}
	close(req.stale)

	// Remove the request from the tracked set
	s.lock.Lock()
	delete(s.storageReqs, req.id)
	s.lock.Unlock()

	// If there's a timeout timer still running, abort it and mark the storage
	// task as not-pending, ready for rescheduling
	req.timeout.Stop()

	if req.subTask != nil {
		req.subTask.req = nil
	} else {
		for i, account := range req.accounts {
			req.mainTask.stateTasks[account] = req.roots[i]
		}
	}
}

// scheduleRevertTrienodeHealRequest asks the event loop to clean up a trienode heal
// request and return all failed retrieval tasks to the scheduler for reassignment.
func (s *Syncer) scheduleRevertTrienodeHealRequest(req *trienodeHealRequest) {
	select {
	case req.revert <- req:
		// Sync event loop notified
	case <-req.cancel:
		// Sync cycle got cancelled
	case <-req.stale:
		// Request already reverted
	}
}

// revertTrienodeHealRequest cleans up a trienode heal request and returns all
// failed retrieval tasks to the scheduler for reassignment.
//
// Note, this needs to run on the event runloop thread to reschedule to idle peers.
// On peer threads, use scheduleRevertTrienodeHealRequest.
func (s *Syncer) revertTrienodeHealRequest(req *trienodeHealRequest) {
	log.Debug("Reverting trienode heal request", "peer", req.peer)
	select {
	case <-req.stale:
		log.Trace("Trienode heal request already reverted", "peer", req.peer, "reqid", req.id)
		return
	default:
	}
	close(req.stale)

	// Remove the request from the tracked set
	s.lock.Lock()
	delete(s.trienodeHealReqs, req.id)
	s.lock.Unlock()

	// If there's a timeout timer still running, abort it and mark the trie node
	// retrievals as not-pending, ready for rescheduling
	req.timeout.Stop()

	for i, path := range req.paths {
		req.task.trieTasks[path] = req.hashes[i]
	}
}

// scheduleRevertBytecodeHealRequest asks the event loop to clean up a bytecode heal
// request and return all failed retrieval tasks to the scheduler for reassignment.
func (s *Syncer) scheduleRevertBytecodeHealRequest(req *bytecodeHealRequest) {
	select {
	case req.revert <- req:
		// Sync event loop notified
	case <-req.cancel:
		// Sync cycle got cancelled
	case <-req.stale:
		// Request already reverted
	}
}

// revertBytecodeHealRequest cleans up a bytecode heal request and returns all
// failed retrieval tasks to the scheduler for reassignment.
//
// Note, this needs to run on the event runloop thread to reschedule to idle peers.
// On peer threads, use scheduleRevertBytecodeHealRequest.
func (s *Syncer) revertBytecodeHealRequest(req *bytecodeHealRequest) {
	log.Debug("Reverting bytecode heal request", "peer", req.peer)
	select {
	case <-req.stale:
		log.Trace("Bytecode heal request already reverted", "peer", req.peer, "reqid", req.id)
		return
	default:
	}
	close(req.stale)

	// Remove the request from the tracked set
	s.lock.Lock()
	delete(s.bytecodeHealReqs, req.id)
	s.lock.Unlock()

	// If there's a timeout timer still running, abort it and mark the code
	// retrievals as not-pending, ready for rescheduling
	req.timeout.Stop()

	for _, hash := range req.hashes {
		req.task.codeTasks[hash] = struct{}{}
	}
}

// processAccountResponse integrates an already validated account range response
// into the account tasks.
func (s *Syncer) processAccountResponse(res *accountResponse) {
	// Switch the task from pending to filling
	res.task.req = nil
	res.task.res = res

	// Ensure that the response doesn't overflow into the subsequent task
	lastBig := res.task.Last.Big()
	for i, hash := range res.hashes {
		// Mark the range complete if the last is already included.
		// Keep iteration to delete the extra states if exists.
		cmp := hash.Big().Cmp(lastBig)
		if cmp == 0 {
			res.cont = false
			continue
		}

		if cmp > 0 {
			// Chunk overflown, cut off excess
			res.hashes = res.hashes[:i]
			res.accounts = res.accounts[:i]
			res.cont = false // Mark range completed

			break
		}
	}
	// Iterate over all the accounts and assemble which ones need further sub-
	// filling before the entire account range can be persisted.
	res.task.needCode = make([]bool, len(res.accounts))
	res.task.needState = make([]bool, len(res.accounts))
	res.task.needHeal = make([]bool, len(res.accounts))

	res.task.codeTasks = make(map[common.Hash]struct{})
	res.task.stateTasks = make(map[common.Hash]common.Hash)

	resumed := make(map[common.Hash]struct{})

	res.task.pend = 0
	for i, account := range res.accounts {
		// Check if the account is a contract with an unknown code
		if !bytes.Equal(account.CodeHash, types.EmptyCodeHash.Bytes()) {
			if !rawdb.HasCodeWithPrefix(s.db, common.BytesToHash(account.CodeHash)) {
				res.task.codeTasks[common.BytesToHash(account.CodeHash)] = struct{}{}
				res.task.needCode[i] = true
				res.task.pend++
			}
		}
		// Check if the account is a contract with an unknown storage trie
		if account.Root != types.EmptyRootHash {
			// If the storage was already retrieved in the last cycle, there's no need
			// to resync it again, regardless of whether the storage root is consistent
			// or not.
			if _, exist := res.task.stateCompleted[res.hashes[i]]; exist {
				// The leftover storage tasks are not expected, unless system is
				// very wrong.
				if _, ok := res.task.SubTasks[res.hashes[i]]; ok {
					panic(fmt.Errorf("unexpected leftover storage tasks, owner: %x", res.hashes[i]))
				}
				// Mark the healing tag if storage root node is inconsistent, or
				// it's non-existent due to storage chunking.
				if !rawdb.HasTrieNode(s.db, res.hashes[i], nil, account.Root, s.scheme) {
					res.task.needHeal[i] = true
				}
			} else {
				// If there was a previous large state retrieval in progress,
				// don't restart it from scratch. This happens if a sync cycle
				// is interrupted and resumed later. However, *do* update the
				// previous root hash.
				if subtasks, ok := res.task.SubTasks[res.hashes[i]]; ok {
					log.Debug("Resuming large storage retrieval", "account", res.hashes[i], "root", account.Root)

					for _, subtask := range subtasks {
						subtask.root = account.Root
					}

					res.task.needHeal[i] = true
					resumed[res.hashes[i]] = struct{}{}
					largeStorageResumedGauge.Inc(1)
				} else {
					// It's possible that in the hash scheme, the storage, along
					// with the trie nodes of the given root, is already present
					// in the database. Schedule the storage task anyway to simplify
					// the logic here.
					res.task.stateTasks[res.hashes[i]] = account.Root
				}

				res.task.needState[i] = true
				res.task.pend++
			}
		}
	}
	// Delete any subtasks that have been aborted but not resumed. It's essential
	// as the corresponding contract might be self-destructed in this cycle(it's
	// no longer possible in ethereum as self-destruction is disabled in Cancun
	// Fork, but the condition is still necessary for other networks).
	//
	// Keep the leftover storage tasks if they are not covered by the responded
	// account range which should be picked up in next account wave.
	if len(res.hashes) > 0 {
		// The hash of last delivered account in the response
		last := res.hashes[len(res.hashes)-1]
		for hash := range res.task.SubTasks {
			// TODO(rjl493456442) degrade the log level before merging.
			if hash.Cmp(last) > 0 {
				log.Info("Keeping suspended storage retrieval", "account", hash)
				continue
			}
			// TODO(rjl493456442) degrade the log level before merging.
			// It should never happen in ethereum.
			if _, ok := resumed[hash]; !ok {
				log.Error("Aborting suspended storage retrieval", "account", hash)
				delete(res.task.SubTasks, hash)
				largeStorageDiscardGauge.Inc(1)
			}
		}
	}
	// If the account range contained no contracts, or all have been fully filled
	// beforehand, short circuit storage filling and forward to the next task
	if res.task.pend == 0 {
		s.forwardAccountTask(res.task)
		return
	}
	// Some accounts are incomplete, leave as is for the storage and contract
	// task assigners to pick up and fill
}

// processBytecodeResponse integrates an already validated bytecode response
// into the account tasks.
func (s *Syncer) processBytecodeResponse(res *bytecodeResponse) {
	batch := s.db.NewBatch()

	var (
		codes uint64
	)

	for i, hash := range res.hashes {
		code := res.codes[i]

		// If the bytecode was not delivered, reschedule it
		if code == nil {
			res.task.codeTasks[hash] = struct{}{}
			continue
		}
		// Code was delivered, mark it not needed any more
		for j, account := range res.task.res.accounts {
			if res.task.needCode[j] && hash == common.BytesToHash(account.CodeHash) {
				res.task.needCode[j] = false
				res.task.pend--
			}
		}
		// Push the bytecode into a database batch
		codes++

		rawdb.WriteCode(batch, hash, code)
	}

	bytes := common.StorageSize(batch.ValueSize())

	if err := batch.Write(); err != nil {
		log.Crit("Failed to persist bytecodes", "err", err)
	}

	s.bytecodeSynced += codes
	s.bytecodeBytes += bytes

	log.Debug("Persisted set of bytecodes", "count", codes, "bytes", bytes)

	// If this delivery completed the last pending task, forward the account task
	// to the next chunk
	if res.task.pend == 0 {
		s.forwardAccountTask(res.task)
		return
	}
	// Some accounts are still incomplete, leave as is for the storage and contract
	// task assigners to pick up and fill.
}

// processStorageResponse integrates an already validated storage response
// into the account tasks.
func (s *Syncer) processStorageResponse(res *storageResponse) {
	// Switch the subtask from pending to idle
	if res.subTask != nil {
		res.subTask.req = nil
	}

	batch := ethdb.HookedBatch{
		Batch: s.db.NewBatch(),
		OnPut: func(key []byte, value []byte) {
			s.storageBytes += common.StorageSize(len(key) + len(value))
		},
	}

	var (
		slots           int
		oldStorageBytes = s.storageBytes
	)
	// Iterate over all the accounts and reconstruct their storage tries from the
	// delivered slots
	for i, account := range res.accounts {
		// If the account was not delivered, reschedule it
		if i >= len(res.hashes) {
			res.mainTask.stateTasks[account] = res.roots[i]
			continue
		}
		// State was delivered, if complete mark as not needed any more, otherwise
		// mark the account as needing healing
		for j, hash := range res.mainTask.res.hashes {
			if account != hash {
				continue
			}

			acc := res.mainTask.res.accounts[j]

			// If the packet contains multiple contract storage slots, all
			// but the last are surely complete. The last contract may be
			// chunked, so check it's continuation flag.
			if res.subTask == nil && res.mainTask.needState[j] && (i < len(res.hashes)-1 || !res.cont) {
				res.mainTask.needState[j] = false
				res.mainTask.pend--
				res.mainTask.stateCompleted[account] = struct{}{} // mark it as completed
				smallStorageGauge.Inc(1)
			}
			// If the last contract was chunked, mark it as needing healing
			// to avoid writing it out to disk prematurely.
			if res.subTask == nil && !res.mainTask.needHeal[j] && i == len(res.hashes)-1 && res.cont {
				res.mainTask.needHeal[j] = true
			}
			// If the last contract was chunked, we need to switch to large
			// contract handling mode
			if res.subTask == nil && i == len(res.hashes)-1 && res.cont {
				// If we haven't yet started a large-contract retrieval, create
				// the subtasks for it within the main account task
				if tasks, ok := res.mainTask.SubTasks[account]; !ok {
					var (
						keys    = res.hashes[i]
						chunks  = uint64(storageConcurrency)
						lastKey common.Hash
					)

					if len(keys) > 0 {
						lastKey = keys[len(keys)-1]
					}
					// If the number of slots remaining is low, decrease the
					// number of chunks. Somewhere on the order of 10-15K slots
					// fit into a packet of 500KB. A key/slot pair is maximum 64
					// bytes, so pessimistically maxRequestSize/64 = 8K.
					//
					// Chunk so that at least 2 packets are needed to fill a task.
					if estimate, err := estimateRemainingSlots(len(keys), lastKey); err == nil {
						if n := estimate / (2 * (maxRequestSize / 64)); n+1 < chunks {
							chunks = n + 1
						}

						log.Debug("Chunked large contract", "initiators", len(keys), "tail", lastKey, "remaining", estimate, "chunks", chunks)
					} else {
						log.Debug("Chunked large contract", "initiators", len(keys), "tail", lastKey, "chunks", chunks)
					}

					r := newHashRange(lastKey, chunks)
					if chunks == 1 {
						smallStorageGauge.Inc(1)
					} else {
						largeStorageGauge.Inc(1)
					}
					// Our first task is the one that was just filled by this response.
					batch := ethdb.HookedBatch{
						Batch: s.db.NewBatch(),
						OnPut: func(key []byte, value []byte) {
							s.storageBytes += common.StorageSize(len(key) + len(value))
						},
					}
					var tr genTrie
					if s.scheme == rawdb.HashScheme {
						tr = newHashTrie(batch)
					}
					if s.scheme == rawdb.PathScheme {
						// Keep the left boundary as it's the first range.
						tr = newPathTrie(account, false, s.db, batch)
					}
					tasks = append(tasks, &storageTask{
						Next:     common.Hash{},
						Last:     r.End(),
						root:     acc.Root,
						genBatch: batch,
						genTrie:  tr,
					})

					for r.Next() {
						batch := ethdb.HookedBatch{
							Batch: s.db.NewBatch(),
							OnPut: func(key []byte, value []byte) {
								s.storageBytes += common.StorageSize(len(key) + len(value))
							},
						}
						var tr genTrie
						if s.scheme == rawdb.HashScheme {
							tr = newHashTrie(batch)
						}
						if s.scheme == rawdb.PathScheme {
							tr = newPathTrie(account, true, s.db, batch)
						}
						tasks = append(tasks, &storageTask{
							Next:     r.Start(),
							Last:     r.End(),
							root:     acc.Root,
							genBatch: batch,
							genTrie:  tr,
						})
					}

					for _, task := range tasks {
						log.Debug("Created storage sync task", "account", account, "root", acc.Root, "from", task.Next, "last", task.Last)
					}

					res.mainTask.SubTasks[account] = tasks

					// Since we've just created the sub-tasks, this response
					// is surely for the first one (zero origin)
					res.subTask = tasks[0]
				}
			}
			// If we're in large contract delivery mode, forward the subtask
			if res.subTask != nil {
				// Ensure the response doesn't overflow into the subsequent task
				last := res.subTask.Last.Big()
				// Find the first overflowing key. While at it, mark res as complete
				// if we find the range to include or pass the 'last'
				index := sort.Search(len(res.hashes[i]), func(k int) bool {
					cmp := res.hashes[i][k].Big().Cmp(last)
					if cmp >= 0 {
						res.cont = false
					}

					return cmp > 0
				})
				if index >= 0 {
					// cut off excess
					res.hashes[i] = res.hashes[i][:index]
					res.slots[i] = res.slots[i][:index]
				}
				// Forward the relevant storage chunk (even if created just now)
				if res.cont {
					res.subTask.Next = incHash(res.hashes[i][len(res.hashes[i])-1])
				} else {
					res.subTask.done = true
				}
			}
		}
		// Iterate over all the complete contracts, reconstruct the trie nodes and
		// push them to disk. If the contract is chunked, the trie nodes will be
		// reconstructed later.
		slots += len(res.hashes[i])

		if i < len(res.hashes)-1 || res.subTask == nil {
			// no need to make local reassignment of account: this closure does not outlive the loop
			var tr genTrie
			if s.scheme == rawdb.HashScheme {
				tr = newHashTrie(batch)
			}
			if s.scheme == rawdb.PathScheme {
				// Keep the left boundary as it's complete
				tr = newPathTrie(account, false, s.db, batch)
			}
			for j := 0; j < len(res.hashes[i]); j++ {
				tr.update(res.hashes[i][j][:], res.slots[i][j])
			}
			tr.commit(true)
		}
		// Persist the received storage segments. These flat state maybe
		// outdated during the sync, but it can be fixed later during the
		// snapshot generation.
		for j := 0; j < len(res.hashes[i]); j++ {
			rawdb.WriteStorageSnapshot(batch, account, res.hashes[i][j], res.slots[i][j])

			// If we're storing large contracts, generate the trie nodes
			// on the fly to not trash the gluing points
			if i == len(res.hashes)-1 && res.subTask != nil {
				res.subTask.genTrie.update(res.hashes[i][j][:], res.slots[i][j])
			}
		}
	}
	// Large contracts could have generated new trie nodes, flush them to disk
	if res.subTask != nil {
		if res.subTask.done {
			root := res.subTask.genTrie.commit(res.subTask.Last == common.MaxHash)
			if err := res.subTask.genBatch.Write(); err != nil {
				log.Error("Failed to persist stack slots", "err", err)
			}
			res.subTask.genBatch.Reset()

			// If the chunk's root is an overflown but full delivery,
			// clear the heal request.
			accountHash := res.accounts[len(res.accounts)-1]
			if root == res.subTask.root && rawdb.HasTrieNode(s.db, accountHash, nil, root, s.scheme) {
				for i, account := range res.mainTask.res.hashes {
					if account == accountHash {
						res.mainTask.needHeal[i] = false
						skipStorageHealingGauge.Inc(1)
					}
				}
			}
		} else if res.subTask.genBatch.ValueSize() > batchSizeThreshold {
			res.subTask.genTrie.commit(false)
			if err := res.subTask.genBatch.Write(); err != nil {
				log.Error("Failed to persist stack slots", "err", err)
			}

			res.subTask.genBatch.Reset()
		}
	}
	// Flush anything written just now and update the stats
	if err := batch.Write(); err != nil {
		log.Crit("Failed to persist storage slots", "err", err)
	}

	s.storageSynced += uint64(slots)

	log.Debug("Persisted set of storage slots", "accounts", len(res.hashes), "slots", slots, "bytes", s.storageBytes-oldStorageBytes)

	// If this delivery completed the last pending task, forward the account task
	// to the next chunk
	if res.mainTask.pend == 0 {
		s.forwardAccountTask(res.mainTask)
		return
	}
	// Some accounts are still incomplete, leave as is for the storage and contract
	// task assigners to pick up and fill.
}

// processTrienodeHealResponse integrates an already validated trienode response
// into the healer tasks.
func (s *Syncer) processTrienodeHealResponse(res *trienodeHealResponse) {
	var (
		start = time.Now()
		fills int
	)

	for i, hash := range res.hashes {
		node := res.nodes[i]

		// If the trie node was not delivered, reschedule it
		if node == nil {
			res.task.trieTasks[res.paths[i]] = res.hashes[i]
			continue
		}

		fills++

		// Push the trie node into the state syncer
		s.trienodeHealSynced++
		s.trienodeHealBytes += common.StorageSize(len(node))

		err := s.healer.scheduler.ProcessNode(trie.NodeSyncResult{Path: res.paths[i], Data: node})
		switch err {
		case nil:
		case trie.ErrAlreadyProcessed:
			s.trienodeHealDups++
		case trie.ErrNotRequested:
			s.trienodeHealNops++
		default:
			log.Error("Invalid trienode processed", "hash", hash, "err", err)
		}
	}

	s.commitHealer(false)

	// Calculate the processing rate of one filled trie node
	rate := float64(fills) / (float64(time.Since(start)) / float64(time.Second))

	// Update the currently measured trienode queueing and processing throughput.
	//
	// The processing rate needs to be updated uniformly independent if we've
	// processed 1x100 trie nodes or 100x1 to keep the rate consistent even in
	// the face of varying network packets. As such, we cannot just measure the
	// time it took to process N trie nodes and update once, we need one update
	// per trie node.
	//
	// Naively, that would be:
	//
	//   for i:=0; i<fills; i++ {
	//     healRate = (1-measurementImpact)*oldRate + measurementImpact*newRate
	//   }
	//
	// Essentially, a recursive expansion of HR = (1-MI)*HR + MI*NR.
	//
	// We can expand that formula for the Nth item as:
	//   HR(N) = (1-MI)^N*OR + (1-MI)^(N-1)*MI*NR + (1-MI)^(N-2)*MI*NR + ... + (1-MI)^0*MI*NR
	//
	// The above is a geometric sequence that can be summed to:
	//   HR(N) = (1-MI)^N*(OR-NR) + NR
	s.trienodeHealRate = gomath.Pow(1-trienodeHealRateMeasurementImpact, float64(fills))*(s.trienodeHealRate-rate) + rate

	pending := s.trienodeHealPend.Load()
	if time.Since(s.trienodeHealThrottled) > time.Second {
		// Periodically adjust the trie node throttler
		if float64(pending) > 2*s.trienodeHealRate {
			s.trienodeHealThrottle *= trienodeHealThrottleIncrease
		} else {
			s.trienodeHealThrottle /= trienodeHealThrottleDecrease
		}

		if s.trienodeHealThrottle > maxTrienodeHealThrottle {
			s.trienodeHealThrottle = maxTrienodeHealThrottle
		} else if s.trienodeHealThrottle < minTrienodeHealThrottle {
			s.trienodeHealThrottle = minTrienodeHealThrottle
		}

		s.trienodeHealThrottled = time.Now()

		log.Debug("Updated trie node heal throttler", "rate", s.trienodeHealRate, "pending", pending, "throttle", s.trienodeHealThrottle)
	}
}

func (s *Syncer) commitHealer(force bool) {
	if !force && s.healer.scheduler.MemSize() < ethdb.IdealBatchSize {
		return
	}

	batch := s.db.NewBatch()
	if err := s.healer.scheduler.Commit(batch); err != nil {
		log.Crit("Failed to commit healing data", "err", err)
	}

	if err := batch.Write(); err != nil {
		log.Crit("Failed to persist healing data", "err", err)
	}

	log.Debug("Persisted set of healing data", "type", "trienodes", "bytes", common.StorageSize(batch.ValueSize()))
}

// processBytecodeHealResponse integrates an already validated bytecode response
// into the healer tasks.
func (s *Syncer) processBytecodeHealResponse(res *bytecodeHealResponse) {
	for i, hash := range res.hashes {
		node := res.codes[i]

		// If the trie node was not delivered, reschedule it
		if node == nil {
			res.task.codeTasks[hash] = struct{}{}
			continue
		}
		// Push the trie node into the state syncer
		s.bytecodeHealSynced++
		s.bytecodeHealBytes += common.StorageSize(len(node))

		err := s.healer.scheduler.ProcessCode(trie.CodeSyncResult{Hash: hash, Data: node})
		switch err {
		case nil:
		case trie.ErrAlreadyProcessed:
			s.bytecodeHealDups++
		case trie.ErrNotRequested:
			s.bytecodeHealNops++
		default:
			log.Error("Invalid bytecode processed", "hash", hash, "err", err)
		}
	}

	s.commitHealer(false)
}

// forwardAccountTask takes a filled account task and persists anything available
// into the database, after which it forwards the next account marker so that the
// task's next chunk may be filled.
func (s *Syncer) forwardAccountTask(task *accountTask) {
	// Remove any pending delivery
	res := task.res
	if res == nil {
		return // nothing to forward
	}

	task.res = nil

	// Persist the received account segments. These flat state maybe
	// outdated during the sync, but it can be fixed later during the
	// snapshot generation.
	oldAccountBytes := s.accountBytes

	batch := ethdb.HookedBatch{
		Batch: s.db.NewBatch(),
		OnPut: func(key []byte, value []byte) {
			s.accountBytes += common.StorageSize(len(key) + len(value))
		},
	}

	for i, hash := range res.hashes {
		if task.needCode[i] || task.needState[i] {
			break
		}
		slim := types.SlimAccountRLP(*res.accounts[i])
		rawdb.WriteAccountSnapshot(batch, hash, slim)

		// If the task is complete, drop it into the stack trie to generate
		// account trie nodes for it
		if !task.needHeal[i] {
			full, err := types.FullAccountRLP(slim) // TODO(karalabe): Slim parsing can be omitted
			if err != nil {
				panic(err) // Really shouldn't ever happen
			}
<<<<<<< HEAD

=======
>>>>>>> aadddf3a
			task.genTrie.update(hash[:], full)
		}
	}
	// Flush anything written just now and update the stats
	if err := batch.Write(); err != nil {
		log.Crit("Failed to persist accounts", "err", err)
	}

	s.accountSynced += uint64(len(res.accounts))

	// Task filling persisted, push it the chunk marker forward to the first
	// account still missing data.
	for i, hash := range res.hashes {
		if task.needCode[i] || task.needState[i] {
			return
		}

		task.Next = incHash(hash)

		// Remove the completion flag once the account range is pushed
		// forward. The leftover accounts will be skipped in the next
		// cycle.
		delete(task.stateCompleted, hash)
	}
	// All accounts marked as complete, track if the entire task is done
	task.done = !res.cont

	// Error out if there is any leftover completion flag.
	if task.done && len(task.stateCompleted) != 0 {
		panic(fmt.Errorf("storage completion flags should be emptied, %d left", len(task.stateCompleted)))
	}
	// Stack trie could have generated trie nodes, push them to disk (we need to
	// flush after finalizing task.done. It's fine even if we crash and lose this
	// write as it will only cause more data to be downloaded during heal.
	if task.done {
		task.genTrie.commit(task.Last == common.MaxHash)
<<<<<<< HEAD
=======
		if err := task.genBatch.Write(); err != nil {
			log.Error("Failed to persist stack account", "err", err)
		}
		task.genBatch.Reset()
	} else if task.genBatch.ValueSize() > batchSizeThreshold {
		task.genTrie.commit(false)
>>>>>>> aadddf3a
		if err := task.genBatch.Write(); err != nil {
			log.Error("Failed to persist stack account", "err", err)
		}
		task.genBatch.Reset()
	} else if task.genBatch.ValueSize() > batchSizeThreshold {
		task.genTrie.commit(false)
		if err := task.genBatch.Write(); err != nil {
			log.Error("Failed to persist stack account", "err", err)
		}

		task.genBatch.Reset()
	}

	log.Debug("Persisted range of accounts", "accounts", len(res.accounts), "bytes", s.accountBytes-oldAccountBytes)
}

// OnAccounts is a callback method to invoke when a range of accounts are
// received from a remote peer.
func (s *Syncer) OnAccounts(peer SyncPeer, id uint64, hashes []common.Hash, accounts [][]byte, proof [][]byte) error {
	size := common.StorageSize(len(hashes) * common.HashLength)
	for _, account := range accounts {
		size += common.StorageSize(len(account))
	}

	for _, node := range proof {
		size += common.StorageSize(len(node))
	}

	logger := peer.Log().New("reqid", id)
	logger.Trace("Delivering range of accounts", "hashes", len(hashes), "accounts", len(accounts), "proofs", len(proof), "bytes", size)

	// Whether or not the response is valid, we can mark the peer as idle and
	// notify the scheduler to assign a new task. If the response is invalid,
	// we'll drop the peer in a bit.
	defer func() {
		s.lock.Lock()
		defer s.lock.Unlock()

		if _, ok := s.peers[peer.ID()]; ok {
			s.accountIdlers[peer.ID()] = struct{}{}
		}
		select {
		case s.update <- struct{}{}:
		default:
		}
	}()
	s.lock.Lock()
	// Ensure the response is for a valid request
	req, ok := s.accountReqs[id]
	if !ok {
		// Request stale, perhaps the peer timed out but came through in the end
		logger.Warn("Unexpected account range packet")
		s.lock.Unlock()

		return nil
	}

	delete(s.accountReqs, id)
	s.rates.Update(peer.ID(), AccountRangeMsg, time.Since(req.time), int(size))

	// Clean up the request timeout timer, we'll see how to proceed further based
	// on the actual delivered content
	if !req.timeout.Stop() {
		// The timeout is already triggered, and this request will be reverted+rescheduled
		s.lock.Unlock()
		return nil
	}
	// Response is valid, but check if peer is signalling that it does not have
	// the requested data. For account range queries that means the state being
	// retrieved was either already pruned remotely, or the peer is not yet
	// synced to our head.
	if len(hashes) == 0 && len(accounts) == 0 && len(proof) == 0 {
		logger.Debug("Peer rejected account range request", "root", s.root)
		s.statelessPeers[peer.ID()] = struct{}{}
		s.lock.Unlock()

		// Signal this request as failed, and ready for rescheduling
		s.scheduleRevertAccountRequest(req)

		return nil
	}

	root := s.root
	s.lock.Unlock()

	// Reconstruct a partial trie from the response and verify it
	keys := make([][]byte, len(hashes))
	for i, key := range hashes {
		keys[i] = common.CopyBytes(key[:])
	}
	nodes := make(trienode.ProofList, len(proof))
	for i, node := range proof {
		nodes[i] = node
	}
	cont, err := trie.VerifyRangeProof(root, req.origin[:], keys, accounts, nodes.Set())
	if err != nil {
		logger.Warn("Account range failed proof", "err", err)
		// Signal this request as failed, and ready for rescheduling
		s.scheduleRevertAccountRequest(req)

		return err
	}

	accs := make([]*types.StateAccount, len(accounts))

	for i, account := range accounts {
		acc := new(types.StateAccount)
		if err := rlp.DecodeBytes(account, acc); err != nil {
			panic(err) // We created these blobs, we must be able to decode them
		}

		accs[i] = acc
	}

	response := &accountResponse{
		task:     req.task,
		hashes:   hashes,
		accounts: accs,
		cont:     cont,
	}
	select {
	case req.deliver <- response:
	case <-req.cancel:
	case <-req.stale:
	}

	return nil
}

// OnByteCodes is a callback method to invoke when a batch of contract
// bytes codes are received from a remote peer.
func (s *Syncer) OnByteCodes(peer SyncPeer, id uint64, bytecodes [][]byte) error {
	s.lock.RLock()
	syncing := !s.snapped
	s.lock.RUnlock()

	if syncing {
		return s.onByteCodes(peer, id, bytecodes)
	}

	return s.onHealByteCodes(peer, id, bytecodes)
}

// onByteCodes is a callback method to invoke when a batch of contract
// bytes codes are received from a remote peer in the syncing phase.
func (s *Syncer) onByteCodes(peer SyncPeer, id uint64, bytecodes [][]byte) error {
	var size common.StorageSize
	for _, code := range bytecodes {
		size += common.StorageSize(len(code))
	}

	logger := peer.Log().New("reqid", id)
	logger.Trace("Delivering set of bytecodes", "bytecodes", len(bytecodes), "bytes", size)

	// Whether or not the response is valid, we can mark the peer as idle and
	// notify the scheduler to assign a new task. If the response is invalid,
	// we'll drop the peer in a bit.
	defer func() {
		s.lock.Lock()
		defer s.lock.Unlock()

		if _, ok := s.peers[peer.ID()]; ok {
			s.bytecodeIdlers[peer.ID()] = struct{}{}
		}
		select {
		case s.update <- struct{}{}:
		default:
		}
	}()
	s.lock.Lock()
	// Ensure the response is for a valid request
	req, ok := s.bytecodeReqs[id]
	if !ok {
		// Request stale, perhaps the peer timed out but came through in the end
		logger.Warn("Unexpected bytecode packet")
		s.lock.Unlock()

		return nil
	}

	delete(s.bytecodeReqs, id)
	s.rates.Update(peer.ID(), ByteCodesMsg, time.Since(req.time), len(bytecodes))

	// Clean up the request timeout timer, we'll see how to proceed further based
	// on the actual delivered content
	if !req.timeout.Stop() {
		// The timeout is already triggered, and this request will be reverted+rescheduled
		s.lock.Unlock()
		return nil
	}

	// Response is valid, but check if peer is signalling that it does not have
	// the requested data. For bytecode range queries that means the peer is not
	// yet synced.
	if len(bytecodes) == 0 {
		logger.Debug("Peer rejected bytecode request")

		s.statelessPeers[peer.ID()] = struct{}{}
		s.lock.Unlock()

		// Signal this request as failed, and ready for rescheduling
		s.scheduleRevertBytecodeRequest(req)

		return nil
	}
	s.lock.Unlock()

	// Cross reference the requested bytecodes with the response to find gaps
	// that the serving node is missing
	hasher := crypto.NewKeccakState()
	hash := make([]byte, 32)

	codes := make([][]byte, len(req.hashes))

	for i, j := 0, 0; i < len(bytecodes); i++ {
		// Find the next hash that we've been served, leaving misses with nils
		hasher.Reset()
		hasher.Write(bytecodes[i])
		hasher.Read(hash)

		for j < len(req.hashes) && !bytes.Equal(hash, req.hashes[j][:]) {
			j++
		}

		if j < len(req.hashes) {
			codes[j] = bytecodes[i]
			j++

			continue
		}
		// We've either ran out of hashes, or got unrequested data
		logger.Warn("Unexpected bytecodes", "count", len(bytecodes)-i)
		// Signal this request as failed, and ready for rescheduling
		s.scheduleRevertBytecodeRequest(req)

		return errors.New("unexpected bytecode")
	}
	// Response validated, send it to the scheduler for filling
	response := &bytecodeResponse{
		task:   req.task,
		hashes: req.hashes,
		codes:  codes,
	}
	select {
	case req.deliver <- response:
	case <-req.cancel:
	case <-req.stale:
	}

	return nil
}

// OnStorage is a callback method to invoke when ranges of storage slots
// are received from a remote peer.
func (s *Syncer) OnStorage(peer SyncPeer, id uint64, hashes [][]common.Hash, slots [][][]byte, proof [][]byte) error {
	// Gather some trace stats to aid in debugging issues
	var (
		hashCount int
		slotCount int
		size      common.StorageSize
	)

	for _, hashset := range hashes {
		size += common.StorageSize(common.HashLength * len(hashset))
		hashCount += len(hashset)
	}

	for _, slotset := range slots {
		for _, slot := range slotset {
			size += common.StorageSize(len(slot))
		}

		slotCount += len(slotset)
	}

	for _, node := range proof {
		size += common.StorageSize(len(node))
	}

	logger := peer.Log().New("reqid", id)
	logger.Trace("Delivering ranges of storage slots", "accounts", len(hashes), "hashes", hashCount, "slots", slotCount, "proofs", len(proof), "size", size)

	// Whether or not the response is valid, we can mark the peer as idle and
	// notify the scheduler to assign a new task. If the response is invalid,
	// we'll drop the peer in a bit.
	defer func() {
		s.lock.Lock()
		defer s.lock.Unlock()

		if _, ok := s.peers[peer.ID()]; ok {
			s.storageIdlers[peer.ID()] = struct{}{}
		}
		select {
		case s.update <- struct{}{}:
		default:
		}
	}()
	s.lock.Lock()
	// Ensure the response is for a valid request
	req, ok := s.storageReqs[id]
	if !ok {
		// Request stale, perhaps the peer timed out but came through in the end
		logger.Warn("Unexpected storage ranges packet")
		s.lock.Unlock()

		return nil
	}

	delete(s.storageReqs, id)
	s.rates.Update(peer.ID(), StorageRangesMsg, time.Since(req.time), int(size))

	// Clean up the request timeout timer, we'll see how to proceed further based
	// on the actual delivered content
	if !req.timeout.Stop() {
		// The timeout is already triggered, and this request will be reverted+rescheduled
		s.lock.Unlock()
		return nil
	}

	// Reject the response if the hash sets and slot sets don't match, or if the
	// peer sent more data than requested.
	if len(hashes) != len(slots) {
		s.lock.Unlock()
		s.scheduleRevertStorageRequest(req) // reschedule request
		logger.Warn("Hash and slot set size mismatch", "hashset", len(hashes), "slotset", len(slots))

		return errors.New("hash and slot set size mismatch")
	}

	if len(hashes) > len(req.accounts) {
		s.lock.Unlock()
		s.scheduleRevertStorageRequest(req) // reschedule request
		logger.Warn("Hash set larger than requested", "hashset", len(hashes), "requested", len(req.accounts))

		return errors.New("hash set larger than requested")
	}
	// Response is valid, but check if peer is signalling that it does not have
	// the requested data. For storage range queries that means the state being
	// retrieved was either already pruned remotely, or the peer is not yet
	// synced to our head.
	if len(hashes) == 0 && len(proof) == 0 {
		logger.Debug("Peer rejected storage request")

		s.statelessPeers[peer.ID()] = struct{}{}
		s.lock.Unlock()
		s.scheduleRevertStorageRequest(req) // reschedule request

		return nil
	}
	s.lock.Unlock()

	// Reconstruct the partial tries from the response and verify them
	var cont bool

	// If a proof was attached while the response is empty, it indicates that the
	// requested range specified with 'origin' is empty. Construct an empty state
	// response locally to finalize the range.
	if len(hashes) == 0 && len(proof) > 0 {
		hashes = append(hashes, []common.Hash{})
		slots = append(slots, [][]byte{})
	}
	for i := 0; i < len(hashes); i++ {
		// Convert the keys and proofs into an internal format
		keys := make([][]byte, len(hashes[i]))
		for j, key := range hashes[i] {
			keys[j] = common.CopyBytes(key[:])
		}
		nodes := make(trienode.ProofList, 0, len(proof))
		if i == len(hashes)-1 {
			for _, node := range proof {
				nodes = append(nodes, node)
			}
		}

		var err error
		if len(nodes) == 0 {
			// No proof has been attached, the response must cover the entire key
			// space and hash to the origin root.
			_, err = trie.VerifyRangeProof(req.roots[i], nil, keys, slots[i], nil)
			if err != nil {
				s.scheduleRevertStorageRequest(req) // reschedule request
				logger.Warn("Storage slots failed proof", "err", err)

				return err
			}
		} else {
			// A proof was attached, the response is only partial, check that the
			// returned data is indeed part of the storage trie
			proofdb := nodes.Set()

			cont, err = trie.VerifyRangeProof(req.roots[i], req.origin[:], keys, slots[i], proofdb)
			if err != nil {
				s.scheduleRevertStorageRequest(req) // reschedule request
				logger.Warn("Storage range failed proof", "err", err)

				return err
			}
		}
	}
	// Partial tries reconstructed, send them to the scheduler for storage filling
	response := &storageResponse{
		mainTask: req.mainTask,
		subTask:  req.subTask,
		accounts: req.accounts,
		roots:    req.roots,
		hashes:   hashes,
		slots:    slots,
		cont:     cont,
	}
	select {
	case req.deliver <- response:
	case <-req.cancel:
	case <-req.stale:
	}

	return nil
}

// OnTrieNodes is a callback method to invoke when a batch of trie nodes
// are received from a remote peer.
func (s *Syncer) OnTrieNodes(peer SyncPeer, id uint64, trienodes [][]byte) error {
	var size common.StorageSize
	for _, node := range trienodes {
		size += common.StorageSize(len(node))
	}

	logger := peer.Log().New("reqid", id)
	logger.Trace("Delivering set of healing trienodes", "trienodes", len(trienodes), "bytes", size)

	// Whether or not the response is valid, we can mark the peer as idle and
	// notify the scheduler to assign a new task. If the response is invalid,
	// we'll drop the peer in a bit.
	defer func() {
		s.lock.Lock()
		defer s.lock.Unlock()

		if _, ok := s.peers[peer.ID()]; ok {
			s.trienodeHealIdlers[peer.ID()] = struct{}{}
		}
		select {
		case s.update <- struct{}{}:
		default:
		}
	}()
	s.lock.Lock()
	// Ensure the response is for a valid request
	req, ok := s.trienodeHealReqs[id]
	if !ok {
		// Request stale, perhaps the peer timed out but came through in the end
		logger.Warn("Unexpected trienode heal packet")
		s.lock.Unlock()

		return nil
	}

	delete(s.trienodeHealReqs, id)
	s.rates.Update(peer.ID(), TrieNodesMsg, time.Since(req.time), len(trienodes))

	// Clean up the request timeout timer, we'll see how to proceed further based
	// on the actual delivered content
	if !req.timeout.Stop() {
		// The timeout is already triggered, and this request will be reverted+rescheduled
		s.lock.Unlock()
		return nil
	}

	// Response is valid, but check if peer is signalling that it does not have
	// the requested data. For bytecode range queries that means the peer is not
	// yet synced.
	if len(trienodes) == 0 {
		logger.Debug("Peer rejected trienode heal request")

		s.statelessPeers[peer.ID()] = struct{}{}
		s.lock.Unlock()

		// Signal this request as failed, and ready for rescheduling
		s.scheduleRevertTrienodeHealRequest(req)

		return nil
	}
	s.lock.Unlock()

	// Cross-reference the requested trie-nodes with the response to find gaps
	// that the serving node is missing
	var (
		hasher = crypto.NewKeccakState()
		hash   = make([]byte, 32)
		nodes  = make([][]byte, len(req.hashes))
		fills  uint64
	)

	for i, j := 0, 0; i < len(trienodes); i++ {
		// Find the next hash that we've been served, leaving misses with nils
		hasher.Reset()
		_, _ = hasher.Write(trienodes[i])
		_, _ = hasher.Read(hash)

		for j < len(req.hashes) && !bytes.Equal(hash, req.hashes[j][:]) {
			j++
		}

		if j < len(req.hashes) {
			nodes[j] = trienodes[i]
			fills++
			j++

			continue
		}
		// We've either ran out of hashes, or got unrequested data
		logger.Warn("Unexpected healing trienodes", "count", len(trienodes)-i)

		// Signal this request as failed, and ready for rescheduling
		s.scheduleRevertTrienodeHealRequest(req)

		return errors.New("unexpected healing trienode")
	}
	// Response validated, send it to the scheduler for filling
	s.trienodeHealPend.Add(fills)
	defer func() {
		s.trienodeHealPend.Add(^(fills - 1))
	}()

	response := &trienodeHealResponse{
		paths:  req.paths,
		task:   req.task,
		hashes: req.hashes,
		nodes:  nodes,
	}
	select {
	case req.deliver <- response:
	case <-req.cancel:
	case <-req.stale:
	}

	return nil
}

// onHealByteCodes is a callback method to invoke when a batch of contract
// bytes codes are received from a remote peer in the healing phase.
func (s *Syncer) onHealByteCodes(peer SyncPeer, id uint64, bytecodes [][]byte) error {
	var size common.StorageSize
	for _, code := range bytecodes {
		size += common.StorageSize(len(code))
	}

	logger := peer.Log().New("reqid", id)
	logger.Trace("Delivering set of healing bytecodes", "bytecodes", len(bytecodes), "bytes", size)

	// Whether or not the response is valid, we can mark the peer as idle and
	// notify the scheduler to assign a new task. If the response is invalid,
	// we'll drop the peer in a bit.
	defer func() {
		s.lock.Lock()
		defer s.lock.Unlock()

		if _, ok := s.peers[peer.ID()]; ok {
			s.bytecodeHealIdlers[peer.ID()] = struct{}{}
		}
		select {
		case s.update <- struct{}{}:
		default:
		}
	}()
	s.lock.Lock()
	// Ensure the response is for a valid request
	req, ok := s.bytecodeHealReqs[id]
	if !ok {
		// Request stale, perhaps the peer timed out but came through in the end
		logger.Warn("Unexpected bytecode heal packet")
		s.lock.Unlock()

		return nil
	}

	delete(s.bytecodeHealReqs, id)
	s.rates.Update(peer.ID(), ByteCodesMsg, time.Since(req.time), len(bytecodes))

	// Clean up the request timeout timer, we'll see how to proceed further based
	// on the actual delivered content
	if !req.timeout.Stop() {
		// The timeout is already triggered, and this request will be reverted+rescheduled
		s.lock.Unlock()
		return nil
	}

	// Response is valid, but check if peer is signalling that it does not have
	// the requested data. For bytecode range queries that means the peer is not
	// yet synced.
	if len(bytecodes) == 0 {
		logger.Debug("Peer rejected bytecode heal request")

		s.statelessPeers[peer.ID()] = struct{}{}
		s.lock.Unlock()

		// Signal this request as failed, and ready for rescheduling
		s.scheduleRevertBytecodeHealRequest(req)

		return nil
	}
	s.lock.Unlock()

	// Cross reference the requested bytecodes with the response to find gaps
	// that the serving node is missing
	hasher := crypto.NewKeccakState()
	hash := make([]byte, 32)

	codes := make([][]byte, len(req.hashes))

	for i, j := 0, 0; i < len(bytecodes); i++ {
		// Find the next hash that we've been served, leaving misses with nils
		hasher.Reset()
		hasher.Write(bytecodes[i])
		hasher.Read(hash)

		for j < len(req.hashes) && !bytes.Equal(hash, req.hashes[j][:]) {
			j++
		}

		if j < len(req.hashes) {
			codes[j] = bytecodes[i]
			j++

			continue
		}
		// We've either ran out of hashes, or got unrequested data
		logger.Warn("Unexpected healing bytecodes", "count", len(bytecodes)-i)
		// Signal this request as failed, and ready for rescheduling
		s.scheduleRevertBytecodeHealRequest(req)

		return errors.New("unexpected healing bytecode")
	}
	// Response validated, send it to the scheduler for filling
	response := &bytecodeHealResponse{
		task:   req.task,
		hashes: req.hashes,
		codes:  codes,
	}
	select {
	case req.deliver <- response:
	case <-req.cancel:
	case <-req.stale:
	}

	return nil
}

// onHealState is a callback method to invoke when a flat state(account
// or storage slot) is downloaded during the healing stage. The flat states
// can be persisted blindly and can be fixed later in the generation stage.
// Note it's not concurrent safe, please handle the concurrent issue outside.
func (s *Syncer) onHealState(paths [][]byte, value []byte) error {
	if len(paths) == 1 {
		var account types.StateAccount
		if err := rlp.DecodeBytes(value, &account); err != nil {
			//nolint:nilerr
			return nil // Returning the error here would drop the remote peer
		}
		blob := types.SlimAccountRLP(account)
		rawdb.WriteAccountSnapshot(s.stateWriter, common.BytesToHash(paths[0]), blob)
		s.accountHealed += 1
		s.accountHealedBytes += common.StorageSize(1 + common.HashLength + len(blob))
	}

	if len(paths) == 2 {
		rawdb.WriteStorageSnapshot(s.stateWriter, common.BytesToHash(paths[0]), common.BytesToHash(paths[1]), value)
		s.storageHealed += 1
		s.storageHealedBytes += common.StorageSize(1 + 2*common.HashLength + len(value))
	}

	if s.stateWriter.ValueSize() > ethdb.IdealBatchSize {
		s.stateWriter.Write() // It's fine to ignore the error here
		s.stateWriter.Reset()
	}

	return nil
}

// hashSpace is the total size of the 256 bit hash space for accounts.
var hashSpace = new(big.Int).Exp(common.Big2, common.Big256, nil)

// report calculates various status reports and provides it to the user.
func (s *Syncer) report(force bool) {
	if len(s.tasks) > 0 {
		s.reportSyncProgress(force)
		return
	}

	s.reportHealProgress(force)
}

// reportSyncProgress calculates various status reports and provides it to the user.
func (s *Syncer) reportSyncProgress(force bool) {
	// Don't report all the events, just occasionally
	if !force && time.Since(s.logTime) < 8*time.Second {
		return
	}
	// Don't report anything until we have a meaningful progress
	synced := s.accountBytes + s.bytecodeBytes + s.storageBytes
	if synced == 0 {
		return
	}

	accountGaps := new(big.Int)
	for _, task := range s.tasks {
		accountGaps.Add(accountGaps, new(big.Int).Sub(task.Last.Big(), task.Next.Big()))
	}

	accountFills := new(big.Int).Sub(hashSpace, accountGaps)
	if accountFills.BitLen() == 0 {
		return
	}

	s.logTime = time.Now()
	estBytes := float64(new(big.Int).Div(
		new(big.Int).Mul(new(big.Int).SetUint64(uint64(synced)), hashSpace),
		accountFills,
	).Uint64())
	// Don't report anything until we have a meaningful progress
	if estBytes < 1.0 {
		return
	}

	elapsed := time.Since(s.startTime)
	estTime := elapsed / time.Duration(synced) * time.Duration(estBytes)

	// Create a mega progress report
	var (
		progress = fmt.Sprintf("%.2f%%", float64(synced)*100/estBytes)
		accounts = fmt.Sprintf("%v@%v", log.FormatLogfmtUint64(s.accountSynced), s.accountBytes.TerminalString())
		storage  = fmt.Sprintf("%v@%v", log.FormatLogfmtUint64(s.storageSynced), s.storageBytes.TerminalString())
		bytecode = fmt.Sprintf("%v@%v", log.FormatLogfmtUint64(s.bytecodeSynced), s.bytecodeBytes.TerminalString())
	)

	log.Info("Syncing: state download in progress", "synced", progress, "state", synced,
		"accounts", accounts, "slots", storage, "codes", bytecode, "eta", common.PrettyDuration(estTime-elapsed))
}

// reportHealProgress calculates various status reports and provides it to the user.
func (s *Syncer) reportHealProgress(force bool) {
	// Don't report all the events, just occasionally
	if !force && time.Since(s.logTime) < 8*time.Second {
		return
	}

	s.logTime = time.Now()

	// Create a mega progress report
	var (
		trienode = fmt.Sprintf("%v@%v", log.FormatLogfmtUint64(s.trienodeHealSynced), s.trienodeHealBytes.TerminalString())
		bytecode = fmt.Sprintf("%v@%v", log.FormatLogfmtUint64(s.bytecodeHealSynced), s.bytecodeHealBytes.TerminalString())
		accounts = fmt.Sprintf("%v@%v", log.FormatLogfmtUint64(s.accountHealed), s.accountHealedBytes.TerminalString())
		storage  = fmt.Sprintf("%v@%v", log.FormatLogfmtUint64(s.storageHealed), s.storageHealedBytes.TerminalString())
	)

	log.Info("Syncing: state healing in progress", "accounts", accounts, "slots", storage,
		"codes", bytecode, "nodes", trienode, "pending", s.healer.scheduler.Pending())
}

// estimateRemainingSlots tries to determine roughly how many slots are left in
// a contract storage, based on the number of keys and the last hash. This method
// assumes that the hashes are lexicographically ordered and evenly distributed.
func estimateRemainingSlots(hashes int, last common.Hash) (uint64, error) {
	if last == (common.Hash{}) {
		return 0, errors.New("last hash empty")
	}

	space := new(big.Int).Mul(math.MaxBig256, big.NewInt(int64(hashes)))
	space.Div(space, last.Big())

	if !space.IsUint64() {
		// Gigantic address space probably due to too few or malicious slots
		return 0, errors.New("too few slots for estimation")
	}

	return space.Uint64() - uint64(hashes), nil
}

// capacitySort implements the Sort interface, allowing sorting by peer message
// throughput. Note, callers should use sort.Reverse to get the desired effect
// of highest capacity being at the front.
type capacitySort struct {
	ids  []string
	caps []int
}

func (s *capacitySort) Len() int {
	return len(s.ids)
}

func (s *capacitySort) Less(i, j int) bool {
	return s.caps[i] < s.caps[j]
}

func (s *capacitySort) Swap(i, j int) {
	s.ids[i], s.ids[j] = s.ids[j], s.ids[i]
	s.caps[i], s.caps[j] = s.caps[j], s.caps[i]
}

// healRequestSort implements the Sort interface, allowing sorting trienode
// heal requests, which is a prerequisite for merging storage-requests.
type healRequestSort struct {
	paths     []string
	hashes    []common.Hash
	syncPaths []trie.SyncPath
}

func (t *healRequestSort) Len() int {
	return len(t.hashes)
}

func (t *healRequestSort) Less(i, j int) bool {
	a := t.syncPaths[i]
	b := t.syncPaths[j]

	switch bytes.Compare(a[0], b[0]) {
	case -1:
		return true
	case 1:
		return false
	}
	// identical first part
	if len(a) < len(b) {
		return true
	}

	if len(b) < len(a) {
		return false
	}

	if len(a) == 2 {
		return bytes.Compare(a[1], b[1]) < 0
	}

	return false
}

func (t *healRequestSort) Swap(i, j int) {
	t.paths[i], t.paths[j] = t.paths[j], t.paths[i]
	t.hashes[i], t.hashes[j] = t.hashes[j], t.hashes[i]
	t.syncPaths[i], t.syncPaths[j] = t.syncPaths[j], t.syncPaths[i]
}

// Merge merges the pathsets, so that several storage requests concerning the
// same account are merged into one, to reduce bandwidth.
// OBS: This operation is moot if t has not first been sorted.
func (t *healRequestSort) Merge() []TrieNodePathSet {
	var result []TrieNodePathSet

	for _, path := range t.syncPaths {
		pathset := TrieNodePathSet(path)
		if len(path) == 1 {
			// It's an account reference.
			result = append(result, pathset)
		} else {
			// It's a storage reference.
			end := len(result) - 1
			if len(result) == 0 || !bytes.Equal(pathset[0], result[end][0]) {
				// The account doesn't match last, create a new entry.
				result = append(result, pathset)
			} else {
				// It's the same account as the previous one, add to the storage
				// paths of that request.
				result[end] = append(result[end], pathset[1])
			}
		}
	}

	return result
}

// sortByAccountPath takes hashes and paths, and sorts them. After that, it generates
// the TrieNodePaths and merges paths which belongs to the same account path.
func sortByAccountPath(paths []string, hashes []common.Hash) ([]string, []common.Hash, []trie.SyncPath, []TrieNodePathSet) {
<<<<<<< HEAD
	syncPaths := make([]trie.SyncPath, 0, len(paths))

	for _, path := range paths {
		syncPaths = append(syncPaths, trie.NewSyncPath([]byte(path)))
=======
	syncPaths := make([]trie.SyncPath, len(paths))
	for i, path := range paths {
		syncPaths[i] = trie.NewSyncPath([]byte(path))
>>>>>>> aadddf3a
	}

	n := &healRequestSort{paths, hashes, syncPaths}
	sort.Sort(n)
	pathsets := n.Merge()

	return n.paths, n.hashes, n.syncPaths, pathsets
}<|MERGE_RESOLUTION|>--- conflicted
+++ resolved
@@ -105,7 +105,7 @@
 	// to allow concurrent retrievals.
 	accountConcurrency = 16
 
-	// storageConcurrency is the number of chunks to split a large contract
+	// storageConcurrency is the number of chunks to split the a large contract
 	// storage trie into to allow concurrent retrievals.
 	storageConcurrency = 16
 )
@@ -1342,7 +1342,7 @@
 			roots    = make([]common.Hash, 0, storageSets)
 			subtask  *storageTask
 		)
-		for account, subtasks := range storageTasks {
+		for account, subtasks := range task.SubTasks {
 			for _, st := range subtasks {
 				// Skip any subtasks already filling
 				if st.req != nil {
@@ -2377,7 +2377,7 @@
 			// If the chunk's root is an overflown but full delivery,
 			// clear the heal request.
 			accountHash := res.accounts[len(res.accounts)-1]
-			if root == res.subTask.root && rawdb.HasTrieNode(s.db, accountHash, nil, root, s.scheme) {
+			if root == res.subTask.root && rawdb.HasStorageTrieNode(s.db, accountHash, nil) {
 				for i, account := range res.mainTask.res.hashes {
 					if account == accountHash {
 						res.mainTask.needHeal[i] = false
@@ -2504,7 +2504,7 @@
 
 	batch := s.db.NewBatch()
 	if err := s.healer.scheduler.Commit(batch); err != nil {
-		log.Crit("Failed to commit healing data", "err", err)
+		log.Error("Failed to commit healing data", "err", err)
 	}
 
 	if err := batch.Write(); err != nil {
@@ -2582,10 +2582,6 @@
 			if err != nil {
 				panic(err) // Really shouldn't ever happen
 			}
-<<<<<<< HEAD
-
-=======
->>>>>>> aadddf3a
 			task.genTrie.update(hash[:], full)
 		}
 	}
@@ -2621,22 +2617,9 @@
 	// flush after finalizing task.done. It's fine even if we crash and lose this
 	// write as it will only cause more data to be downloaded during heal.
 	if task.done {
-		task.genTrie.commit(task.Last == common.MaxHash)
-<<<<<<< HEAD
-=======
-		if err := task.genBatch.Write(); err != nil {
-			log.Error("Failed to persist stack account", "err", err)
-		}
-		task.genBatch.Reset()
-	} else if task.genBatch.ValueSize() > batchSizeThreshold {
 		task.genTrie.commit(false)
->>>>>>> aadddf3a
-		if err := task.genBatch.Write(); err != nil {
-			log.Error("Failed to persist stack account", "err", err)
-		}
-		task.genBatch.Reset()
-	} else if task.genBatch.ValueSize() > batchSizeThreshold {
-		task.genTrie.commit(false)
+	}
+	if task.genBatch.ValueSize() > ethdb.IdealBatchSize || task.done {
 		if err := task.genBatch.Write(); err != nil {
 			log.Error("Failed to persist stack account", "err", err)
 		}
@@ -2840,7 +2823,7 @@
 
 	// Cross reference the requested bytecodes with the response to find gaps
 	// that the serving node is missing
-	hasher := crypto.NewKeccakState()
+	hasher := sha3.NewLegacyKeccak256().(crypto.KeccakState)
 	hash := make([]byte, 32)
 
 	codes := make([][]byte, len(req.hashes))
@@ -3116,7 +3099,7 @@
 	// Cross-reference the requested trie-nodes with the response to find gaps
 	// that the serving node is missing
 	var (
-		hasher = crypto.NewKeccakState()
+		hasher = sha3.NewLegacyKeccak256().(crypto.KeccakState)
 		hash   = make([]byte, 32)
 		nodes  = make([][]byte, len(req.hashes))
 		fills  uint64
@@ -3234,7 +3217,7 @@
 
 	// Cross reference the requested bytecodes with the response to find gaps
 	// that the serving node is missing
-	hasher := crypto.NewKeccakState()
+	hasher := sha3.NewLegacyKeccak256().(crypto.KeccakState)
 	hash := make([]byte, 32)
 
 	codes := make([][]byte, len(req.hashes))
@@ -3504,16 +3487,10 @@
 // sortByAccountPath takes hashes and paths, and sorts them. After that, it generates
 // the TrieNodePaths and merges paths which belongs to the same account path.
 func sortByAccountPath(paths []string, hashes []common.Hash) ([]string, []common.Hash, []trie.SyncPath, []TrieNodePathSet) {
-<<<<<<< HEAD
 	syncPaths := make([]trie.SyncPath, 0, len(paths))
 
 	for _, path := range paths {
 		syncPaths = append(syncPaths, trie.NewSyncPath([]byte(path)))
-=======
-	syncPaths := make([]trie.SyncPath, len(paths))
-	for i, path := range paths {
-		syncPaths[i] = trie.NewSyncPath([]byte(path))
->>>>>>> aadddf3a
 	}
 
 	n := &healRequestSort{paths, hashes, syncPaths}
