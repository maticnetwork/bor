--- conflicted
+++ resolved
@@ -344,17 +344,7 @@
 			return nil, nil
 		}
 	}
-<<<<<<< HEAD
-
-	var proofs [][]byte
-	for _, blob := range proof.List() {
-		proofs = append(proofs, blob)
-	}
-
-	return accounts, proofs
-=======
 	return accounts, proof.List()
->>>>>>> aadddf3a
 }
 
 func ServiceGetStorageRangesQuery(chain *core.BlockChain, req *GetStorageRangesPacket) ([][]*StorageData, [][]byte) {
