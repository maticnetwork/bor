// Copyright 2021 The go-ethereum Authors
// This file is part of the go-ethereum library.
//
// The go-ethereum library is free software: you can redistribute it and/or modify
// it under the terms of the GNU Lesser General Public License as published by
// the Free Software Foundation, either version 3 of the License, or
// (at your option) any later version.
//
// The go-ethereum library is distributed in the hope that it will be useful,
// but WITHOUT ANY WARRANTY; without even the implied warranty of
// MERCHANTABILITY or FITNESS FOR A PARTICULAR PURPOSE. See the
// GNU Lesser General Public License for more details.
//
// You should have received a copy of the GNU Lesser General Public License
// along with the go-ethereum library. If not, see <http://www.gnu.org/licenses/>.

// Package ethconfig contains the configuration of the ETH and LES protocols.
package ethconfig

import (
<<<<<<< HEAD
=======
	"errors"
	"math/big"
>>>>>>> 1065e21c
	"time"

	"github.com/ethereum/go-ethereum/common"
	"github.com/ethereum/go-ethereum/consensus"
	"github.com/ethereum/go-ethereum/consensus/beacon" //nolint:typecheck
	"github.com/ethereum/go-ethereum/consensus/bor"
	"github.com/ethereum/go-ethereum/consensus/bor/contract"
	"github.com/ethereum/go-ethereum/consensus/bor/heimdall"
	"github.com/ethereum/go-ethereum/consensus/bor/heimdall/span"
	"github.com/ethereum/go-ethereum/consensus/bor/heimdallapp"
	"github.com/ethereum/go-ethereum/consensus/bor/heimdallgrpc"
	"github.com/ethereum/go-ethereum/consensus/clique"
	"github.com/ethereum/go-ethereum/consensus/ethash"
	"github.com/ethereum/go-ethereum/core"
<<<<<<< HEAD
	"github.com/ethereum/go-ethereum/core/rawdb"
	"github.com/ethereum/go-ethereum/core/txpool"
=======
	"github.com/ethereum/go-ethereum/core/txpool/blobpool"
	"github.com/ethereum/go-ethereum/core/txpool/legacypool"
>>>>>>> 1065e21c
	"github.com/ethereum/go-ethereum/eth/downloader"
	"github.com/ethereum/go-ethereum/eth/gasprice"
	"github.com/ethereum/go-ethereum/ethdb"
	"github.com/ethereum/go-ethereum/internal/ethapi"
	"github.com/ethereum/go-ethereum/log"
	"github.com/ethereum/go-ethereum/miner"
	"github.com/ethereum/go-ethereum/params"
)

// FullNodeGPO contains default gasprice oracle settings for full node.
var FullNodeGPO = gasprice.Config{
	Blocks:           20,
	Percentile:       60,
	MaxHeaderHistory: 1024,
	MaxBlockHistory:  1024,
	MaxPrice:         gasprice.DefaultMaxPrice,
	IgnorePrice:      gasprice.DefaultIgnorePrice,
}

// LightClientGPO contains default gasprice oracle settings for light client.
var LightClientGPO = gasprice.Config{
	Blocks:           2,
	Percentile:       60,
	MaxHeaderHistory: 300,
	MaxBlockHistory:  5,
	MaxPrice:         gasprice.DefaultMaxPrice,
	IgnorePrice:      gasprice.DefaultIgnorePrice,
}

// Defaults contains default settings for use on the Ethereum main net.
var Defaults = Config{
	SyncMode:           downloader.SnapSync,
	NetworkId:          1,
	TxLookupLimit:      2350000,
<<<<<<< HEAD
	TransactionHistory: 2350000,
	StateHistory:       params.FullImmutabilityThreshold,
	StateScheme:        rawdb.HashScheme,
	LightPeers:         100,
	UltraLightFraction: 75,
=======
	LightPeers:         100,
>>>>>>> 1065e21c
	DatabaseCache:      512,
	TrieCleanCache:     154,
	TrieDirtyCache:     256,
	TrieTimeout:        60 * time.Minute,
	SnapshotCache:      102,
	FilterLogCacheSize: 32,
	Miner:              miner.DefaultConfig,
<<<<<<< HEAD
	TxPool:             txpool.DefaultConfig,
	RPCGasCap:          50000000,
	RPCReturnDataLimit: 100000,
	RPCEVMTimeout:      5 * time.Second,
	GPO:                FullNodeGPO,
	RPCTxFeeCap:        5, // 1 ether
=======
	TxPool:             legacypool.DefaultConfig,
	BlobPool:           blobpool.DefaultConfig,
	RPCGasCap:          50000000,
	RPCEVMTimeout:      5 * time.Second,
	GPO:                FullNodeGPO,
	RPCTxFeeCap:        1, // 1 ether
>>>>>>> 1065e21c
}

//go:generate go run github.com/fjl/gencodec -type Config -formats toml -out gen_config.go

// Config contains configuration options for of the ETH and LES protocols.
type Config struct {
	// The genesis block, which is inserted if the database is empty.
	// If nil, the Ethereum main net block is used.
	Genesis *core.Genesis `toml:",omitempty"`

	// Protocol options
	NetworkId uint64 // Network ID to use for selecting peers to connect to
	SyncMode  downloader.SyncMode

	// This can be set to list of enrtree:// URLs which will be queried for
	// for nodes to connect to.
	EthDiscoveryURLs  []string
	SnapDiscoveryURLs []string

	NoPruning  bool // Whether to disable pruning and flush everything to disk
	NoPrefetch bool // Whether to disable prefetching and only load state on demand

	// Deprecated, use 'TransactionHistory' instead.
	TxLookupLimit      uint64 `toml:",omitempty"` // The maximum number of blocks from head whose tx indices are reserved.
	TransactionHistory uint64 `toml:",omitempty"` // The maximum number of blocks from head whose tx indices are reserved.
	StateHistory       uint64 `toml:",omitempty"` // The maximum number of blocks from head whose state histories are reserved.
	StateScheme        string `toml:",omitempty"` // State scheme used to store ethereum state and merkle trie nodes on top

	// RequiredBlocks is a set of block number -> hash mappings which must be in the
	// canonical chain of all remote peers. Setting the option makes geth verify the
	// presence of these blocks for every new peer connection.
	RequiredBlocks map[uint64]common.Hash `toml:"-"`

	// Light client options
	LightServ        int  `toml:",omitempty"` // Maximum percentage of time allowed for serving LES requests
	LightIngress     int  `toml:",omitempty"` // Incoming bandwidth limit for light servers
	LightEgress      int  `toml:",omitempty"` // Outgoing bandwidth limit for light servers
	LightPeers       int  `toml:",omitempty"` // Maximum number of LES client peers
	LightNoPrune     bool `toml:",omitempty"` // Whether to disable light chain pruning
	LightNoSyncServe bool `toml:",omitempty"` // Whether to serve light clients before syncing
<<<<<<< HEAD

	// Ultra Light client options
	UltraLightServers      []string `toml:",omitempty"` // List of trusted ultra light servers
	UltraLightFraction     int      `toml:",omitempty"` // Percentage of trusted servers to accept an announcement
	UltraLightOnlyAnnounce bool     `toml:",omitempty"` // Whether to only announce headers, or also serve them
=======
>>>>>>> 1065e21c

	// Database options
	SkipBcVersionCheck bool `toml:"-"`
	DatabaseHandles    int  `toml:"-"`
	DatabaseCache      int
	DatabaseFreezer    string

<<<<<<< HEAD
=======
	// Database - LevelDB options
	LevelDbCompactionTableSize           uint64
	LevelDbCompactionTableSizeMultiplier float64
	LevelDbCompactionTotalSize           uint64
	LevelDbCompactionTotalSizeMultiplier float64

>>>>>>> 1065e21c
	TrieCleanCache int
	TrieDirtyCache int
	TrieTimeout    time.Duration
	SnapshotCache  int
	Preimages      bool
	TriesInMemory  uint64

	// This is the number of blocks for which logs will be cached in the filter system.
	FilterLogCacheSize int

	// Mining options
	Miner miner.Config

	// Transaction pool options
	TxPool   legacypool.Config
	BlobPool blobpool.Config

	// Gas Price Oracle options
	GPO gasprice.Config

	// Enables tracking of SHA3 preimages in the VM
	EnablePreimageRecording bool

	// Miscellaneous options
	DocRoot string `toml:"-"`

	// RPCGasCap is the global gas cap for eth-call variants.
	RPCGasCap uint64

	// Maximum size (in bytes) a result of an rpc request could have
	RPCReturnDataLimit uint64

	// RPCEVMTimeout is the global timeout for eth-call.
	RPCEVMTimeout time.Duration

	// RPCTxFeeCap is the global transaction fee(price * gaslimit) cap for
	// send-transaction variants. The unit is ether.
	RPCTxFeeCap float64

<<<<<<< HEAD
	// OverrideShanghai (TODO: remove after the fork)
	OverrideShanghai *uint64 `toml:",omitempty"`
=======
	// OverrideCancun (TODO: remove after the fork)
	OverrideCancun *big.Int `toml:",omitempty"`
>>>>>>> 1065e21c

	// URL to connect to Heimdall node
	HeimdallURL string

	// No heimdall service
	WithoutHeimdall bool

	// Address to connect to Heimdall gRPC server
	HeimdallgRPCAddress string

	// Run heimdall service as a child process
	RunHeimdall bool

	// Arguments to pass to heimdall service
	RunHeimdallArgs string

	// Use child heimdall process to fetch data, Only works when RunHeimdall is true
	UseHeimdallApp bool

	// Bor logs flag
	BorLogs bool

	// Parallel EVM (Block-STM) related config
	ParallelEVM core.ParallelEVMConfig `toml:",omitempty"`

	// Develop Fake Author mode to produce blocks without authorisation
	DevFakeAuthor bool `hcl:"devfakeauthor,optional" toml:"devfakeauthor,optional"`

<<<<<<< HEAD
	// OverrideCancun (TODO: remove after the fork)
	OverrideCancun *uint64 `toml:",omitempty"`

	// OverrideVerkle (TODO: remove after the fork)
	OverrideVerkle *uint64 `toml:",omitempty"`
}

// CreateConsensusEngine creates a consensus engine for the given chain configuration.
func CreateConsensusEngine(chainConfig *params.ChainConfig, ethConfig *Config, cliqueConfig *params.CliqueConfig, db ethdb.Database, blockchainAPI *ethapi.BlockChainAPI) consensus.Engine {
	// nolint:nestif
	if cliqueConfig != nil {
		// If proof-of-authority is requested, set it up
		return beacon.New(clique.New(cliqueConfig, db))
=======
	// OverrideVerkle (TODO: remove after the fork)
	OverrideVerkle *big.Int `toml:",omitempty"`
}

// CreateConsensusEngine creates a consensus engine for the given chain configuration.
func CreateConsensusEngine(chainConfig *params.ChainConfig, ethConfig *Config, db ethdb.Database, blockchainAPI *ethapi.BlockChainAPI) (consensus.Engine, error) {
	// nolint:nestif
	if chainConfig.Clique != nil {
		return beacon.New(clique.New(chainConfig.Clique, db)), nil
>>>>>>> 1065e21c
	} else if chainConfig.Bor != nil && chainConfig.Bor.ValidatorContract != "" {
		// If Matic bor consensus is requested, set it up
		// In order to pass the ethereum transaction tests, we need to set the burn contract which is in the bor config
		// Then, bor != nil will also be enabled for ethash and clique. Only enable Bor for real if there is a validator contract present.
		genesisContractsClient := contract.NewGenesisContractsClient(chainConfig, chainConfig.Bor.ValidatorContract, chainConfig.Bor.StateReceiverContract, blockchainAPI)
		spanner := span.NewChainSpanner(blockchainAPI, contract.ValidatorSet(), chainConfig, common.HexToAddress(chainConfig.Bor.ValidatorContract))

		if ethConfig.WithoutHeimdall {
			return bor.New(chainConfig, db, blockchainAPI, spanner, nil, genesisContractsClient, ethConfig.DevFakeAuthor), nil
		} else {
			if ethConfig.DevFakeAuthor {
				log.Warn("Sanitizing DevFakeAuthor", "Use DevFakeAuthor with", "--bor.withoutheimdall")
			}

			var heimdallClient bor.IHeimdallClient
			if ethConfig.RunHeimdall && ethConfig.UseHeimdallApp {
				heimdallClient = heimdallapp.NewHeimdallAppClient()
			} else if ethConfig.HeimdallgRPCAddress != "" {
				heimdallClient = heimdallgrpc.NewHeimdallGRPCClient(ethConfig.HeimdallgRPCAddress)
			} else {
				heimdallClient = heimdall.NewHeimdallClient(ethConfig.HeimdallURL)
			}

			return bor.New(chainConfig, db, blockchainAPI, spanner, heimdallClient, genesisContractsClient, false), nil
		}
	}
<<<<<<< HEAD

	return beacon.New(ethash.NewFaker())
=======
	if !chainConfig.TerminalTotalDifficultyPassed {
		return nil, errors.New("ethash is only supported as a historical component of already merged networks")
	}
	return beacon.New(ethash.NewFaker()), nil
>>>>>>> 1065e21c
}<|MERGE_RESOLUTION|>--- conflicted
+++ resolved
@@ -18,11 +18,8 @@
 package ethconfig
 
 import (
-<<<<<<< HEAD
-=======
 	"errors"
 	"math/big"
->>>>>>> 1065e21c
 	"time"
 
 	"github.com/ethereum/go-ethereum/common"
@@ -37,13 +34,8 @@
 	"github.com/ethereum/go-ethereum/consensus/clique"
 	"github.com/ethereum/go-ethereum/consensus/ethash"
 	"github.com/ethereum/go-ethereum/core"
-<<<<<<< HEAD
-	"github.com/ethereum/go-ethereum/core/rawdb"
-	"github.com/ethereum/go-ethereum/core/txpool"
-=======
 	"github.com/ethereum/go-ethereum/core/txpool/blobpool"
 	"github.com/ethereum/go-ethereum/core/txpool/legacypool"
->>>>>>> 1065e21c
 	"github.com/ethereum/go-ethereum/eth/downloader"
 	"github.com/ethereum/go-ethereum/eth/gasprice"
 	"github.com/ethereum/go-ethereum/ethdb"
@@ -78,15 +70,7 @@
 	SyncMode:           downloader.SnapSync,
 	NetworkId:          1,
 	TxLookupLimit:      2350000,
-<<<<<<< HEAD
-	TransactionHistory: 2350000,
-	StateHistory:       params.FullImmutabilityThreshold,
-	StateScheme:        rawdb.HashScheme,
 	LightPeers:         100,
-	UltraLightFraction: 75,
-=======
-	LightPeers:         100,
->>>>>>> 1065e21c
 	DatabaseCache:      512,
 	TrieCleanCache:     154,
 	TrieDirtyCache:     256,
@@ -94,21 +78,12 @@
 	SnapshotCache:      102,
 	FilterLogCacheSize: 32,
 	Miner:              miner.DefaultConfig,
-<<<<<<< HEAD
-	TxPool:             txpool.DefaultConfig,
-	RPCGasCap:          50000000,
-	RPCReturnDataLimit: 100000,
-	RPCEVMTimeout:      5 * time.Second,
-	GPO:                FullNodeGPO,
-	RPCTxFeeCap:        5, // 1 ether
-=======
 	TxPool:             legacypool.DefaultConfig,
 	BlobPool:           blobpool.DefaultConfig,
 	RPCGasCap:          50000000,
 	RPCEVMTimeout:      5 * time.Second,
 	GPO:                FullNodeGPO,
 	RPCTxFeeCap:        1, // 1 ether
->>>>>>> 1065e21c
 }
 
 //go:generate go run github.com/fjl/gencodec -type Config -formats toml -out gen_config.go
@@ -149,14 +124,6 @@
 	LightPeers       int  `toml:",omitempty"` // Maximum number of LES client peers
 	LightNoPrune     bool `toml:",omitempty"` // Whether to disable light chain pruning
 	LightNoSyncServe bool `toml:",omitempty"` // Whether to serve light clients before syncing
-<<<<<<< HEAD
-
-	// Ultra Light client options
-	UltraLightServers      []string `toml:",omitempty"` // List of trusted ultra light servers
-	UltraLightFraction     int      `toml:",omitempty"` // Percentage of trusted servers to accept an announcement
-	UltraLightOnlyAnnounce bool     `toml:",omitempty"` // Whether to only announce headers, or also serve them
-=======
->>>>>>> 1065e21c
 
 	// Database options
 	SkipBcVersionCheck bool `toml:"-"`
@@ -164,15 +131,12 @@
 	DatabaseCache      int
 	DatabaseFreezer    string
 
-<<<<<<< HEAD
-=======
 	// Database - LevelDB options
 	LevelDbCompactionTableSize           uint64
 	LevelDbCompactionTableSizeMultiplier float64
 	LevelDbCompactionTotalSize           uint64
 	LevelDbCompactionTotalSizeMultiplier float64
 
->>>>>>> 1065e21c
 	TrieCleanCache int
 	TrieDirtyCache int
 	TrieTimeout    time.Duration
@@ -212,13 +176,8 @@
 	// send-transaction variants. The unit is ether.
 	RPCTxFeeCap float64
 
-<<<<<<< HEAD
-	// OverrideShanghai (TODO: remove after the fork)
-	OverrideShanghai *uint64 `toml:",omitempty"`
-=======
 	// OverrideCancun (TODO: remove after the fork)
 	OverrideCancun *big.Int `toml:",omitempty"`
->>>>>>> 1065e21c
 
 	// URL to connect to Heimdall node
 	HeimdallURL string
@@ -247,21 +206,6 @@
 	// Develop Fake Author mode to produce blocks without authorisation
 	DevFakeAuthor bool `hcl:"devfakeauthor,optional" toml:"devfakeauthor,optional"`
 
-<<<<<<< HEAD
-	// OverrideCancun (TODO: remove after the fork)
-	OverrideCancun *uint64 `toml:",omitempty"`
-
-	// OverrideVerkle (TODO: remove after the fork)
-	OverrideVerkle *uint64 `toml:",omitempty"`
-}
-
-// CreateConsensusEngine creates a consensus engine for the given chain configuration.
-func CreateConsensusEngine(chainConfig *params.ChainConfig, ethConfig *Config, cliqueConfig *params.CliqueConfig, db ethdb.Database, blockchainAPI *ethapi.BlockChainAPI) consensus.Engine {
-	// nolint:nestif
-	if cliqueConfig != nil {
-		// If proof-of-authority is requested, set it up
-		return beacon.New(clique.New(cliqueConfig, db))
-=======
 	// OverrideVerkle (TODO: remove after the fork)
 	OverrideVerkle *big.Int `toml:",omitempty"`
 }
@@ -271,7 +215,6 @@
 	// nolint:nestif
 	if chainConfig.Clique != nil {
 		return beacon.New(clique.New(chainConfig.Clique, db)), nil
->>>>>>> 1065e21c
 	} else if chainConfig.Bor != nil && chainConfig.Bor.ValidatorContract != "" {
 		// If Matic bor consensus is requested, set it up
 		// In order to pass the ethereum transaction tests, we need to set the burn contract which is in the bor config
@@ -298,13 +241,8 @@
 			return bor.New(chainConfig, db, blockchainAPI, spanner, heimdallClient, genesisContractsClient, false), nil
 		}
 	}
-<<<<<<< HEAD
-
-	return beacon.New(ethash.NewFaker())
-=======
 	if !chainConfig.TerminalTotalDifficultyPassed {
 		return nil, errors.New("ethash is only supported as a historical component of already merged networks")
 	}
 	return beacon.New(ethash.NewFaker()), nil
->>>>>>> 1065e21c
 }