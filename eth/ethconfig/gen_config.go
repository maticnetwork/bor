// Code generated by github.com/fjl/gencodec. DO NOT EDIT.

package ethconfig

import (
	"math/big"
	"time"

	"github.com/ethereum/go-ethereum/common"
	"github.com/ethereum/go-ethereum/core"
	"github.com/ethereum/go-ethereum/core/txpool/blobpool"
	"github.com/ethereum/go-ethereum/core/txpool/legacypool"
	"github.com/ethereum/go-ethereum/eth/downloader"
	"github.com/ethereum/go-ethereum/eth/gasprice"
	"github.com/ethereum/go-ethereum/miner"
)

// MarshalTOML marshals as TOML.
func (c Config) MarshalTOML() (interface{}, error) {
	type Config struct {
<<<<<<< HEAD
		Genesis                              *core.Genesis `toml:",omitempty"`
		NetworkId                            uint64
		SyncMode                             downloader.SyncMode
		EthDiscoveryURLs                     []string
		SnapDiscoveryURLs                    []string
		NoPruning                            bool
		NoPrefetch                           bool
		TxLookupLimit                        uint64                 `toml:",omitempty"`
		TransactionHistory                   uint64                 `toml:",omitempty"`
		StateHistory                         uint64                 `toml:",omitempty"`
		StateScheme                          string                 `toml:",omitempty"`
		RequiredBlocks                       map[uint64]common.Hash `toml:"-"`
		SkipBcVersionCheck                   bool                   `toml:"-"`
		DatabaseHandles                      int                    `toml:"-"`
		DatabaseCache                        int
		DatabaseFreezer                      string
		LevelDbCompactionTableSize           uint64
		LevelDbCompactionTableSizeMultiplier float64
		LevelDbCompactionTotalSize           uint64
		LevelDbCompactionTotalSizeMultiplier float64
		TrieCleanCache                       int
		TrieDirtyCache                       int
		TrieTimeout                          time.Duration
		SnapshotCache                        int
		Preimages                            bool
		TriesInMemory                        uint64
		FilterLogCacheSize                   int
		Miner                                miner.Config
		TxPool                               legacypool.Config
		BlobPool                             blobpool.Config
		GPO                                  gasprice.Config
		EnablePreimageRecording              bool
		EnableWitnessCollection              bool `toml:"-"`
		VMTrace                              string
		VMTraceJsonConfig                    string
		DocRoot                              string `toml:"-"`
		RPCGasCap                            uint64
		RPCReturnDataLimit                   uint64
		RPCEVMTimeout                        time.Duration
		RPCTxFeeCap                          float64
		OverrideCancun                       *big.Int `toml:",omitempty"`
		HeimdallURL                          string
		HeimdallTimeout                      time.Duration
		WithoutHeimdall                      bool
		HeimdallgRPCAddress                  string
		RunHeimdall                          bool
		RunHeimdallArgs                      string
		UseHeimdallApp                       bool
		BorLogs                              bool
		ParallelEVM                          core.ParallelEVMConfig `toml:",omitempty"`
		DevFakeAuthor                        bool                   `hcl:"devfakeauthor,optional" toml:"devfakeauthor,optional"`
		OverrideVerkle                       *big.Int               `toml:",omitempty"`
		EnableBlockTracking                  bool
=======
		Genesis                 *core.Genesis `toml:",omitempty"`
		NetworkId               uint64
		SyncMode                downloader.SyncMode
		EthDiscoveryURLs        []string
		SnapDiscoveryURLs       []string
		NoPruning               bool
		NoPrefetch              bool
		TxLookupLimit           uint64                 `toml:",omitempty"`
		TransactionHistory      uint64                 `toml:",omitempty"`
		StateHistory            uint64                 `toml:",omitempty"`
		StateScheme             string                 `toml:",omitempty"`
		RequiredBlocks          map[uint64]common.Hash `toml:"-"`
		SkipBcVersionCheck      bool                   `toml:"-"`
		DatabaseHandles         int                    `toml:"-"`
		DatabaseCache           int
		DatabaseFreezer         string
		TrieCleanCache          int
		TrieDirtyCache          int
		TrieTimeout             time.Duration
		SnapshotCache           int
		Preimages               bool
		FilterLogCacheSize      int
		Miner                   miner.Config
		TxPool                  legacypool.Config
		BlobPool                blobpool.Config
		GPO                     gasprice.Config
		EnablePreimageRecording bool
		VMTrace                 string
		VMTraceJsonConfig       string
		RPCGasCap               uint64
		RPCEVMTimeout           time.Duration
		RPCTxFeeCap             float64
		OverrideCancun          *uint64 `toml:",omitempty"`
		OverrideVerkle          *uint64 `toml:",omitempty"`
>>>>>>> eb00f169
	}
	var enc Config
	enc.Genesis = c.Genesis
	enc.NetworkId = c.NetworkId
	enc.SyncMode = c.SyncMode
	enc.EthDiscoveryURLs = c.EthDiscoveryURLs
	enc.SnapDiscoveryURLs = c.SnapDiscoveryURLs
	enc.NoPruning = c.NoPruning
	enc.NoPrefetch = c.NoPrefetch
	enc.TxLookupLimit = c.TxLookupLimit
	enc.TransactionHistory = c.TransactionHistory
	enc.StateHistory = c.StateHistory
	enc.StateScheme = c.StateScheme
	enc.RequiredBlocks = c.RequiredBlocks
	enc.SkipBcVersionCheck = c.SkipBcVersionCheck
	enc.DatabaseHandles = c.DatabaseHandles
	enc.DatabaseCache = c.DatabaseCache
	enc.DatabaseFreezer = c.DatabaseFreezer
	enc.LevelDbCompactionTableSize = c.LevelDbCompactionTableSize
	enc.LevelDbCompactionTableSizeMultiplier = c.LevelDbCompactionTableSizeMultiplier
	enc.LevelDbCompactionTotalSize = c.LevelDbCompactionTotalSize
	enc.LevelDbCompactionTotalSizeMultiplier = c.LevelDbCompactionTotalSizeMultiplier
	enc.TrieCleanCache = c.TrieCleanCache
	enc.TrieDirtyCache = c.TrieDirtyCache
	enc.TrieTimeout = c.TrieTimeout
	enc.SnapshotCache = c.SnapshotCache
	enc.Preimages = c.Preimages
	enc.TriesInMemory = c.TriesInMemory
	enc.FilterLogCacheSize = c.FilterLogCacheSize
	enc.Miner = c.Miner
	enc.TxPool = c.TxPool
	enc.BlobPool = c.BlobPool
	enc.GPO = c.GPO
	enc.EnablePreimageRecording = c.EnablePreimageRecording
	enc.VMTrace = c.VMTrace
	enc.VMTraceJsonConfig = c.VMTraceJsonConfig
	enc.RPCGasCap = c.RPCGasCap
	enc.RPCReturnDataLimit = c.RPCReturnDataLimit
	enc.RPCEVMTimeout = c.RPCEVMTimeout
	enc.RPCTxFeeCap = c.RPCTxFeeCap
	enc.OverrideCancun = c.OverrideCancun
	enc.HeimdallURL = c.HeimdallURL
	enc.HeimdallTimeout = c.HeimdallTimeout
	enc.WithoutHeimdall = c.WithoutHeimdall
	enc.HeimdallgRPCAddress = c.HeimdallgRPCAddress
	enc.RunHeimdall = c.RunHeimdall
	enc.RunHeimdallArgs = c.RunHeimdallArgs
	enc.UseHeimdallApp = c.UseHeimdallApp
	enc.BorLogs = c.BorLogs
	enc.ParallelEVM = c.ParallelEVM
	enc.DevFakeAuthor = c.DevFakeAuthor
	enc.OverrideVerkle = c.OverrideVerkle
	enc.EnableBlockTracking = c.EnableBlockTracking
	return &enc, nil
}

// UnmarshalTOML unmarshals from TOML.
func (c *Config) UnmarshalTOML(unmarshal func(interface{}) error) error {
	type Config struct {
<<<<<<< HEAD
		Genesis                              *core.Genesis `toml:",omitempty"`
		NetworkId                            *uint64
		SyncMode                             *downloader.SyncMode
		EthDiscoveryURLs                     []string
		SnapDiscoveryURLs                    []string
		NoPruning                            *bool
		NoPrefetch                           *bool
		TxLookupLimit                        *uint64                `toml:",omitempty"`
		TransactionHistory                   *uint64                `toml:",omitempty"`
		StateHistory                         *uint64                `toml:",omitempty"`
		StateScheme                          *string                `toml:",omitempty"`
		RequiredBlocks                       map[uint64]common.Hash `toml:"-"`
		SkipBcVersionCheck                   *bool                  `toml:"-"`
		DatabaseHandles                      *int                   `toml:"-"`
		DatabaseCache                        *int
		DatabaseFreezer                      *string
		LevelDbCompactionTableSize           *uint64
		LevelDbCompactionTableSizeMultiplier *float64
		LevelDbCompactionTotalSize           *uint64
		LevelDbCompactionTotalSizeMultiplier *float64
		TrieCleanCache                       *int
		TrieDirtyCache                       *int
		TrieTimeout                          *time.Duration
		SnapshotCache                        *int
		Preimages                            *bool
		TriesInMemory                        *uint64
		FilterLogCacheSize                   *int
		Miner                                *miner.Config
		TxPool                               *legacypool.Config
		BlobPool                             *blobpool.Config
		GPO                                  *gasprice.Config
		EnablePreimageRecording              *bool
		EnableWitnessCollection              *bool `toml:"-"`
		VMTrace                              *string
		VMTraceJsonConfig                    *string
		DocRoot                              *string `toml:"-"`
		RPCGasCap                            *uint64
		RPCReturnDataLimit                   *uint64
		RPCEVMTimeout                        *time.Duration
		RPCTxFeeCap                          *float64
		OverrideCancun                       *big.Int `toml:",omitempty"`
		HeimdallURL                          *string
		HeimdallTimeout                      *time.Duration
		WithoutHeimdall                      *bool
		HeimdallgRPCAddress                  *string
		RunHeimdall                          *bool
		RunHeimdallArgs                      *string
		UseHeimdallApp                       *bool
		BorLogs                              *bool
		ParallelEVM                          *core.ParallelEVMConfig `toml:",omitempty"`
		DevFakeAuthor                        *bool                   `hcl:"devfakeauthor,optional" toml:"devfakeauthor,optional"`
		OverrideVerkle                       *big.Int                `toml:",omitempty"`
		EnableBlockTracking                  *bool
=======
		Genesis                 *core.Genesis `toml:",omitempty"`
		NetworkId               *uint64
		SyncMode                *downloader.SyncMode
		EthDiscoveryURLs        []string
		SnapDiscoveryURLs       []string
		NoPruning               *bool
		NoPrefetch              *bool
		TxLookupLimit           *uint64                `toml:",omitempty"`
		TransactionHistory      *uint64                `toml:",omitempty"`
		StateHistory            *uint64                `toml:",omitempty"`
		StateScheme             *string                `toml:",omitempty"`
		RequiredBlocks          map[uint64]common.Hash `toml:"-"`
		SkipBcVersionCheck      *bool                  `toml:"-"`
		DatabaseHandles         *int                   `toml:"-"`
		DatabaseCache           *int
		DatabaseFreezer         *string
		TrieCleanCache          *int
		TrieDirtyCache          *int
		TrieTimeout             *time.Duration
		SnapshotCache           *int
		Preimages               *bool
		FilterLogCacheSize      *int
		Miner                   *miner.Config
		TxPool                  *legacypool.Config
		BlobPool                *blobpool.Config
		GPO                     *gasprice.Config
		EnablePreimageRecording *bool
		VMTrace                 *string
		VMTraceJsonConfig       *string
		RPCGasCap               *uint64
		RPCEVMTimeout           *time.Duration
		RPCTxFeeCap             *float64
		OverrideCancun          *uint64 `toml:",omitempty"`
		OverrideVerkle          *uint64 `toml:",omitempty"`
>>>>>>> eb00f169
	}
	var dec Config
	if err := unmarshal(&dec); err != nil {
		return err
	}
	if dec.Genesis != nil {
		c.Genesis = dec.Genesis
	}
	if dec.NetworkId != nil {
		c.NetworkId = *dec.NetworkId
	}
	if dec.SyncMode != nil {
		c.SyncMode = *dec.SyncMode
	}
	if dec.EthDiscoveryURLs != nil {
		c.EthDiscoveryURLs = dec.EthDiscoveryURLs
	}
	if dec.SnapDiscoveryURLs != nil {
		c.SnapDiscoveryURLs = dec.SnapDiscoveryURLs
	}
	if dec.NoPruning != nil {
		c.NoPruning = *dec.NoPruning
	}
	if dec.NoPrefetch != nil {
		c.NoPrefetch = *dec.NoPrefetch
	}
	if dec.TxLookupLimit != nil {
		c.TxLookupLimit = *dec.TxLookupLimit
	}
	if dec.TransactionHistory != nil {
		c.TransactionHistory = *dec.TransactionHistory
	}
	if dec.StateHistory != nil {
		c.StateHistory = *dec.StateHistory
	}
	if dec.StateScheme != nil {
		c.StateScheme = *dec.StateScheme
	}
	if dec.RequiredBlocks != nil {
		c.RequiredBlocks = dec.RequiredBlocks
	}
	if dec.SkipBcVersionCheck != nil {
		c.SkipBcVersionCheck = *dec.SkipBcVersionCheck
	}
	if dec.DatabaseHandles != nil {
		c.DatabaseHandles = *dec.DatabaseHandles
	}
	if dec.DatabaseCache != nil {
		c.DatabaseCache = *dec.DatabaseCache
	}
	if dec.DatabaseFreezer != nil {
		c.DatabaseFreezer = *dec.DatabaseFreezer
	}
	if dec.LevelDbCompactionTableSize != nil {
		c.LevelDbCompactionTableSize = *dec.LevelDbCompactionTableSize
	}
	if dec.LevelDbCompactionTableSizeMultiplier != nil {
		c.LevelDbCompactionTableSizeMultiplier = *dec.LevelDbCompactionTableSizeMultiplier
	}
	if dec.LevelDbCompactionTotalSize != nil {
		c.LevelDbCompactionTotalSize = *dec.LevelDbCompactionTotalSize
	}
	if dec.LevelDbCompactionTotalSizeMultiplier != nil {
		c.LevelDbCompactionTotalSizeMultiplier = *dec.LevelDbCompactionTotalSizeMultiplier
	}
	if dec.TrieCleanCache != nil {
		c.TrieCleanCache = *dec.TrieCleanCache
	}
	if dec.TrieDirtyCache != nil {
		c.TrieDirtyCache = *dec.TrieDirtyCache
	}
	if dec.TrieTimeout != nil {
		c.TrieTimeout = *dec.TrieTimeout
	}
	if dec.SnapshotCache != nil {
		c.SnapshotCache = *dec.SnapshotCache
	}
	if dec.Preimages != nil {
		c.Preimages = *dec.Preimages
	}
	if dec.TriesInMemory != nil {
		c.TriesInMemory = *dec.TriesInMemory
	}
	if dec.FilterLogCacheSize != nil {
		c.FilterLogCacheSize = *dec.FilterLogCacheSize
	}
	if dec.Miner != nil {
		c.Miner = *dec.Miner
	}
	if dec.TxPool != nil {
		c.TxPool = *dec.TxPool
	}
	if dec.BlobPool != nil {
		c.BlobPool = *dec.BlobPool
	}
	if dec.GPO != nil {
		c.GPO = *dec.GPO
	}
	if dec.EnablePreimageRecording != nil {
		c.EnablePreimageRecording = *dec.EnablePreimageRecording
	}
	if dec.VMTrace != nil {
		c.VMTrace = *dec.VMTrace
	}
	if dec.VMTraceJsonConfig != nil {
		c.VMTraceJsonConfig = *dec.VMTraceJsonConfig
	}
	if dec.RPCGasCap != nil {
		c.RPCGasCap = *dec.RPCGasCap
	}
	if dec.RPCReturnDataLimit != nil {
		c.RPCReturnDataLimit = *dec.RPCReturnDataLimit
	}
	if dec.RPCEVMTimeout != nil {
		c.RPCEVMTimeout = *dec.RPCEVMTimeout
	}
	if dec.RPCTxFeeCap != nil {
		c.RPCTxFeeCap = *dec.RPCTxFeeCap
	}
	if dec.OverrideCancun != nil {
		c.OverrideCancun = dec.OverrideCancun
	}
	if dec.HeimdallURL != nil {
		c.HeimdallURL = *dec.HeimdallURL
	}
	if dec.HeimdallTimeout != nil {
		c.HeimdallTimeout = *dec.HeimdallTimeout
	}
	if dec.WithoutHeimdall != nil {
		c.WithoutHeimdall = *dec.WithoutHeimdall
	}
	if dec.HeimdallgRPCAddress != nil {
		c.HeimdallgRPCAddress = *dec.HeimdallgRPCAddress
	}
	if dec.RunHeimdall != nil {
		c.RunHeimdall = *dec.RunHeimdall
	}
	if dec.RunHeimdallArgs != nil {
		c.RunHeimdallArgs = *dec.RunHeimdallArgs
	}
	if dec.UseHeimdallApp != nil {
		c.UseHeimdallApp = *dec.UseHeimdallApp
	}
	if dec.BorLogs != nil {
		c.BorLogs = *dec.BorLogs
	}
	if dec.ParallelEVM != nil {
		c.ParallelEVM = *dec.ParallelEVM
	}
	if dec.DevFakeAuthor != nil {
		c.DevFakeAuthor = *dec.DevFakeAuthor
	}
	if dec.OverrideVerkle != nil {
		c.OverrideVerkle = dec.OverrideVerkle
	}
	if dec.EnableBlockTracking != nil {
		c.EnableBlockTracking = *dec.EnableBlockTracking
	}
	return nil
}<|MERGE_RESOLUTION|>--- conflicted
+++ resolved
@@ -18,7 +18,6 @@
 // MarshalTOML marshals as TOML.
 func (c Config) MarshalTOML() (interface{}, error) {
 	type Config struct {
-<<<<<<< HEAD
 		Genesis                              *core.Genesis `toml:",omitempty"`
 		NetworkId                            uint64
 		SyncMode                             downloader.SyncMode
@@ -72,42 +71,6 @@
 		DevFakeAuthor                        bool                   `hcl:"devfakeauthor,optional" toml:"devfakeauthor,optional"`
 		OverrideVerkle                       *big.Int               `toml:",omitempty"`
 		EnableBlockTracking                  bool
-=======
-		Genesis                 *core.Genesis `toml:",omitempty"`
-		NetworkId               uint64
-		SyncMode                downloader.SyncMode
-		EthDiscoveryURLs        []string
-		SnapDiscoveryURLs       []string
-		NoPruning               bool
-		NoPrefetch              bool
-		TxLookupLimit           uint64                 `toml:",omitempty"`
-		TransactionHistory      uint64                 `toml:",omitempty"`
-		StateHistory            uint64                 `toml:",omitempty"`
-		StateScheme             string                 `toml:",omitempty"`
-		RequiredBlocks          map[uint64]common.Hash `toml:"-"`
-		SkipBcVersionCheck      bool                   `toml:"-"`
-		DatabaseHandles         int                    `toml:"-"`
-		DatabaseCache           int
-		DatabaseFreezer         string
-		TrieCleanCache          int
-		TrieDirtyCache          int
-		TrieTimeout             time.Duration
-		SnapshotCache           int
-		Preimages               bool
-		FilterLogCacheSize      int
-		Miner                   miner.Config
-		TxPool                  legacypool.Config
-		BlobPool                blobpool.Config
-		GPO                     gasprice.Config
-		EnablePreimageRecording bool
-		VMTrace                 string
-		VMTraceJsonConfig       string
-		RPCGasCap               uint64
-		RPCEVMTimeout           time.Duration
-		RPCTxFeeCap             float64
-		OverrideCancun          *uint64 `toml:",omitempty"`
-		OverrideVerkle          *uint64 `toml:",omitempty"`
->>>>>>> eb00f169
 	}
 	var enc Config
 	enc.Genesis = c.Genesis
@@ -167,7 +130,6 @@
 // UnmarshalTOML unmarshals from TOML.
 func (c *Config) UnmarshalTOML(unmarshal func(interface{}) error) error {
 	type Config struct {
-<<<<<<< HEAD
 		Genesis                              *core.Genesis `toml:",omitempty"`
 		NetworkId                            *uint64
 		SyncMode                             *downloader.SyncMode
@@ -221,42 +183,6 @@
 		DevFakeAuthor                        *bool                   `hcl:"devfakeauthor,optional" toml:"devfakeauthor,optional"`
 		OverrideVerkle                       *big.Int                `toml:",omitempty"`
 		EnableBlockTracking                  *bool
-=======
-		Genesis                 *core.Genesis `toml:",omitempty"`
-		NetworkId               *uint64
-		SyncMode                *downloader.SyncMode
-		EthDiscoveryURLs        []string
-		SnapDiscoveryURLs       []string
-		NoPruning               *bool
-		NoPrefetch              *bool
-		TxLookupLimit           *uint64                `toml:",omitempty"`
-		TransactionHistory      *uint64                `toml:",omitempty"`
-		StateHistory            *uint64                `toml:",omitempty"`
-		StateScheme             *string                `toml:",omitempty"`
-		RequiredBlocks          map[uint64]common.Hash `toml:"-"`
-		SkipBcVersionCheck      *bool                  `toml:"-"`
-		DatabaseHandles         *int                   `toml:"-"`
-		DatabaseCache           *int
-		DatabaseFreezer         *string
-		TrieCleanCache          *int
-		TrieDirtyCache          *int
-		TrieTimeout             *time.Duration
-		SnapshotCache           *int
-		Preimages               *bool
-		FilterLogCacheSize      *int
-		Miner                   *miner.Config
-		TxPool                  *legacypool.Config
-		BlobPool                *blobpool.Config
-		GPO                     *gasprice.Config
-		EnablePreimageRecording *bool
-		VMTrace                 *string
-		VMTraceJsonConfig       *string
-		RPCGasCap               *uint64
-		RPCEVMTimeout           *time.Duration
-		RPCTxFeeCap             *float64
-		OverrideCancun          *uint64 `toml:",omitempty"`
-		OverrideVerkle          *uint64 `toml:",omitempty"`
->>>>>>> eb00f169
 	}
 	var dec Config
 	if err := unmarshal(&dec); err != nil {
