// Copyright 2015 The go-ethereum Authors
// This file is part of the go-ethereum library.
//
// The go-ethereum library is free software: you can redistribute it and/or modify
// it under the terms of the GNU Lesser General Public License as published by
// the Free Software Foundation, either version 3 of the License, or
// (at your option) any later version.
//
// The go-ethereum library is distributed in the hope that it will be useful,
// but WITHOUT ANY WARRANTY; without even the implied warranty of
// MERCHANTABILITY or FITNESS FOR A PARTICULAR PURPOSE. See the
// GNU Lesser General Public License for more details.
//
// You should have received a copy of the GNU Lesser General Public License
// along with the go-ethereum library. If not, see <http://www.gnu.org/licenses/>.

package filters

import (
	"context"
	"encoding/json"
	"errors"
	"fmt"
	"math/big"
	"sync"
	"time"

	"github.com/ethereum/go-ethereum"
	"github.com/ethereum/go-ethereum/common"
	"github.com/ethereum/go-ethereum/common/hexutil"
	"github.com/ethereum/go-ethereum/core/types"
<<<<<<< HEAD
	"github.com/ethereum/go-ethereum/event"
	"github.com/ethereum/go-ethereum/params"
=======
	"github.com/ethereum/go-ethereum/internal/ethapi"
>>>>>>> ea9e62ca
	"github.com/ethereum/go-ethereum/rpc"
)

// filter is a helper struct that holds meta information over the filter type
// and associated subscription in the event system.
type filter struct {
	typ      Type
	deadline *time.Timer // filter is inactive when deadline triggers
	hashes   []common.Hash
	fullTx   bool
	txs      []*types.Transaction
	crit     FilterCriteria
	logs     []*types.Log
	s        *Subscription // associated subscription in event system
}

<<<<<<< HEAD
// PublicFilterAPI offers support to create and manage filters. This will allow external clients to retrieve various
// information related to the Ethereum protocol such als blocks, transactions and logs.
type PublicFilterAPI struct {
	backend   Backend
	mux       *event.TypeMux
	quit      chan struct{}
=======
// FilterAPI offers support to create and manage filters. This will allow external clients to retrieve various
// information related to the Ethereum protocol such as blocks, transactions and logs.
type FilterAPI struct {
	sys       *FilterSystem
>>>>>>> ea9e62ca
	events    *EventSystem
	filtersMu sync.Mutex
	filters   map[rpc.ID]*filter
	timeout   time.Duration
	borLogs   bool

	chainConfig *params.ChainConfig
}

<<<<<<< HEAD
// NewPublicFilterAPI returns a new PublicFilterAPI instance.
func NewPublicFilterAPI(backend Backend, lightMode bool, timeout time.Duration, borLogs bool) *PublicFilterAPI {
	api := &PublicFilterAPI{
		backend: backend,
		events:  NewEventSystem(backend, lightMode),
		filters: make(map[rpc.ID]*filter),
		timeout: timeout,
		borLogs: borLogs,
=======
// NewFilterAPI returns a new FilterAPI instance.
func NewFilterAPI(system *FilterSystem, lightMode bool) *FilterAPI {
	api := &FilterAPI{
		sys:     system,
		events:  NewEventSystem(system, lightMode),
		filters: make(map[rpc.ID]*filter),
		timeout: system.cfg.Timeout,
>>>>>>> ea9e62ca
	}
	go api.timeoutLoop(system.cfg.Timeout)

	return api
}

// timeoutLoop runs at the interval set by 'timeout' and deletes filters
// that have not been recently used. It is started when the API is created.
func (api *FilterAPI) timeoutLoop(timeout time.Duration) {
	var toUninstall []*Subscription
	ticker := time.NewTicker(timeout)
	defer ticker.Stop()
	for {
		<-ticker.C
		api.filtersMu.Lock()
		for id, f := range api.filters {
			select {
			case <-f.deadline.C:
				toUninstall = append(toUninstall, f.s)
				delete(api.filters, id)
			default:
				continue
			}
		}
		api.filtersMu.Unlock()

		// Unsubscribes are processed outside the lock to avoid the following scenario:
		// event loop attempts broadcasting events to still active filters while
		// Unsubscribe is waiting for it to process the uninstall request.
		for _, s := range toUninstall {
			s.Unsubscribe()
		}
		toUninstall = nil
	}
}

// NewPendingTransactionFilter creates a filter that fetches pending transactions
// as transactions enter the pending state.
//
// It is part of the filter package because this filter can be used through the
// `eth_getFilterChanges` polling method that is also used for log filters.
func (api *FilterAPI) NewPendingTransactionFilter(fullTx *bool) rpc.ID {
	var (
		pendingTxs   = make(chan []*types.Transaction)
		pendingTxSub = api.events.SubscribePendingTxs(pendingTxs)
	)

	api.filtersMu.Lock()
	api.filters[pendingTxSub.ID] = &filter{typ: PendingTransactionsSubscription, fullTx: fullTx != nil && *fullTx, deadline: time.NewTimer(api.timeout), txs: make([]*types.Transaction, 0), s: pendingTxSub}
	api.filtersMu.Unlock()

	go func() {
		for {
			select {
			case pTx := <-pendingTxs:
				api.filtersMu.Lock()
				if f, found := api.filters[pendingTxSub.ID]; found {
					f.txs = append(f.txs, pTx...)
				}
				api.filtersMu.Unlock()
			case <-pendingTxSub.Err():
				api.filtersMu.Lock()
				delete(api.filters, pendingTxSub.ID)
				api.filtersMu.Unlock()
				return
			}
		}
	}()

	return pendingTxSub.ID
}

// NewPendingTransactions creates a subscription that is triggered each time a
// transaction enters the transaction pool. If fullTx is true the full tx is
// sent to the client, otherwise the hash is sent.
func (api *FilterAPI) NewPendingTransactions(ctx context.Context, fullTx *bool) (*rpc.Subscription, error) {
	notifier, supported := rpc.NotifierFromContext(ctx)
	if !supported {
		return &rpc.Subscription{}, rpc.ErrNotificationsUnsupported
	}

	rpcSub := notifier.CreateSubscription()

	go func() {
		txs := make(chan []*types.Transaction, 128)
		pendingTxSub := api.events.SubscribePendingTxs(txs)
		chainConfig := api.sys.backend.ChainConfig()

		for {
			select {
			case txs := <-txs:
				// To keep the original behaviour, send a single tx hash in one notification.
				// TODO(rjl493456442) Send a batch of tx hashes in one notification
				latest := api.sys.backend.CurrentHeader()
				for _, tx := range txs {
					if fullTx != nil && *fullTx {
						rpcTx := ethapi.NewRPCPendingTransaction(tx, latest, chainConfig)
						notifier.Notify(rpcSub.ID, rpcTx)
					} else {
						notifier.Notify(rpcSub.ID, tx.Hash())
					}
				}
			case <-rpcSub.Err():
				pendingTxSub.Unsubscribe()
				return
			case <-notifier.Closed():
				pendingTxSub.Unsubscribe()
				return
			}
		}
	}()

	return rpcSub, nil
}

// NewBlockFilter creates a filter that fetches blocks that are imported into the chain.
// It is part of the filter package since polling goes with eth_getFilterChanges.
func (api *FilterAPI) NewBlockFilter() rpc.ID {
	var (
		headers   = make(chan *types.Header)
		headerSub = api.events.SubscribeNewHeads(headers)
	)

	api.filtersMu.Lock()
	api.filters[headerSub.ID] = &filter{typ: BlocksSubscription, deadline: time.NewTimer(api.timeout), hashes: make([]common.Hash, 0), s: headerSub}
	api.filtersMu.Unlock()

	go func() {
		for {
			select {
			case h := <-headers:
				api.filtersMu.Lock()
				if f, found := api.filters[headerSub.ID]; found {
					f.hashes = append(f.hashes, h.Hash())
				}
				api.filtersMu.Unlock()
			case <-headerSub.Err():
				api.filtersMu.Lock()
				delete(api.filters, headerSub.ID)
				api.filtersMu.Unlock()
				return
			}
		}
	}()

	return headerSub.ID
}

// NewHeads send a notification each time a new (header) block is appended to the chain.
func (api *FilterAPI) NewHeads(ctx context.Context) (*rpc.Subscription, error) {
	notifier, supported := rpc.NotifierFromContext(ctx)
	if !supported {
		return &rpc.Subscription{}, rpc.ErrNotificationsUnsupported
	}

	rpcSub := notifier.CreateSubscription()

	go func() {
		headers := make(chan *types.Header)
		headersSub := api.events.SubscribeNewHeads(headers)

		for {
			select {
			case h := <-headers:
				notifier.Notify(rpcSub.ID, h)
			case <-rpcSub.Err():
				headersSub.Unsubscribe()
				return
			case <-notifier.Closed():
				headersSub.Unsubscribe()
				return
			}
		}
	}()

	return rpcSub, nil
}

// Logs creates a subscription that fires for all new log that match the given filter criteria.
func (api *FilterAPI) Logs(ctx context.Context, crit FilterCriteria) (*rpc.Subscription, error) {
	notifier, supported := rpc.NotifierFromContext(ctx)
	if !supported {
		return &rpc.Subscription{}, rpc.ErrNotificationsUnsupported
	}

	var (
		rpcSub      = notifier.CreateSubscription()
		matchedLogs = make(chan []*types.Log)
	)

	logsSub, err := api.events.SubscribeLogs(ethereum.FilterQuery(crit), matchedLogs)
	if err != nil {
		return nil, err
	}

	go func() {
		for {
			select {
			case logs := <-matchedLogs:
				for _, log := range logs {
					log := log
					notifier.Notify(rpcSub.ID, &log)
				}
			case <-rpcSub.Err(): // client send an unsubscribe request
				logsSub.Unsubscribe()
				return
			case <-notifier.Closed(): // connection dropped
				logsSub.Unsubscribe()
				return
			}
		}
	}()

	return rpcSub, nil
}

// FilterCriteria represents a request to create a new filter.
// Same as ethereum.FilterQuery but with UnmarshalJSON() method.
type FilterCriteria ethereum.FilterQuery

// NewFilter creates a new filter and returns the filter id. It can be
// used to retrieve logs when the state changes. This method cannot be
// used to fetch logs that are already stored in the state.
//
// Default criteria for the from and to block are "latest".
// Using "latest" as block number will return logs for mined blocks.
// Using "pending" as block number returns logs for not yet mined (pending) blocks.
// In case logs are removed (chain reorg) previously returned logs are returned
// again but with the removed property set to true.
//
// In case "fromBlock" > "toBlock" an error is returned.
func (api *FilterAPI) NewFilter(crit FilterCriteria) (rpc.ID, error) {
	logs := make(chan []*types.Log)
	logsSub, err := api.events.SubscribeLogs(ethereum.FilterQuery(crit), logs)
	if err != nil {
		return "", err
	}

	api.filtersMu.Lock()
	api.filters[logsSub.ID] = &filter{typ: LogsSubscription, crit: crit, deadline: time.NewTimer(api.timeout), logs: make([]*types.Log, 0), s: logsSub}
	api.filtersMu.Unlock()

	go func() {
		for {
			select {
			case l := <-logs:
				api.filtersMu.Lock()
				if f, found := api.filters[logsSub.ID]; found {
					f.logs = append(f.logs, l...)
				}
				api.filtersMu.Unlock()
			case <-logsSub.Err():
				api.filtersMu.Lock()
				delete(api.filters, logsSub.ID)
				api.filtersMu.Unlock()
				return
			}
		}
	}()

	return logsSub.ID, nil
}

// GetLogs returns logs matching the given argument that are stored within the state.
<<<<<<< HEAD
//
// https://eth.wiki/json-rpc/API#eth_getlogs
func (api *PublicFilterAPI) GetLogs(ctx context.Context, crit FilterCriteria) ([]*types.Log, error) {
	if api.chainConfig == nil {
		return nil, errors.New("No chain config found. Proper PublicFilterAPI initialization required")
	}

	borConfig := api.chainConfig.Bor

=======
func (api *FilterAPI) GetLogs(ctx context.Context, crit FilterCriteria) ([]*types.Log, error) {
>>>>>>> ea9e62ca
	var filter *Filter
	var borLogsFilter *BorBlockLogsFilter
	if crit.BlockHash != nil {
		// Block filter requested, construct a single-shot filter
<<<<<<< HEAD
		filter = NewBlockFilter(api.backend, *crit.BlockHash, crit.Addresses, crit.Topics)
		// Block bor filter
		if api.borLogs {
			borLogsFilter = NewBorBlockLogsFilter(api.backend, borConfig, *crit.BlockHash, crit.Addresses, crit.Topics)
		}
=======
		filter = api.sys.NewBlockFilter(*crit.BlockHash, crit.Addresses, crit.Topics)
>>>>>>> ea9e62ca
	} else {
		// Convert the RPC block numbers into internal representations
		begin := rpc.LatestBlockNumber.Int64()
		if crit.FromBlock != nil {
			begin = crit.FromBlock.Int64()
		}
		end := rpc.LatestBlockNumber.Int64()
		if crit.ToBlock != nil {
			end = crit.ToBlock.Int64()
		}
		// Construct the range filter
<<<<<<< HEAD
		filter = NewRangeFilter(api.backend, begin, end, crit.Addresses, crit.Topics)
		// Block bor filter
		if api.borLogs {
			borLogsFilter = NewBorBlockLogsRangeFilter(api.backend, borConfig, begin, end, crit.Addresses, crit.Topics)
		}
=======
		filter = api.sys.NewRangeFilter(begin, end, crit.Addresses, crit.Topics)
>>>>>>> ea9e62ca
	}

	// Run the filter and return all the logs
	logs, err := filter.Logs(ctx)
	if err != nil {
		return nil, err
	}

	if borLogsFilter != nil {
		// Run the filter and return all the logs
		borBlockLogs, err := borLogsFilter.Logs(ctx)
		if err != nil {
			return nil, err
		}

		return returnLogs(types.MergeBorLogs(logs, borBlockLogs)), err
	}

	// merge bor block logs and receipt logs and return it
	return returnLogs(logs), err
}

// UninstallFilter removes the filter with the given filter id.
func (api *FilterAPI) UninstallFilter(id rpc.ID) bool {
	api.filtersMu.Lock()
	f, found := api.filters[id]
	if found {
		delete(api.filters, id)
	}
	api.filtersMu.Unlock()
	if found {
		f.s.Unsubscribe()
	}

	return found
}

// GetFilterLogs returns the logs for the filter with the given id.
// If the filter could not be found an empty array of logs is returned.
func (api *FilterAPI) GetFilterLogs(ctx context.Context, id rpc.ID) ([]*types.Log, error) {
	api.filtersMu.Lock()
	f, found := api.filters[id]
	api.filtersMu.Unlock()

	if !found || f.typ != LogsSubscription {
		return nil, fmt.Errorf("filter not found")
	}

	borConfig := api.chainConfig.Bor

	var filter *Filter

	var borLogsFilter *BorBlockLogsFilter

	if f.crit.BlockHash != nil {
		// Block filter requested, construct a single-shot filter
<<<<<<< HEAD
		filter = NewBlockFilter(api.backend, *f.crit.BlockHash, f.crit.Addresses, f.crit.Topics)

		// Block bor filter
		if api.borLogs {
			borLogsFilter = NewBorBlockLogsFilter(api.backend, borConfig, *f.crit.BlockHash, f.crit.Addresses, f.crit.Topics)
		}
=======
		filter = api.sys.NewBlockFilter(*f.crit.BlockHash, f.crit.Addresses, f.crit.Topics)
>>>>>>> ea9e62ca
	} else {
		// Convert the RPC block numbers into internal representations
		begin := rpc.LatestBlockNumber.Int64()
		if f.crit.FromBlock != nil {
			begin = f.crit.FromBlock.Int64()
		}
		end := rpc.LatestBlockNumber.Int64()
		if f.crit.ToBlock != nil {
			end = f.crit.ToBlock.Int64()
		}
		// Construct the range filter
<<<<<<< HEAD
		filter = NewRangeFilter(api.backend, begin, end, f.crit.Addresses, f.crit.Topics)

		if api.borLogs {
			borLogsFilter = NewBorBlockLogsRangeFilter(api.backend, borConfig, begin, end, f.crit.Addresses, f.crit.Topics)
		}
=======
		filter = api.sys.NewRangeFilter(begin, end, f.crit.Addresses, f.crit.Topics)
>>>>>>> ea9e62ca
	}
	// Run the filter and return all the logs
	logs, err := filter.Logs(ctx)
	if err != nil {
		return nil, err
	}

	if borLogsFilter != nil {
		// Run the filter and return all the logs
		borBlockLogs, err := borLogsFilter.Logs(ctx)
		if err != nil {
			return nil, err
		}

		return returnLogs(types.MergeBorLogs(logs, borBlockLogs)), nil
	}

	return returnLogs(logs), nil
}

// GetFilterChanges returns the logs for the filter with the given id since
// last time it was called. This can be used for polling.
//
// For pending transaction and block filters the result is []common.Hash.
// (pending)Log filters return []Log.
func (api *FilterAPI) GetFilterChanges(id rpc.ID) (interface{}, error) {
	api.filtersMu.Lock()
	defer api.filtersMu.Unlock()

	chainConfig := api.sys.backend.ChainConfig()
	latest := api.sys.backend.CurrentHeader()

	if f, found := api.filters[id]; found {
		if !f.deadline.Stop() {
			// timer expired but filter is not yet removed in timeout loop
			// receive timer value and reset timer
			<-f.deadline.C
		}
		f.deadline.Reset(api.timeout)

		switch f.typ {
		case BlocksSubscription:
			hashes := f.hashes
			f.hashes = nil
			return returnHashes(hashes), nil
		case PendingTransactionsSubscription:
			if f.fullTx {
				txs := make([]*ethapi.RPCTransaction, 0, len(f.txs))
				for _, tx := range f.txs {
					txs = append(txs, ethapi.NewRPCPendingTransaction(tx, latest, chainConfig))
				}
				f.txs = nil
				return txs, nil
			} else {
				hashes := make([]common.Hash, 0, len(f.txs))
				for _, tx := range f.txs {
					hashes = append(hashes, tx.Hash())
				}
				f.txs = nil
				return hashes, nil
			}
		case LogsSubscription, MinedAndPendingLogsSubscription:
			logs := f.logs
			f.logs = nil
			return returnLogs(logs), nil
		}
	}

	return []interface{}{}, fmt.Errorf("filter not found")
}

// returnHashes is a helper that will return an empty hash array case the given hash array is nil,
// otherwise the given hashes array is returned.
func returnHashes(hashes []common.Hash) []common.Hash {
	if hashes == nil {
		return []common.Hash{}
	}
	return hashes
}

// returnLogs is a helper that will return an empty log array in case the given logs array is nil,
// otherwise the given logs array is returned.
func returnLogs(logs []*types.Log) []*types.Log {
	if logs == nil {
		return []*types.Log{}
	}
	return logs
}

// UnmarshalJSON sets *args fields with given data.
func (args *FilterCriteria) UnmarshalJSON(data []byte) error {
	type input struct {
		BlockHash *common.Hash     `json:"blockHash"`
		FromBlock *rpc.BlockNumber `json:"fromBlock"`
		ToBlock   *rpc.BlockNumber `json:"toBlock"`
		Addresses interface{}      `json:"address"`
		Topics    []interface{}    `json:"topics"`
	}

	var raw input
	if err := json.Unmarshal(data, &raw); err != nil {
		return err
	}

	if raw.BlockHash != nil {
		if raw.FromBlock != nil || raw.ToBlock != nil {
			// BlockHash is mutually exclusive with FromBlock/ToBlock criteria
			return fmt.Errorf("cannot specify both BlockHash and FromBlock/ToBlock, choose one or the other")
		}
		args.BlockHash = raw.BlockHash
	} else {
		if raw.FromBlock != nil {
			args.FromBlock = big.NewInt(raw.FromBlock.Int64())
		}

		if raw.ToBlock != nil {
			args.ToBlock = big.NewInt(raw.ToBlock.Int64())
		}
	}

	args.Addresses = []common.Address{}

	if raw.Addresses != nil {
		// raw.Address can contain a single address or an array of addresses
		switch rawAddr := raw.Addresses.(type) {
		case []interface{}:
			for i, addr := range rawAddr {
				if strAddr, ok := addr.(string); ok {
					addr, err := decodeAddress(strAddr)
					if err != nil {
						return fmt.Errorf("invalid address at index %d: %v", i, err)
					}
					args.Addresses = append(args.Addresses, addr)
				} else {
					return fmt.Errorf("non-string address at index %d", i)
				}
			}
		case string:
			addr, err := decodeAddress(rawAddr)
			if err != nil {
				return fmt.Errorf("invalid address: %v", err)
			}
			args.Addresses = []common.Address{addr}
		default:
			return errors.New("invalid addresses in query")
		}
	}

	// topics is an array consisting of strings and/or arrays of strings.
	// JSON null values are converted to common.Hash{} and ignored by the filter manager.
	if len(raw.Topics) > 0 {
		args.Topics = make([][]common.Hash, len(raw.Topics))
		for i, t := range raw.Topics {
			switch topic := t.(type) {
			case nil:
				// ignore topic when matching logs

			case string:
				// match specific topic
				top, err := decodeTopic(topic)
				if err != nil {
					return err
				}
				args.Topics[i] = []common.Hash{top}

			case []interface{}:
				// or case e.g. [null, "topic0", "topic1"]
				for _, rawTopic := range topic {
					if rawTopic == nil {
						// null component, match all
						args.Topics[i] = nil
						break
					}
					if topic, ok := rawTopic.(string); ok {
						parsed, err := decodeTopic(topic)
						if err != nil {
							return err
						}
						args.Topics[i] = append(args.Topics[i], parsed)
					} else {
						return fmt.Errorf("invalid topic(s)")
					}
				}
			default:
				return fmt.Errorf("invalid topic(s)")
			}
		}
	}

	return nil
}

func decodeAddress(s string) (common.Address, error) {
	b, err := hexutil.Decode(s)
	if err == nil && len(b) != common.AddressLength {
		err = fmt.Errorf("hex has invalid length %d after decoding; expected %d for address", len(b), common.AddressLength)
	}
	return common.BytesToAddress(b), err
}

func decodeTopic(s string) (common.Hash, error) {
	b, err := hexutil.Decode(s)
	if err == nil && len(b) != common.HashLength {
		err = fmt.Errorf("hex has invalid length %d after decoding; expected %d for topic", len(b), common.HashLength)
	}
	return common.BytesToHash(b), err
}<|MERGE_RESOLUTION|>--- conflicted
+++ resolved
@@ -29,12 +29,8 @@
 	"github.com/ethereum/go-ethereum/common"
 	"github.com/ethereum/go-ethereum/common/hexutil"
 	"github.com/ethereum/go-ethereum/core/types"
-<<<<<<< HEAD
-	"github.com/ethereum/go-ethereum/event"
+	"github.com/ethereum/go-ethereum/internal/ethapi"
 	"github.com/ethereum/go-ethereum/params"
-=======
-	"github.com/ethereum/go-ethereum/internal/ethapi"
->>>>>>> ea9e62ca
 	"github.com/ethereum/go-ethereum/rpc"
 )
 
@@ -51,19 +47,10 @@
 	s        *Subscription // associated subscription in event system
 }
 
-<<<<<<< HEAD
-// PublicFilterAPI offers support to create and manage filters. This will allow external clients to retrieve various
-// information related to the Ethereum protocol such als blocks, transactions and logs.
-type PublicFilterAPI struct {
-	backend   Backend
-	mux       *event.TypeMux
-	quit      chan struct{}
-=======
 // FilterAPI offers support to create and manage filters. This will allow external clients to retrieve various
 // information related to the Ethereum protocol such as blocks, transactions and logs.
 type FilterAPI struct {
 	sys       *FilterSystem
->>>>>>> ea9e62ca
 	events    *EventSystem
 	filtersMu sync.Mutex
 	filters   map[rpc.ID]*filter
@@ -73,24 +60,14 @@
 	chainConfig *params.ChainConfig
 }
 
-<<<<<<< HEAD
-// NewPublicFilterAPI returns a new PublicFilterAPI instance.
-func NewPublicFilterAPI(backend Backend, lightMode bool, timeout time.Duration, borLogs bool) *PublicFilterAPI {
-	api := &PublicFilterAPI{
-		backend: backend,
-		events:  NewEventSystem(backend, lightMode),
-		filters: make(map[rpc.ID]*filter),
-		timeout: timeout,
-		borLogs: borLogs,
-=======
 // NewFilterAPI returns a new FilterAPI instance.
-func NewFilterAPI(system *FilterSystem, lightMode bool) *FilterAPI {
+func NewFilterAPI(system *FilterSystem, lightMode bool, borLogs bool) *FilterAPI {
 	api := &FilterAPI{
 		sys:     system,
 		events:  NewEventSystem(system, lightMode),
 		filters: make(map[rpc.ID]*filter),
 		timeout: system.cfg.Timeout,
->>>>>>> ea9e62ca
+		borLogs: borLogs,
 	}
 	go api.timeoutLoop(system.cfg.Timeout)
 
@@ -355,32 +332,21 @@
 }
 
 // GetLogs returns logs matching the given argument that are stored within the state.
-<<<<<<< HEAD
-//
-// https://eth.wiki/json-rpc/API#eth_getlogs
-func (api *PublicFilterAPI) GetLogs(ctx context.Context, crit FilterCriteria) ([]*types.Log, error) {
+func (api *FilterAPI) GetLogs(ctx context.Context, crit FilterCriteria) ([]*types.Log, error) {
 	if api.chainConfig == nil {
 		return nil, errors.New("No chain config found. Proper PublicFilterAPI initialization required")
 	}
 
 	borConfig := api.chainConfig.Bor
-
-=======
-func (api *FilterAPI) GetLogs(ctx context.Context, crit FilterCriteria) ([]*types.Log, error) {
->>>>>>> ea9e62ca
 	var filter *Filter
 	var borLogsFilter *BorBlockLogsFilter
 	if crit.BlockHash != nil {
 		// Block filter requested, construct a single-shot filter
-<<<<<<< HEAD
-		filter = NewBlockFilter(api.backend, *crit.BlockHash, crit.Addresses, crit.Topics)
+		filter = NewBlockFilter(api.sys.backend, *crit.BlockHash, crit.Addresses, crit.Topics)
 		// Block bor filter
 		if api.borLogs {
-			borLogsFilter = NewBorBlockLogsFilter(api.backend, borConfig, *crit.BlockHash, crit.Addresses, crit.Topics)
-		}
-=======
-		filter = api.sys.NewBlockFilter(*crit.BlockHash, crit.Addresses, crit.Topics)
->>>>>>> ea9e62ca
+			borLogsFilter = NewBorBlockLogsFilter(api.sys.backend, borConfig, *crit.BlockHash, crit.Addresses, crit.Topics)
+		}
 	} else {
 		// Convert the RPC block numbers into internal representations
 		begin := rpc.LatestBlockNumber.Int64()
@@ -392,15 +358,11 @@
 			end = crit.ToBlock.Int64()
 		}
 		// Construct the range filter
-<<<<<<< HEAD
-		filter = NewRangeFilter(api.backend, begin, end, crit.Addresses, crit.Topics)
+		filter = api.sys.NewRangeFilter(begin, end, crit.Addresses, crit.Topics)
 		// Block bor filter
 		if api.borLogs {
-			borLogsFilter = NewBorBlockLogsRangeFilter(api.backend, borConfig, begin, end, crit.Addresses, crit.Topics)
-		}
-=======
-		filter = api.sys.NewRangeFilter(begin, end, crit.Addresses, crit.Topics)
->>>>>>> ea9e62ca
+			borLogsFilter = NewBorBlockLogsRangeFilter(api.sys.backend, borConfig, begin, end, crit.Addresses, crit.Topics)
+		}
 	}
 
 	// Run the filter and return all the logs
@@ -457,16 +419,12 @@
 
 	if f.crit.BlockHash != nil {
 		// Block filter requested, construct a single-shot filter
-<<<<<<< HEAD
-		filter = NewBlockFilter(api.backend, *f.crit.BlockHash, f.crit.Addresses, f.crit.Topics)
+		filter = api.sys.NewBlockFilter(*f.crit.BlockHash, f.crit.Addresses, f.crit.Topics)
 
 		// Block bor filter
 		if api.borLogs {
-			borLogsFilter = NewBorBlockLogsFilter(api.backend, borConfig, *f.crit.BlockHash, f.crit.Addresses, f.crit.Topics)
-		}
-=======
-		filter = api.sys.NewBlockFilter(*f.crit.BlockHash, f.crit.Addresses, f.crit.Topics)
->>>>>>> ea9e62ca
+			borLogsFilter = NewBorBlockLogsFilter(api.sys.backend, borConfig, *f.crit.BlockHash, f.crit.Addresses, f.crit.Topics)
+		}
 	} else {
 		// Convert the RPC block numbers into internal representations
 		begin := rpc.LatestBlockNumber.Int64()
@@ -478,15 +436,11 @@
 			end = f.crit.ToBlock.Int64()
 		}
 		// Construct the range filter
-<<<<<<< HEAD
-		filter = NewRangeFilter(api.backend, begin, end, f.crit.Addresses, f.crit.Topics)
+		filter = api.sys.NewRangeFilter(begin, end, f.crit.Addresses, f.crit.Topics)
 
 		if api.borLogs {
-			borLogsFilter = NewBorBlockLogsRangeFilter(api.backend, borConfig, begin, end, f.crit.Addresses, f.crit.Topics)
-		}
-=======
-		filter = api.sys.NewRangeFilter(begin, end, f.crit.Addresses, f.crit.Topics)
->>>>>>> ea9e62ca
+			borLogsFilter = NewBorBlockLogsRangeFilter(api.sys.backend, borConfig, begin, end, f.crit.Addresses, f.crit.Topics)
+		}
 	}
 	// Run the filter and return all the logs
 	logs, err := filter.Logs(ctx)
