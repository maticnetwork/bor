package filters

import (
	context "context"
	"crypto/rand"
	"math/big"

	common "github.com/ethereum/go-ethereum/common"
	core "github.com/ethereum/go-ethereum/core"
	bloombits "github.com/ethereum/go-ethereum/core/bloombits"
	"github.com/ethereum/go-ethereum/core/rawdb"
	types "github.com/ethereum/go-ethereum/core/types"
	ethdb "github.com/ethereum/go-ethereum/ethdb"
	event "github.com/ethereum/go-ethereum/event"
	"github.com/ethereum/go-ethereum/params"
	rpc "github.com/ethereum/go-ethereum/rpc"
)

type TestBackend struct {
	DB              ethdb.Database
	sections        uint64
	txFeed          event.Feed
	logsFeed        event.Feed
	rmLogsFeed      event.Feed
	pendingLogsFeed event.Feed
	chainFeed       event.Feed

	stateSyncFeed event.Feed
}

func (b *TestBackend) BloomStatus() (uint64, uint64) {
	return params.BloomBitsBlocks, b.sections
}

func (b *TestBackend) GetBorBlockReceipt(ctx context.Context, hash common.Hash) (*types.Receipt, error) {
	number := rawdb.ReadHeaderNumber(b.DB, hash)
	if number == nil {
		return &types.Receipt{}, nil
	}

	receipt := rawdb.ReadBorReceipt(b.DB, hash, *number)
	if receipt == nil {
		return &types.Receipt{}, nil
	}

	return receipt, nil
}

func (b *TestBackend) GetBorBlockLogs(ctx context.Context, hash common.Hash) ([]*types.Log, error) {
	receipt, err := b.GetBorBlockReceipt(ctx, hash)
	if err != nil {
<<<<<<< HEAD
		return nil, err
=======
		return []*types.Log{}, err
>>>>>>> 72aa44ef
	}

	if receipt == nil {
		return []*types.Log{}, nil
	}

	return receipt.Logs, nil
}

func (b *TestBackend) ChainDb() ethdb.Database {
	return b.DB
}

func (b *TestBackend) HeaderByNumber(ctx context.Context, blockNr rpc.BlockNumber) (*types.Header, error) {
	var (
		hash common.Hash
		num  uint64
	)

	if blockNr == rpc.LatestBlockNumber {
		hash = rawdb.ReadHeadBlockHash(b.DB)
		number := rawdb.ReadHeaderNumber(b.DB, hash)

		if number == nil {
			return &types.Header{}, nil
		}

		num = *number
	} else {
		num = uint64(blockNr)
		hash = rawdb.ReadCanonicalHash(b.DB, num)
	}

	return rawdb.ReadHeader(b.DB, hash, num), nil
}

func (b *TestBackend) HeaderByHash(ctx context.Context, hash common.Hash) (*types.Header, error) {
	number := rawdb.ReadHeaderNumber(b.DB, hash)
	if number == nil {
		return &types.Header{}, nil
	}

	return rawdb.ReadHeader(b.DB, hash, *number), nil
}

func (b *TestBackend) GetReceipts(ctx context.Context, hash common.Hash) (types.Receipts, error) {
	if number := rawdb.ReadHeaderNumber(b.DB, hash); number != nil {
		return rawdb.ReadReceipts(b.DB, hash, *number, params.TestChainConfig), nil
	}

	return nil, nil
}

func (b *TestBackend) GetLogs(ctx context.Context, hash common.Hash) ([][]*types.Log, error) {
	number := rawdb.ReadHeaderNumber(b.DB, hash)
	if number == nil {
		return nil, nil
	}

	receipts := rawdb.ReadReceipts(b.DB, hash, *number, params.TestChainConfig)

	logs := make([][]*types.Log, len(receipts))
	for i, receipt := range receipts {
		logs[i] = receipt.Logs
	}

	return logs, nil
}

func (b *TestBackend) SubscribeNewTxsEvent(ch chan<- core.NewTxsEvent) event.Subscription {
	return b.txFeed.Subscribe(ch)
}

func (b *TestBackend) SubscribeRemovedLogsEvent(ch chan<- core.RemovedLogsEvent) event.Subscription {
	return b.rmLogsFeed.Subscribe(ch)
}

func (b *TestBackend) SubscribeLogsEvent(ch chan<- []*types.Log) event.Subscription {
	return b.logsFeed.Subscribe(ch)
}

func (b *TestBackend) SubscribePendingLogsEvent(ch chan<- []*types.Log) event.Subscription {
	return b.pendingLogsFeed.Subscribe(ch)
}

func (b *TestBackend) SubscribeChainEvent(ch chan<- core.ChainEvent) event.Subscription {
	return b.chainFeed.Subscribe(ch)
}

func (b *TestBackend) ServiceFilter(ctx context.Context, session *bloombits.MatcherSession) {
	requests := make(chan chan *bloombits.Retrieval)

	go session.Multiplex(16, 0, requests)
	go func() {
		for {
			// Wait for a service request or a shutdown
			select {
			case <-ctx.Done():
				return

			case request := <-requests:
				task := <-request

				task.Bitsets = make([][]byte, len(task.Sections))
				for i, section := range task.Sections {
					nBig, err := rand.Int(rand.Reader, big.NewInt(100))

					if err != nil {
						panic(err)
					}

					if nBig.Int64()%4 != 0 { // Handle occasional missing deliveries
						head := rawdb.ReadCanonicalHash(b.DB, (section+1)*params.BloomBitsBlocks-1)
						task.Bitsets[i], _ = rawdb.ReadBloomBits(b.DB, task.Bit, section, head)
					}
				}
				request <- task
			}
		}
	}()
}

func (b *TestBackend) SubscribeStateSyncEvent(ch chan<- core.StateSyncEvent) event.Subscription {
	return b.stateSyncFeed.Subscribe(ch)
}<|MERGE_RESOLUTION|>--- conflicted
+++ resolved
@@ -49,11 +49,7 @@
 func (b *TestBackend) GetBorBlockLogs(ctx context.Context, hash common.Hash) ([]*types.Log, error) {
 	receipt, err := b.GetBorBlockReceipt(ctx, hash)
 	if err != nil {
-<<<<<<< HEAD
-		return nil, err
-=======
 		return []*types.Log{}, err
->>>>>>> 72aa44ef
 	}
 
 	if receipt == nil {
