--- conflicted
+++ resolved
@@ -89,13 +89,9 @@
 		if header == nil {
 			return nil, errors.New("unknown block")
 		}
-<<<<<<< HEAD
-
-=======
 		if header.Number.Uint64() < f.sys.backend.HistoryPruningCutoff() {
 			return nil, &history.PrunedHistoryError{}
 		}
->>>>>>> 36b2371c
 		return f.blockLogs(ctx, header)
 	}
 
