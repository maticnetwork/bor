--- conflicted
+++ resolved
@@ -21,7 +21,6 @@
 	"errors"
 	"math/big"
 
-<<<<<<< HEAD
 	"github.com/maticnetwork/bor/accounts"
 	"github.com/maticnetwork/bor/common"
 	"github.com/maticnetwork/bor/consensus/bor"
@@ -37,22 +36,6 @@
 	"github.com/maticnetwork/bor/event"
 	"github.com/maticnetwork/bor/params"
 	"github.com/maticnetwork/bor/rpc"
-=======
-	"github.com/ethereum/go-ethereum/accounts"
-	"github.com/ethereum/go-ethereum/common"
-	"github.com/ethereum/go-ethereum/core"
-	"github.com/ethereum/go-ethereum/core/bloombits"
-	"github.com/ethereum/go-ethereum/core/rawdb"
-	"github.com/ethereum/go-ethereum/core/state"
-	"github.com/ethereum/go-ethereum/core/types"
-	"github.com/ethereum/go-ethereum/core/vm"
-	"github.com/ethereum/go-ethereum/eth/downloader"
-	"github.com/ethereum/go-ethereum/eth/gasprice"
-	"github.com/ethereum/go-ethereum/ethdb"
-	"github.com/ethereum/go-ethereum/event"
-	"github.com/ethereum/go-ethereum/params"
-	"github.com/ethereum/go-ethereum/rpc"
->>>>>>> ea3b00ad
 )
 
 // EthAPIBackend implements ethapi.Backend for full nodes
@@ -125,7 +108,6 @@
 
 func (b *EthAPIBackend) BlockByHash(ctx context.Context, hash common.Hash) (*types.Block, error) {
 	return b.eth.blockchain.GetBlockByHash(hash), nil
-<<<<<<< HEAD
 }
 
 func (b *EthAPIBackend) BlockByNumberOrHash(ctx context.Context, blockNrOrHash rpc.BlockNumberOrHash) (*types.Block, error) {
@@ -149,31 +131,6 @@
 	return nil, errors.New("invalid arguments; neither block nor hash specified")
 }
 
-=======
-}
-
-func (b *EthAPIBackend) BlockByNumberOrHash(ctx context.Context, blockNrOrHash rpc.BlockNumberOrHash) (*types.Block, error) {
-	if blockNr, ok := blockNrOrHash.Number(); ok {
-		return b.BlockByNumber(ctx, blockNr)
-	}
-	if hash, ok := blockNrOrHash.Hash(); ok {
-		header := b.eth.blockchain.GetHeaderByHash(hash)
-		if header == nil {
-			return nil, errors.New("header for hash not found")
-		}
-		if blockNrOrHash.RequireCanonical && b.eth.blockchain.GetCanonicalHash(header.Number.Uint64()) != hash {
-			return nil, errors.New("hash is not currently canonical")
-		}
-		block := b.eth.blockchain.GetBlock(hash, header.Number.Uint64())
-		if block == nil {
-			return nil, errors.New("header found, but block body is missing")
-		}
-		return block, nil
-	}
-	return nil, errors.New("invalid arguments; neither block nor hash specified")
-}
-
->>>>>>> ea3b00ad
 func (b *EthAPIBackend) StateAndHeaderByNumber(ctx context.Context, number rpc.BlockNumber) (*state.StateDB, *types.Header, error) {
 	// Pending state is only known by the miner
 	if number == rpc.PendingBlockNumber {
