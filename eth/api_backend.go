// Copyright 2015 The go-ethereum Authors
// This file is part of the go-ethereum library.
//
// The go-ethereum library is free software: you can redistribute it and/or modify
// it under the terms of the GNU Lesser General Public License as published by
// the Free Software Foundation, either version 3 of the License, or
// (at your option) any later version.
//
// The go-ethereum library is distributed in the hope that it will be useful,
// but WITHOUT ANY WARRANTY; without even the implied warranty of
// MERCHANTABILITY or FITNESS FOR A PARTICULAR PURPOSE. See the
// GNU Lesser General Public License for more details.
//
// You should have received a copy of the GNU Lesser General Public License
// along with the go-ethereum library. If not, see <http://www.gnu.org/licenses/>.

package eth

import (
	"context"
	"errors"
	"math/big"
	"time"

	"github.com/ethereum/go-ethereum"
	"github.com/ethereum/go-ethereum/accounts"
	"github.com/ethereum/go-ethereum/common"
	"github.com/ethereum/go-ethereum/consensus"
	"github.com/ethereum/go-ethereum/consensus/misc/eip4844"
	"github.com/ethereum/go-ethereum/core"
	"github.com/ethereum/go-ethereum/core/filtermaps"
	"github.com/ethereum/go-ethereum/core/rawdb"
	"github.com/ethereum/go-ethereum/core/state"
	"github.com/ethereum/go-ethereum/core/txpool"
	"github.com/ethereum/go-ethereum/core/types"
	"github.com/ethereum/go-ethereum/core/vm"
	"github.com/ethereum/go-ethereum/eth/gasprice"
	"github.com/ethereum/go-ethereum/eth/tracers"
	"github.com/ethereum/go-ethereum/ethdb"
	"github.com/ethereum/go-ethereum/event"
	"github.com/ethereum/go-ethereum/miner"
	"github.com/ethereum/go-ethereum/params"
	"github.com/ethereum/go-ethereum/rpc"
)

// EthAPIBackend implements ethapi.Backend and tracers.Backend for full nodes
type EthAPIBackend struct {
	extRPCEnabled       bool
	allowUnprotectedTxs bool
	eth                 *Ethereum
	gpo                 *gasprice.Oracle
}

// ChainConfig returns the active chain configuration.
func (b *EthAPIBackend) ChainConfig() *params.ChainConfig {
	return b.eth.blockchain.Config()
}

func (b *EthAPIBackend) CurrentBlock() *types.Header {
	return b.eth.blockchain.CurrentBlock()
}

func (b *EthAPIBackend) SetHead(number uint64) {
	b.eth.handler.downloader.Cancel()
	b.eth.blockchain.SetHead(number)
}

func (b *EthAPIBackend) HeaderByNumber(ctx context.Context, number rpc.BlockNumber) (*types.Header, error) {
	// Pending block is only known by the miner
	if number == rpc.PendingBlockNumber {
		block := b.eth.miner.PendingBlock()
		if block == nil {
			return nil, errors.New("pending block is not available")
		}
		return block.Header(), nil
	}
	// Otherwise resolve and return the block
	if number == rpc.LatestBlockNumber {
		return b.eth.blockchain.CurrentBlock(), nil
	}

	if number == rpc.FinalizedBlockNumber {
		finalBlockNumber, err := getFinalizedBlockNumber(b.eth)
		if err != nil {
			return nil, errors.New("finalized block not found")
		}

		block := b.eth.blockchain.CurrentFinalizedBlock(finalBlockNumber)

		if block != nil {
			return block.Header(), nil
		}

		return nil, errors.New("finalized block not found")
	}

	if number == rpc.SafeBlockNumber {
		block := b.eth.blockchain.CurrentSafeBlock()
		if block == nil {
			return nil, errors.New("safe block not found")
		}
		return block, nil
	}

	return b.eth.blockchain.GetHeaderByNumber(uint64(number)), nil
}

func (b *EthAPIBackend) HeaderByNumberOrHash(ctx context.Context, blockNrOrHash rpc.BlockNumberOrHash) (*types.Header, error) {
	if blockNr, ok := blockNrOrHash.Number(); ok {
		return b.HeaderByNumber(ctx, blockNr)
	}

	if hash, ok := blockNrOrHash.Hash(); ok {
		header := b.eth.blockchain.GetHeaderByHash(hash)
		if header == nil {
			return nil, errors.New("header for hash not found")
		}

		if blockNrOrHash.RequireCanonical && b.eth.blockchain.GetCanonicalHash(header.Number.Uint64()) != hash {
			return nil, errors.New("hash is not currently canonical")
		}

		return header, nil
	}

	return nil, errors.New("invalid arguments; neither block nor hash specified")
}

func (b *EthAPIBackend) HeaderByHash(ctx context.Context, hash common.Hash) (*types.Header, error) {
	return b.eth.blockchain.GetHeaderByHash(hash), nil
}

func (b *EthAPIBackend) BlockByNumber(ctx context.Context, number rpc.BlockNumber) (*types.Block, error) {
	// Pending block is only known by the miner
	if number == rpc.PendingBlockNumber {
		block := b.eth.miner.PendingBlock()
		if block == nil {
			return nil, errors.New("pending block is not available")
		}
		return block, nil
	}
	// Otherwise resolve and return the block
	if number == rpc.LatestBlockNumber {
		header := b.eth.blockchain.CurrentBlock()
		return b.eth.blockchain.GetBlock(header.Hash(), header.Number.Uint64()), nil
	}

	if number == rpc.FinalizedBlockNumber {
		finalBlocknumber, err := getFinalizedBlockNumber(b.eth)
		if err != nil {
			return nil, errors.New("finalized block not found")
		}

		return b.eth.blockchain.CurrentFinalizedBlock(finalBlocknumber), nil
	}

	if number == rpc.SafeBlockNumber {
		header := b.eth.blockchain.CurrentSafeBlock()

		if header == nil {
			return nil, errors.New("safe block not found")
		} else {
			return b.eth.blockchain.GetBlock(header.Hash(), header.Number.Uint64()), nil
		}
	}

	return b.eth.blockchain.GetBlockByNumber(uint64(number)), nil
}

func (b *EthAPIBackend) BlockByHash(ctx context.Context, hash common.Hash) (*types.Block, error) {
	return b.eth.blockchain.GetBlockByHash(hash), nil
}

// GetBody returns body of a block. It does not resolve special block numbers.
func (b *EthAPIBackend) GetBody(ctx context.Context, hash common.Hash, number rpc.BlockNumber) (*types.Body, error) {
	if number < 0 || hash == (common.Hash{}) {
		return nil, errors.New("invalid arguments; expect hash and no special block numbers")
	}

	if body := b.eth.blockchain.GetBody(hash); body != nil {
		return body, nil
	}

	return nil, errors.New("block body not found")
}

func (b *EthAPIBackend) BlockByNumberOrHash(ctx context.Context, blockNrOrHash rpc.BlockNumberOrHash) (*types.Block, error) {
	if blockNr, ok := blockNrOrHash.Number(); ok {
		return b.BlockByNumber(ctx, blockNr)
	}

	if hash, ok := blockNrOrHash.Hash(); ok {
		header := b.eth.blockchain.GetHeaderByHash(hash)
		if header == nil {
			return nil, errors.New("header for hash not found")
		}

		if blockNrOrHash.RequireCanonical && b.eth.blockchain.GetCanonicalHash(header.Number.Uint64()) != hash {
			return nil, errors.New("hash is not currently canonical")
		}

		block := b.eth.blockchain.GetBlock(hash, header.Number.Uint64())
		if block == nil {
			return nil, errors.New("header found, but block body is missing")
		}

		return block, nil
	}

	return nil, errors.New("invalid arguments; neither block nor hash specified")
}

func (b *EthAPIBackend) Pending() (*types.Block, types.Receipts, *state.StateDB) {
	return b.eth.miner.Pending()
}

func (b *EthAPIBackend) StateAndHeaderByNumber(ctx context.Context, number rpc.BlockNumber) (*state.StateDB, *types.Header, error) {
	// Pending state is only known by the miner
	if number == rpc.PendingBlockNumber {
		block, _, state := b.eth.miner.Pending()
		if block == nil || state == nil {
			return nil, nil, errors.New("pending state is not available")
		}
		return state, block.Header(), nil
	}
	// Otherwise resolve the block number and return its state
	header, err := b.HeaderByNumber(ctx, number)
	if err != nil {
		return nil, nil, err
	}

	if header == nil {
		return nil, nil, errors.New("header not found")
	}

	stateDb, err := b.eth.BlockChain().StateAt(header.Root)
	if err != nil {
		return nil, nil, err
	}
	return stateDb, header, nil
}

func (b *EthAPIBackend) StateAndHeaderByNumberOrHash(ctx context.Context, blockNrOrHash rpc.BlockNumberOrHash) (*state.StateDB, *types.Header, error) {
	if blockNr, ok := blockNrOrHash.Number(); ok {
		return b.StateAndHeaderByNumber(ctx, blockNr)
	}

	if hash, ok := blockNrOrHash.Hash(); ok {
		header, err := b.HeaderByHash(ctx, hash)
		if err != nil {
			return nil, nil, err
		}

		if header == nil {
			return nil, nil, errors.New("header for hash not found")
		}

		if blockNrOrHash.RequireCanonical && b.eth.blockchain.GetCanonicalHash(header.Number.Uint64()) != hash {
			return nil, nil, errors.New("hash is not currently canonical")
		}

		stateDb, err := b.eth.BlockChain().StateAt(header.Root)
		if err != nil {
			return nil, nil, err
		}
		return stateDb, header, nil
	}

	return nil, nil, errors.New("invalid arguments; neither block nor hash specified")
}

func (b *EthAPIBackend) GetReceipts(ctx context.Context, hash common.Hash) (types.Receipts, error) {
	return b.eth.blockchain.GetReceiptsByHash(hash), nil
}

func (b *EthAPIBackend) GetLogs(ctx context.Context, hash common.Hash, number uint64) ([][]*types.Log, error) {
	return rawdb.ReadLogs(b.eth.chainDb, hash, number), nil
}

func (b *EthAPIBackend) GetTd(ctx context.Context, hash common.Hash) *big.Int {
	if header := b.eth.blockchain.GetHeaderByHash(hash); header != nil {
		return b.eth.blockchain.GetTd(hash, header.Number.Uint64())
	}
	return nil
}

<<<<<<< HEAD
func (b *EthAPIBackend) GetEVM(ctx context.Context, state *state.StateDB, header *types.Header, vmConfig *vm.Config, blockCtx *vm.BlockContext) *vm.EVM {
=======
func (b *EthAPIBackend) GetTdByNumber(ctx context.Context, blockNr rpc.BlockNumber) *big.Int {
	if header, err := b.HeaderByNumber(ctx, blockNr); header != nil && err == nil {
		return b.eth.blockchain.GetTd(header.Hash(), uint64(blockNr.Int64()))
	}
	return nil
}

func (b *EthAPIBackend) GetEVM(ctx context.Context, msg *core.Message, state *state.StateDB, header *types.Header, vmConfig *vm.Config, blockCtx *vm.BlockContext) *vm.EVM {
>>>>>>> e41a830b
	if vmConfig == nil {
		vmConfig = b.eth.blockchain.GetVMConfig()
	}
	var context vm.BlockContext
	if blockCtx != nil {
		context = *blockCtx
	} else {
		context = core.NewEVMBlockContext(header, b.eth.BlockChain(), nil)
	}
	return vm.NewEVM(context, state, b.ChainConfig(), *vmConfig)
}

func (b *EthAPIBackend) SubscribeRemovedLogsEvent(ch chan<- core.RemovedLogsEvent) event.Subscription {
	return b.eth.BlockChain().SubscribeRemovedLogsEvent(ch)
}

func (b *EthAPIBackend) SubscribePendingLogsEvent(ch chan<- []*types.Log) event.Subscription {
	return b.eth.miner.SubscribePendingLogs(ch)
}

func (b *EthAPIBackend) SubscribeChainEvent(ch chan<- core.ChainEvent) event.Subscription {
	return b.eth.BlockChain().SubscribeChainEvent(ch)
}

func (b *EthAPIBackend) SubscribeChainHeadEvent(ch chan<- core.ChainHeadEvent) event.Subscription {
	return b.eth.BlockChain().SubscribeChainHeadEvent(ch)
}

func (b *EthAPIBackend) SubscribeLogsEvent(ch chan<- []*types.Log) event.Subscription {
	return b.eth.BlockChain().SubscribeLogsEvent(ch)
}

func (b *EthAPIBackend) SendTx(ctx context.Context, signedTx *types.Transaction) error {
	locals := b.eth.localTxTracker
	if locals != nil {
		if err := locals.Track(signedTx); err != nil {
			return err
		}
	}
	// No error will be returned to user if the transaction fails stateful
	// validation (e.g., no available slot), as the locally submitted transactions
	// may be resubmitted later via the local tracker.
	err := b.eth.txPool.Add([]*types.Transaction{signedTx}, false)[0]
	if err != nil && locals == nil {
		return err
	}
	return nil
}

func (b *EthAPIBackend) GetPoolTransactions() (types.Transactions, error) {
	pending := b.eth.txPool.Pending(txpool.PendingFilter{})

	var txs types.Transactions

	for _, batch := range pending {
		for _, lazy := range batch {
			if tx := lazy.Resolve(); tx != nil {
				txs = append(txs, tx)
			}
		}
	}

	return txs, nil
}

func (b *EthAPIBackend) GetPoolTransaction(hash common.Hash) *types.Transaction {
	return b.eth.txPool.Get(hash)
}

// GetTransaction retrieves the lookup along with the transaction itself associate
// with the given transaction hash.
//
// An error will be returned if the transaction is not found, and background
// indexing for transactions is still in progress. The error is used to indicate the
// scenario explicitly that the transaction might be reachable shortly.
//
// A null will be returned in the transaction is not found and background transaction
// indexing is already finished. The transaction is not existent from the perspective
// of node.
func (b *EthAPIBackend) GetTransaction(ctx context.Context, txHash common.Hash) (bool, *types.Transaction, common.Hash, uint64, uint64, error) {
	lookup, tx, err := b.eth.blockchain.GetTransactionLookup(txHash)
	if err != nil {
		return false, nil, common.Hash{}, 0, 0, err
	}
	if lookup == nil || tx == nil {
		return false, nil, common.Hash{}, 0, 0, nil
	}
	return true, tx, lookup.BlockHash, lookup.BlockIndex, lookup.Index, nil
}

func (b *EthAPIBackend) GetPoolNonce(ctx context.Context, addr common.Address) (uint64, error) {
	return b.eth.txPool.PoolNonce(addr), nil
}

func (b *EthAPIBackend) Stats() (runnable int, blocked int) {
	return b.eth.txPool.Stats()
}

func (b *EthAPIBackend) TxPoolContent() (map[common.Address][]*types.Transaction, map[common.Address][]*types.Transaction) {
	return b.eth.txPool.Content()
}

func (b *EthAPIBackend) TxPoolContentFrom(addr common.Address) ([]*types.Transaction, []*types.Transaction) {
	return b.eth.txPool.ContentFrom(addr)
}

func (b *EthAPIBackend) TxPool() *txpool.TxPool {
	return b.eth.txPool
}

func (b *EthAPIBackend) SubscribeNewTxsEvent(ch chan<- core.NewTxsEvent) event.Subscription {
	return b.eth.txPool.SubscribeTransactions(ch, true)
}

func (b *EthAPIBackend) SyncProgress() ethereum.SyncProgress {
	prog := b.eth.Downloader().Progress()
	if txProg, err := b.eth.blockchain.TxIndexProgress(); err == nil {
		prog.TxIndexFinishedBlocks = txProg.Indexed
		prog.TxIndexRemainingBlocks = txProg.Remaining
	}
	return prog
}

func (b *EthAPIBackend) SuggestGasTipCap(ctx context.Context) (*big.Int, error) {
	return b.gpo.SuggestTipCap(ctx)
}

func (b *EthAPIBackend) FeeHistory(ctx context.Context, blockCount uint64, lastBlock rpc.BlockNumber, rewardPercentiles []float64) (firstBlock *big.Int, reward [][]*big.Int, baseFee []*big.Int, gasUsedRatio []float64, baseFeePerBlobGas []*big.Int, blobGasUsedRatio []float64, err error) {
	return b.gpo.FeeHistory(ctx, blockCount, lastBlock, rewardPercentiles)
}

func (b *EthAPIBackend) BlobBaseFee(ctx context.Context) *big.Int {
	if excess := b.CurrentHeader().ExcessBlobGas; excess != nil {
		return eip4844.CalcBlobFee(b.ChainConfig(), b.CurrentHeader())
	}
	return nil
}

func (b *EthAPIBackend) ChainDb() ethdb.Database {
	return b.eth.ChainDb()
}

func (b *EthAPIBackend) AccountManager() *accounts.Manager {
	return b.eth.AccountManager()
}

func (b *EthAPIBackend) ExtRPCEnabled() bool {
	return b.extRPCEnabled
}

func (b *EthAPIBackend) UnprotectedAllowed() bool {
	return b.allowUnprotectedTxs
}

func (b *EthAPIBackend) RPCGasCap() uint64 {
	return b.eth.config.RPCGasCap
}

func (b *EthAPIBackend) RPCRpcReturnDataLimit() uint64 {
	return b.eth.config.RPCReturnDataLimit
}

func (b *EthAPIBackend) RPCEVMTimeout() time.Duration {
	return b.eth.config.RPCEVMTimeout
}

func (b *EthAPIBackend) RPCTxFeeCap() float64 {
	return b.eth.config.RPCTxFeeCap
}

func (b *EthAPIBackend) NewMatcherBackend() filtermaps.MatcherBackend {
	return b.eth.filterMaps.NewMatcherBackend()
}

func (b *EthAPIBackend) Engine() consensus.Engine {
	return b.eth.engine
}

func (b *EthAPIBackend) CurrentHeader() *types.Header {
	return b.eth.blockchain.CurrentHeader()
}

func (b *EthAPIBackend) Miner() *miner.Miner {
	return b.eth.Miner()
}

func (b *EthAPIBackend) StartMining() error {
	return b.eth.StartMining()
}

func (b *EthAPIBackend) StateAtBlock(ctx context.Context, block *types.Block, reexec uint64, base *state.StateDB, readOnly bool, preferDisk bool) (*state.StateDB, tracers.StateReleaseFunc, error) {
	return b.eth.stateAtBlock(ctx, block, reexec, base, readOnly, preferDisk)
}

func (b *EthAPIBackend) StateAtTransaction(ctx context.Context, block *types.Block, txIndex int, reexec uint64) (*types.Transaction, vm.BlockContext, *state.StateDB, tracers.StateReleaseFunc, error) {
	return b.eth.stateAtTransaction(ctx, block, txIndex, reexec)
}

func (b *EthAPIBackend) GetWhitelistedCheckpoint() (bool, uint64, common.Hash) {
	return b.eth.Downloader().ChainValidator.GetWhitelistedCheckpoint()
}

func (b *EthAPIBackend) PurgeWhitelistedCheckpoint() {
	b.eth.Downloader().ChainValidator.PurgeWhitelistedCheckpoint()
}

func (b *EthAPIBackend) GetWhitelistedMilestone() (bool, uint64, common.Hash) {
	return b.eth.Downloader().ChainValidator.GetWhitelistedMilestone()
}

func (b *EthAPIBackend) PurgeWhitelistedMilestone() {
	b.eth.Downloader().ChainValidator.PurgeWhitelistedMilestone()
}

func (b *EthAPIBackend) PeerStats() interface{} {
	return b.eth.handler.GetPeerStats()
}<|MERGE_RESOLUTION|>--- conflicted
+++ resolved
@@ -284,9 +284,6 @@
 	return nil
 }
 
-<<<<<<< HEAD
-func (b *EthAPIBackend) GetEVM(ctx context.Context, state *state.StateDB, header *types.Header, vmConfig *vm.Config, blockCtx *vm.BlockContext) *vm.EVM {
-=======
 func (b *EthAPIBackend) GetTdByNumber(ctx context.Context, blockNr rpc.BlockNumber) *big.Int {
 	if header, err := b.HeaderByNumber(ctx, blockNr); header != nil && err == nil {
 		return b.eth.blockchain.GetTd(header.Hash(), uint64(blockNr.Int64()))
@@ -294,8 +291,7 @@
 	return nil
 }
 
-func (b *EthAPIBackend) GetEVM(ctx context.Context, msg *core.Message, state *state.StateDB, header *types.Header, vmConfig *vm.Config, blockCtx *vm.BlockContext) *vm.EVM {
->>>>>>> e41a830b
+func (b *EthAPIBackend) GetEVM(ctx context.Context, state *state.StateDB, header *types.Header, vmConfig *vm.Config, blockCtx *vm.BlockContext) *vm.EVM {
 	if vmConfig == nil {
 		vmConfig = b.eth.blockchain.GetVMConfig()
 	}
