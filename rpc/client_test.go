// Copyright 2016 The go-ethereum Authors
// This file is part of the go-ethereum library.
//
// The go-ethereum library is free software: you can redistribute it and/or modify
// it under the terms of the GNU Lesser General Public License as published by
// the Free Software Foundation, either version 3 of the License, or
// (at your option) any later version.
//
// The go-ethereum library is distributed in the hope that it will be useful,
// but WITHOUT ANY WARRANTY; without even the implied warranty of
// MERCHANTABILITY or FITNESS FOR A PARTICULAR PURPOSE. See the
// GNU Lesser General Public License for more details.
//
// You should have received a copy of the GNU Lesser General Public License
// along with the go-ethereum library. If not, see <http://www.gnu.org/licenses/>.

package rpc

import (
	"context"
	"encoding/json"
	"errors"
	"fmt"
	"math/rand"
	"net"
	"net/http"
	"net/http/httptest"
	"os"
	"reflect"
	"runtime"
	"strings"
	"sync"
	"testing"
	"time"

	"github.com/davecgh/go-spew/spew"

	"github.com/ethereum/go-ethereum/log"
)

func TestClientRequest(t *testing.T) {
	t.Parallel()

	server := newTestServer()
	defer server.Stop()

	client := DialInProc(server)
	defer client.Close()

	var resp echoResult
	if err := client.Call(&resp, "test_echo", "hello", 10, &echoArgs{"world"}); err != nil {
		t.Fatal(err)
	}

	if !reflect.DeepEqual(resp, echoResult{"hello", 10, &echoArgs{"world"}}) {
		t.Errorf("incorrect result %#v", resp)
	}
}

func TestClientResponseType(t *testing.T) {
	t.Parallel()

	server := newTestServer()
	defer server.Stop()

	client := DialInProc(server)
	defer client.Close()

	if err := client.Call(nil, "test_echo", "hello", 10, &echoArgs{"world"}); err != nil {
		t.Errorf("Passing nil as result should be fine, but got an error: %v", err)
	}

	var resultVar echoResult
	// Note: passing the var, not a ref
	err := client.Call(resultVar, "test_echo", "hello", 10, &echoArgs{"world"})
	if err == nil {
		t.Error("Passing a var as result should be an error")
	}
}

// This test checks calling a method that returns 'null'.
func TestClientNullResponse(t *testing.T) {
	t.Parallel()

	server := newTestServer()
	defer server.Stop()

	client := DialInProc(server)
	defer client.Close()

	var result json.RawMessage
	if err := client.Call(&result, "test_null"); err != nil {
		t.Fatal(err)
	}

	if result == nil {
		t.Fatal("Expected non-nil result")
	}

	if !reflect.DeepEqual(result, json.RawMessage("null")) {
		t.Errorf("Expected null, got %s", result)
	}
}

// This test checks that server-returned errors with code and data come out of Client.Call.
func TestClientErrorData(t *testing.T) {
	t.Parallel()

	server := newTestServer()
	defer server.Stop()

	client := DialInProc(server)
	defer client.Close()

	var resp interface{}

	err := client.Call(&resp, "test_returnError")
	if err == nil {
		t.Fatal("expected error")
	}

	// Check code.
	// The method handler returns an error value which implements the rpc.Error
	// interface, i.e. it has a custom error code. The server returns this error code.
	expectedCode := testError{}.ErrorCode()

	if e, ok := err.(Error); !ok {
		t.Fatalf("client did not return rpc.Error, got %#v", e)
	} else if e.ErrorCode() != expectedCode {
		t.Fatalf("wrong error code %d, want %d", e.ErrorCode(), expectedCode)
	}

	// Check data.
	if e, ok := err.(DataError); !ok {
		t.Fatalf("client did not return rpc.DataError, got %#v", e)
	} else if e.ErrorData() != (testError{}.ErrorData()) {
		t.Fatalf("wrong error data %#v, want %#v", e.ErrorData(), testError{}.ErrorData())
	}
}

func TestClientBatchRequest(t *testing.T) {
	t.Parallel()

	server := newTestServer()
	defer server.Stop()

	client := DialInProc(server)
	defer client.Close()

	batch := []BatchElem{
		{
			Method: "test_echo",
			Args:   []interface{}{"hello", 10, &echoArgs{"world"}},
			Result: new(echoResult),
		},
		{
			Method: "test_echo",
			Args:   []interface{}{"hello2", 11, &echoArgs{"world"}},
			Result: new(echoResult),
		},
		{
			Method: "no_such_method",
			Args:   []interface{}{1, 2, 3},
			Result: new(int),
		},
	}
	if err := client.BatchCall(batch); err != nil {
		t.Fatal(err)
	}

	wantResult := []BatchElem{
		{
			Method: "test_echo",
			Args:   []interface{}{"hello", 10, &echoArgs{"world"}},
			Result: &echoResult{"hello", 10, &echoArgs{"world"}},
		},
		{
			Method: "test_echo",
			Args:   []interface{}{"hello2", 11, &echoArgs{"world"}},
			Result: &echoResult{"hello2", 11, &echoArgs{"world"}},
		},
		{
			Method: "no_such_method",
			Args:   []interface{}{1, 2, 3},
			Result: new(int),
			Error:  &jsonError{Code: -32601, Message: "the method no_such_method does not exist/is not available"},
		},
	}
	if !reflect.DeepEqual(batch, wantResult) {
		t.Errorf("batch results mismatch:\ngot %swant %s", spew.Sdump(batch), spew.Sdump(wantResult))
	}
}

// This checks that, for HTTP connections, the length of batch responses is validated to
// match the request exactly.
func TestClientBatchRequest_len(t *testing.T) {
	t.Parallel()

	b, err := json.Marshal([]jsonrpcMessage{
		{Version: "2.0", ID: json.RawMessage("1"), Result: json.RawMessage(`"0x1"`)},
		{Version: "2.0", ID: json.RawMessage("2"), Result: json.RawMessage(`"0x2"`)},
	})
	if err != nil {
		t.Fatal("failed to encode jsonrpc message:", err)
	}

	s := httptest.NewServer(http.HandlerFunc(func(rw http.ResponseWriter, r *http.Request) {
		_, err := rw.Write(b)
		if err != nil {
			t.Error("failed to write response:", err)
		}
	}))
	t.Cleanup(s.Close)

	t.Run("too-few", func(t *testing.T) {
		t.Parallel()

		client, err := Dial(s.URL)
		if err != nil {
			t.Fatal("failed to dial test server:", err)
		}
		defer client.Close()

		batch := []BatchElem{
			{Method: "foo", Result: new(string)},
			{Method: "bar", Result: new(string)},
			{Method: "baz", Result: new(string)},
		}

		ctx, cancelFn := context.WithTimeout(context.Background(), time.Second)
		defer cancelFn()

		if err := client.BatchCallContext(ctx, batch); err != nil {
			t.Fatal("error:", err)
		}
		for i, elem := range batch[:2] {
			if elem.Error != nil {
				t.Errorf("expected no error for batch element %d, got %q", i, elem.Error)
			}
		}
		for i, elem := range batch[2:] {
			if elem.Error != ErrMissingBatchResponse {
				t.Errorf("wrong error %q for batch element %d", elem.Error, i+2)
			}
		}
	})

	t.Run("too-many", func(t *testing.T) {
		t.Parallel()

		client, err := Dial(s.URL)
		if err != nil {
			t.Fatal("failed to dial test server:", err)
		}
		defer client.Close()

		batch := []BatchElem{
			{Method: "foo", Result: new(string)},
		}

		ctx, cancelFn := context.WithTimeout(context.Background(), time.Second)
		defer cancelFn()

		if err := client.BatchCallContext(ctx, batch); err != nil {
			t.Fatal("error:", err)
		}
		for i, elem := range batch[:1] {
			if elem.Error != nil {
				t.Errorf("expected no error for batch element %d, got %q", i, elem.Error)
			}
		}
		for i, elem := range batch[1:] {
			if elem.Error != ErrMissingBatchResponse {
				t.Errorf("wrong error %q for batch element %d", elem.Error, i+2)
			}
		}
	})
}

// This checks that the client can handle the case where the server doesn't
// respond to all requests in a batch.
func TestClientBatchRequestLimit(t *testing.T) {
	t.Parallel()

	server := newTestServer()
	defer server.Stop()
	server.SetBatchLimits(2, 100000)
	client := DialInProc(server)
	defer client.Close()

	batch := []BatchElem{
		{Method: "foo"},
		{Method: "bar"},
		{Method: "baz"},
	}
	err := client.BatchCall(batch)
	if err != nil {
		t.Fatal("unexpected error:", err)
	}

	// Check that the first response indicates an error with batch size.
	var err0 Error
	if !errors.As(batch[0].Error, &err0) {
		t.Log("error zero:", batch[0].Error)
		t.Fatalf("batch elem 0 has wrong error type: %T", batch[0].Error)
	} else {
		if err0.ErrorCode() != -32600 || err0.Error() != errMsgBatchTooLarge {
			t.Fatalf("wrong error on batch elem zero: %v", err0)
		}
	}

	// Check that remaining response batch elements are reported as absent.
	for i, elem := range batch[1:] {
		if elem.Error != ErrMissingBatchResponse {
			t.Fatalf("batch elem %d has unexpected error: %v", i+1, elem.Error)
		}
	}
}

func TestClientNotify(t *testing.T) {
	t.Parallel()

	server := newTestServer()
	defer server.Stop()

	client := DialInProc(server)
	defer client.Close()

	if err := client.Notify(context.Background(), "test_echo", "hello", 10, &echoArgs{"world"}); err != nil {
		t.Fatal(err)
	}
}

// func TestClientCancelInproc(t *testing.T) { testClientCancel("inproc", t) }
func TestClientCancelWebsocket(t *testing.T) { testClientCancel("ws", t) }
func TestClientCancelHTTP(t *testing.T)      { testClientCancel("http", t) }
func TestClientCancelIPC(t *testing.T)       { testClientCancel("ipc", t) }

// This test checks that requests made through CallContext can be canceled by canceling
// the context.
func testClientCancel(transport string, t *testing.T) {
	// These tests take a lot of time, run them all at once.
	// You probably want to run with -parallel 1 or comment out
	// the call to t.Parallel if you enable the logging.
	t.Parallel()

	server := newTestServer()
	defer server.Stop()

	// What we want to achieve is that the context gets canceled
	// at various stages of request processing. The interesting cases
	// are:
	//  - cancel during dial
	//  - cancel while performing a HTTP request
	//  - cancel while waiting for a response
	//
	// To trigger those, the times are chosen such that connections
	// are killed within the deadline for every other call (maxKillTimeout
	// is 2x maxCancelTimeout).
	//
	// Once a connection is dead, there is a fair chance it won't connect
	// successfully because the accept is delayed by 1s.
	maxContextCancelTimeout := 300 * time.Millisecond
	fl := &flakeyListener{
		maxAcceptDelay: 1 * time.Second,
		maxKillTimeout: 600 * time.Millisecond,
	}

	var client *Client

	switch transport {
	case "ws", "http":
		c, hs := httpTestClient(server, transport, fl)
		defer hs.Close()

		client = c
	case "ipc":
		c, l := ipcTestClient(server, fl)
		defer l.Close()

		client = c
	default:
		panic("unknown transport: " + transport)
	}
	defer client.Close()

	// The actual test starts here.
	var (
		wg       sync.WaitGroup
		nreqs    = 10
		ncallers = 10
	)

	caller := func(index int) {
		defer wg.Done()

		for i := 0; i < nreqs; i++ {
			var (
				ctx     context.Context
				cancel  func()
				timeout = time.Duration(rand.Int63n(int64(maxContextCancelTimeout)))
			)

			if index < ncallers/2 {
				// For half of the callers, create a context without deadline
				// and cancel it later.
				ctx, cancel = context.WithCancel(context.Background())
				time.AfterFunc(timeout, cancel)
			} else {
				// For the other half, create a context with a deadline instead. This is
				// different because the context deadline is used to set the socket write
				// deadline.
				ctx, cancel = context.WithTimeout(context.Background(), timeout)
			}

			// Now perform a call with the context.
			// The key thing here is that no call will ever complete successfully.
			err := client.CallContext(ctx, nil, "test_block")

			switch {
			case err == nil:
				_, hasDeadline := ctx.Deadline()
				t.Errorf("no error for call with %v wait time (deadline: %v)", timeout, hasDeadline)
				// default:
				//	t.Logf("got expected error with %v wait time: %v", timeout, err)
			}

			cancel()
		}
	}

	wg.Add(ncallers)

	for i := 0; i < ncallers; i++ {
		go caller(i)
	}
	wg.Wait()
}

func TestClientSubscribeInvalidArg(t *testing.T) {
	t.Parallel()

	server := newTestServer()
	defer server.Stop()

	client := DialInProc(server)
	defer client.Close()

	check := func(shouldPanic bool, arg interface{}) {
		defer func() {
			err := recover()
			if shouldPanic && err == nil {
				t.Errorf("EthSubscribe should've panicked for %#v", arg)
			}

			if !shouldPanic && err != nil {
				t.Errorf("EthSubscribe shouldn't have panicked for %#v", arg)

				buf := make([]byte, 1024*1024)
				buf = buf[:runtime.Stack(buf, false)]

				t.Error(err)
				t.Error(string(buf))
			}
		}()
		client.EthSubscribe(context.Background(), arg, "foo_bar")
	}
	check(true, nil)
	check(true, 1)
	check(true, (chan int)(nil))
	check(true, make(<-chan int))
	check(false, make(chan int))
	check(false, make(chan<- int))
}

func TestClientSubscribe(t *testing.T) {
	t.Parallel()

	server := newTestServer()
	defer server.Stop()

	client := DialInProc(server)
	defer client.Close()

	nc := make(chan int)
	count := 10

	sub, err := client.Subscribe(context.Background(), "nftest", nc, "someSubscription", count, 0)
	if err != nil {
		t.Fatal("can't subscribe:", err)
	}

	for i := 0; i < count; i++ {
		if val := <-nc; val != i {
			t.Fatalf("value mismatch: got %d, want %d", val, i)
		}
	}

	sub.Unsubscribe()
	select {
	case v := <-nc:
		t.Fatal("received value after unsubscribe:", v)
	case err := <-sub.Err():
		if err != nil {
			t.Fatalf("Err returned a non-nil error after explicit unsubscribe: %q", err)
		}
	case <-time.After(1 * time.Second):
		t.Fatalf("subscription not closed within 1s after unsubscribe")
	}
}

// In this test, the connection drops while Subscribe is waiting for a response.
func TestClientSubscribeClose(t *testing.T) {
	t.Parallel()

	server := newTestServer()
	service := &notificationTestService{
		gotHangSubscriptionReq:  make(chan struct{}),
		unblockHangSubscription: make(chan struct{}),
	}

	if err := server.RegisterName("nftest2", service); err != nil {
		t.Fatal(err)
	}

	defer server.Stop()

	client := DialInProc(server)
	defer client.Close()

	var (
		nc   = make(chan int)
		errc = make(chan error, 1)
		sub  *ClientSubscription
		err  error
	)

	go func() {
		sub, err = client.Subscribe(context.Background(), "nftest2", nc, "hangSubscription", 999)
		errc <- err
	}()

	<-service.gotHangSubscriptionReq
	client.Close()
	service.unblockHangSubscription <- struct{}{}

	select {
	case err := <-errc:
		if err == nil {
			t.Errorf("Subscribe returned nil error after Close")
		}

		if sub != nil {
			t.Error("Subscribe returned non-nil subscription after Close")
		}
	case <-time.After(1 * time.Second):
		t.Fatalf("Subscribe did not return within 1s after Close")
	}
}

// This test reproduces https://github.com/ethereum/go-ethereum/issues/17837 where the
// client hangs during shutdown when Unsubscribe races with Client.Close.
func TestClientCloseUnsubscribeRace(t *testing.T) {
	t.Parallel()

	server := newTestServer()
	defer server.Stop()

	for i := 0; i < 20; i++ {
		client := DialInProc(server)
		nc := make(chan int)

		sub, err := client.Subscribe(context.Background(), "nftest", nc, "someSubscription", 3, 1)
		if err != nil {
			t.Fatal(err)
		}

		go client.Close()
		go sub.Unsubscribe()
		select {
		case <-sub.Err():
		case <-time.After(5 * time.Second):
			t.Fatal("subscription not closed within timeout")
		}
	}
}

// unsubscribeBlocker will wait for the quit channel to process an unsubscribe
// request.
type unsubscribeBlocker struct {
	ServerCodec
	quit chan struct{}
}

func (b *unsubscribeBlocker) readBatch() ([]*jsonrpcMessage, bool, error) {
	msgs, batch, err := b.ServerCodec.readBatch()
	for _, msg := range msgs {
		if msg.isUnsubscribe() {
			<-b.quit
		}
	}
	return msgs, batch, err
}

// TestUnsubscribeTimeout verifies that calling the client's Unsubscribe
// function will eventually timeout and not block forever in case the serve does
// not respond.
// It reproducers the issue https://github.com/ethereum/go-ethereum/issues/30156
func TestUnsubscribeTimeout(t *testing.T) {
<<<<<<< HEAD
	srv := NewServer("", 0, 0)
=======
	t.Parallel()

	srv := NewServer()
>>>>>>> eb00f169
	srv.RegisterName("nftest", new(notificationTestService))

	// Setup middleware to block on unsubscribe.
	p1, p2 := net.Pipe()
	blocker := &unsubscribeBlocker{ServerCodec: NewCodec(p1), quit: make(chan struct{})}
	defer close(blocker.quit)

	// Serve the middleware.
	go srv.ServeCodec(blocker, OptionMethodInvocation|OptionSubscriptions)
	defer srv.Stop()

	// Create the client on the other end of the pipe.
	cfg := new(clientConfig)
	client, _ := newClient(context.Background(), cfg, func(context.Context) (ServerCodec, error) {
		return NewCodec(p2), nil
	})
	defer client.Close()

	// Start subscription.
	sub, err := client.Subscribe(context.Background(), "nftest", make(chan int), "someSubscription", 1, 1)
	if err != nil {
		t.Fatalf("failed to subscribe: %v", err)
	}

	// Now on a separate thread, attempt to unsubscribe. Since the middleware
	// won't return, the function will only return if it times out on the request.
	done := make(chan struct{})
	go func() {
		sub.Unsubscribe()
		done <- struct{}{}
	}()

	// Wait for the timeout. If the expected time for the timeout elapses, the
	// test is considered failed.
	select {
	case <-done:
	case <-time.After(unsubscribeTimeout + 3*time.Second):
		t.Fatalf("Unsubscribe did not return within %s", unsubscribeTimeout)
	}
}

// unsubscribeRecorder collects the subscription IDs of *_unsubscribe calls.
type unsubscribeRecorder struct {
	ServerCodec
	unsubscribes map[string]bool
}

func (r *unsubscribeRecorder) readBatch() ([]*jsonrpcMessage, bool, error) {
	if r.unsubscribes == nil {
		r.unsubscribes = make(map[string]bool)
	}

	msgs, batch, err := r.ServerCodec.readBatch()
	for _, msg := range msgs {
		if msg.isUnsubscribe() {
			var params []string
			if err := json.Unmarshal(msg.Params, &params); err != nil {
				panic("unsubscribe decode error: " + err.Error())
			}

			r.unsubscribes[params[0]] = true
		}
	}

	return msgs, batch, err
}

// This checks that Client calls the _unsubscribe method on the server when Unsubscribe is
// called on a subscription.
func TestClientSubscriptionUnsubscribeServer(t *testing.T) {
	t.Parallel()

	// Create the server.
	srv := NewServer("", 0, 0)
	srv.RegisterName("nftest", new(notificationTestService))

	p1, p2 := net.Pipe()

	recorder := &unsubscribeRecorder{ServerCodec: NewCodec(p1)}
	go srv.ServeCodec(recorder, OptionMethodInvocation|OptionSubscriptions)

	defer srv.Stop()

	// Create the client on the other end of the pipe.
	cfg := new(clientConfig)
	client, _ := newClient(context.Background(), cfg, func(context.Context) (ServerCodec, error) {
		return NewCodec(p2), nil
	})
	defer client.Close()

	// Create the subscription.
	ch := make(chan int)

	sub, err := client.Subscribe(context.Background(), "nftest", ch, "someSubscription", 1, 1)
	if err != nil {
		t.Fatal(err)
	}

	// Unsubscribe and check that unsubscribe was called.
	sub.Unsubscribe()

	if !recorder.unsubscribes[sub.subid] {
		t.Fatal("client did not call unsubscribe method")
	}

	if _, open := <-sub.Err(); open {
		t.Fatal("subscription error channel not closed after unsubscribe")
	}
}

// This checks that the subscribed channel can be closed after Unsubscribe.
// It is the reproducer for https://github.com/ethereum/go-ethereum/issues/22322
func TestClientSubscriptionChannelClose(t *testing.T) {
	t.Parallel()

	var (
		srv     = NewServer("", 0, 0)
		httpsrv = httptest.NewServer(srv.WebsocketHandler(nil))
		wsURL   = "ws:" + strings.TrimPrefix(httpsrv.URL, "http:")
	)

	defer srv.Stop()
	defer httpsrv.Close()

	srv.RegisterName("nftest", new(notificationTestService))

	client, _ := Dial(wsURL)
	defer client.Close()

	for i := 0; i < 100; i++ {
		ch := make(chan int, 100)
		sub, err := client.Subscribe(context.Background(), "nftest", ch, "someSubscription", 100, 1)
		if err != nil {
			t.Fatal(err)
		}

		sub.Unsubscribe()
		close(ch)
	}
}

// This test checks that Client doesn't lock up when a single subscriber
// doesn't read subscription events.
func TestClientNotificationStorm(t *testing.T) {
	t.Parallel()

	server := newTestServer()
	defer server.Stop()

	doTest := func(count int, wantError bool) {
		client := DialInProc(server)
		defer client.Close()

		ctx, cancel := context.WithTimeout(context.Background(), 10*time.Second)
		defer cancel()

		// Subscribe on the server. It will start sending many notifications
		// very quickly.
		nc := make(chan int)

		sub, err := client.Subscribe(ctx, "nftest", nc, "someSubscription", count, 0)
		if err != nil {
			t.Fatal("can't subscribe:", err)
		}

		defer sub.Unsubscribe()

		// Process each notification, try to run a call in between each of them.
		for i := 0; i < count; i++ {
			select {
			case val := <-nc:
				if val != i {
					t.Fatalf("(%d/%d) unexpected value %d", i, count, val)
				}
			case err := <-sub.Err():
				if wantError && err != ErrSubscriptionQueueOverflow {
					t.Fatalf("(%d/%d) got error %q, want %q", i, count, err, ErrSubscriptionQueueOverflow)
				} else if !wantError {
					t.Fatalf("(%d/%d) got unexpected error %q", i, count, err)
				}

				return
			}

			var r int

			err := client.CallContext(ctx, &r, "nftest_echo", i)
			if err != nil {
				if !wantError {
					t.Fatalf("(%d/%d) call error: %v", i, count, err)
				}

				return
			}
		}

		if wantError {
			t.Fatalf("didn't get expected error")
		}
	}

	doTest(8000, false)
	doTest(24000, true)
}

func TestClientSetHeader(t *testing.T) {
	t.Parallel()

	var gotHeader bool

	srv := newTestServer()

	httpsrv := httptest.NewServer(http.HandlerFunc(func(w http.ResponseWriter, r *http.Request) {
		if r.Header.Get("test") == "ok" {
			gotHeader = true
		}

		srv.ServeHTTP(w, r)
	}))
	defer httpsrv.Close()
	defer srv.Stop()

	client, err := Dial(httpsrv.URL)
	if err != nil {
		t.Fatal(err)
	}
	defer client.Close()

	client.SetHeader("test", "ok")

	if _, err := client.SupportedModules(); err != nil {
		t.Fatal(err)
	}

	if !gotHeader {
		t.Fatal("client did not set custom header")
	}

	// Check that Content-Type can be replaced.
	client.SetHeader("content-type", "application/x-garbage")

	_, err = client.SupportedModules()
	if err == nil {
		t.Fatal("no error for invalid content-type header")
	} else if !strings.Contains(err.Error(), "Unsupported Media Type") {
		t.Fatalf("error is not related to content-type: %q", err)
	}
}

func TestClientHTTP(t *testing.T) {
	t.Parallel()

	server := newTestServer()
	defer server.Stop()

	client, hs := httpTestClient(server, "http", nil)
	defer hs.Close()
	defer client.Close()

	// Launch concurrent requests.
	var (
		results    = make([]echoResult, 100)
		errc       = make(chan error, len(results))
		wantResult = echoResult{"a", 1, new(echoArgs)}
	)
	for i := range results {
<<<<<<< HEAD
		i := i

=======
>>>>>>> eb00f169
		go func() {
			errc <- client.Call(&results[i], "test_echo", wantResult.String, wantResult.Int, wantResult.Args)
		}()
	}

	// Wait for all of them to complete.
	timeout := time.NewTimer(5 * time.Second)
	defer timeout.Stop()

	for i := range results {
		select {
		case err := <-errc:
			if err != nil {
				t.Fatal(err)
			}
		case <-timeout.C:
			t.Fatalf("timeout (got %d/%d) results)", i+1, len(results))
		}
	}

	// Check results.
	for i := range results {
		if !reflect.DeepEqual(results[i], wantResult) {
			t.Errorf("result %d mismatch: got %#v, want %#v", i, results[i], wantResult)
		}
	}
}

func TestClientReconnect(t *testing.T) {
	t.Parallel()

	startServer := func(addr string) (*Server, net.Listener) {
		srv := newTestServer()
		l, err := net.Listen("tcp", addr)
		if err != nil {
			t.Fatal("can't listen:", err)
		}
		go http.Serve(l, srv.WebsocketHandler([]string{"*"}))
		return srv, l
	}

	ctx, cancel := context.WithTimeout(context.Background(), 12*time.Second)
	defer cancel()

	// Start a server and corresponding client.
	s1, l1 := startServer("127.0.0.1:0")
	client, err := DialContext(ctx, "ws://"+l1.Addr().String())
	if err != nil {
		t.Fatal("can't dial", err)
	}
	defer client.Close()

	// Perform a call. This should work because the server is up.
	var resp echoResult
	if err := client.CallContext(ctx, &resp, "test_echo", "", 1, nil); err != nil {
		t.Fatal(err)
	}

	// Shut down the server and allow for some cool down time so we can listen on the same
	// address again.
	l1.Close()
	s1.Stop()
	time.Sleep(2 * time.Second)

	// Try calling again. It shouldn't work.
	if err := client.CallContext(ctx, &resp, "test_echo", "", 2, nil); err == nil {
		t.Error("successful call while the server is down")
		t.Logf("resp: %#v", resp)
	}

	// Start it up again and call again. The connection should be reestablished.
	// We spawn multiple calls here to check whether this hangs somehow.
	s2, l2 := startServer(l1.Addr().String())
	defer l2.Close()
	defer s2.Stop()

	start := make(chan struct{})
	errors := make(chan error, 20)
	for i := 0; i < cap(errors); i++ {
		go func() {
			<-start
			var resp echoResult
			errors <- client.CallContext(ctx, &resp, "test_echo", "", 3, nil)
		}()
	}
	close(start)
	errcount := 0
	for i := 0; i < cap(errors); i++ {
		if err = <-errors; err != nil {
			errcount++
		}
	}
	t.Logf("%d errors, last error: %v", errcount, err)
	if errcount > 1 {
		t.Errorf("expected one error after disconnect, got %d", errcount)
	}
}

func httpTestClient(srv *Server, transport string, fl *flakeyListener) (*Client, *httptest.Server) {
	// Create the HTTP server.
	var hs *httptest.Server

	switch transport {
	case "ws":
		hs = httptest.NewUnstartedServer(srv.WebsocketHandler([]string{"*"}))
	case "http":
		hs = httptest.NewUnstartedServer(srv)
	default:
		panic("unknown HTTP transport: " + transport)
	}
	// Wrap the listener if required.
	if fl != nil {
		fl.Listener = hs.Listener
		hs.Listener = fl
	}
	// Connect the client.
	hs.Start()

	client, err := Dial(transport + "://" + hs.Listener.Addr().String())
	if err != nil {
		panic(err)
	}

	return client, hs
}

func ipcTestClient(srv *Server, fl *flakeyListener) (*Client, net.Listener) {
	// Listen on a random endpoint.
	endpoint := fmt.Sprintf("go-ethereum-test-ipc-%d-%d", os.Getpid(), rand.Int63())
	if runtime.GOOS == "windows" {
		endpoint = `\\.\pipe\` + endpoint
	} else {
		endpoint = os.TempDir() + "/" + endpoint
	}

	l, err := ipcListen(endpoint)
	if err != nil {
		panic(err)
	}
	// Connect the listener to the server.
	if fl != nil {
		fl.Listener = l
		l = fl
	}

	go srv.ServeListener(l)
	// Connect the client.
	client, err := Dial(endpoint)
	if err != nil {
		panic(err)
	}

	return client, l
}

// flakeyListener kills accepted connections after a random timeout.
type flakeyListener struct {
	net.Listener
	maxKillTimeout time.Duration
	maxAcceptDelay time.Duration
}

func (l *flakeyListener) Accept() (net.Conn, error) {
	delay := time.Duration(rand.Int63n(int64(l.maxAcceptDelay)))
	time.Sleep(delay)

	c, err := l.Listener.Accept()
	if err == nil {
		timeout := time.Duration(rand.Int63n(int64(l.maxKillTimeout)))
		time.AfterFunc(timeout, func() {
			log.Debug(fmt.Sprintf("killing conn %v after %v", c.LocalAddr(), timeout))
			c.Close()
		})
	}

	return c, err
}<|MERGE_RESOLUTION|>--- conflicted
+++ resolved
@@ -607,13 +607,9 @@
 // not respond.
 // It reproducers the issue https://github.com/ethereum/go-ethereum/issues/30156
 func TestUnsubscribeTimeout(t *testing.T) {
-<<<<<<< HEAD
-	srv := NewServer("", 0, 0)
-=======
 	t.Parallel()
 
 	srv := NewServer()
->>>>>>> eb00f169
 	srv.RegisterName("nftest", new(notificationTestService))
 
 	// Setup middleware to block on unsubscribe.
@@ -880,11 +876,6 @@
 		wantResult = echoResult{"a", 1, new(echoArgs)}
 	)
 	for i := range results {
-<<<<<<< HEAD
-		i := i
-
-=======
->>>>>>> eb00f169
 		go func() {
 			errc <- client.Call(&results[i], "test_echo", wantResult.String, wantResult.Int, wantResult.Args)
 		}()
