// Copyright 2016 The go-ethereum Authors
// This file is part of the go-ethereum library.
//
// The go-ethereum library is free software: you can redistribute it and/or modify
// it under the terms of the GNU Lesser General Public License as published by
// the Free Software Foundation, either version 3 of the License, or
// (at your option) any later version.
//
// The go-ethereum library is distributed in the hope that it will be useful,
// but WITHOUT ANY WARRANTY; without even the implied warranty of
// MERCHANTABILITY or FITNESS FOR A PARTICULAR PURPOSE. See the
// GNU Lesser General Public License for more details.
//
// You should have received a copy of the GNU Lesser General Public License
// along with the go-ethereum library. If not, see <http://www.gnu.org/licenses/>.

package rpc

import (
	"context"
	"encoding/json"
	"errors"
	"fmt"
	"math/rand"
	"net"
	"net/http"
	"net/http/httptest"
	"os"
	"reflect"
	"runtime"
	"strings"
	"sync"
	"testing"
	"time"

	"github.com/davecgh/go-spew/spew"

	"github.com/ethereum/go-ethereum/log"
)

func TestClientRequest(t *testing.T) {
	server := newTestServer()
	defer server.Stop()

	client := DialInProc(server)
	defer client.Close()

	var resp echoResult
	if err := client.Call(&resp, "test_echo", "hello", 10, &echoArgs{"world"}); err != nil {
		t.Fatal(err)
	}

	if !reflect.DeepEqual(resp, echoResult{"hello", 10, &echoArgs{"world"}}) {
		t.Errorf("incorrect result %#v", resp)
	}
}

func TestClientResponseType(t *testing.T) {
	server := newTestServer()
	defer server.Stop()

	client := DialInProc(server)
	defer client.Close()

	if err := client.Call(nil, "test_echo", "hello", 10, &echoArgs{"world"}); err != nil {
		t.Errorf("Passing nil as result should be fine, but got an error: %v", err)
	}

	var resultVar echoResult
	// Note: passing the var, not a ref
	err := client.Call(resultVar, "test_echo", "hello", 10, &echoArgs{"world"})
	if err == nil {
		t.Error("Passing a var as result should be an error")
	}
}

// This test checks calling a method that returns 'null'.
func TestClientNullResponse(t *testing.T) {
	t.Parallel()

	server := newTestServer()
	defer server.Stop()

	client := DialInProc(server)
	defer client.Close()

	var result json.RawMessage
	if err := client.Call(&result, "test_null"); err != nil {
		t.Fatal(err)
	}

	if result == nil {
		t.Fatal("Expected non-nil result")
	}

	if !reflect.DeepEqual(result, json.RawMessage("null")) {
		t.Errorf("Expected null, got %s", result)
	}
}

// This test checks that server-returned errors with code and data come out of Client.Call.
func TestClientErrorData(t *testing.T) {
	server := newTestServer()
	defer server.Stop()

	client := DialInProc(server)
	defer client.Close()

	var resp interface{}

	err := client.Call(&resp, "test_returnError")
	if err == nil {
		t.Fatal("expected error")
	}

	// Check code.
	// The method handler returns an error value which implements the rpc.Error
	// interface, i.e. it has a custom error code. The server returns this error code.
	expectedCode := testError{}.ErrorCode()

	if e, ok := err.(Error); !ok {
		t.Fatalf("client did not return rpc.Error, got %#v", e)
	} else if e.ErrorCode() != expectedCode {
		t.Fatalf("wrong error code %d, want %d", e.ErrorCode(), expectedCode)
	}

	// Check data.
	if e, ok := err.(DataError); !ok {
		t.Fatalf("client did not return rpc.DataError, got %#v", e)
	} else if e.ErrorData() != (testError{}.ErrorData()) {
		t.Fatalf("wrong error data %#v, want %#v", e.ErrorData(), testError{}.ErrorData())
	}
}

func TestClientBatchRequest(t *testing.T) {
	server := newTestServer()
	defer server.Stop()

	client := DialInProc(server)
	defer client.Close()

	batch := []BatchElem{
		{
			Method: "test_echo",
			Args:   []interface{}{"hello", 10, &echoArgs{"world"}},
			Result: new(echoResult),
		},
		{
			Method: "test_echo",
			Args:   []interface{}{"hello2", 11, &echoArgs{"world"}},
			Result: new(echoResult),
		},
		{
			Method: "no_such_method",
			Args:   []interface{}{1, 2, 3},
			Result: new(int),
		},
	}
	if err := client.BatchCall(batch); err != nil {
		t.Fatal(err)
	}

	wantResult := []BatchElem{
		{
			Method: "test_echo",
			Args:   []interface{}{"hello", 10, &echoArgs{"world"}},
			Result: &echoResult{"hello", 10, &echoArgs{"world"}},
		},
		{
			Method: "test_echo",
			Args:   []interface{}{"hello2", 11, &echoArgs{"world"}},
			Result: &echoResult{"hello2", 11, &echoArgs{"world"}},
		},
		{
			Method: "no_such_method",
			Args:   []interface{}{1, 2, 3},
			Result: new(int),
			Error:  &jsonError{Code: -32601, Message: "the method no_such_method does not exist/is not available"},
		},
	}
	if !reflect.DeepEqual(batch, wantResult) {
		t.Errorf("batch results mismatch:\ngot %swant %s", spew.Sdump(batch), spew.Sdump(wantResult))
	}
}

// This checks that, for HTTP connections, the length of batch responses is validated to
// match the request exactly.
func TestClientBatchRequest_len(t *testing.T) {
	t.Parallel()

	b, err := json.Marshal([]jsonrpcMessage{
		{Version: "2.0", ID: json.RawMessage("1"), Result: json.RawMessage(`"0x1"`)},
		{Version: "2.0", ID: json.RawMessage("2"), Result: json.RawMessage(`"0x2"`)},
	})
	if err != nil {
		t.Fatal("failed to encode jsonrpc message:", err)
	}

	s := httptest.NewServer(http.HandlerFunc(func(rw http.ResponseWriter, r *http.Request) {
		_, err := rw.Write(b)
		if err != nil {
			t.Error("failed to write response:", err)
		}
	}))
	t.Cleanup(s.Close)

	t.Run("too-few", func(t *testing.T) {
		client, err := Dial(s.URL)
		if err != nil {
			t.Fatal("failed to dial test server:", err)
		}
		defer client.Close()

		batch := []BatchElem{
			{Method: "foo", Result: new(string)},
			{Method: "bar", Result: new(string)},
			{Method: "baz", Result: new(string)},
		}

		ctx, cancelFn := context.WithTimeout(context.Background(), time.Second)
		defer cancelFn()

		if err := client.BatchCallContext(ctx, batch); err != nil {
			t.Fatal("error:", err)
		}
		for i, elem := range batch[:2] {
			if elem.Error != nil {
				t.Errorf("expected no error for batch element %d, got %q", i, elem.Error)
			}
		}
		for i, elem := range batch[2:] {
			if elem.Error != ErrMissingBatchResponse {
				t.Errorf("wrong error %q for batch element %d", elem.Error, i+2)
			}
		}
	})

	t.Run("too-many", func(t *testing.T) {
		client, err := Dial(s.URL)
		if err != nil {
			t.Fatal("failed to dial test server:", err)
		}
		defer client.Close()

		batch := []BatchElem{
			{Method: "foo", Result: new(string)},
		}

		ctx, cancelFn := context.WithTimeout(context.Background(), time.Second)
		defer cancelFn()

		if err := client.BatchCallContext(ctx, batch); err != nil {
			t.Fatal("error:", err)
		}
		for i, elem := range batch[:1] {
			if elem.Error != nil {
				t.Errorf("expected no error for batch element %d, got %q", i, elem.Error)
			}
		}
		for i, elem := range batch[1:] {
			if elem.Error != ErrMissingBatchResponse {
				t.Errorf("wrong error %q for batch element %d", elem.Error, i+2)
			}
		}
	})
}

// This checks that the client can handle the case where the server doesn't
// respond to all requests in a batch.
func TestClientBatchRequestLimit(t *testing.T) {
	server := newTestServer()
	defer server.Stop()
	server.SetBatchLimits(2, 100000)
	client := DialInProc(server)
	defer client.Close()

	batch := []BatchElem{
		{Method: "foo"},
		{Method: "bar"},
		{Method: "baz"},
	}
	err := client.BatchCall(batch)
	if err != nil {
		t.Fatal("unexpected error:", err)
	}

	// Check that the first response indicates an error with batch size.
	var err0 Error
	if !errors.As(batch[0].Error, &err0) {
		t.Log("error zero:", batch[0].Error)
		t.Fatalf("batch elem 0 has wrong error type: %T", batch[0].Error)
	} else {
		if err0.ErrorCode() != -32600 || err0.Error() != errMsgBatchTooLarge {
			t.Fatalf("wrong error on batch elem zero: %v", err0)
		}
	}

	// Check that remaining response batch elements are reported as absent.
	for i, elem := range batch[1:] {
		if elem.Error != ErrMissingBatchResponse {
			t.Fatalf("batch elem %d has unexpected error: %v", i+1, elem.Error)
		}
	}
}

func TestClientNotify(t *testing.T) {
	server := newTestServer()
	defer server.Stop()

	client := DialInProc(server)
	defer client.Close()

	if err := client.Notify(context.Background(), "test_echo", "hello", 10, &echoArgs{"world"}); err != nil {
		t.Fatal(err)
	}
}

// func TestClientCancelInproc(t *testing.T) { testClientCancel("inproc", t) }
func TestClientCancelWebsocket(t *testing.T) { testClientCancel("ws", t) }
func TestClientCancelHTTP(t *testing.T)      { testClientCancel("http", t) }
func TestClientCancelIPC(t *testing.T)       { testClientCancel("ipc", t) }

// This test checks that requests made through CallContext can be canceled by canceling
// the context.
func testClientCancel(transport string, t *testing.T) {
	// These tests take a lot of time, run them all at once.
	// You probably want to run with -parallel 1 or comment out
	// the call to t.Parallel if you enable the logging.
	t.Parallel()

	server := newTestServer()
	defer server.Stop()

	// What we want to achieve is that the context gets canceled
	// at various stages of request processing. The interesting cases
	// are:
	//  - cancel during dial
	//  - cancel while performing a HTTP request
	//  - cancel while waiting for a response
	//
	// To trigger those, the times are chosen such that connections
	// are killed within the deadline for every other call (maxKillTimeout
	// is 2x maxCancelTimeout).
	//
	// Once a connection is dead, there is a fair chance it won't connect
	// successfully because the accept is delayed by 1s.
	maxContextCancelTimeout := 300 * time.Millisecond
	fl := &flakeyListener{
		maxAcceptDelay: 1 * time.Second,
		maxKillTimeout: 600 * time.Millisecond,
	}

	var client *Client

	switch transport {
	case "ws", "http":
		c, hs := httpTestClient(server, transport, fl)
		defer hs.Close()

		client = c
	case "ipc":
		c, l := ipcTestClient(server, fl)
		defer l.Close()

		client = c
	default:
		panic("unknown transport: " + transport)
	}
	defer client.Close()

	// The actual test starts here.
	var (
		wg       sync.WaitGroup
		nreqs    = 10
		ncallers = 10
	)

	caller := func(index int) {
		defer wg.Done()

		for i := 0; i < nreqs; i++ {
			var (
				ctx     context.Context
				cancel  func()
				timeout = time.Duration(rand.Int63n(int64(maxContextCancelTimeout)))
			)

			if index < ncallers/2 {
				// For half of the callers, create a context without deadline
				// and cancel it later.
				ctx, cancel = context.WithCancel(context.Background())
				time.AfterFunc(timeout, cancel)
			} else {
				// For the other half, create a context with a deadline instead. This is
				// different because the context deadline is used to set the socket write
				// deadline.
				ctx, cancel = context.WithTimeout(context.Background(), timeout)
			}

			// Now perform a call with the context.
			// The key thing here is that no call will ever complete successfully.
			err := client.CallContext(ctx, nil, "test_block")

			switch {
			case err == nil:
				_, hasDeadline := ctx.Deadline()
				t.Errorf("no error for call with %v wait time (deadline: %v)", timeout, hasDeadline)
				// default:
				//	t.Logf("got expected error with %v wait time: %v", timeout, err)
			}

			cancel()
		}
	}

	wg.Add(ncallers)

	for i := 0; i < ncallers; i++ {
		go caller(i)
	}
	wg.Wait()
}

func TestClientSubscribeInvalidArg(t *testing.T) {
	server := newTestServer()
	defer server.Stop()

	client := DialInProc(server)
	defer client.Close()

	check := func(shouldPanic bool, arg interface{}) {
		defer func() {
			err := recover()
			if shouldPanic && err == nil {
				t.Errorf("EthSubscribe should've panicked for %#v", arg)
			}

			if !shouldPanic && err != nil {
				t.Errorf("EthSubscribe shouldn't have panicked for %#v", arg)

				buf := make([]byte, 1024*1024)
				buf = buf[:runtime.Stack(buf, false)]

				t.Error(err)
				t.Error(string(buf))
			}
		}()
		client.EthSubscribe(context.Background(), arg, "foo_bar")
	}
	check(true, nil)
	check(true, 1)
	check(true, (chan int)(nil))
	check(true, make(<-chan int))
	check(false, make(chan int))
	check(false, make(chan<- int))
}

func TestClientSubscribe(t *testing.T) {
	server := newTestServer()
	defer server.Stop()

	client := DialInProc(server)
	defer client.Close()

	nc := make(chan int)
	count := 10

	sub, err := client.Subscribe(context.Background(), "nftest", nc, "someSubscription", count, 0)
	if err != nil {
		t.Fatal("can't subscribe:", err)
	}

	for i := 0; i < count; i++ {
		if val := <-nc; val != i {
			t.Fatalf("value mismatch: got %d, want %d", val, i)
		}
	}

	sub.Unsubscribe()
	select {
	case v := <-nc:
		t.Fatal("received value after unsubscribe:", v)
	case err := <-sub.Err():
		if err != nil {
			t.Fatalf("Err returned a non-nil error after explicit unsubscribe: %q", err)
		}
	case <-time.After(1 * time.Second):
		t.Fatalf("subscription not closed within 1s after unsubscribe")
	}
}

// In this test, the connection drops while Subscribe is waiting for a response.
func TestClientSubscribeClose(t *testing.T) {
	server := newTestServer()
	service := &notificationTestService{
		gotHangSubscriptionReq:  make(chan struct{}),
		unblockHangSubscription: make(chan struct{}),
	}

	if err := server.RegisterName("nftest2", service); err != nil {
		t.Fatal(err)
	}

	defer server.Stop()

	client := DialInProc(server)
	defer client.Close()

	var (
		nc   = make(chan int)
		errc = make(chan error, 1)
		sub  *ClientSubscription
		err  error
	)

	go func() {
		sub, err = client.Subscribe(context.Background(), "nftest2", nc, "hangSubscription", 999)
		errc <- err
	}()

	<-service.gotHangSubscriptionReq
	client.Close()
	service.unblockHangSubscription <- struct{}{}

	select {
	case err := <-errc:
		if err == nil {
			t.Errorf("Subscribe returned nil error after Close")
		}

		if sub != nil {
			t.Error("Subscribe returned non-nil subscription after Close")
		}
	case <-time.After(1 * time.Second):
		t.Fatalf("Subscribe did not return within 1s after Close")
	}
}

// This test reproduces https://github.com/ethereum/go-ethereum/issues/17837 where the
// client hangs during shutdown when Unsubscribe races with Client.Close.
func TestClientCloseUnsubscribeRace(t *testing.T) {
	server := newTestServer()
	defer server.Stop()

	for i := 0; i < 20; i++ {
		client := DialInProc(server)
		nc := make(chan int)

		sub, err := client.Subscribe(context.Background(), "nftest", nc, "someSubscription", 3, 1)
		if err != nil {
			t.Fatal(err)
		}

		go client.Close()
		go sub.Unsubscribe()
		select {
		case <-sub.Err():
		case <-time.After(5 * time.Second):
			t.Fatal("subscription not closed within timeout")
		}
	}
}

// unsubscribeRecorder collects the subscription IDs of *_unsubscribe calls.
type unsubscribeRecorder struct {
	ServerCodec
	unsubscribes map[string]bool
}

func (r *unsubscribeRecorder) readBatch() ([]*jsonrpcMessage, bool, error) {
	if r.unsubscribes == nil {
		r.unsubscribes = make(map[string]bool)
	}

	msgs, batch, err := r.ServerCodec.readBatch()
	for _, msg := range msgs {
		if msg.isUnsubscribe() {
			var params []string
			if err := json.Unmarshal(msg.Params, &params); err != nil {
				panic("unsubscribe decode error: " + err.Error())
			}

			r.unsubscribes[params[0]] = true
		}
	}

	return msgs, batch, err
}

// This checks that Client calls the _unsubscribe method on the server when Unsubscribe is
// called on a subscription.
func TestClientSubscriptionUnsubscribeServer(t *testing.T) {
	t.Parallel()

	// Create the server.
	srv := NewServer()
	srv.RegisterName("nftest", new(notificationTestService))

	p1, p2 := net.Pipe()

	recorder := &unsubscribeRecorder{ServerCodec: NewCodec(p1)}
	go srv.ServeCodec(recorder, OptionMethodInvocation|OptionSubscriptions)

	defer srv.Stop()

	// Create the client on the other end of the pipe.
	cfg := new(clientConfig)
	client, _ := newClient(context.Background(), cfg, func(context.Context) (ServerCodec, error) {
		return NewCodec(p2), nil
	})
	defer client.Close()

	// Create the subscription.
	ch := make(chan int)

	sub, err := client.Subscribe(context.Background(), "nftest", ch, "someSubscription", 1, 1)
	if err != nil {
		t.Fatal(err)
	}

	// Unsubscribe and check that unsubscribe was called.
	sub.Unsubscribe()

	if !recorder.unsubscribes[sub.subid] {
		t.Fatal("client did not call unsubscribe method")
	}

	if _, open := <-sub.Err(); open {
		t.Fatal("subscription error channel not closed after unsubscribe")
	}
}

// This checks that the subscribed channel can be closed after Unsubscribe.
// It is the reproducer for https://github.com/ethereum/go-ethereum/issues/22322
func TestClientSubscriptionChannelClose(t *testing.T) {
	t.Parallel()

	var (
		srv     = NewServer()
		httpsrv = httptest.NewServer(srv.WebsocketHandler(nil))
		wsURL   = "ws:" + strings.TrimPrefix(httpsrv.URL, "http:")
	)

	defer srv.Stop()
	defer httpsrv.Close()

	srv.RegisterName("nftest", new(notificationTestService))

	client, _ := Dial(wsURL)
	defer client.Close()

	for i := 0; i < 100; i++ {
		ch := make(chan int, 100)
		sub, err := client.Subscribe(context.Background(), "nftest", ch, "someSubscription", 100, 1)
		if err != nil {
			t.Fatal(err)
		}

		sub.Unsubscribe()
		close(ch)
	}
}

// This test checks that Client doesn't lock up when a single subscriber
// doesn't read subscription events.
func TestClientNotificationStorm(t *testing.T) {
	server := newTestServer()
	defer server.Stop()

	doTest := func(count int, wantError bool) {
		client := DialInProc(server)
		defer client.Close()

		ctx, cancel := context.WithTimeout(context.Background(), 10*time.Second)
		defer cancel()

		// Subscribe on the server. It will start sending many notifications
		// very quickly.
		nc := make(chan int)

		sub, err := client.Subscribe(ctx, "nftest", nc, "someSubscription", count, 0)
		if err != nil {
			t.Fatal("can't subscribe:", err)
		}

		defer sub.Unsubscribe()

		// Process each notification, try to run a call in between each of them.
		for i := 0; i < count; i++ {
			select {
			case val := <-nc:
				if val != i {
					t.Fatalf("(%d/%d) unexpected value %d", i, count, val)
				}
			case err := <-sub.Err():
				if wantError && err != ErrSubscriptionQueueOverflow {
					t.Fatalf("(%d/%d) got error %q, want %q", i, count, err, ErrSubscriptionQueueOverflow)
				} else if !wantError {
					t.Fatalf("(%d/%d) got unexpected error %q", i, count, err)
				}

				return
			}

			var r int

			err := client.CallContext(ctx, &r, "nftest_echo", i)
			if err != nil {
				if !wantError {
					t.Fatalf("(%d/%d) call error: %v", i, count, err)
				}

				return
			}
		}

		if wantError {
			t.Fatalf("didn't get expected error")
		}
	}

	doTest(8000, false)
	doTest(24000, true)
}

func TestClientSetHeader(t *testing.T) {
	var gotHeader bool

	srv := newTestServer()

	httpsrv := httptest.NewServer(http.HandlerFunc(func(w http.ResponseWriter, r *http.Request) {
		if r.Header.Get("test") == "ok" {
			gotHeader = true
		}

		srv.ServeHTTP(w, r)
	}))
	defer httpsrv.Close()
	defer srv.Stop()

	client, err := Dial(httpsrv.URL)
	if err != nil {
		t.Fatal(err)
	}
	defer client.Close()

	client.SetHeader("test", "ok")

	if _, err := client.SupportedModules(); err != nil {
		t.Fatal(err)
	}

	if !gotHeader {
		t.Fatal("client did not set custom header")
	}

	// Check that Content-Type can be replaced.
	client.SetHeader("content-type", "application/x-garbage")

	_, err = client.SupportedModules()
	if err == nil {
		t.Fatal("no error for invalid content-type header")
	} else if !strings.Contains(err.Error(), "Unsupported Media Type") {
		t.Fatalf("error is not related to content-type: %q", err)
	}
}

func TestClientHTTP(t *testing.T) {
	server := newTestServer()
	defer server.Stop()

	client, hs := httpTestClient(server, "http", nil)
	defer hs.Close()
	defer client.Close()

	// Launch concurrent requests.
	var (
		results    = make([]echoResult, 100)
		errc       = make(chan error, len(results))
		wantResult = echoResult{"a", 1, new(echoArgs)}
	)
<<<<<<< HEAD

	defer client.Close()

=======
>>>>>>> aadddf3a
	for i := range results {
		i := i

		go func() {
			errc <- client.Call(&results[i], "test_echo", wantResult.String, wantResult.Int, wantResult.Args)
		}()
	}

	// Wait for all of them to complete.
	timeout := time.NewTimer(5 * time.Second)
	defer timeout.Stop()

	for i := range results {
		select {
		case err := <-errc:
			if err != nil {
				t.Fatal(err)
			}
		case <-timeout.C:
			t.Fatalf("timeout (got %d/%d) results)", i+1, len(results))
		}
	}

	// Check results.
	for i := range results {
		if !reflect.DeepEqual(results[i], wantResult) {
			t.Errorf("result %d mismatch: got %#v, want %#v", i, results[i], wantResult)
		}
	}
}

func TestClientReconnect(t *testing.T) {
	startServer := func(addr string) (*Server, net.Listener) {
		srv := newTestServer()
		l, err := net.Listen("tcp", addr)
		if err != nil {
			t.Fatal("can't listen:", err)
		}
		go http.Serve(l, srv.WebsocketHandler([]string{"*"}))
		return srv, l
	}

	ctx, cancel := context.WithTimeout(context.Background(), 12*time.Second)
	defer cancel()

	// Start a server and corresponding client.
	s1, l1 := startServer("127.0.0.1:0")
	client, err := DialContext(ctx, "ws://"+l1.Addr().String())
	if err != nil {
		t.Fatal("can't dial", err)
	}
	defer client.Close()

	// Perform a call. This should work because the server is up.
	var resp echoResult
	if err := client.CallContext(ctx, &resp, "test_echo", "", 1, nil); err != nil {
		t.Fatal(err)
	}

	// Shut down the server and allow for some cool down time so we can listen on the same
	// address again.
	l1.Close()
	s1.Stop()
	time.Sleep(2 * time.Second)

	// Try calling again. It shouldn't work.
	if err := client.CallContext(ctx, &resp, "test_echo", "", 2, nil); err == nil {
		t.Error("successful call while the server is down")
		t.Logf("resp: %#v", resp)
	}

	// Start it up again and call again. The connection should be reestablished.
	// We spawn multiple calls here to check whether this hangs somehow.
	s2, l2 := startServer(l1.Addr().String())
	defer l2.Close()
	defer s2.Stop()

	start := make(chan struct{})
	errors := make(chan error, 20)
	for i := 0; i < cap(errors); i++ {
		go func() {
			<-start
			var resp echoResult
			errors <- client.CallContext(ctx, &resp, "test_echo", "", 3, nil)
		}()
	}
	close(start)
	errcount := 0
	for i := 0; i < cap(errors); i++ {
		if err = <-errors; err != nil {
			errcount++
		}
	}
	t.Logf("%d errors, last error: %v", errcount, err)
	if errcount > 1 {
		t.Errorf("expected one error after disconnect, got %d", errcount)
	}
}

func httpTestClient(srv *Server, transport string, fl *flakeyListener) (*Client, *httptest.Server) {
	// Create the HTTP server.
	var hs *httptest.Server

	switch transport {
	case "ws":
		hs = httptest.NewUnstartedServer(srv.WebsocketHandler([]string{"*"}))
	case "http":
		hs = httptest.NewUnstartedServer(srv)
	default:
		panic("unknown HTTP transport: " + transport)
	}
	// Wrap the listener if required.
	if fl != nil {
		fl.Listener = hs.Listener
		hs.Listener = fl
	}
	// Connect the client.
	hs.Start()

	client, err := Dial(transport + "://" + hs.Listener.Addr().String())
	if err != nil {
		panic(err)
	}

	return client, hs
}

func ipcTestClient(srv *Server, fl *flakeyListener) (*Client, net.Listener) {
	// Listen on a random endpoint.
	endpoint := fmt.Sprintf("go-ethereum-test-ipc-%d-%d", os.Getpid(), rand.Int63())
	if runtime.GOOS == "windows" {
		endpoint = `\\.\pipe\` + endpoint
	} else {
		endpoint = os.TempDir() + "/" + endpoint
	}

	l, err := ipcListen(endpoint)
	if err != nil {
		panic(err)
	}
	// Connect the listener to the server.
	if fl != nil {
		fl.Listener = l
		l = fl
	}

	go srv.ServeListener(l)
	// Connect the client.
	client, err := Dial(endpoint)
	if err != nil {
		panic(err)
	}

	return client, l
}

// flakeyListener kills accepted connections after a random timeout.
type flakeyListener struct {
	net.Listener
	maxKillTimeout time.Duration
	maxAcceptDelay time.Duration
}

func (l *flakeyListener) Accept() (net.Conn, error) {
	delay := time.Duration(rand.Int63n(int64(l.maxAcceptDelay)))
	time.Sleep(delay)

	c, err := l.Listener.Accept()
	if err == nil {
		timeout := time.Duration(rand.Int63n(int64(l.maxKillTimeout)))
		time.AfterFunc(timeout, func() {
			log.Debug(fmt.Sprintf("killing conn %v after %v", c.LocalAddr(), timeout))
			c.Close()
		})
	}

	return c, err
}<|MERGE_RESOLUTION|>--- conflicted
+++ resolved
@@ -779,12 +779,6 @@
 		errc       = make(chan error, len(results))
 		wantResult = echoResult{"a", 1, new(echoArgs)}
 	)
-<<<<<<< HEAD
-
-	defer client.Close()
-
-=======
->>>>>>> aadddf3a
 	for i := range results {
 		i := i
 
