--- conflicted
+++ resolved
@@ -217,12 +217,7 @@
 	if err != nil {
 		return nil, err
 	}
-<<<<<<< HEAD
-
-	return newClient(ctx, connect)
-=======
 	return newClient(ctx, cfg, connect)
->>>>>>> bed84606
 }
 
 // DialWebsocket creates a new RPC client that communicates with a JSON-RPC server
@@ -241,12 +236,7 @@
 	if err != nil {
 		return nil, err
 	}
-<<<<<<< HEAD
-
-	return newClient(ctx, connect)
-=======
 	return newClient(ctx, cfg, connect)
->>>>>>> bed84606
 }
 
 func newClientTransportWS(endpoint string, cfg *clientConfig) (reconnectFunc, error) {
