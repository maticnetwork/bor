--- conflicted
+++ resolved
@@ -36,14 +36,10 @@
 		}
 		log.Trace("Accepted RPC connection", "conn", conn.RemoteAddr())
 
-<<<<<<< HEAD
-		go s.ServeCodec(NewCodec(conn), 0)
-=======
 		s.executionPool.Submit(context.Background(), func() error {
 			s.ServeCodec(NewCodec(conn), 0)
 			return nil
 		})
->>>>>>> ac353aff
 	}
 }
 
