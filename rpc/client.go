--- conflicted
+++ resolved
@@ -114,11 +114,7 @@
 	ctx := context.Background()
 	ctx = context.WithValue(ctx, clientContextKey{}, c)
 	ctx = context.WithValue(ctx, peerInfoContextKey{}, conn.peerInfo())
-<<<<<<< HEAD
 	handler := newHandler(ctx, conn, c.idgen, c.services, NewExecutionPool(100, 0))
-=======
-	handler := newHandler(ctx, conn, c.idgen, c.services)
->>>>>>> ea9e62ca
 	return &clientConn{conn, handler}
 }
 
