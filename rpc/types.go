// Copyright 2015 The go-ethereum Authors
// This file is part of the go-ethereum library.
//
// The go-ethereum library is free software: you can redistribute it and/or modify
// it under the terms of the GNU Lesser General Public License as published by
// the Free Software Foundation, either version 3 of the License, or
// (at your option) any later version.
//
// The go-ethereum library is distributed in the hope that it will be useful,
// but WITHOUT ANY WARRANTY; without even the implied warranty of
// MERCHANTABILITY or FITNESS FOR A PARTICULAR PURPOSE. See the
// GNU Lesser General Public License for more details.
//
// You should have received a copy of the GNU Lesser General Public License
// along with the go-ethereum library. If not, see <http://www.gnu.org/licenses/>.

package rpc

import (
	"context"
	"encoding/json"
	"fmt"
	"math"
	"strconv"
	"strings"

	"github.com/ethereum/go-ethereum/common"
	"github.com/ethereum/go-ethereum/common/hexutil"
)

// API describes the set of methods offered over the RPC interface
type API struct {
	Namespace     string      // namespace under which the rpc methods of Service are exposed
	Version       string      // deprecated - this field is no longer used, but retained for compatibility
	Service       interface{} // receiver instance which holds the methods
	Public        bool        // deprecated - this field is no longer used, but retained for compatibility
	Authenticated bool        // whether the api should only be available behind authentication.
}

// ServerCodec implements reading, parsing and writing RPC messages for the server side of
// a RPC session. Implementations must be go-routine safe since the codec can be called in
// multiple go-routines concurrently.
type ServerCodec interface {
	peerInfo() PeerInfo
	readBatch() (msgs []*jsonrpcMessage, isBatch bool, err error)
	close()

	jsonWriter
}

// jsonWriter can write JSON messages to its underlying connection.
// Implementations must be safe for concurrent use.
type jsonWriter interface {
	// writeJSON writes a message to the connection.
	writeJSON(ctx context.Context, msg interface{}, isError bool) error

	// Closed returns a channel which is closed when the connection is closed.
	closed() <-chan interface{}
	// RemoteAddr returns the peer address of the connection.
	remoteAddr() string
}

type BlockNumber int64

const (
	SafeBlockNumber      = BlockNumber(-4)
	FinalizedBlockNumber = BlockNumber(-3)
	PendingBlockNumber   = BlockNumber(-2)
	LatestBlockNumber    = BlockNumber(-1)
	EarliestBlockNumber  = BlockNumber(0)

	latest    = "latest"
	earliest  = "earliest"
	pending   = "pending"
	finalized = "finalized"
)

// UnmarshalJSON parses the given JSON fragment into a BlockNumber. It supports:
// - "safe", "finalized", "latest", "earliest" or "pending" as string arguments
// - the block number
// Returned errors:
// - an invalid block number error when the given argument isn't a known strings
// - an out of range error when the given block number is either too little or too large
// nolint:goconst
func (bn *BlockNumber) UnmarshalJSON(data []byte) error {
	input := strings.TrimSpace(string(data))
	if len(input) >= 2 && input[0] == '"' && input[len(input)-1] == '"' {
		input = input[1 : len(input)-1]
	}

	switch input {
	case earliest:
		*bn = EarliestBlockNumber
		return nil
	case latest:
		*bn = LatestBlockNumber
		return nil
	case pending:
		*bn = PendingBlockNumber
		return nil
<<<<<<< HEAD
	case finalized:
		*bn = FinalizedBlockNumber
		return nil
=======
	case "finalized":
		*bn = FinalizedBlockNumber
		return nil
	case "safe":
		*bn = SafeBlockNumber
		return nil
>>>>>>> b4cc1f65
	}

	blckNum, err := hexutil.DecodeUint64(input)
	if err != nil {
		return err
	}

	if blckNum > math.MaxInt64 {
		return fmt.Errorf("block number larger than int64")
	}

	*bn = BlockNumber(blckNum)

	return nil
}

// MarshalText implements encoding.TextMarshaler. It marshals:
<<<<<<< HEAD
// - "latest", "earliest" ,"pending" or "finalized" as strings
=======
// - "safe", "finalized", "latest", "earliest" or "pending" as strings
>>>>>>> b4cc1f65
// - other numbers as hex
func (bn BlockNumber) MarshalText() ([]byte, error) {
	switch bn {
	case EarliestBlockNumber:
		return []byte(earliest), nil
	case LatestBlockNumber:
		return []byte(latest), nil
	case PendingBlockNumber:
<<<<<<< HEAD
		return []byte(pending), nil
	case FinalizedBlockNumber:
		return []byte(finalized), nil
=======
		return []byte("pending"), nil
	case FinalizedBlockNumber:
		return []byte("finalized"), nil
	case SafeBlockNumber:
		return []byte("safe"), nil
>>>>>>> b4cc1f65
	default:
		return hexutil.Uint64(bn).MarshalText()
	}
}

func (bn BlockNumber) Int64() int64 {
	return (int64)(bn)
}

type BlockNumberOrHash struct {
	BlockNumber      *BlockNumber `json:"blockNumber,omitempty"`
	BlockHash        *common.Hash `json:"blockHash,omitempty"`
	RequireCanonical bool         `json:"requireCanonical,omitempty"`
}

func (bnh *BlockNumberOrHash) UnmarshalJSON(data []byte) error {
	type erased BlockNumberOrHash

	e := erased{}
	err := json.Unmarshal(data, &e)

	if err == nil {
		if e.BlockNumber != nil && e.BlockHash != nil {
			return fmt.Errorf("cannot specify both BlockHash and BlockNumber, choose one or the other")
		}

		bnh.BlockNumber = e.BlockNumber
		bnh.BlockHash = e.BlockHash
		bnh.RequireCanonical = e.RequireCanonical

		return nil
	}

	var input string

	err = json.Unmarshal(data, &input)
	if err != nil {
		return err
	}

	switch input {
	case earliest:
		bn := EarliestBlockNumber
		bnh.BlockNumber = &bn

		return nil

	case latest:
		bn := LatestBlockNumber
		bnh.BlockNumber = &bn

		return nil

	case pending:
		bn := PendingBlockNumber
		bnh.BlockNumber = &bn

		return nil
<<<<<<< HEAD

	case finalized:
		bn := FinalizedBlockNumber
		bnh.BlockNumber = &bn

=======
	case "finalized":
		bn := FinalizedBlockNumber
		bnh.BlockNumber = &bn

		return nil
	case "safe":
		bn := SafeBlockNumber
		bnh.BlockNumber = &bn

>>>>>>> b4cc1f65
		return nil

	default:
		if len(input) == 66 {
			hash := common.Hash{}

			err := hash.UnmarshalText([]byte(input))
			if err != nil {
				return err
			}

			bnh.BlockHash = &hash

			return nil
		} else {
			blckNum, err := hexutil.DecodeUint64(input)
			if err != nil {
				return err
			}

			if blckNum > math.MaxInt64 {
				return fmt.Errorf("blocknumber too high")
			}

			bn := BlockNumber(blckNum)
			bnh.BlockNumber = &bn

			return nil
		}
	}
}

func (bnh *BlockNumberOrHash) Number() (BlockNumber, bool) {
	if bnh.BlockNumber != nil {
		return *bnh.BlockNumber, true
	}

	return BlockNumber(0), false
}

func (bnh *BlockNumberOrHash) String() string {
	if bnh.BlockNumber != nil {
		return strconv.Itoa(int(*bnh.BlockNumber))
	}

	if bnh.BlockHash != nil {
		return bnh.BlockHash.String()
	}

	return "nil"
}

func (bnh *BlockNumberOrHash) Hash() (common.Hash, bool) {
	if bnh.BlockHash != nil {
		return *bnh.BlockHash, true
	}

	return common.Hash{}, false
}

func BlockNumberOrHashWithNumber(blockNr BlockNumber) BlockNumberOrHash {
	return BlockNumberOrHash{
		BlockNumber:      &blockNr,
		BlockHash:        nil,
		RequireCanonical: false,
	}
}

func BlockNumberOrHashWithHash(hash common.Hash, canonical bool) BlockNumberOrHash {
	return BlockNumberOrHash{
		BlockNumber:      nil,
		BlockHash:        &hash,
		RequireCanonical: canonical,
	}
}

// DecimalOrHex unmarshals a non-negative decimal or hex parameter into a uint64.
type DecimalOrHex uint64

// UnmarshalJSON implements json.Unmarshaler.
func (dh *DecimalOrHex) UnmarshalJSON(data []byte) error {
	input := strings.TrimSpace(string(data))
	if len(input) >= 2 && input[0] == '"' && input[len(input)-1] == '"' {
		input = input[1 : len(input)-1]
	}

	value, err := strconv.ParseUint(input, 10, 64)
	if err != nil {
		value, err = hexutil.DecodeUint64(input)
	}

	if err != nil {
		return err
	}

	*dh = DecimalOrHex(value)

	return nil
}<|MERGE_RESOLUTION|>--- conflicted
+++ resolved
@@ -98,18 +98,12 @@
 	case pending:
 		*bn = PendingBlockNumber
 		return nil
-<<<<<<< HEAD
-	case finalized:
-		*bn = FinalizedBlockNumber
-		return nil
-=======
 	case "finalized":
 		*bn = FinalizedBlockNumber
 		return nil
 	case "safe":
 		*bn = SafeBlockNumber
 		return nil
->>>>>>> b4cc1f65
 	}
 
 	blckNum, err := hexutil.DecodeUint64(input)
@@ -127,11 +121,7 @@
 }
 
 // MarshalText implements encoding.TextMarshaler. It marshals:
-<<<<<<< HEAD
-// - "latest", "earliest" ,"pending" or "finalized" as strings
-=======
 // - "safe", "finalized", "latest", "earliest" or "pending" as strings
->>>>>>> b4cc1f65
 // - other numbers as hex
 func (bn BlockNumber) MarshalText() ([]byte, error) {
 	switch bn {
@@ -140,17 +130,11 @@
 	case LatestBlockNumber:
 		return []byte(latest), nil
 	case PendingBlockNumber:
-<<<<<<< HEAD
-		return []byte(pending), nil
-	case FinalizedBlockNumber:
-		return []byte(finalized), nil
-=======
 		return []byte("pending"), nil
 	case FinalizedBlockNumber:
 		return []byte("finalized"), nil
 	case SafeBlockNumber:
 		return []byte("safe"), nil
->>>>>>> b4cc1f65
 	default:
 		return hexutil.Uint64(bn).MarshalText()
 	}
@@ -209,23 +193,16 @@
 		bnh.BlockNumber = &bn
 
 		return nil
-<<<<<<< HEAD
+	case "safe":
+		bn := SafeBlockNumber
+		bnh.BlockNumber = &bn
+
+		return nil
 
 	case finalized:
 		bn := FinalizedBlockNumber
 		bnh.BlockNumber = &bn
 
-=======
-	case "finalized":
-		bn := FinalizedBlockNumber
-		bnh.BlockNumber = &bn
-
-		return nil
-	case "safe":
-		bn := SafeBlockNumber
-		bnh.BlockNumber = &bn
-
->>>>>>> b4cc1f65
 		return nil
 
 	default:
