// Copyright 2015 The go-ethereum Authors
// This file is part of the go-ethereum library.
//
// The go-ethereum library is free software: you can redistribute it and/or modify
// it under the terms of the GNU Lesser General Public License as published by
// the Free Software Foundation, either version 3 of the License, or
// (at your option) any later version.
//
// The go-ethereum library is distributed in the hope that it will be useful,
// but WITHOUT ANY WARRANTY; without even the implied warranty of
// MERCHANTABILITY or FITNESS FOR A PARTICULAR PURPOSE. See the
// GNU Lesser General Public License for more details.
//
// You should have received a copy of the GNU Lesser General Public License
// along with the go-ethereum library. If not, see <http://www.gnu.org/licenses/>.

package rpc

import (
	"context"
	"fmt"
	"io"
	"sync/atomic"
	"time"

	mapset "github.com/deckarep/golang-set"

	"github.com/ethereum/go-ethereum/log"
)

const MetadataApi = "rpc"
const EngineApi = "engine"

// CodecOption specifies which type of messages a codec supports.
//
// Deprecated: this option is no longer honored by Server.
type CodecOption int

const (
	// OptionMethodInvocation is an indication that the codec supports RPC method calls
	OptionMethodInvocation CodecOption = 1 << iota

	// OptionSubscriptions is an indication that the codec supports RPC notifications
	OptionSubscriptions = 1 << iota // support pub sub
)

// Server is an RPC server.
type Server struct {
	services serviceRegistry
	idgen    func() ID
	run      int32
	codecs   mapset.Set

	BatchLimit    uint64
	executionPool *SafePool
}

// NewServer creates a new server instance with no registered handlers.
func NewServer(executionPoolSize uint64, executionPoolRequesttimeout time.Duration) *Server {
	server := &Server{
		idgen:         randomIDGenerator(),
		codecs:        mapset.NewSet(),
		run:           1,
		executionPool: NewExecutionPool(int(executionPoolSize), executionPoolRequesttimeout),
	}

	// Register the default service providing meta information about the RPC service such
	// as the services and methods it offers.
	rpcService := &RPCService{server}
	server.RegisterName(MetadataApi, rpcService)
	return server
}

func (s *Server) SetRPCBatchLimit(batchLimit uint64) {
	s.BatchLimit = batchLimit
}

func (s *Server) SetExecutionPoolSize(n int) {
	s.executionPool.ChangeSize(n)
}

func (s *Server) SetExecutionPoolRequestTimeout(n time.Duration) {
	s.executionPool.ChangeTimeout(n)
}

func (s *Server) GetExecutionPoolRequestTimeout() time.Duration {
	return s.executionPool.Timeout()
}

func (s *Server) GetExecutionPoolSize() int {
	return s.executionPool.Size()
}

// RegisterName creates a service for the given receiver type under the given name. When no
// methods on the given receiver match the criteria to be either a RPC method or a
// subscription an error is returned. Otherwise a new service is created and added to the
// service collection this server provides to clients.
func (s *Server) RegisterName(name string, receiver interface{}) error {
	return s.services.registerName(name, receiver)
}

// ServeCodec reads incoming requests from codec, calls the appropriate callback and writes
// the response back using the given codec. It will block until the codec is closed or the
// server is stopped. In either case the codec is closed.
//
// Note that codec options are no longer supported.
func (s *Server) ServeCodec(codec ServerCodec, options CodecOption) {
	defer codec.close()

	// Don't serve if server is stopped.
	if atomic.LoadInt32(&s.run) == 0 {
		return
	}

	// Add the codec to the set so it can be closed by Stop.
	s.codecs.Add(codec)
	defer s.codecs.Remove(codec)

	c := initClient(codec, s.idgen, &s.services)
	<-codec.closed()
	c.Close()
}

// serveSingleRequest reads and processes a single RPC request from the given codec. This
// is used to serve HTTP connections. Subscriptions and reverse calls are not allowed in
// this mode.
func (s *Server) serveSingleRequest(ctx context.Context, codec ServerCodec) {
	// Don't serve if server is stopped.
	if atomic.LoadInt32(&s.run) == 0 {
		return
	}

	h := newHandler(ctx, codec, s.idgen, &s.services, s.executionPool)

	h.allowSubscribe = false
	defer h.close(io.EOF, nil)

	reqs, batch, err := codec.readBatch()
	if err != nil {
		if err != io.EOF {
			if err1 := codec.writeJSON(ctx, err); err1 != nil {
				log.Warn("WARNING - error in reading batch", "err", err1)
				return
			}
		}
		return
	}

	if batch {
		if s.BatchLimit > 0 && len(reqs) > int(s.BatchLimit) {
			if err1 := codec.writeJSON(ctx, errorMessage(fmt.Errorf("batch limit %d exceeded: %d requests given", s.BatchLimit, len(reqs)))); err1 != nil {
				log.Warn("WARNING - requests given exceeds the batch limit", "err", err1)
				log.Debug("batch limit %d exceeded: %d requests given", s.BatchLimit, len(reqs))
			}
		} else {
<<<<<<< HEAD
			h.handleBatch(reqs) // nolint: contextcheck
=======
			//nolint:contextcheck
			h.handleBatch(reqs)
>>>>>>> fe1034e5
		}
	} else {
		//nolint:contextcheck
		h.handleMsg(reqs[0])
	}
}

// Stop stops reading new requests, waits for stopPendingRequestTimeout to allow pending
// requests to finish, then closes all codecs which will cancel pending requests and
// subscriptions.
func (s *Server) Stop() {
	if atomic.CompareAndSwapInt32(&s.run, 1, 0) {
		log.Debug("RPC server shutting down")
		s.codecs.Each(func(c interface{}) bool {
			c.(ServerCodec).close()
			return true
		})
	}
}

// RPCService gives meta information about the server.
// e.g. gives information about the loaded modules.
type RPCService struct {
	server *Server
}

// Modules returns the list of RPC services with their version number
func (s *RPCService) Modules() map[string]string {
	s.server.services.mu.Lock()
	defer s.server.services.mu.Unlock()

	modules := make(map[string]string)
	for name := range s.server.services.services {
		modules[name] = "1.0"
	}
	return modules
}

// PeerInfo contains information about the remote end of the network connection.
//
// This is available within RPC method handlers through the context. Call
// PeerInfoFromContext to get information about the client connection related to
// the current method call.
type PeerInfo struct {
	// Transport is name of the protocol used by the client.
	// This can be "http", "ws" or "ipc".
	Transport string

	// Address of client. This will usually contain the IP address and port.
	RemoteAddr string

	// Addditional information for HTTP and WebSocket connections.
	HTTP struct {
		// Protocol version, i.e. "HTTP/1.1". This is not set for WebSocket.
		Version string
		// Header values sent by the client.
		UserAgent string
		Origin    string
		Host      string
	}
}

type peerInfoContextKey struct{}

// PeerInfoFromContext returns information about the client's network connection.
// Use this with the context passed to RPC method handler functions.
//
// The zero value is returned if no connection info is present in ctx.
func PeerInfoFromContext(ctx context.Context) PeerInfo {
	info, _ := ctx.Value(peerInfoContextKey{}).(PeerInfo)
	return info
}<|MERGE_RESOLUTION|>--- conflicted
+++ resolved
@@ -153,12 +153,8 @@
 				log.Debug("batch limit %d exceeded: %d requests given", s.BatchLimit, len(reqs))
 			}
 		} else {
-<<<<<<< HEAD
-			h.handleBatch(reqs) // nolint: contextcheck
-=======
 			//nolint:contextcheck
 			h.handleBatch(reqs)
->>>>>>> fe1034e5
 		}
 	} else {
 		//nolint:contextcheck
