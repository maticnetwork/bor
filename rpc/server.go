--- conflicted
+++ resolved
@@ -105,11 +105,7 @@
 	reqs, batch, err := codec.readBatch()
 	if err != nil {
 		if err != io.EOF {
-<<<<<<< HEAD
 			// nolint: errcheck
-=======
-			// nolint:errcheck
->>>>>>> 71eadd09
 			codec.writeJSON(ctx, errorMessage(&invalidMessageError{"parse error"}))
 		}
 		return
