// Copyright 2016 The go-ethereum Authors
// This file is part of the go-ethereum library.
//
// The go-ethereum library is free software: you can redistribute it and/or modify
// it under the terms of the GNU Lesser General Public License as published by
// the Free Software Foundation, either version 3 of the License, or
// (at your option) any later version.
//
// The go-ethereum library is distributed in the hope that it will be useful,
// but WITHOUT ANY WARRANTY; without even the implied warranty of
// MERCHANTABILITY or FITNESS FOR A PARTICULAR PURPOSE. See the
// GNU Lesser General Public License for more details.
//
// You should have received a copy of the GNU Lesser General Public License
// along with the go-ethereum library. If not, see <http://www.gnu.org/licenses/>.

package ethclient

import (
	"bytes"
	"context"
	"errors"
	"fmt"
	"math/big"
	"reflect"
	"testing"
	"time"

	"github.com/ethereum/go-ethereum"
	"github.com/ethereum/go-ethereum/common"
	"github.com/ethereum/go-ethereum/consensus/ethash"
	"github.com/ethereum/go-ethereum/core"
	"github.com/ethereum/go-ethereum/core/types"
	"github.com/ethereum/go-ethereum/crypto"
	"github.com/ethereum/go-ethereum/params"
	"github.com/ethereum/go-ethereum/rpc"
)

// Verify that Client implements the ethereum interfaces.
var (
	_ = ethereum.ChainReader(&Client{})
	_ = ethereum.TransactionReader(&Client{})
	_ = ethereum.ChainStateReader(&Client{})
	_ = ethereum.ChainSyncReader(&Client{})
	_ = ethereum.ContractCaller(&Client{})
	_ = ethereum.GasEstimator(&Client{})
	_ = ethereum.GasPricer(&Client{})
	_ = ethereum.LogFilterer(&Client{})
	_ = ethereum.PendingStateReader(&Client{})
	// _ = ethereum.PendingStateEventer(&Client{})
	_ = ethereum.PendingContractCaller(&Client{})
)

func TestToFilterArg(t *testing.T) {
	blockHashErr := fmt.Errorf("cannot specify both BlockHash and FromBlock/ToBlock")
	addresses := []common.Address{
		common.HexToAddress("0xD36722ADeC3EdCB29c8e7b5a47f352D701393462"),
	}
	blockHash := common.HexToHash(
		"0xeb94bb7d78b73657a9d7a99792413f50c0a45c51fc62bdcb08a53f18e9a2b4eb",
	)

	for _, testCase := range []struct {
		name   string
		input  ethereum.FilterQuery
		output interface{}
		err    error
	}{
		{
			"without BlockHash",
			ethereum.FilterQuery{
				Addresses: addresses,
				FromBlock: big.NewInt(1),
				ToBlock:   big.NewInt(2),
				Topics:    [][]common.Hash{},
			},
			map[string]interface{}{
				"address":   addresses,
				"fromBlock": "0x1",
				"toBlock":   "0x2",
				"topics":    [][]common.Hash{},
			},
			nil,
		},
		{
			"with nil fromBlock and nil toBlock",
			ethereum.FilterQuery{
				Addresses: addresses,
				Topics:    [][]common.Hash{},
			},
			map[string]interface{}{
				"address":   addresses,
				"fromBlock": "0x0",
				"toBlock":   "latest",
				"topics":    [][]common.Hash{},
			},
			nil,
		},
		{
			"with negative fromBlock and negative toBlock",
			ethereum.FilterQuery{
				Addresses: addresses,
				FromBlock: big.NewInt(-1),
				ToBlock:   big.NewInt(-1),
				Topics:    [][]common.Hash{},
			},
			map[string]interface{}{
				"address":   addresses,
				"fromBlock": "pending",
				"toBlock":   "pending",
				"topics":    [][]common.Hash{},
			},
			nil,
		},
		{
			"with blockhash",
			ethereum.FilterQuery{
				Addresses: addresses,
				BlockHash: &blockHash,
				Topics:    [][]common.Hash{},
			},
			map[string]interface{}{
				"address":   addresses,
				"blockHash": blockHash,
				"topics":    [][]common.Hash{},
			},
			nil,
		},
		{
			"with blockhash and from block",
			ethereum.FilterQuery{
				Addresses: addresses,
				BlockHash: &blockHash,
				FromBlock: big.NewInt(1),
				Topics:    [][]common.Hash{},
			},
			nil,
			blockHashErr,
		},
		{
			"with blockhash and to block",
			ethereum.FilterQuery{
				Addresses: addresses,
				BlockHash: &blockHash,
				ToBlock:   big.NewInt(1),
				Topics:    [][]common.Hash{},
			},
			nil,
			blockHashErr,
		},
		{
			"with blockhash and both from / to block",
			ethereum.FilterQuery{
				Addresses: addresses,
				BlockHash: &blockHash,
				FromBlock: big.NewInt(1),
				ToBlock:   big.NewInt(2),
				Topics:    [][]common.Hash{},
			},
			nil,
			blockHashErr,
		},
	} {
		t.Run(testCase.name, func(t *testing.T) {
			output, err := toFilterArg(testCase.input)
			if (testCase.err == nil) != (err == nil) {
				t.Fatalf("expected error %v but got %v", testCase.err, err)
			}
			if testCase.err != nil {
				if testCase.err.Error() != err.Error() {
					t.Fatalf("expected error %v but got %v", testCase.err, err)
				}
			} else if !reflect.DeepEqual(testCase.output, output) {
				t.Fatalf("expected filter arg %v but got %v", testCase.output, output)
			}
		})
	}
}

var (
	testKey, _  = crypto.HexToECDSA("b71c71a67e1177ad4e901695e1b4b9ee17ae16c6668d313eac2f96dbcda3f291")
	testAddr    = crypto.PubkeyToAddress(testKey.PublicKey)
	testBalance = big.NewInt(2e15)
)

var genesis = &core.Genesis{
	Config:    params.AllEthashProtocolChanges,
	Alloc:     core.GenesisAlloc{testAddr: {Balance: testBalance}},
	ExtraData: []byte("test genesis"),
	Timestamp: 9000,
	BaseFee:   big.NewInt(params.InitialBaseFee),
<<<<<<< HEAD
}

var testTx1 = types.MustSignNewTx(testKey, types.LatestSigner(genesis.Config), &types.LegacyTx{
	Nonce:    0,
	Value:    big.NewInt(12),
	GasPrice: big.NewInt(params.InitialBaseFee),
	Gas:      params.TxGas,
	To:       &common.Address{2},
})

var testTx2 = types.MustSignNewTx(testKey, types.LatestSigner(genesis.Config), &types.LegacyTx{
	Nonce:    1,
	Value:    big.NewInt(8),
	GasPrice: big.NewInt(params.InitialBaseFee),
	Gas:      params.TxGas,
	To:       &common.Address{2},
})

// func newTestBackend(t *testing.T) (*node.Node, []*types.Block) {
// 	// Generate test chain.
// 	blocks := generateTestChain()

// 	// Create node
// 	n, err := node.New(&node.Config{})
// 	if err != nil {
// 		t.Fatalf("can't create new node: %v", err)
// 	}
// 	// Create Ethereum Service
// 	config := &ethconfig.Config{Genesis: genesis}
// 	config.Ethash.PowMode = ethash.ModeFake
// 	ethservice, err := eth.New(n, config)
// 	if err != nil {
// 		t.Fatalf("can't create new ethereum service: %v", err)
// 	}
// 	// Import the test chain.
// 	if err := n.Start(); err != nil {
// 		t.Fatalf("can't start test node: %v", err)
// 	}
// 	if _, err := ethservice.BlockChain().InsertChain(blocks[1:]); err != nil {
// 		t.Fatalf("can't import test blocks: %v", err)
// 	}
// 	return n, blocks
// }

func generateTestChain() []*types.Block {
	db := rawdb.NewMemoryDatabase()
=======
}

var testTx1 = types.MustSignNewTx(testKey, types.LatestSigner(genesis.Config), &types.LegacyTx{
	Nonce:    0,
	Value:    big.NewInt(12),
	GasPrice: big.NewInt(params.InitialBaseFee),
	Gas:      params.TxGas,
	To:       &common.Address{2},
})

var testTx2 = types.MustSignNewTx(testKey, types.LatestSigner(genesis.Config), &types.LegacyTx{
	Nonce:    1,
	Value:    big.NewInt(8),
	GasPrice: big.NewInt(params.InitialBaseFee),
	Gas:      params.TxGas,
	To:       &common.Address{2},
})

func newTestBackend(t *testing.T) (*node.Node, []*types.Block) {
	// Generate test chain.
	blocks := generateTestChain()

	// Create node
	n, err := node.New(&node.Config{})
	if err != nil {
		t.Fatalf("can't create new node: %v", err)
	}
	// Create Ethereum Service
	config := &ethconfig.Config{Genesis: genesis}
	config.Ethash.PowMode = ethash.ModeFake
	ethservice, err := eth.New(n, config)
	if err != nil {
		t.Fatalf("can't create new ethereum service: %v", err)
	}
	// Import the test chain.
	if err := n.Start(); err != nil {
		t.Fatalf("can't start test node: %v", err)
	}
	if _, err := ethservice.BlockChain().InsertChain(blocks[1:]); err != nil {
		t.Fatalf("can't import test blocks: %v", err)
	}
	return n, blocks
}

func generateTestChain() []*types.Block {
>>>>>>> ea9e62ca
	generate := func(i int, g *core.BlockGen) {
		g.OffsetTime(5)
		g.SetExtra([]byte("test"))
		if i == 1 {
			// Test transactions are included in block #2.
			g.AddTx(testTx1)
			g.AddTx(testTx2)
		}
	}
<<<<<<< HEAD
	gblock := genesis.ToBlock(db)
	engine := ethash.NewFaker()
	blocks, _ := core.GenerateChain(genesis.Config, gblock, engine, db, 2, generate)
	blocks = append([]*types.Block{gblock}, blocks...)
	return blocks
=======
	_, blocks, _ := core.GenerateChainWithGenesis(genesis, ethash.NewFaker(), 2, generate)
	return append([]*types.Block{genesis.ToBlock()}, blocks...)
>>>>>>> ea9e62ca
}

func TestEthClient(t *testing.T) {
	t.Skip("bor due to burn contract")

<<<<<<< HEAD
	// backend, chain := newTestBackend(t)
	// client, _ := backend.Attach()
	// defer backend.Close()
	// defer client.Close()
=======
	tests := map[string]struct {
		test func(t *testing.T)
	}{
		"Header": {
			func(t *testing.T) { testHeader(t, chain, client) },
		},
		"BalanceAt": {
			func(t *testing.T) { testBalanceAt(t, client) },
		},
		"TxInBlockInterrupted": {
			func(t *testing.T) { testTransactionInBlockInterrupted(t, client) },
		},
		"ChainID": {
			func(t *testing.T) { testChainID(t, client) },
		},
		"GetBlock": {
			func(t *testing.T) { testGetBlock(t, client) },
		},
		"StatusFunctions": {
			func(t *testing.T) { testStatusFunctions(t, client) },
		},
		"CallContract": {
			func(t *testing.T) { testCallContract(t, client) },
		},
		"CallContractAtHash": {
			func(t *testing.T) { testCallContractAtHash(t, client) },
		},
		"AtFunctions": {
			func(t *testing.T) { testAtFunctions(t, client) },
		},
		"TransactionSender": {
			func(t *testing.T) { testTransactionSender(t, client) },
		},
	}
>>>>>>> ea9e62ca

	// tests := map[string]struct {
	// 	test func(t *testing.T)
	// }{
	// 	"Header": {
	// 		func(t *testing.T) { testHeader(t, chain, client) },
	// 	},
	// 	"BalanceAt": {
	// 		func(t *testing.T) { testBalanceAt(t, client) },
	// 	},
	// 	"TxInBlockInterrupted": {
	// 		func(t *testing.T) { testTransactionInBlockInterrupted(t, client) },
	// 	},
	// 	"ChainID": {
	// 		func(t *testing.T) { testChainID(t, client) },
	// 	},
	// 	"GetBlock": {
	// 		func(t *testing.T) { testGetBlock(t, client) },
	// 	},
	// 	"StatusFunctions": {
	// 		func(t *testing.T) { testStatusFunctions(t, client) },
	// 	},
	// 	"CallContract": {
	// 		func(t *testing.T) { testCallContract(t, client) },
	// 	},
	// 	"CallContractAtHash": {
	// 		func(t *testing.T) { testCallContractAtHash(t, client) },
	// 	},
	// 	"AtFunctions": {
	// 		func(t *testing.T) { testAtFunctions(t, client) },
	// 	},
	// 	"TransactionSender": {
	// 		func(t *testing.T) { testTransactionSender(t, client) },
	// 	},
	// }

	// t.Parallel()
	// for name, tt := range tests {
	// 	t.Run(name, tt.test)
	// }
}

func testHeader(t *testing.T, chain []*types.Block, client *rpc.Client) {
	tests := map[string]struct {
		block   *big.Int
		want    *types.Header
		wantErr error
	}{
		"genesis": {
			block: big.NewInt(0),
			want:  chain[0].Header(),
		},
		"first_block": {
			block: big.NewInt(1),
			want:  chain[1].Header(),
		},
		"future_block": {
			block:   big.NewInt(1000000000),
			want:    nil,
			wantErr: ethereum.NotFound,
		},
	}
	for name, tt := range tests {
		t.Run(name, func(t *testing.T) {
			ec := NewClient(client)
			ctx, cancel := context.WithTimeout(context.Background(), 100*time.Millisecond)
			defer cancel()

			got, err := ec.HeaderByNumber(ctx, tt.block)
			if !errors.Is(err, tt.wantErr) {
				t.Fatalf("HeaderByNumber(%v) error = %q, want %q", tt.block, err, tt.wantErr)
			}
			if got != nil && got.Number != nil && got.Number.Sign() == 0 {
				got.Number = big.NewInt(0) // hack to make DeepEqual work
			}
			if !reflect.DeepEqual(got, tt.want) {
				t.Fatalf("HeaderByNumber(%v)\n   = %v\nwant %v", tt.block, got, tt.want)
			}
		})
	}
}

func testBalanceAt(t *testing.T, client *rpc.Client) {
	tests := map[string]struct {
		account common.Address
		block   *big.Int
		want    *big.Int
		wantErr error
	}{
		"valid_account_genesis": {
			account: testAddr,
			block:   big.NewInt(0),
			want:    testBalance,
		},
		"valid_account": {
			account: testAddr,
			block:   big.NewInt(1),
			want:    testBalance,
		},
		"non_existent_account": {
			account: common.Address{1},
			block:   big.NewInt(1),
			want:    big.NewInt(0),
		},
		"future_block": {
			account: testAddr,
			block:   big.NewInt(1000000000),
			want:    big.NewInt(0),
			wantErr: errors.New("header not found"),
		},
	}
	for name, tt := range tests {
		t.Run(name, func(t *testing.T) {
			ec := NewClient(client)
			ctx, cancel := context.WithTimeout(context.Background(), 100*time.Millisecond)
			defer cancel()

			got, err := ec.BalanceAt(ctx, tt.account, tt.block)
			if tt.wantErr != nil && (err == nil || err.Error() != tt.wantErr.Error()) {
				t.Fatalf("BalanceAt(%x, %v) error = %q, want %q", tt.account, tt.block, err, tt.wantErr)
			}
			if got.Cmp(tt.want) != 0 {
				t.Fatalf("BalanceAt(%x, %v) = %v, want %v", tt.account, tt.block, got, tt.want)
			}
		})
	}
}

func testTransactionInBlockInterrupted(t *testing.T, client *rpc.Client) {
	ec := NewClient(client)

	// Get current block by number.
	block, err := ec.BlockByNumber(context.Background(), nil)
	if err != nil {
		t.Fatalf("unexpected error: %v", err)
	}

<<<<<<< HEAD
	// Test tx in block interupted.
=======
	// Test tx in block interrupted.
>>>>>>> ea9e62ca
	ctx, cancel := context.WithCancel(context.Background())
	cancel()
	tx, err := ec.TransactionInBlock(ctx, block.Hash(), 0)
	if tx != nil {
		t.Fatal("transaction should be nil")
	}
	if err == nil || err == ethereum.NotFound {
		t.Fatal("error should not be nil/notfound")
	}

	// Test tx in block not found.
	if _, err := ec.TransactionInBlock(context.Background(), block.Hash(), 20); err != ethereum.NotFound {
		t.Fatal("error should be ethereum.NotFound")
	}
}

func testChainID(t *testing.T, client *rpc.Client) {
	ec := NewClient(client)
	id, err := ec.ChainID(context.Background())
	if err != nil {
		t.Fatalf("unexpected error: %v", err)
	}
	if id == nil || id.Cmp(params.AllEthashProtocolChanges.ChainID) != 0 {
		t.Fatalf("ChainID returned wrong number: %+v", id)
	}
}

func testGetBlock(t *testing.T, client *rpc.Client) {
	ec := NewClient(client)

	// Get current block number
	blockNumber, err := ec.BlockNumber(context.Background())
	if err != nil {
		t.Fatalf("unexpected error: %v", err)
	}
	if blockNumber != 2 {
		t.Fatalf("BlockNumber returned wrong number: %d", blockNumber)
	}
	// Get current block by number
	block, err := ec.BlockByNumber(context.Background(), new(big.Int).SetUint64(blockNumber))
	if err != nil {
		t.Fatalf("unexpected error: %v", err)
	}
	if block.NumberU64() != blockNumber {
		t.Fatalf("BlockByNumber returned wrong block: want %d got %d", blockNumber, block.NumberU64())
	}
	// Get current block by hash
	blockH, err := ec.BlockByHash(context.Background(), block.Hash())
	if err != nil {
		t.Fatalf("unexpected error: %v", err)
	}
	if block.Hash() != blockH.Hash() {
		t.Fatalf("BlockByHash returned wrong block: want %v got %v", block.Hash().Hex(), blockH.Hash().Hex())
	}
	// Get header by number
	header, err := ec.HeaderByNumber(context.Background(), new(big.Int).SetUint64(blockNumber))
	if err != nil {
		t.Fatalf("unexpected error: %v", err)
	}
	if block.Header().Hash() != header.Hash() {
		t.Fatalf("HeaderByNumber returned wrong header: want %v got %v", block.Header().Hash().Hex(), header.Hash().Hex())
	}
	// Get header by hash
	headerH, err := ec.HeaderByHash(context.Background(), block.Hash())
	if err != nil {
		t.Fatalf("unexpected error: %v", err)
	}
	if block.Header().Hash() != headerH.Hash() {
		t.Fatalf("HeaderByHash returned wrong header: want %v got %v", block.Header().Hash().Hex(), headerH.Hash().Hex())
	}
}

func testStatusFunctions(t *testing.T, client *rpc.Client) {
	ec := NewClient(client)

	// Sync progress
	progress, err := ec.SyncProgress(context.Background())
	if err != nil {
		t.Fatalf("unexpected error: %v", err)
	}
	if progress != nil {
		t.Fatalf("unexpected progress: %v", progress)
	}

	// NetworkID
	networkID, err := ec.NetworkID(context.Background())
	if err != nil {
		t.Fatalf("unexpected error: %v", err)
	}
	if networkID.Cmp(big.NewInt(0)) != 0 {
		t.Fatalf("unexpected networkID: %v", networkID)
	}

	// SuggestGasPrice
	gasPrice, err := ec.SuggestGasPrice(context.Background())
	if err != nil {
		t.Fatalf("unexpected error: %v", err)
	}
	if gasPrice.Cmp(big.NewInt(1000000000)) != 0 {
		t.Fatalf("unexpected gas price: %v", gasPrice)
	}

	// SuggestGasTipCap
	gasTipCap, err := ec.SuggestGasTipCap(context.Background())
	if err != nil {
		t.Fatalf("unexpected error: %v", err)
	}
	if gasTipCap.Cmp(big.NewInt(234375000)) != 0 {
		t.Fatalf("unexpected gas tip cap: %v", gasTipCap)
	}

	// FeeHistory
	history, err := ec.FeeHistory(context.Background(), 1, big.NewInt(2), []float64{95, 99})
	if err != nil {
		t.Fatalf("unexpected error: %v", err)
	}
	want := &ethereum.FeeHistory{
		OldestBlock: big.NewInt(2),
		Reward: [][]*big.Int{
			{
				big.NewInt(234375000),
				big.NewInt(234375000),
			},
		},
		BaseFee: []*big.Int{
			big.NewInt(765625000),
			big.NewInt(671627818),
		},
		GasUsedRatio: []float64{0.008912678667376286},
	}
	if !reflect.DeepEqual(history, want) {
		t.Fatalf("FeeHistory result doesn't match expected: (got: %v, want: %v)", history, want)
	}
}

func testCallContractAtHash(t *testing.T, client *rpc.Client) {
	ec := NewClient(client)

	// EstimateGas
	msg := ethereum.CallMsg{
		From:  testAddr,
		To:    &common.Address{},
		Gas:   21000,
		Value: big.NewInt(1),
	}
	gas, err := ec.EstimateGas(context.Background(), msg)
	if err != nil {
		t.Fatalf("unexpected error: %v", err)
	}
	if gas != 21000 {
		t.Fatalf("unexpected gas price: %v", gas)
	}
	block, err := ec.HeaderByNumber(context.Background(), big.NewInt(1))
	if err != nil {
		t.Fatalf("BlockByNumber error: %v", err)
	}
	// CallContract
	if _, err := ec.CallContractAtHash(context.Background(), msg, block.Hash()); err != nil {
		t.Fatalf("unexpected error: %v", err)
	}
}

func testCallContractAtHash(t *testing.T, client *rpc.Client) {
	ec := NewClient(client)

	// EstimateGas
	msg := ethereum.CallMsg{
		From:  testAddr,
		To:    &common.Address{},
		Gas:   21000,
		Value: big.NewInt(1),
	}
	gas, err := ec.EstimateGas(context.Background(), msg)
	if err != nil {
		t.Fatalf("unexpected error: %v", err)
	}
	if gas != 21000 {
		t.Fatalf("unexpected gas price: %v", gas)
	}
	block, err := ec.HeaderByNumber(context.Background(), big.NewInt(1))
	if err != nil {
		t.Fatalf("BlockByNumber error: %v", err)
	}
	// CallContract
	if _, err := ec.CallContractAtHash(context.Background(), msg, block.Hash()); err != nil {
		t.Fatalf("unexpected error: %v", err)
	}
}

func testCallContract(t *testing.T, client *rpc.Client) {
	ec := NewClient(client)

	// EstimateGas
	msg := ethereum.CallMsg{
		From:  testAddr,
		To:    &common.Address{},
		Gas:   21000,
		Value: big.NewInt(1),
	}
	gas, err := ec.EstimateGas(context.Background(), msg)
	if err != nil {
		t.Fatalf("unexpected error: %v", err)
	}
	if gas != 21000 {
		t.Fatalf("unexpected gas price: %v", gas)
	}
	// CallContract
	if _, err := ec.CallContract(context.Background(), msg, big.NewInt(1)); err != nil {
		t.Fatalf("unexpected error: %v", err)
	}
	// PendingCallContract
	if _, err := ec.PendingCallContract(context.Background(), msg); err != nil {
		t.Fatalf("unexpected error: %v", err)
	}
}

func testAtFunctions(t *testing.T, client *rpc.Client) {
	ec := NewClient(client)

	// send a transaction for some interesting pending status
	sendTransaction(ec)
	time.Sleep(100 * time.Millisecond)

	// Check pending transaction count
	pending, err := ec.PendingTransactionCount(context.Background())
	if err != nil {
		t.Fatalf("unexpected error: %v", err)
	}
	if pending != 1 {
		t.Fatalf("unexpected pending, wanted 1 got: %v", pending)
	}
	// Query balance
	balance, err := ec.BalanceAt(context.Background(), testAddr, nil)
	if err != nil {
		t.Fatalf("unexpected error: %v", err)
	}
	penBalance, err := ec.PendingBalanceAt(context.Background(), testAddr)
	if err != nil {
		t.Fatalf("unexpected error: %v", err)
	}
	if balance.Cmp(penBalance) == 0 {
		t.Fatalf("unexpected balance: %v %v", balance, penBalance)
	}
	// NonceAt
	nonce, err := ec.NonceAt(context.Background(), testAddr, nil)
	if err != nil {
		t.Fatalf("unexpected error: %v", err)
	}
	penNonce, err := ec.PendingNonceAt(context.Background(), testAddr)
	if err != nil {
		t.Fatalf("unexpected error: %v", err)
	}
	if penNonce != nonce+1 {
		t.Fatalf("unexpected nonce: %v %v", nonce, penNonce)
	}
	// StorageAt
	storage, err := ec.StorageAt(context.Background(), testAddr, common.Hash{}, nil)
	if err != nil {
		t.Fatalf("unexpected error: %v", err)
	}
	penStorage, err := ec.PendingStorageAt(context.Background(), testAddr, common.Hash{})
	if err != nil {
		t.Fatalf("unexpected error: %v", err)
	}
	if !bytes.Equal(storage, penStorage) {
		t.Fatalf("unexpected storage: %v %v", storage, penStorage)
	}
	// CodeAt
	code, err := ec.CodeAt(context.Background(), testAddr, nil)
	if err != nil {
		t.Fatalf("unexpected error: %v", err)
	}
	penCode, err := ec.PendingCodeAt(context.Background(), testAddr)
	if err != nil {
		t.Fatalf("unexpected error: %v", err)
	}
	if !bytes.Equal(code, penCode) {
		t.Fatalf("unexpected code: %v %v", code, penCode)
	}
}

func testTransactionSender(t *testing.T, client *rpc.Client) {
	ec := NewClient(client)
	ctx := context.Background()

	// Retrieve testTx1 via RPC.
	block2, err := ec.HeaderByNumber(ctx, big.NewInt(2))
	if err != nil {
		t.Fatal("can't get block 1:", err)
	}
	tx1, err := ec.TransactionInBlock(ctx, block2.Hash(), 0)
	if err != nil {
		t.Fatal("can't get tx:", err)
	}
	if tx1.Hash() != testTx1.Hash() {
		t.Fatalf("wrong tx hash %v, want %v", tx1.Hash(), testTx1.Hash())
	}

	// The sender address is cached in tx1, so no additional RPC should be required in
	// TransactionSender. Ensure the server is not asked by canceling the context here.
	canceledCtx, cancel := context.WithCancel(context.Background())
	cancel()
	sender1, err := ec.TransactionSender(canceledCtx, tx1, block2.Hash(), 0)
	if err != nil {
		t.Fatal(err)
	}
	if sender1 != testAddr {
		t.Fatal("wrong sender:", sender1)
	}

	// Now try to get the sender of testTx2, which was not fetched through RPC.
	// TransactionSender should query the server here.
	sender2, err := ec.TransactionSender(ctx, testTx2, block2.Hash(), 1)
	if err != nil {
		t.Fatal(err)
	}
	if sender2 != testAddr {
		t.Fatal("wrong sender:", sender2)
	}
}

func sendTransaction(ec *Client) error {
	chainID, err := ec.ChainID(context.Background())
	if err != nil {
		return err
	}
	nonce, err := ec.PendingNonceAt(context.Background(), testAddr)
	if err != nil {
		return err
	}

	signer := types.LatestSignerForChainID(chainID)
	tx, err := types.SignNewTx(testKey, signer, &types.LegacyTx{
		Nonce:    nonce,
		To:       &common.Address{2},
		Value:    big.NewInt(1),
		Gas:      22000,
		GasPrice: big.NewInt(params.InitialBaseFee),
	})
	if err != nil {
		return err
	}
	return ec.SendTransaction(context.Background(), tx)
}<|MERGE_RESOLUTION|>--- conflicted
+++ resolved
@@ -189,7 +189,6 @@
 	ExtraData: []byte("test genesis"),
 	Timestamp: 9000,
 	BaseFee:   big.NewInt(params.InitialBaseFee),
-<<<<<<< HEAD
 }
 
 var testTx1 = types.MustSignNewTx(testKey, types.LatestSigner(genesis.Config), &types.LegacyTx{
@@ -209,80 +208,32 @@
 })
 
 // func newTestBackend(t *testing.T) (*node.Node, []*types.Block) {
-// 	// Generate test chain.
-// 	blocks := generateTestChain()
-
-// 	// Create node
-// 	n, err := node.New(&node.Config{})
-// 	if err != nil {
-// 		t.Fatalf("can't create new node: %v", err)
-// 	}
-// 	// Create Ethereum Service
-// 	config := &ethconfig.Config{Genesis: genesis}
-// 	config.Ethash.PowMode = ethash.ModeFake
-// 	ethservice, err := eth.New(n, config)
-// 	if err != nil {
-// 		t.Fatalf("can't create new ethereum service: %v", err)
-// 	}
-// 	// Import the test chain.
-// 	if err := n.Start(); err != nil {
-// 		t.Fatalf("can't start test node: %v", err)
-// 	}
-// 	if _, err := ethservice.BlockChain().InsertChain(blocks[1:]); err != nil {
-// 		t.Fatalf("can't import test blocks: %v", err)
-// 	}
-// 	return n, blocks
-// }
+//	// Generate test chain.
+//	blocks := generateTestChain()
+//
+//	// Create node
+//	n, err := node.New(&node.Config{})
+//	if err != nil {
+//		t.Fatalf("can't create new node: %v", err)
+//	}
+//	// Create Ethereum Service
+//	config := &ethconfig.Config{Genesis: genesis}
+//	config.Ethash.PowMode = ethash.ModeFake
+//	ethservice, err := eth.New(n, config)
+//	if err != nil {
+//		t.Fatalf("can't create new ethereum service: %v", err)
+//	}
+//	// Import the test chain.
+//	if err := n.Start(); err != nil {
+//		t.Fatalf("can't start test node: %v", err)
+//	}
+//	if _, err := ethservice.BlockChain().InsertChain(blocks[1:]); err != nil {
+//		t.Fatalf("can't import test blocks: %v", err)
+//	}
+//	return n, blocks
+//}
 
 func generateTestChain() []*types.Block {
-	db := rawdb.NewMemoryDatabase()
-=======
-}
-
-var testTx1 = types.MustSignNewTx(testKey, types.LatestSigner(genesis.Config), &types.LegacyTx{
-	Nonce:    0,
-	Value:    big.NewInt(12),
-	GasPrice: big.NewInt(params.InitialBaseFee),
-	Gas:      params.TxGas,
-	To:       &common.Address{2},
-})
-
-var testTx2 = types.MustSignNewTx(testKey, types.LatestSigner(genesis.Config), &types.LegacyTx{
-	Nonce:    1,
-	Value:    big.NewInt(8),
-	GasPrice: big.NewInt(params.InitialBaseFee),
-	Gas:      params.TxGas,
-	To:       &common.Address{2},
-})
-
-func newTestBackend(t *testing.T) (*node.Node, []*types.Block) {
-	// Generate test chain.
-	blocks := generateTestChain()
-
-	// Create node
-	n, err := node.New(&node.Config{})
-	if err != nil {
-		t.Fatalf("can't create new node: %v", err)
-	}
-	// Create Ethereum Service
-	config := &ethconfig.Config{Genesis: genesis}
-	config.Ethash.PowMode = ethash.ModeFake
-	ethservice, err := eth.New(n, config)
-	if err != nil {
-		t.Fatalf("can't create new ethereum service: %v", err)
-	}
-	// Import the test chain.
-	if err := n.Start(); err != nil {
-		t.Fatalf("can't start test node: %v", err)
-	}
-	if _, err := ethservice.BlockChain().InsertChain(blocks[1:]); err != nil {
-		t.Fatalf("can't import test blocks: %v", err)
-	}
-	return n, blocks
-}
-
-func generateTestChain() []*types.Block {
->>>>>>> ea9e62ca
 	generate := func(i int, g *core.BlockGen) {
 		g.OffsetTime(5)
 		g.SetExtra([]byte("test"))
@@ -292,62 +243,17 @@
 			g.AddTx(testTx2)
 		}
 	}
-<<<<<<< HEAD
-	gblock := genesis.ToBlock(db)
-	engine := ethash.NewFaker()
-	blocks, _ := core.GenerateChain(genesis.Config, gblock, engine, db, 2, generate)
-	blocks = append([]*types.Block{gblock}, blocks...)
-	return blocks
-=======
 	_, blocks, _ := core.GenerateChainWithGenesis(genesis, ethash.NewFaker(), 2, generate)
 	return append([]*types.Block{genesis.ToBlock()}, blocks...)
->>>>>>> ea9e62ca
 }
 
 func TestEthClient(t *testing.T) {
 	t.Skip("bor due to burn contract")
 
-<<<<<<< HEAD
 	// backend, chain := newTestBackend(t)
 	// client, _ := backend.Attach()
 	// defer backend.Close()
 	// defer client.Close()
-=======
-	tests := map[string]struct {
-		test func(t *testing.T)
-	}{
-		"Header": {
-			func(t *testing.T) { testHeader(t, chain, client) },
-		},
-		"BalanceAt": {
-			func(t *testing.T) { testBalanceAt(t, client) },
-		},
-		"TxInBlockInterrupted": {
-			func(t *testing.T) { testTransactionInBlockInterrupted(t, client) },
-		},
-		"ChainID": {
-			func(t *testing.T) { testChainID(t, client) },
-		},
-		"GetBlock": {
-			func(t *testing.T) { testGetBlock(t, client) },
-		},
-		"StatusFunctions": {
-			func(t *testing.T) { testStatusFunctions(t, client) },
-		},
-		"CallContract": {
-			func(t *testing.T) { testCallContract(t, client) },
-		},
-		"CallContractAtHash": {
-			func(t *testing.T) { testCallContractAtHash(t, client) },
-		},
-		"AtFunctions": {
-			func(t *testing.T) { testAtFunctions(t, client) },
-		},
-		"TransactionSender": {
-			func(t *testing.T) { testTransactionSender(t, client) },
-		},
-	}
->>>>>>> ea9e62ca
 
 	// tests := map[string]struct {
 	// 	test func(t *testing.T)
@@ -485,11 +391,7 @@
 		t.Fatalf("unexpected error: %v", err)
 	}
 
-<<<<<<< HEAD
-	// Test tx in block interupted.
-=======
 	// Test tx in block interrupted.
->>>>>>> ea9e62ca
 	ctx, cancel := context.WithCancel(context.Background())
 	cancel()
 	tx, err := ec.TransactionInBlock(ctx, block.Hash(), 0)
@@ -622,33 +524,6 @@
 	}
 	if !reflect.DeepEqual(history, want) {
 		t.Fatalf("FeeHistory result doesn't match expected: (got: %v, want: %v)", history, want)
-	}
-}
-
-func testCallContractAtHash(t *testing.T, client *rpc.Client) {
-	ec := NewClient(client)
-
-	// EstimateGas
-	msg := ethereum.CallMsg{
-		From:  testAddr,
-		To:    &common.Address{},
-		Gas:   21000,
-		Value: big.NewInt(1),
-	}
-	gas, err := ec.EstimateGas(context.Background(), msg)
-	if err != nil {
-		t.Fatalf("unexpected error: %v", err)
-	}
-	if gas != 21000 {
-		t.Fatalf("unexpected gas price: %v", gas)
-	}
-	block, err := ec.HeaderByNumber(context.Background(), big.NewInt(1))
-	if err != nil {
-		t.Fatalf("BlockByNumber error: %v", err)
-	}
-	// CallContract
-	if _, err := ec.CallContractAtHash(context.Background(), msg, block.Hash()); err != nil {
-		t.Fatalf("unexpected error: %v", err)
 	}
 }
 
