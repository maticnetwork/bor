--- conflicted
+++ resolved
@@ -88,7 +88,6 @@
 	return ec.getBlock(ctx, "eth_getBlockByHash", hash, true)
 }
 
-<<<<<<< HEAD
 func (ec *Client) TransactionReceiptsInBlock(ctx context.Context, blockNrOrHash rpc.BlockNumberOrHash) ([]map[string]interface{}, error) {
 	var rs []map[string]interface{}
 
@@ -100,12 +99,8 @@
 	return rs, err
 }
 
-// BlockByNumber returns a block from the current canonical chain. If number is nil, the
-// latest known block is returned.
-=======
 // BlockByNumber returns a block from the current canonical chain.
 // If `number` is nil, the latest known block is returned.
->>>>>>> 827d3fcc
 //
 // Use `HeaderByNumber` if you don't need full transaction data or uncle headers.
 //
