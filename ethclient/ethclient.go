--- conflicted
+++ resolved
@@ -715,16 +715,12 @@
 	if msg.GasPrice != nil {
 		arg["gasPrice"] = (*hexutil.Big)(msg.GasPrice)
 	}
-<<<<<<< HEAD
-
-=======
 	if msg.GasFeeCap != nil {
 		arg["maxFeePerGas"] = (*hexutil.Big)(msg.GasFeeCap)
 	}
 	if msg.GasTipCap != nil {
 		arg["maxPriorityFeePerGas"] = (*hexutil.Big)(msg.GasTipCap)
 	}
->>>>>>> 916d6a44
 	return arg
 }
 
