--- conflicted
+++ resolved
@@ -335,12 +335,8 @@
 
 				continue
 			}
-<<<<<<< HEAD
 
 			code, err := bc.StateCache().ContractCode(common.BytesToHash(request.AccKey), common.BytesToHash(account.CodeHash))
-=======
-			code, err := bc.StateCache().ContractCode(address, common.BytesToHash(account.CodeHash))
->>>>>>> bed84606
 			if err != nil {
 				p.Log().Warn("Failed to retrieve account code", "block", header.Number, "hash", header.Hash(), "account", address, "codehash", common.BytesToHash(account.CodeHash), "err", err)
 				continue
@@ -454,12 +450,8 @@
 			statedb := bc.StateCache()
 
 			var trie state.Trie
-<<<<<<< HEAD
 
 			switch len(request.AccKey) {
-=======
-			switch len(request.AccountAddress) {
->>>>>>> bed84606
 			case 0:
 				// No account key specified, open an account trie
 				trie, err = statedb.OpenTrie(root)
@@ -477,12 +469,8 @@
 
 					continue
 				}
-<<<<<<< HEAD
 
 				trie, err = statedb.OpenStorageTrie(root, common.BytesToHash(request.AccKey), account.Root)
-=======
-				trie, err = statedb.OpenStorageTrie(root, address, account.Root)
->>>>>>> bed84606
 				if trie == nil || err != nil {
 					p.Log().Warn("Failed to open storage trie for proof", "block", header.Number, "hash", header.Hash(), "account", address, "root", account.Root, "err", err)
 					continue
@@ -588,7 +576,6 @@
 			stats[i] = txStatus(backend, hash)
 
 			if stats[i].Status == txpool.TxStatusUnknown {
-<<<<<<< HEAD
 				addFn := backend.TxPool().AddRemotes
 				// Add txs synchronously for testing purpose
 				if backend.AddTxsSync() {
@@ -596,9 +583,6 @@
 				}
 
 				if errs := addFn([]*types.Transaction{tx}); errs[0] != nil {
-=======
-				if errs := backend.TxPool().Add([]*txpool.Transaction{{Tx: tx}}, false, backend.AddTxsSync()); errs[0] != nil {
->>>>>>> bed84606
 					stats[i].Error = errs[0].Error()
 					continue
 				}
