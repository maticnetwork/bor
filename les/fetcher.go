--- conflicted
+++ resolved
@@ -40,14 +40,9 @@
 // ODR system to ensure that we only request data related to a certain block from peers who have already processed
 // and announced that block.
 type lightFetcher struct {
-<<<<<<< HEAD
-	handler *clientHandler
-	chain   *light.LightChain
-=======
 	handler            *clientHandler
 	chain              *light.LightChain
 	softRequestTimeout func() time.Duration
->>>>>>> ea3b00ad
 
 	lock            sync.Mutex // lock protects access to the fetcher's internal state variables except sent requests
 	maxConfirmedTd  *big.Int
@@ -115,20 +110,6 @@
 }
 
 // newLightFetcher creates a new light fetcher
-<<<<<<< HEAD
-func newLightFetcher(h *clientHandler) *lightFetcher {
-	f := &lightFetcher{
-		handler:        h,
-		chain:          h.backend.blockchain,
-		peers:          make(map[*serverPeer]*fetcherPeerInfo),
-		deliverChn:     make(chan fetchResponse, 100),
-		requested:      make(map[uint64]fetchRequest),
-		timeoutChn:     make(chan uint64),
-		requestTrigger: make(chan struct{}, 1),
-		syncDone:       make(chan *serverPeer),
-		closeCh:        make(chan struct{}),
-		maxConfirmedTd: big.NewInt(0),
-=======
 func newLightFetcher(h *clientHandler, softRequestTimeout func() time.Duration) *lightFetcher {
 	f := &lightFetcher{
 		handler:            h,
@@ -142,7 +123,6 @@
 		closeCh:            make(chan struct{}),
 		maxConfirmedTd:     big.NewInt(0),
 		softRequestTimeout: softRequestTimeout,
->>>>>>> ea3b00ad
 	}
 	h.backend.peers.subscribe(f)
 
@@ -209,10 +189,6 @@
 			}
 			f.reqMu.Unlock()
 			if ok {
-<<<<<<< HEAD
-				f.handler.backend.serverPool.adjustResponseTime(req.peer.poolEntry, time.Duration(mclock.Now()-req.sent), true)
-=======
->>>>>>> ea3b00ad
 				req.peer.Log().Debug("Fetching data timed out hard")
 				go f.handler.removePeer(req.peer.id)
 			}
@@ -226,12 +202,6 @@
 				delete(f.requested, resp.reqID)
 			}
 			f.reqMu.Unlock()
-<<<<<<< HEAD
-			if ok {
-				f.handler.backend.serverPool.adjustResponseTime(req.peer.poolEntry, time.Duration(mclock.Now()-req.sent), req.timeout)
-			}
-=======
->>>>>>> ea3b00ad
 			f.lock.Lock()
 			if !ok || !(f.syncing || f.processResponse(req, resp)) {
 				resp.peer.Log().Debug("Failed processing response")
@@ -907,18 +877,10 @@
 		fp.firstUpdateStats = newEntry
 	}
 	for fp.firstUpdateStats != nil && fp.firstUpdateStats.time <= now-mclock.AbsTime(blockDelayTimeout) {
-<<<<<<< HEAD
-		f.handler.backend.serverPool.adjustBlockDelay(p.poolEntry, blockDelayTimeout)
-=======
->>>>>>> ea3b00ad
 		fp.firstUpdateStats = fp.firstUpdateStats.next
 	}
 	if fp.confirmedTd != nil {
 		for fp.firstUpdateStats != nil && fp.firstUpdateStats.td.Cmp(fp.confirmedTd) <= 0 {
-<<<<<<< HEAD
-			f.handler.backend.serverPool.adjustBlockDelay(p.poolEntry, time.Duration(now-fp.firstUpdateStats.time))
-=======
->>>>>>> ea3b00ad
 			fp.firstUpdateStats = fp.firstUpdateStats.next
 		}
 	}
