--- conflicted
+++ resolved
@@ -492,11 +492,7 @@
 
 func newLesClientService(ctx *adapters.ServiceContext, stack *node.Node) (node.Lifecycle, error) {
 	config := ethconfig.Defaults
-<<<<<<< HEAD
-	config.SyncMode = (ethdownloader.SyncMode)(downloader.LightSync)
-=======
 	config.SyncMode = downloader.LightSync
->>>>>>> 1065e21c
 	return New(stack, &config)
 }
 
