--- conflicted
+++ resolved
@@ -21,13 +21,8 @@
 	"sync"
 	"time"
 
-<<<<<<< HEAD
 	"github.com/maticnetwork/bor/common/mclock"
 	"github.com/maticnetwork/bor/les/utils"
-=======
-	"github.com/ethereum/go-ethereum/common/mclock"
-	"github.com/ethereum/go-ethereum/les/utils"
->>>>>>> ea3b00ad
 )
 
 // requestDistributor implements a mechanism that distributes requests to
@@ -224,15 +219,9 @@
 				wait, bufRemain := peer.waitBefore(cost)
 				if wait == 0 {
 					if sel == nil {
-<<<<<<< HEAD
-						sel = utils.NewWeightedRandomSelect()
-					}
-					sel.Update(selectPeerItem{peer: peer, req: req, weight: int64(bufRemain*1000000) + 1})
-=======
 						sel = utils.NewWeightedRandomSelect(selectPeerWeight)
 					}
 					sel.Update(selectPeerItem{peer: peer, req: req, weight: uint64(bufRemain*1000000) + 1})
->>>>>>> ea3b00ad
 				} else {
 					if bestWait == 0 || wait < bestWait {
 						bestWait = wait
