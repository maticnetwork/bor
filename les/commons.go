// Copyright 2018 The go-ethereum Authors
// This file is part of the go-ethereum library.
//
// The go-ethereum library is free software: you can redistribute it and/or modify
// it under the terms of the GNU Lesser General Public License as published by
// the Free Software Foundation, either version 3 of the License, or
// (at your option) any later version.
//
// The go-ethereum library is distributed in the hope that it will be useful,
// but WITHOUT ANY WARRANTY; without even the implied warranty of
// MERCHANTABILITY or FITNESS FOR A PARTICULAR PURPOSE. See the
// GNU Lesser General Public License for more details.
//
// You should have received a copy of the GNU Lesser General Public License
// along with the go-ethereum library. If not, see <http://www.gnu.org/licenses/>.

package les

import (
	"fmt"
	"math/big"
	"sync"

	"github.com/ethereum/go-ethereum/common"
	"github.com/ethereum/go-ethereum/core"
	"github.com/ethereum/go-ethereum/core/rawdb"
	"github.com/ethereum/go-ethereum/core/types"
	"github.com/ethereum/go-ethereum/eth/ethconfig"
	"github.com/ethereum/go-ethereum/ethdb"
	"github.com/ethereum/go-ethereum/light"
	"github.com/ethereum/go-ethereum/p2p"
	"github.com/ethereum/go-ethereum/p2p/enode"
	"github.com/ethereum/go-ethereum/params"
)

func errResp(code errCode, format string, v ...interface{}) error {
	return fmt.Errorf("%v - %v", code, fmt.Sprintf(format, v...))
}

type chainReader interface {
	CurrentHeader() *types.Header
}

// lesCommons contains fields needed by both server and client.
type lesCommons struct {
	genesis                      common.Hash
	config                       *ethconfig.Config
	chainConfig                  *params.ChainConfig
	iConfig                      *light.IndexerConfig
	chainDb, lesDb               ethdb.Database
	chainReader                  chainReader
	chtIndexer, bloomTrieIndexer *core.ChainIndexer

	closeCh chan struct{}
	wg      sync.WaitGroup
}

// NodeInfo represents a short summary of the Ethereum sub-protocol metadata
// known about the host peer.
type NodeInfo struct {
<<<<<<< HEAD
	Network    uint64              `json:"network"`    // Ethereum network ID (1=Mainnet, Rinkeby=4, Goerli=5)
=======
	Network    uint64              `json:"network"`    // Ethereum network ID (1=Mainnet, Goerli=5)
>>>>>>> 1065e21c
	Difficulty *big.Int            `json:"difficulty"` // Total difficulty of the host's blockchain
	Genesis    common.Hash         `json:"genesis"`    // SHA3 hash of the host's genesis block
	Config     *params.ChainConfig `json:"config"`     // Chain configuration for the fork rules
	Head       common.Hash         `json:"head"`       // SHA3 hash of the host's best owned block
}

// makeProtocols creates protocol descriptors for the given LES versions.
func (c *lesCommons) makeProtocols(versions []uint, runPeer func(version uint, p *p2p.Peer, rw p2p.MsgReadWriter) error, peerInfo func(id enode.ID) interface{}, dialCandidates enode.Iterator) []p2p.Protocol {
	protos := make([]p2p.Protocol, len(versions))
	for i, version := range versions {
		version := version
		protos[i] = p2p.Protocol{
			Name:     "les",
			Version:  version,
			Length:   ProtocolLengths[version],
			NodeInfo: c.nodeInfo,
			Run: func(peer *p2p.Peer, rw p2p.MsgReadWriter) error {
				return runPeer(version, peer, rw)
			},
			PeerInfo:       peerInfo,
			DialCandidates: dialCandidates,
		}
	}
	return protos
}

// nodeInfo retrieves some protocol metadata about the running host node.
func (c *lesCommons) nodeInfo() interface{} {
	head := c.chainReader.CurrentHeader()
	hash := head.Hash()
	return &NodeInfo{
		Network:    c.config.NetworkId,
		Difficulty: rawdb.ReadTd(c.chainDb, hash, head.Number.Uint64()),
		Genesis:    c.genesis,
		Config:     c.chainConfig,
		Head:       hash,
	}
}<|MERGE_RESOLUTION|>--- conflicted
+++ resolved
@@ -58,11 +58,7 @@
 // NodeInfo represents a short summary of the Ethereum sub-protocol metadata
 // known about the host peer.
 type NodeInfo struct {
-<<<<<<< HEAD
-	Network    uint64              `json:"network"`    // Ethereum network ID (1=Mainnet, Rinkeby=4, Goerli=5)
-=======
 	Network    uint64              `json:"network"`    // Ethereum network ID (1=Mainnet, Goerli=5)
->>>>>>> 1065e21c
 	Difficulty *big.Int            `json:"difficulty"` // Total difficulty of the host's blockchain
 	Genesis    common.Hash         `json:"genesis"`    // SHA3 hash of the host's genesis block
 	Config     *params.ChainConfig `json:"config"`     // Chain configuration for the fork rules
