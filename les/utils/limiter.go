--- conflicted
+++ resolved
@@ -369,10 +369,6 @@
 			priority: w / float64(nq.sumCost),
 		})
 	}
-<<<<<<< HEAD
-	slices.SortFunc(list, func(a, b dropListItem) bool {
-		return a.priority < b.priority
-=======
 	slices.SortFunc(list, func(a, b dropListItem) int {
 		if a.priority < b.priority {
 			return -1
@@ -381,7 +377,6 @@
 			return 1
 		}
 		return 0
->>>>>>> 1065e21c
 	})
 	for _, item := range list {
 		for _, request := range item.nq.queue {
