// Copyright 2019 The go-ethereum Authors
// This file is part of the go-ethereum library.
//
// The go-ethereum library is free software: you can redistribute it and/or modify
// it under the terms of the GNU Lesser General Public License as published by
// the Free Software Foundation, either version 3 of the License, or
// (at your option) any later version.
//
// The go-ethereum library is distributed in the hope that it will be useful,
// but WITHOUT ANY WARRANTY; without even the implied warranty of
// MERCHANTABILITY or FITNESS FOR A PARTICULAR PURPOSE. See the
// GNU Lesser General Public License for more details.
//
// You should have received a copy of the GNU Lesser General Public License
// along with the go-ethereum library. If not, see <http://www.gnu.org/licenses/>.

package les

import (
	"errors"
	"fmt"
	"sync"
	"time"

	"github.com/ethereum/go-ethereum/common"
	"github.com/ethereum/go-ethereum/common/mclock"
	"github.com/ethereum/go-ethereum/core"
	"github.com/ethereum/go-ethereum/core/forkid"
	"github.com/ethereum/go-ethereum/core/rawdb"
	"github.com/ethereum/go-ethereum/core/txpool"
	"github.com/ethereum/go-ethereum/core/types"
	"github.com/ethereum/go-ethereum/ethdb"
	"github.com/ethereum/go-ethereum/les/flowcontrol"
	"github.com/ethereum/go-ethereum/light"
	"github.com/ethereum/go-ethereum/log"
	"github.com/ethereum/go-ethereum/metrics"
	"github.com/ethereum/go-ethereum/p2p"
	"github.com/ethereum/go-ethereum/trie"
)

const (
	softResponseLimit = 2 * 1024 * 1024 // Target maximum size of returned blocks, headers or node data.
	estHeaderRlpSize  = 500             // Approximate size of an RLP encoded block header

	MaxHeaderFetch           = 192 // Amount of block headers to be fetched per retrieval request
	MaxBodyFetch             = 32  // Amount of block bodies to be fetched per retrieval request
	MaxReceiptFetch          = 128 // Amount of transaction receipts to allow fetching per request
	MaxCodeFetch             = 64  // Amount of contract codes to allow fetching per request
	MaxProofsFetch           = 64  // Amount of merkle proofs to be fetched per retrieval request
	MaxHelperTrieProofsFetch = 64  // Amount of helper tries to be fetched per retrieval request
	MaxTxSend                = 64  // Amount of transactions to be send per request
	MaxTxStatus              = 256 // Amount of transactions to queried per request
)

var (
	errTooManyInvalidRequest = errors.New("too many invalid requests made")
)

// serverHandler is responsible for serving light client and process
// all incoming light requests.
type serverHandler struct {
	forkFilter forkid.Filter
	blockchain *core.BlockChain
	chainDb    ethdb.Database
	txpool     *txpool.TxPool
	server     *LesServer

	closeCh chan struct{}  // Channel used to exit all background routines of handler.
	wg      sync.WaitGroup // WaitGroup used to track all background routines of handler.
	synced  func() bool    // Callback function used to determine whether local node is synced.

	// Testing fields
	addTxsSync bool
}

func newServerHandler(server *LesServer, blockchain *core.BlockChain, chainDb ethdb.Database, txpool *txpool.TxPool, synced func() bool) *serverHandler {
	handler := &serverHandler{
		forkFilter: forkid.NewFilter(blockchain),
		server:     server,
		blockchain: blockchain,
		chainDb:    chainDb,
		txpool:     txpool,
		closeCh:    make(chan struct{}),
		synced:     synced,
	}
	return handler
}

// start starts the server handler.
func (h *serverHandler) start() {
	h.wg.Add(1)
	go h.broadcastLoop()
}

// stop stops the server handler.
func (h *serverHandler) stop() {
	close(h.closeCh)
	h.wg.Wait()
}

// runPeer is the p2p protocol run function for the given version.
func (h *serverHandler) runPeer(version uint, p *p2p.Peer, rw p2p.MsgReadWriter) error {
	peer := newClientPeer(int(version), h.server.config.NetworkId, p, newMeteredMsgWriter(rw, int(version)))
	defer peer.close()
	h.wg.Add(1)
	defer h.wg.Done()
	return h.handle(peer)
}

func (h *serverHandler) handle(p *clientPeer) error {
	p.Log().Debug("Light Ethereum peer connected", "name", p.Name())

	// Execute the LES handshake
	var (
		head   = h.blockchain.CurrentHeader()
		hash   = head.Hash()
		number = head.Number.Uint64()
		td     = h.blockchain.GetTd(hash, number)
		forkID = forkid.NewID(h.blockchain.Config(), h.blockchain.Genesis().Hash(), number, head.Time)
	)
	if err := p.Handshake(td, hash, number, h.blockchain.Genesis().Hash(), forkID, h.forkFilter, h.server); err != nil {
		p.Log().Debug("Light Ethereum handshake failed", "err", err)
		return err
	}
	// Connected to another server, no messages expected, just wait for disconnection
	if p.server {
		if err := h.server.serverset.register(p); err != nil {
			return err
		}
		_, err := p.rw.ReadMsg()
		h.server.serverset.unregister(p)
		return err
	}
	// Setup flow control mechanism for the peer
	p.fcClient = flowcontrol.NewClientNode(h.server.fcManager, p.fcParams)
	defer p.fcClient.Disconnect()

	// Reject light clients if server is not synced. Put this checking here, so
	// that "non-synced" les-server peers are still allowed to keep the connection.
	if !h.synced() {
		p.Log().Debug("Light server not synced, rejecting peer")
		return p2p.DiscRequested
	}

	// Register the peer into the peerset and clientpool
	if err := h.server.peers.register(p); err != nil {
		return err
	}
	if p.balance = h.server.clientPool.Register(p); p.balance == nil {
		h.server.peers.unregister(p.ID())
		p.Log().Debug("Client pool already closed")
		return p2p.DiscRequested
	}
	p.connectedAt = mclock.Now()

	var wg sync.WaitGroup // Wait group used to track all in-flight task routines.
	defer func() {
		wg.Wait() // Ensure all background task routines have exited.
		h.server.clientPool.Unregister(p)
		h.server.peers.unregister(p.ID())
		p.balance = nil
		connectionTimer.Update(time.Duration(mclock.Now() - p.connectedAt))
	}()

	// Mark the peer as being served.
	p.serving.Store(true)
	defer p.serving.Store(false)

	// Spawn a main loop to handle all incoming messages.
	for {
		select {
		case err := <-p.errCh:
			p.Log().Debug("Failed to send light ethereum response", "err", err)
			return err
		default:
		}
		if err := h.handleMsg(p, &wg); err != nil {
			p.Log().Debug("Light Ethereum message handling failed", "err", err)
			return err
		}
	}
}

// beforeHandle will do a series of prechecks before handling message.
func (h *serverHandler) beforeHandle(p *clientPeer, reqID, responseCount uint64, msg p2p.Msg, reqCnt uint64, maxCount uint64) (*servingTask, uint64) {
	// Ensure that the request sent by client peer is valid
	inSizeCost := h.server.costTracker.realCost(0, msg.Size, 0)
	if reqCnt == 0 || reqCnt > maxCount {
		p.fcClient.OneTimeCost(inSizeCost)
		return nil, 0
	}
	// Ensure that the client peer complies with the flow control
	// rules agreed by both sides.
	if p.isFrozen() {
		p.fcClient.OneTimeCost(inSizeCost)
		return nil, 0
	}
	maxCost := p.fcCosts.getMaxCost(msg.Code, reqCnt)
	accepted, bufShort, priority := p.fcClient.AcceptRequest(reqID, responseCount, maxCost)
	if !accepted {
		p.freeze()
		p.Log().Error("Request came too early", "remaining", common.PrettyDuration(time.Duration(bufShort*1000000/p.fcParams.MinRecharge)))
		p.fcClient.OneTimeCost(inSizeCost)
		return nil, 0
	}
	// Create a multi-stage task, estimate the time it takes for the task to
	// execute, and cache it in the request service queue.
	factor := h.server.costTracker.globalFactor()
	if factor < 0.001 {
		factor = 1
		p.Log().Error("Invalid global cost factor", "factor", factor)
	}
	maxTime := uint64(float64(maxCost) / factor)
	task := h.server.servingQueue.newTask(p, maxTime, priority)
	if !task.start() {
		p.fcClient.RequestProcessed(reqID, responseCount, maxCost, inSizeCost)
		return nil, 0
	}
	return task, maxCost
}

// Afterhandle will perform a series of operations after message handling,
// such as updating flow control data, sending reply, etc.
func (h *serverHandler) afterHandle(p *clientPeer, reqID, responseCount uint64, msg p2p.Msg, maxCost uint64, reqCnt uint64, task *servingTask, reply *reply) {
	if reply != nil {
		task.done()
	}
	p.responseLock.Lock()
	defer p.responseLock.Unlock()

	// Short circuit if the client is already frozen.
	if p.isFrozen() {
		realCost := h.server.costTracker.realCost(task.servingTime, msg.Size, 0)
		p.fcClient.RequestProcessed(reqID, responseCount, maxCost, realCost)
		return
	}
	// Positive correction buffer value with real cost.
	var replySize uint32
	if reply != nil {
		replySize = reply.size()
	}
	var realCost uint64
	if h.server.costTracker.testing {
		realCost = maxCost // Assign a fake cost for testing purpose
	} else {
		realCost = h.server.costTracker.realCost(task.servingTime, msg.Size, replySize)
		if realCost > maxCost {
			realCost = maxCost
		}
	}
	bv := p.fcClient.RequestProcessed(reqID, responseCount, maxCost, realCost)
	if reply != nil {
		// Feed cost tracker request serving statistic.
		h.server.costTracker.updateStats(msg.Code, reqCnt, task.servingTime, realCost)
		// Reduce priority "balance" for the specific peer.
		p.balance.RequestServed(realCost)
		p.queueSend(func() {
			if err := reply.send(bv); err != nil {
				select {
				case p.errCh <- err:
				default:
				}
			}
		})
	}
}

// handleMsg is invoked whenever an inbound message is received from a remote
// peer. The remote connection is torn down upon returning any error.
func (h *serverHandler) handleMsg(p *clientPeer, wg *sync.WaitGroup) error {
	// Read the next message from the remote peer, and ensure it's fully consumed
	msg, err := p.rw.ReadMsg()
	if err != nil {
		return err
	}
	p.Log().Trace("Light Ethereum message arrived", "code", msg.Code, "bytes", msg.Size)

	// Discard large message which exceeds the limitation.
	if msg.Size > ProtocolMaxMsgSize {
		clientErrorMeter.Mark(1)
		return errResp(ErrMsgTooLarge, "%v > %v", msg.Size, ProtocolMaxMsgSize)
	}
	defer msg.Discard()

	// Lookup the request handler table, ensure it's supported
	// message type by the protocol.
	req, ok := Les3[msg.Code]
	if !ok {
		p.Log().Trace("Received invalid message", "code", msg.Code)
		clientErrorMeter.Mark(1)
		return errResp(ErrInvalidMsgCode, "%v", msg.Code)
	}
	p.Log().Trace("Received " + req.Name)

	// Decode the p2p message, resolve the concrete handler for it.
	serve, reqID, reqCnt, err := req.Handle(msg)
	if err != nil {
		clientErrorMeter.Mark(1)
		return errResp(ErrDecode, "%v: %v", msg, err)
	}
	if metrics.EnabledExpensive {
		req.InPacketsMeter.Mark(1)
		req.InTrafficMeter.Mark(int64(msg.Size))
	}
	p.responseCount++
	responseCount := p.responseCount

	// First check this client message complies all rules before
	// handling it and return a processor if all checks are passed.
	task, maxCost := h.beforeHandle(p, reqID, responseCount, msg, reqCnt, req.MaxCount)
	if task == nil {
		return nil
	}
	wg.Add(1)
	go func() {
		defer wg.Done()

		reply := serve(h, p, task.waitOrStop)
		h.afterHandle(p, reqID, responseCount, msg, maxCost, reqCnt, task, reply)

		if metrics.EnabledExpensive {
			size := uint32(0)
			if reply != nil {
				size = reply.size()
			}
			req.OutPacketsMeter.Mark(1)
			req.OutTrafficMeter.Mark(int64(size))
			req.ServingTimeMeter.Update(time.Duration(task.servingTime))
		}
	}()
	// If the client has made too much invalid request(e.g. request a non-existent data),
	// reject them to prevent SPAM attack.
	if p.getInvalid() > maxRequestErrors {
		clientErrorMeter.Mark(1)
		return errTooManyInvalidRequest
	}
	return nil
}

// BlockChain implements serverBackend
func (h *serverHandler) BlockChain() *core.BlockChain {
	return h.blockchain
}

// TxPool implements serverBackend
func (h *serverHandler) TxPool() *txpool.TxPool {
	return h.txpool
}

// ArchiveMode implements serverBackend
func (h *serverHandler) ArchiveMode() bool {
	return h.server.archiveMode
}

// AddTxsSync implements serverBackend
func (h *serverHandler) AddTxsSync() bool {
	return h.addTxsSync
}

// getAccount retrieves an account from the state based on root.
func getAccount(triedb *trie.Database, root common.Hash, addr common.Address) (types.StateAccount, error) {
	trie, err := trie.NewStateTrie(trie.StateTrieID(root), triedb)
	if err != nil {
		return types.StateAccount{}, err
	}
	acc, err := trie.GetAccount(addr)
	if err != nil {
		return types.StateAccount{}, err
	}
	if acc == nil {
		return types.StateAccount{}, fmt.Errorf("account %#x is not present", addr)
	}
	return *acc, nil
}

// GetHelperTrie returns the post-processed trie root for the given trie ID and section index
func (h *serverHandler) GetHelperTrie(typ uint, index uint64) *trie.Trie {
	var (
		root   common.Hash
		prefix string
	)
	switch typ {
	case htCanonical:
		sectionHead := rawdb.ReadCanonicalHash(h.chainDb, (index+1)*h.server.iConfig.ChtSize-1)
		root, prefix = light.GetChtRoot(h.chainDb, index, sectionHead), string(rawdb.ChtTablePrefix)
	case htBloomBits:
		sectionHead := rawdb.ReadCanonicalHash(h.chainDb, (index+1)*h.server.iConfig.BloomTrieSize-1)
		root, prefix = light.GetBloomTrieRoot(h.chainDb, index, sectionHead), string(rawdb.BloomTrieTablePrefix)
	}
	if root == (common.Hash{}) {
		return nil
	}
<<<<<<< HEAD
	triedb := trie.NewDatabase(rawdb.NewTable(h.chainDb, prefix), trie.HashDefaults)
	trie, _ := trie.New(trie.TrieID(root), triedb)
=======
	trie, _ := trie.New(trie.TrieID(root), trie.NewDatabase(rawdb.NewTable(h.chainDb, prefix)))
>>>>>>> 1065e21c
	return trie
}

// broadcastLoop broadcasts new block information to all connected light
// clients. According to the agreement between client and server, server should
// only broadcast new announcement if the total difficulty is higher than the
// last one. Besides server will add the signature if client requires.
func (h *serverHandler) broadcastLoop() {
	defer h.wg.Done()

	headCh := make(chan core.ChainHeadEvent, 10)
	headSub := h.blockchain.SubscribeChainHeadEvent(headCh)
	defer headSub.Unsubscribe()

	var (
		lastHead = h.blockchain.CurrentHeader()
		lastTd   = common.Big0
	)
	for {
		select {
		case ev := <-headCh:
			header := ev.Block.Header()
			hash, number := header.Hash(), header.Number.Uint64()
			td := h.blockchain.GetTd(hash, number)
			if td == nil || td.Cmp(lastTd) <= 0 {
				continue
			}
			var reorg uint64
			if lastHead != nil {
				// If a setHead has been performed, the common ancestor can be nil.
				if ancestor := rawdb.FindCommonAncestor(h.chainDb, header, lastHead); ancestor != nil {
					reorg = lastHead.Number.Uint64() - ancestor.Number.Uint64()
				}
			}
			lastHead, lastTd = header, td
			log.Debug("Announcing block to peers", "number", number, "hash", hash, "td", td, "reorg", reorg)
			h.server.peers.broadcast(announceData{Hash: hash, Number: number, Td: td, ReorgDepth: reorg})
		case <-h.closeCh:
			return
		}
	}
}<|MERGE_RESOLUTION|>--- conflicted
+++ resolved
@@ -390,12 +390,7 @@
 	if root == (common.Hash{}) {
 		return nil
 	}
-<<<<<<< HEAD
-	triedb := trie.NewDatabase(rawdb.NewTable(h.chainDb, prefix), trie.HashDefaults)
-	trie, _ := trie.New(trie.TrieID(root), triedb)
-=======
 	trie, _ := trie.New(trie.TrieID(root), trie.NewDatabase(rawdb.NewTable(h.chainDb, prefix)))
->>>>>>> 1065e21c
 	return trie
 }
 
