// Copyright 2017 The go-ethereum Authors
// This file is part of the go-ethereum library.
//
// The go-ethereum library is free software: you can redistribute it and/or modify
// it under the terms of the GNU Lesser General Public License as published by
// the Free Software Foundation, either version 3 of the License, or
// (at your option) any later version.
//
// The go-ethereum library is distributed in the hope that it will be useful,
// but WITHOUT ANY WARRANTY; without even the implied warranty of
// MERCHANTABILITY or FITNESS FOR A PARTICULAR PURPOSE. See the
// GNU Lesser General Public License for more details.
//
// You should have received a copy of the GNU Lesser General Public License
// along with the go-ethereum library. If not, see <http://www.gnu.org/licenses/>.

package les

import (
	"context"
	"crypto/rand"
	"encoding/binary"
	"fmt"
	"sync"
	"time"

<<<<<<< HEAD
	"github.com/maticnetwork/bor/common/mclock"
	"github.com/maticnetwork/bor/light"
=======
	"github.com/ethereum/go-ethereum/light"
>>>>>>> ea3b00ad
)

var (
	retryQueue         = time.Millisecond * 100
	hardRequestTimeout = time.Second * 10
)

// retrieveManager is a layer on top of requestDistributor which takes care of
// matching replies by request ID and handles timeouts and resends if necessary.
type retrieveManager struct {
<<<<<<< HEAD
	dist       *requestDistributor
	peers      *serverPeerSet
	serverPool peerSelector
=======
	dist               *requestDistributor
	peers              *serverPeerSet
	softRequestTimeout func() time.Duration
>>>>>>> ea3b00ad

	lock     sync.RWMutex
	sentReqs map[uint64]*sentReq
}

// validatorFunc is a function that processes a reply message
type validatorFunc func(distPeer, *Msg) error

// sentReq represents a request sent and tracked by retrieveManager
type sentReq struct {
	rm       *retrieveManager
	req      *distReq
	id       uint64
	validate validatorFunc

	eventsCh chan reqPeerEvent
	stopCh   chan struct{}
	stopped  bool
	err      error

	lock   sync.RWMutex // protect access to sentTo map
	sentTo map[distPeer]sentReqToPeer

	lastReqQueued bool     // last request has been queued but not sent
	lastReqSentTo distPeer // if not nil then last request has been sent to given peer but not timed out
	reqSrtoCount  int      // number of requests that reached soft (but not hard) timeout
}

// sentReqToPeer notifies the request-from-peer goroutine (tryRequest) about a response
// delivered by the given peer. Only one delivery is allowed per request per peer,
// after which delivered is set to true, the validity of the response is sent on the
// valid channel and no more responses are accepted.
type sentReqToPeer struct {
	delivered, frozen bool
	event             chan int
}

// reqPeerEvent is sent by the request-from-peer goroutine (tryRequest) to the
// request state machine (retrieveLoop) through the eventsCh channel.
type reqPeerEvent struct {
	event int
	peer  distPeer
}

const (
	rpSent = iota // if peer == nil, not sent (no suitable peers)
	rpSoftTimeout
	rpHardTimeout
	rpDeliveredValid
	rpDeliveredInvalid
	rpNotDelivered
)

// newRetrieveManager creates the retrieve manager
<<<<<<< HEAD
func newRetrieveManager(peers *serverPeerSet, dist *requestDistributor, serverPool peerSelector) *retrieveManager {
=======
func newRetrieveManager(peers *serverPeerSet, dist *requestDistributor, srto func() time.Duration) *retrieveManager {
>>>>>>> ea3b00ad
	return &retrieveManager{
		peers:              peers,
		dist:               dist,
		sentReqs:           make(map[uint64]*sentReq),
		softRequestTimeout: srto,
	}
}

// retrieve sends a request (to multiple peers if necessary) and waits for an answer
// that is delivered through the deliver function and successfully validated by the
// validator callback. It returns when a valid answer is delivered or the context is
// cancelled.
func (rm *retrieveManager) retrieve(ctx context.Context, reqID uint64, req *distReq, val validatorFunc, shutdown chan struct{}) error {
	sentReq := rm.sendReq(reqID, req, val)
	select {
	case <-sentReq.stopCh:
	case <-ctx.Done():
		sentReq.stop(ctx.Err())
	case <-shutdown:
		sentReq.stop(fmt.Errorf("client is shutting down"))
	}
	return sentReq.getError()
}

// sendReq starts a process that keeps trying to retrieve a valid answer for a
// request from any suitable peers until stopped or succeeded.
func (rm *retrieveManager) sendReq(reqID uint64, req *distReq, val validatorFunc) *sentReq {
	r := &sentReq{
		rm:       rm,
		req:      req,
		id:       reqID,
		sentTo:   make(map[distPeer]sentReqToPeer),
		stopCh:   make(chan struct{}),
		eventsCh: make(chan reqPeerEvent, 10),
		validate: val,
	}

	canSend := req.canSend
	req.canSend = func(p distPeer) bool {
		// add an extra check to canSend: the request has not been sent to the same peer before
		r.lock.RLock()
		_, sent := r.sentTo[p]
		r.lock.RUnlock()
		return !sent && canSend(p)
	}

	request := req.request
	req.request = func(p distPeer) func() {
		// before actually sending the request, put an entry into the sentTo map
		r.lock.Lock()
		r.sentTo[p] = sentReqToPeer{delivered: false, frozen: false, event: make(chan int, 1)}
		r.lock.Unlock()
		return request(p)
	}
	rm.lock.Lock()
	rm.sentReqs[reqID] = r
	rm.lock.Unlock()

	go r.retrieveLoop()
	return r
}

// deliver is called by the LES protocol manager to deliver reply messages to waiting requests
func (rm *retrieveManager) deliver(peer distPeer, msg *Msg) error {
	rm.lock.RLock()
	req, ok := rm.sentReqs[msg.ReqID]
	rm.lock.RUnlock()

	if ok {
		return req.deliver(peer, msg)
	}
	return errResp(ErrUnexpectedResponse, "reqID = %v", msg.ReqID)
}

// frozen is called by the LES protocol manager when a server has suspended its service and we
// should not expect an answer for the requests already sent there
func (rm *retrieveManager) frozen(peer distPeer) {
	rm.lock.RLock()
	defer rm.lock.RUnlock()

	for _, req := range rm.sentReqs {
		req.frozen(peer)
	}
}

// reqStateFn represents a state of the retrieve loop state machine
type reqStateFn func() reqStateFn

// retrieveLoop is the retrieval state machine event loop
func (r *sentReq) retrieveLoop() {
	go r.tryRequest()
	r.lastReqQueued = true
	state := r.stateRequesting

	for state != nil {
		state = state()
	}

	r.rm.lock.Lock()
	delete(r.rm.sentReqs, r.id)
	r.rm.lock.Unlock()
}

// stateRequesting: a request has been queued or sent recently; when it reaches soft timeout,
// a new request is sent to a new peer
func (r *sentReq) stateRequesting() reqStateFn {
	select {
	case ev := <-r.eventsCh:
		r.update(ev)
		switch ev.event {
		case rpSent:
			if ev.peer == nil {
				// request send failed, no more suitable peers
				if r.waiting() {
					// we are already waiting for sent requests which may succeed so keep waiting
					return r.stateNoMorePeers
				}
				// nothing to wait for, no more peers to ask, return with error
				r.stop(light.ErrNoPeers)
				// no need to go to stopped state because waiting() already returned false
				return nil
			}
		case rpSoftTimeout:
			// last request timed out, try asking a new peer
			go r.tryRequest()
			r.lastReqQueued = true
			return r.stateRequesting
		case rpDeliveredInvalid, rpNotDelivered:
			// if it was the last sent request (set to nil by update) then start a new one
			if !r.lastReqQueued && r.lastReqSentTo == nil {
				go r.tryRequest()
				r.lastReqQueued = true
			}
			return r.stateRequesting
		case rpDeliveredValid:
			r.stop(nil)
			return r.stateStopped
		}
		return r.stateRequesting
	case <-r.stopCh:
		return r.stateStopped
	}
}

// stateNoMorePeers: could not send more requests because no suitable peers are available.
// Peers may become suitable for a certain request later or new peers may appear so we
// keep trying.
func (r *sentReq) stateNoMorePeers() reqStateFn {
	select {
	case <-time.After(retryQueue):
		go r.tryRequest()
		r.lastReqQueued = true
		return r.stateRequesting
	case ev := <-r.eventsCh:
		r.update(ev)
		if ev.event == rpDeliveredValid {
			r.stop(nil)
			return r.stateStopped
		}
		if r.waiting() {
			return r.stateNoMorePeers
		}
		r.stop(light.ErrNoPeers)
		return nil
	case <-r.stopCh:
		return r.stateStopped
	}
}

// stateStopped: request succeeded or cancelled, just waiting for some peers
// to either answer or time out hard
func (r *sentReq) stateStopped() reqStateFn {
	for r.waiting() {
		r.update(<-r.eventsCh)
	}
	return nil
}

// update updates the queued/sent flags and timed out peers counter according to the event
func (r *sentReq) update(ev reqPeerEvent) {
	switch ev.event {
	case rpSent:
		r.lastReqQueued = false
		r.lastReqSentTo = ev.peer
	case rpSoftTimeout:
		r.lastReqSentTo = nil
		r.reqSrtoCount++
	case rpHardTimeout:
		r.reqSrtoCount--
	case rpDeliveredValid, rpDeliveredInvalid, rpNotDelivered:
		if ev.peer == r.lastReqSentTo {
			r.lastReqSentTo = nil
		} else {
			r.reqSrtoCount--
		}
	}
}

// waiting returns true if the retrieval mechanism is waiting for an answer from
// any peer
func (r *sentReq) waiting() bool {
	return r.lastReqQueued || r.lastReqSentTo != nil || r.reqSrtoCount > 0
}

// tryRequest tries to send the request to a new peer and waits for it to either
// succeed or time out if it has been sent. It also sends the appropriate reqPeerEvent
// messages to the request's event channel.
func (r *sentReq) tryRequest() {
	sent := r.rm.dist.queue(r.req)
	var p distPeer
	select {
	case p = <-sent:
	case <-r.stopCh:
		if r.rm.dist.cancel(r.req) {
			p = nil
		} else {
			p = <-sent
		}
	}

	r.eventsCh <- reqPeerEvent{rpSent, p}
	if p == nil {
		return
	}

	hrto := false

	r.lock.RLock()
	s, ok := r.sentTo[p]
	r.lock.RUnlock()
	if !ok {
		panic(nil)
	}

	defer func() {
		// send feedback to server pool and remove peer if hard timeout happened
		pp, ok := p.(*serverPeer)
<<<<<<< HEAD
		if ok && r.rm.serverPool != nil {
			respTime := time.Duration(mclock.Now() - reqSent)
			r.rm.serverPool.adjustResponseTime(pp.poolEntry, respTime, srto)
		}
		if hrto {
=======
		if hrto && ok {
>>>>>>> ea3b00ad
			pp.Log().Debug("Request timed out hard")
			if r.rm.peers != nil {
				r.rm.peers.unregister(pp.id)
			}
		}

		r.lock.Lock()
		delete(r.sentTo, p)
		r.lock.Unlock()
	}()

	select {
	case event := <-s.event:
		if event == rpNotDelivered {
			r.lock.Lock()
			delete(r.sentTo, p)
			r.lock.Unlock()
		}
		r.eventsCh <- reqPeerEvent{event, p}
		return
	case <-time.After(r.rm.softRequestTimeout()):
		r.eventsCh <- reqPeerEvent{rpSoftTimeout, p}
	}

	select {
	case event := <-s.event:
		if event == rpNotDelivered {
			r.lock.Lock()
			delete(r.sentTo, p)
			r.lock.Unlock()
		}
		r.eventsCh <- reqPeerEvent{event, p}
	case <-time.After(hardRequestTimeout):
		hrto = true
		r.eventsCh <- reqPeerEvent{rpHardTimeout, p}
	}
}

// deliver a reply belonging to this request
func (r *sentReq) deliver(peer distPeer, msg *Msg) error {
	r.lock.Lock()
	defer r.lock.Unlock()

	s, ok := r.sentTo[peer]
	if !ok || s.delivered {
		return errResp(ErrUnexpectedResponse, "reqID = %v", msg.ReqID)
	}
	if s.frozen {
		return nil
	}
	valid := r.validate(peer, msg) == nil
	r.sentTo[peer] = sentReqToPeer{delivered: true, frozen: false, event: s.event}
	if valid {
		s.event <- rpDeliveredValid
	} else {
		s.event <- rpDeliveredInvalid
	}
	if !valid {
		return errResp(ErrInvalidResponse, "reqID = %v", msg.ReqID)
	}
	return nil
}

// frozen sends a "not delivered" event to the peer event channel belonging to the
// given peer if the request has been sent there, causing the state machine to not
// expect an answer and potentially even send the request to the same peer again
// when canSend allows it.
func (r *sentReq) frozen(peer distPeer) {
	r.lock.Lock()
	defer r.lock.Unlock()

	s, ok := r.sentTo[peer]
	if ok && !s.delivered && !s.frozen {
		r.sentTo[peer] = sentReqToPeer{delivered: false, frozen: true, event: s.event}
		s.event <- rpNotDelivered
	}
}

// stop stops the retrieval process and sets an error code that will be returned
// by getError
func (r *sentReq) stop(err error) {
	r.lock.Lock()
	if !r.stopped {
		r.stopped = true
		r.err = err
		close(r.stopCh)
	}
	r.lock.Unlock()
}

// getError returns any retrieval error (either internally generated or set by the
// stop function) after stopCh has been closed
func (r *sentReq) getError() error {
	return r.err
}

// genReqID generates a new random request ID
func genReqID() uint64 {
	var rnd [8]byte
	rand.Read(rnd[:])
	return binary.BigEndian.Uint64(rnd[:])
}<|MERGE_RESOLUTION|>--- conflicted
+++ resolved
@@ -24,12 +24,7 @@
 	"sync"
 	"time"
 
-<<<<<<< HEAD
-	"github.com/maticnetwork/bor/common/mclock"
 	"github.com/maticnetwork/bor/light"
-=======
-	"github.com/ethereum/go-ethereum/light"
->>>>>>> ea3b00ad
 )
 
 var (
@@ -40,15 +35,9 @@
 // retrieveManager is a layer on top of requestDistributor which takes care of
 // matching replies by request ID and handles timeouts and resends if necessary.
 type retrieveManager struct {
-<<<<<<< HEAD
-	dist       *requestDistributor
-	peers      *serverPeerSet
-	serverPool peerSelector
-=======
 	dist               *requestDistributor
 	peers              *serverPeerSet
 	softRequestTimeout func() time.Duration
->>>>>>> ea3b00ad
 
 	lock     sync.RWMutex
 	sentReqs map[uint64]*sentReq
@@ -103,11 +92,7 @@
 )
 
 // newRetrieveManager creates the retrieve manager
-<<<<<<< HEAD
-func newRetrieveManager(peers *serverPeerSet, dist *requestDistributor, serverPool peerSelector) *retrieveManager {
-=======
 func newRetrieveManager(peers *serverPeerSet, dist *requestDistributor, srto func() time.Duration) *retrieveManager {
->>>>>>> ea3b00ad
 	return &retrieveManager{
 		peers:              peers,
 		dist:               dist,
@@ -345,15 +330,7 @@
 	defer func() {
 		// send feedback to server pool and remove peer if hard timeout happened
 		pp, ok := p.(*serverPeer)
-<<<<<<< HEAD
-		if ok && r.rm.serverPool != nil {
-			respTime := time.Duration(mclock.Now() - reqSent)
-			r.rm.serverPool.adjustResponseTime(pp.poolEntry, respTime, srto)
-		}
-		if hrto {
-=======
 		if hrto && ok {
->>>>>>> ea3b00ad
 			pp.Log().Debug("Request timed out hard")
 			if r.rm.peers != nil {
 				r.rm.peers.unregister(pp.id)
