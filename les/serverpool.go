// Copyright 2020 The go-ethereum Authors
// This file is part of the go-ethereum library.
//
// The go-ethereum library is free software: you can redistribute it and/or modify
// it under the terms of the GNU Lesser General Public License as published by
// the Free Software Foundation, either version 3 of the License, or
// (at your option) any later version.
//
// The go-ethereum library is distributed in the hope that it will be useful,
// but WITHOUT ANY WARRANTY; without even the implied warranty of
// MERCHANTABILITY or FITNESS FOR A PARTICULAR PURPOSE. See the
// GNU Lesser General Public License for more details.
//
// You should have received a copy of the GNU Lesser General Public License
// along with the go-ethereum library. If not, see <http://www.gnu.org/licenses/>.

package les

import (
	"errors"
	"math/rand"
	"reflect"
	"sync"
	"sync/atomic"
	"time"

<<<<<<< HEAD
	"github.com/maticnetwork/bor/common/mclock"
	"github.com/maticnetwork/bor/crypto"
	"github.com/maticnetwork/bor/ethdb"
	"github.com/maticnetwork/bor/les/utils"
	"github.com/maticnetwork/bor/log"
	"github.com/maticnetwork/bor/p2p"
	"github.com/maticnetwork/bor/p2p/discv5"
	"github.com/maticnetwork/bor/p2p/enode"
	"github.com/maticnetwork/bor/rlp"
=======
	"github.com/ethereum/go-ethereum/common/mclock"
	"github.com/ethereum/go-ethereum/ethdb"
	lpc "github.com/ethereum/go-ethereum/les/lespay/client"
	"github.com/ethereum/go-ethereum/les/utils"
	"github.com/ethereum/go-ethereum/log"
	"github.com/ethereum/go-ethereum/p2p/enode"
	"github.com/ethereum/go-ethereum/p2p/enr"
	"github.com/ethereum/go-ethereum/p2p/nodestate"
	"github.com/ethereum/go-ethereum/rlp"
>>>>>>> ea3b00ad
)

const (
	minTimeout          = time.Millisecond * 500 // minimum request timeout suggested by the server pool
	timeoutRefresh      = time.Second * 5        // recalculate timeout if older than this
	dialCost            = 10000                  // cost of a TCP dial (used for known node selection weight calculation)
	dialWaitStep        = 1.5                    // exponential multiplier of redial wait time when no value was provided by the server
	queryCost           = 500                    // cost of a UDP pre-negotiation query
	queryWaitStep       = 1.02                   // exponential multiplier of redial wait time when no value was provided by the server
	waitThreshold       = time.Hour * 2000       // drop node if waiting time is over the threshold
	nodeWeightMul       = 1000000                // multiplier constant for node weight calculation
	nodeWeightThreshold = 100                    // minimum weight for keeping a node in the the known (valuable) set
	minRedialWait       = 10                     // minimum redial wait time in seconds
	preNegLimit         = 5                      // maximum number of simultaneous pre-negotiation queries
	maxQueryFails       = 100                    // number of consecutive UDP query failures before we print a warning
)

<<<<<<< HEAD
// connReq represents a request for peer connection.
type connReq struct {
	p      *serverPeer
	node   *enode.Node
	result chan *poolEntry
}

// disconnReq represents a request for peer disconnection.
type disconnReq struct {
	entry   *poolEntry
	stopped bool
	done    chan struct{}
}

// registerReq represents a request for peer registration.
type registerReq struct {
	entry *poolEntry
	done  chan struct{}
}

// serverPool implements a pool for storing and selecting newly discovered and already
// known light server nodes. It received discovered nodes, stores statistics about
// known nodes and takes care of always having enough good quality servers connected.
type serverPool struct {
	db     ethdb.Database
	dbKey  []byte
	server *p2p.Server
	connWg sync.WaitGroup

	topic discv5.Topic

	discSetPeriod chan time.Duration
	discNodes     chan *enode.Node
	discLookups   chan bool

	trustedNodes         map[enode.ID]*enode.Node
	entries              map[enode.ID]*poolEntry
	timeout, enableRetry chan *poolEntry
	adjustStats          chan poolStatAdjust

	knownQueue, newQueue       poolEntryQueue
	knownSelect, newSelect     *utils.WeightedRandomSelect
	knownSelected, newSelected int
	fastDiscover               bool
	connCh                     chan *connReq
	disconnCh                  chan *disconnReq
	registerCh                 chan *registerReq

	closeCh chan struct{}
	wg      sync.WaitGroup
}

// newServerPool creates a new serverPool instance
func newServerPool(db ethdb.Database, ulcServers []string) *serverPool {
	pool := &serverPool{
		db:           db,
		entries:      make(map[enode.ID]*poolEntry),
		timeout:      make(chan *poolEntry, 1),
		adjustStats:  make(chan poolStatAdjust, 100),
		enableRetry:  make(chan *poolEntry, 1),
		connCh:       make(chan *connReq),
		disconnCh:    make(chan *disconnReq),
		registerCh:   make(chan *registerReq),
		closeCh:      make(chan struct{}),
		knownSelect:  utils.NewWeightedRandomSelect(),
		newSelect:    utils.NewWeightedRandomSelect(),
		fastDiscover: true,
		trustedNodes: parseTrustedNodes(ulcServers),
	}

	pool.knownQueue = newPoolEntryQueue(maxKnownEntries, pool.removeEntry)
	pool.newQueue = newPoolEntryQueue(maxNewEntries, pool.removeEntry)
	return pool
}

func (pool *serverPool) start(server *p2p.Server, topic discv5.Topic) {
	pool.server = server
	pool.topic = topic
	pool.dbKey = append([]byte("serverPool/"), []byte(topic)...)
	pool.loadNodes()
	pool.connectToTrustedNodes()

	if pool.server.DiscV5 != nil {
		pool.discSetPeriod = make(chan time.Duration, 1)
		pool.discNodes = make(chan *enode.Node, 100)
		pool.discLookups = make(chan bool, 100)
		go pool.discoverNodes()
	}
	pool.checkDial()
	pool.wg.Add(1)
	go pool.eventLoop()

	// Inject the bootstrap nodes as initial dial candiates.
	pool.wg.Add(1)
	go func() {
		defer pool.wg.Done()
		for _, n := range server.BootstrapNodes {
			select {
			case pool.discNodes <- n:
			case <-pool.closeCh:
				return
			}
		}
	}()
}

func (pool *serverPool) stop() {
	close(pool.closeCh)
	pool.wg.Wait()
}

// discoverNodes wraps SearchTopic, converting result nodes to enode.Node.
func (pool *serverPool) discoverNodes() {
	ch := make(chan *discv5.Node)
	go func() {
		pool.server.DiscV5.SearchTopic(pool.topic, pool.discSetPeriod, ch, pool.discLookups)
		close(ch)
	}()
	for n := range ch {
		pubkey, err := decodePubkey64(n.ID[:])
		if err != nil {
			continue
		}
		pool.discNodes <- enode.NewV4(pubkey, n.IP, int(n.TCP), int(n.UDP))
	}
}

// connect should be called upon any incoming connection. If the connection has been
// dialed by the server pool recently, the appropriate pool entry is returned.
// Otherwise, the connection should be rejected.
// Note that whenever a connection has been accepted and a pool entry has been returned,
// disconnect should also always be called.
func (pool *serverPool) connect(p *serverPeer, node *enode.Node) *poolEntry {
	log.Debug("Connect new entry", "enode", p.id)
	req := &connReq{p: p, node: node, result: make(chan *poolEntry, 1)}
	select {
	case pool.connCh <- req:
	case <-pool.closeCh:
		return nil
	}
	return <-req.result
}

// registered should be called after a successful handshake
func (pool *serverPool) registered(entry *poolEntry) {
	log.Debug("Registered new entry", "enode", entry.node.ID())
	req := &registerReq{entry: entry, done: make(chan struct{})}
	select {
	case pool.registerCh <- req:
	case <-pool.closeCh:
		return
	}
	<-req.done
}

// disconnect should be called when ending a connection. Service quality statistics
// can be updated optionally (not updated if no registration happened, in this case
// only connection statistics are updated, just like in case of timeout)
func (pool *serverPool) disconnect(entry *poolEntry) {
	stopped := false
	select {
	case <-pool.closeCh:
		stopped = true
	default:
	}
	log.Debug("Disconnected old entry", "enode", entry.node.ID())
	req := &disconnReq{entry: entry, stopped: stopped, done: make(chan struct{})}

	// Block until disconnection request is served.
	pool.disconnCh <- req
	<-req.done
}

const (
	pseBlockDelay = iota
	pseResponseTime
	pseResponseTimeout
)

// poolStatAdjust records are sent to adjust peer block delay/response time statistics
type poolStatAdjust struct {
	adjustType int
	entry      *poolEntry
	time       time.Duration
}

// adjustBlockDelay adjusts the block announce delay statistics of a node
func (pool *serverPool) adjustBlockDelay(entry *poolEntry, time time.Duration) {
	if entry == nil {
		return
	}
	pool.adjustStats <- poolStatAdjust{pseBlockDelay, entry, time}
}

// adjustResponseTime adjusts the request response time statistics of a node
func (pool *serverPool) adjustResponseTime(entry *poolEntry, time time.Duration, timeout bool) {
	if entry == nil {
		return
	}
	if timeout {
		pool.adjustStats <- poolStatAdjust{pseResponseTimeout, entry, time}
	} else {
		pool.adjustStats <- poolStatAdjust{pseResponseTime, entry, time}
	}
}

// eventLoop handles pool events and mutex locking for all internal functions
func (pool *serverPool) eventLoop() {
	defer pool.wg.Done()
	lookupCnt := 0
	var convTime mclock.AbsTime
	if pool.discSetPeriod != nil {
		pool.discSetPeriod <- time.Millisecond * 100
	}

	// disconnect updates service quality statistics depending on the connection time
	// and disconnection initiator.
	disconnect := func(req *disconnReq, stopped bool) {
		// Handle peer disconnection requests.
		entry := req.entry
		if entry.state == psRegistered {
			connAdjust := float64(mclock.Now()-entry.regTime) / float64(targetConnTime)
			if connAdjust > 1 {
				connAdjust = 1
			}
			if stopped {
				// disconnect requested by ourselves.
				entry.connectStats.add(1, connAdjust)
=======
// serverPool provides a node iterator for dial candidates. The output is a mix of newly discovered
// nodes, a weighted random selection of known (previously valuable) nodes and trusted/paid nodes.
type serverPool struct {
	clock    mclock.Clock
	unixTime func() int64
	db       ethdb.KeyValueStore

	ns           *nodestate.NodeStateMachine
	vt           *lpc.ValueTracker
	mixer        *enode.FairMix
	mixSources   []enode.Iterator
	dialIterator enode.Iterator
	validSchemes enr.IdentityScheme
	trustedURLs  []string
	fillSet      *lpc.FillSet
	queryFails   uint32

	timeoutLock      sync.RWMutex
	timeout          time.Duration
	timeWeights      lpc.ResponseTimeWeights
	timeoutRefreshed mclock.AbsTime
}

// nodeHistory keeps track of dial costs which determine node weight together with the
// service value calculated by lpc.ValueTracker.
type nodeHistory struct {
	dialCost                       utils.ExpiredValue
	redialWaitStart, redialWaitEnd int64 // unix time (seconds)
}

type nodeHistoryEnc struct {
	DialCost                       utils.ExpiredValue
	RedialWaitStart, RedialWaitEnd uint64
}

// queryFunc sends a pre-negotiation query and blocks until a response arrives or timeout occurs.
// It returns 1 if the remote node has confirmed that connection is possible, 0 if not
// possible and -1 if no response arrived (timeout).
type queryFunc func(*enode.Node) int

var (
	serverPoolSetup    = &nodestate.Setup{Version: 1}
	sfHasValue         = serverPoolSetup.NewPersistentFlag("hasValue")
	sfQueried          = serverPoolSetup.NewFlag("queried")
	sfCanDial          = serverPoolSetup.NewFlag("canDial")
	sfDialing          = serverPoolSetup.NewFlag("dialed")
	sfWaitDialTimeout  = serverPoolSetup.NewFlag("dialTimeout")
	sfConnected        = serverPoolSetup.NewFlag("connected")
	sfRedialWait       = serverPoolSetup.NewFlag("redialWait")
	sfAlwaysConnect    = serverPoolSetup.NewFlag("alwaysConnect")
	sfDisableSelection = nodestate.MergeFlags(sfQueried, sfCanDial, sfDialing, sfConnected, sfRedialWait)

	sfiNodeHistory = serverPoolSetup.NewPersistentField("nodeHistory", reflect.TypeOf(nodeHistory{}),
		func(field interface{}) ([]byte, error) {
			if n, ok := field.(nodeHistory); ok {
				ne := nodeHistoryEnc{
					DialCost:        n.dialCost,
					RedialWaitStart: uint64(n.redialWaitStart),
					RedialWaitEnd:   uint64(n.redialWaitEnd),
				}
				enc, err := rlp.EncodeToBytes(&ne)
				return enc, err
>>>>>>> ea3b00ad
			} else {
				return nil, errors.New("invalid field type")
			}
		},
		func(enc []byte) (interface{}, error) {
			var ne nodeHistoryEnc
			err := rlp.DecodeBytes(enc, &ne)
			n := nodeHistory{
				dialCost:        ne.DialCost,
				redialWaitStart: int64(ne.RedialWaitStart),
				redialWaitEnd:   int64(ne.RedialWaitEnd),
			}
			return n, err
		},
	)
	sfiNodeWeight     = serverPoolSetup.NewField("nodeWeight", reflect.TypeOf(uint64(0)))
	sfiConnectedStats = serverPoolSetup.NewField("connectedStats", reflect.TypeOf(lpc.ResponseTimeStats{}))
)

// newServerPool creates a new server pool
func newServerPool(db ethdb.KeyValueStore, dbKey []byte, vt *lpc.ValueTracker, discovery enode.Iterator, mixTimeout time.Duration, query queryFunc, clock mclock.Clock, trustedURLs []string) *serverPool {
	s := &serverPool{
		db:           db,
		clock:        clock,
		unixTime:     func() int64 { return time.Now().Unix() },
		validSchemes: enode.ValidSchemes,
		trustedURLs:  trustedURLs,
		vt:           vt,
		ns:           nodestate.NewNodeStateMachine(db, []byte(string(dbKey)+"ns:"), clock, serverPoolSetup),
	}
	s.recalTimeout()
	s.mixer = enode.NewFairMix(mixTimeout)
	knownSelector := lpc.NewWrsIterator(s.ns, sfHasValue, sfDisableSelection, sfiNodeWeight)
	alwaysConnect := lpc.NewQueueIterator(s.ns, sfAlwaysConnect, sfDisableSelection, true, nil)
	s.mixSources = append(s.mixSources, knownSelector)
	s.mixSources = append(s.mixSources, alwaysConnect)
	if discovery != nil {
		s.mixSources = append(s.mixSources, discovery)
	}

	iter := enode.Iterator(s.mixer)
	if query != nil {
		iter = s.addPreNegFilter(iter, query)
	}
	s.dialIterator = enode.Filter(iter, func(node *enode.Node) bool {
		s.ns.SetState(node, sfDialing, sfCanDial, 0)
		s.ns.SetState(node, sfWaitDialTimeout, nodestate.Flags{}, time.Second*10)
		return true
	})

	s.ns.SubscribeState(nodestate.MergeFlags(sfWaitDialTimeout, sfConnected), func(n *enode.Node, oldState, newState nodestate.Flags) {
		if oldState.Equals(sfWaitDialTimeout) && newState.IsEmpty() {
			// dial timeout, no connection
			s.setRedialWait(n, dialCost, dialWaitStep)
			s.ns.SetState(n, nodestate.Flags{}, sfDialing, 0)
		}
	})

<<<<<<< HEAD
		case req := <-pool.connCh:
			if pool.trustedNodes[req.p.ID()] != nil {
				// ignore trusted nodes
				req.result <- &poolEntry{trusted: true}
			} else {
				// Handle peer connection requests.
				entry := pool.entries[req.p.ID()]
				if entry == nil {
					entry = pool.findOrNewNode(req.node)
				}
				if entry.state == psConnected || entry.state == psRegistered {
					req.result <- nil
					continue
				}
				pool.connWg.Add(1)
				entry.peer = req.p
				entry.state = psConnected
				addr := &poolEntryAddress{
					ip:       req.node.IP(),
					port:     uint16(req.node.TCP()),
					lastSeen: mclock.Now(),
				}
				entry.lastConnected = addr
				entry.addr = make(map[string]*poolEntryAddress)
				entry.addr[addr.strKey()] = addr
				entry.addrSelect = *utils.NewWeightedRandomSelect()
				entry.addrSelect.Update(addr)
				req.result <- entry
			}

		case req := <-pool.registerCh:
			if req.entry.trusted {
				continue
			}
			// Handle peer registration requests.
			entry := req.entry
			entry.state = psRegistered
			entry.regTime = mclock.Now()
			if !entry.known {
				pool.newQueue.remove(entry)
				entry.known = true
			}
			pool.knownQueue.setLatest(entry)
			entry.shortRetry = shortRetryCnt
			close(req.done)

		case req := <-pool.disconnCh:
			if req.entry.trusted {
				continue
			}
			// Handle peer disconnection requests.
			disconnect(req, req.stopped)

		case <-pool.closeCh:
			if pool.discSetPeriod != nil {
				close(pool.discSetPeriod)
=======
	s.ns.AddLogMetrics(sfHasValue, sfDisableSelection, "selectable", nil, nil, serverSelectableGauge)
	s.ns.AddLogMetrics(sfDialing, nodestate.Flags{}, "dialed", serverDialedMeter, nil, nil)
	s.ns.AddLogMetrics(sfConnected, nodestate.Flags{}, "connected", nil, nil, serverConnectedGauge)
	return s
}

// addPreNegFilter installs a node filter mechanism that performs a pre-negotiation query.
// Nodes that are filtered out and does not appear on the output iterator are put back
// into redialWait state.
func (s *serverPool) addPreNegFilter(input enode.Iterator, query queryFunc) enode.Iterator {
	s.fillSet = lpc.NewFillSet(s.ns, input, sfQueried)
	s.ns.SubscribeState(sfQueried, func(n *enode.Node, oldState, newState nodestate.Flags) {
		if newState.Equals(sfQueried) {
			fails := atomic.LoadUint32(&s.queryFails)
			if fails == maxQueryFails {
				log.Warn("UDP pre-negotiation query does not seem to work")
			}
			if fails > maxQueryFails {
				fails = maxQueryFails
			}
			if rand.Intn(maxQueryFails*2) < int(fails) {
				// skip pre-negotiation with increasing chance, max 50%
				// this ensures that the client can operate even if UDP is not working at all
				s.ns.SetState(n, sfCanDial, nodestate.Flags{}, time.Second*10)
				// set canDial before resetting queried so that FillSet will not read more
				// candidates unnecessarily
				s.ns.SetState(n, nodestate.Flags{}, sfQueried, 0)
				return
>>>>>>> ea3b00ad
			}
			go func() {
				q := query(n)
				if q == -1 {
					atomic.AddUint32(&s.queryFails, 1)
				} else {
					atomic.StoreUint32(&s.queryFails, 0)
				}
				if q == 1 {
					s.ns.SetState(n, sfCanDial, nodestate.Flags{}, time.Second*10)
				} else {
					s.setRedialWait(n, queryCost, queryWaitStep)
				}
				s.ns.SetState(n, nodestate.Flags{}, sfQueried, 0)
			}()
<<<<<<< HEAD

			// Handle all remaining disconnection requests before exit.
			for req := range pool.disconnCh {
				disconnect(req, true)
			}
			pool.saveNodes()
			return
		}
	}
}

func (pool *serverPool) findOrNewNode(node *enode.Node) *poolEntry {
	now := mclock.Now()
	entry := pool.entries[node.ID()]
	if entry == nil {
		log.Debug("Discovered new entry", "id", node.ID())
		entry = &poolEntry{
			node:       node,
			addr:       make(map[string]*poolEntryAddress),
			addrSelect: *utils.NewWeightedRandomSelect(),
			shortRetry: shortRetryCnt,
		}
		pool.entries[node.ID()] = entry
		// initialize previously unknown peers with good statistics to give a chance to prove themselves
		entry.connectStats.add(1, initStatsWeight)
		entry.delayStats.add(0, initStatsWeight)
		entry.responseStats.add(0, initStatsWeight)
		entry.timeoutStats.add(0, initStatsWeight)
	}
	entry.lastDiscovered = now
	addr := &poolEntryAddress{ip: node.IP(), port: uint16(node.TCP())}
	if a, ok := entry.addr[addr.strKey()]; ok {
		addr = a
	} else {
		entry.addr[addr.strKey()] = addr
	}
	addr.lastSeen = now
	entry.addrSelect.Update(addr)
	if !entry.known {
		pool.newQueue.setLatest(entry)
	}
	return entry
}

// loadNodes loads known nodes and their statistics from the database
func (pool *serverPool) loadNodes() {
	enc, err := pool.db.Get(pool.dbKey)
	if err != nil {
		return
	}
	var list []*poolEntry
	err = rlp.DecodeBytes(enc, &list)
	if err != nil {
		log.Debug("Failed to decode node list", "err", err)
		return
	}
	for _, e := range list {
		log.Debug("Loaded server stats", "id", e.node.ID(), "fails", e.lastConnected.fails,
			"conn", fmt.Sprintf("%v/%v", e.connectStats.avg, e.connectStats.weight),
			"delay", fmt.Sprintf("%v/%v", time.Duration(e.delayStats.avg), e.delayStats.weight),
			"response", fmt.Sprintf("%v/%v", time.Duration(e.responseStats.avg), e.responseStats.weight),
			"timeout", fmt.Sprintf("%v/%v", e.timeoutStats.avg, e.timeoutStats.weight))
		pool.entries[e.node.ID()] = e
		if pool.trustedNodes[e.node.ID()] == nil {
			pool.knownQueue.setLatest(e)
			pool.knownSelect.Update((*knownEntry)(e))
		}
	}
}

// connectToTrustedNodes adds trusted server nodes as static trusted peers.
//
// Note: trusted nodes are not handled by the server pool logic, they are not
// added to either the known or new selection pools. They are connected/reconnected
// by p2p.Server whenever possible.
func (pool *serverPool) connectToTrustedNodes() {
	//connect to trusted nodes
	for _, node := range pool.trustedNodes {
		pool.server.AddTrustedPeer(node)
		pool.server.AddPeer(node)
		log.Debug("Added trusted node", "id", node.ID().String())
	}
}

// parseTrustedNodes returns valid and parsed enodes
func parseTrustedNodes(trustedNodes []string) map[enode.ID]*enode.Node {
	nodes := make(map[enode.ID]*enode.Node)

	for _, node := range trustedNodes {
		node, err := enode.Parse(enode.ValidSchemes, node)
		if err != nil {
			log.Warn("Trusted node URL invalid", "enode", node, "err", err)
			continue
		}
		nodes[node.ID()] = node
	}
	return nodes
}

// saveNodes saves known nodes and their statistics into the database. Nodes are
// ordered from least to most recently connected.
func (pool *serverPool) saveNodes() {
	list := make([]*poolEntry, len(pool.knownQueue.queue))
	for i := range list {
		list[i] = pool.knownQueue.fetchOldest()
	}
	enc, err := rlp.EncodeToBytes(list)
	if err == nil {
		pool.db.Put(pool.dbKey, enc)
	}
}

// removeEntry removes a pool entry when the entry count limit is reached.
// Note that it is called by the new/known queues from which the entry has already
// been removed so removing it from the queues is not necessary.
func (pool *serverPool) removeEntry(entry *poolEntry) {
	pool.newSelect.Remove((*discoveredEntry)(entry))
	pool.knownSelect.Remove((*knownEntry)(entry))
	entry.removed = true
	delete(pool.entries, entry.node.ID())
}

// setRetryDial starts the timer which will enable dialing a certain node again
func (pool *serverPool) setRetryDial(entry *poolEntry) {
	delay := longRetryDelay
	if entry.shortRetry > 0 {
		entry.shortRetry--
		delay = shortRetryDelay
	}
	delay += time.Duration(rand.Int63n(int64(delay) + 1))
	entry.delayedRetry = true
	go func() {
		select {
		case <-pool.closeCh:
		case <-time.After(delay):
			select {
			case <-pool.closeCh:
			case pool.enableRetry <- entry:
			}
		}
	}()
}

// updateCheckDial is called when an entry can potentially be dialed again. It updates
// its selection weights and checks if new dials can/should be made.
func (pool *serverPool) updateCheckDial(entry *poolEntry) {
	pool.newSelect.Update((*discoveredEntry)(entry))
	pool.knownSelect.Update((*knownEntry)(entry))
	pool.checkDial()
}

// checkDial checks if new dials can/should be made. It tries to select servers both
// based on good statistics and recent discovery.
func (pool *serverPool) checkDial() {
	fillWithKnownSelects := !pool.fastDiscover
	for pool.knownSelected < targetKnownSelect {
		entry := pool.knownSelect.Choose()
		if entry == nil {
			fillWithKnownSelects = false
			break
		}
		pool.dial((*poolEntry)(entry.(*knownEntry)), true)
	}
	for pool.knownSelected+pool.newSelected < targetServerCount {
		entry := pool.newSelect.Choose()
		if entry == nil {
			break
=======
		}
	})
	return lpc.NewQueueIterator(s.ns, sfCanDial, nodestate.Flags{}, false, func(waiting bool) {
		if waiting {
			s.fillSet.SetTarget(preNegLimit)
		} else {
			s.fillSet.SetTarget(0)
		}
	})
}

// start starts the server pool. Note that NodeStateMachine should be started first.
func (s *serverPool) start() {
	s.ns.Start()
	for _, iter := range s.mixSources {
		// add sources to mixer at startup because the mixer instantly tries to read them
		// which should only happen after NodeStateMachine has been started
		s.mixer.AddSource(iter)
	}
	for _, url := range s.trustedURLs {
		if node, err := enode.Parse(s.validSchemes, url); err == nil {
			s.ns.SetState(node, sfAlwaysConnect, nodestate.Flags{}, 0)
		} else {
			log.Error("Invalid trusted server URL", "url", url, "error", err)
>>>>>>> ea3b00ad
		}
	}
<<<<<<< HEAD
	if fillWithKnownSelects {
		// no more newly discovered nodes to select and since fast discover period
		// is over, we probably won't find more in the near future so select more
		// known entries if possible
		for pool.knownSelected < targetServerCount {
			entry := pool.knownSelect.Choose()
			if entry == nil {
				break
=======
	unixTime := s.unixTime()
	s.ns.ForEach(sfHasValue, nodestate.Flags{}, func(node *enode.Node, state nodestate.Flags) {
		s.calculateWeight(node)
		if n, ok := s.ns.GetField(node, sfiNodeHistory).(nodeHistory); ok && n.redialWaitEnd > unixTime {
			wait := n.redialWaitEnd - unixTime
			lastWait := n.redialWaitEnd - n.redialWaitStart
			if wait > lastWait {
				// if the time until expiration is larger than the last suggested
				// waiting time then the system clock was probably adjusted
				wait = lastWait
>>>>>>> ea3b00ad
			}
			s.ns.SetState(node, sfRedialWait, nodestate.Flags{}, time.Duration(wait)*time.Second)
		}
<<<<<<< HEAD
	}
}

// dial initiates a new connection
func (pool *serverPool) dial(entry *poolEntry, knownSelected bool) {
	if pool.server == nil || entry.state != psNotConnected {
		return
	}
	entry.state = psDialed
	entry.knownSelected = knownSelected
	if knownSelected {
		pool.knownSelected++
	} else {
		pool.newSelected++
	}
	addr := entry.addrSelect.Choose().(*poolEntryAddress)
	log.Debug("Dialing new peer", "lesaddr", entry.node.ID().String()+"@"+addr.strKey(), "set", len(entry.addr), "known", knownSelected)
	entry.dialed = addr
	go func() {
		pool.server.AddPeer(entry.node)
		select {
		case <-pool.closeCh:
		case <-time.After(dialTimeout):
			select {
			case <-pool.closeCh:
			case pool.timeout <- entry:
			}
		}
	}()
}

// checkDialTimeout checks if the node is still in dialed state and if so, resets it
// and adjusts connection statistics accordingly.
func (pool *serverPool) checkDialTimeout(entry *poolEntry) {
	if entry.state != psDialed {
		return
	}
	log.Debug("Dial timeout", "lesaddr", entry.node.ID().String()+"@"+entry.dialed.strKey())
	entry.state = psNotConnected
	if entry.knownSelected {
		pool.knownSelected--
	} else {
		pool.newSelected--
	}
	entry.connectStats.add(0, 1)
	entry.dialed.fails++
	pool.setRetryDial(entry)
}

const (
	psNotConnected = iota
	psDialed
	psConnected
	psRegistered
)

// poolEntry represents a server node and stores its current state and statistics.
type poolEntry struct {
	peer                  *serverPeer
	pubkey                [64]byte // secp256k1 key of the node
	addr                  map[string]*poolEntryAddress
	node                  *enode.Node
	lastConnected, dialed *poolEntryAddress
	addrSelect            utils.WeightedRandomSelect

	lastDiscovered                mclock.AbsTime
	known, knownSelected, trusted bool
	connectStats, delayStats      poolStats
	responseStats, timeoutStats   poolStats
	state                         int
	regTime                       mclock.AbsTime
	queueIdx                      int
	removed                       bool

	delayedRetry bool
	shortRetry   int
}

// poolEntryEnc is the RLP encoding of poolEntry.
type poolEntryEnc struct {
	Pubkey                     []byte
	IP                         net.IP
	Port                       uint16
	Fails                      uint
	CStat, DStat, RStat, TStat poolStats
}

func (e *poolEntry) EncodeRLP(w io.Writer) error {
	return rlp.Encode(w, &poolEntryEnc{
		Pubkey: encodePubkey64(e.node.Pubkey()),
		IP:     e.lastConnected.ip,
		Port:   e.lastConnected.port,
		Fails:  e.lastConnected.fails,
		CStat:  e.connectStats,
		DStat:  e.delayStats,
		RStat:  e.responseStats,
		TStat:  e.timeoutStats,
=======
>>>>>>> ea3b00ad
	})
}

// stop stops the server pool
func (s *serverPool) stop() {
	s.dialIterator.Close()
	if s.fillSet != nil {
		s.fillSet.Close()
	}
<<<<<<< HEAD
	addr := &poolEntryAddress{ip: entry.IP, port: entry.Port, fails: entry.Fails, lastSeen: mclock.Now()}
	e.node = enode.NewV4(pubkey, entry.IP, int(entry.Port), int(entry.Port))
	e.addr = make(map[string]*poolEntryAddress)
	e.addr[addr.strKey()] = addr
	e.addrSelect = *utils.NewWeightedRandomSelect()
	e.addrSelect.Update(addr)
	e.lastConnected = addr
	e.connectStats = entry.CStat
	e.delayStats = entry.DStat
	e.responseStats = entry.RStat
	e.timeoutStats = entry.TStat
	e.shortRetry = shortRetryCnt
	e.known = true
	return nil
}

func encodePubkey64(pub *ecdsa.PublicKey) []byte {
	return crypto.FromECDSAPub(pub)[1:]
}

func decodePubkey64(b []byte) (*ecdsa.PublicKey, error) {
	return crypto.UnmarshalPubkey(append([]byte{0x04}, b...))
}

// discoveredEntry implements wrsItem
type discoveredEntry poolEntry

// Weight calculates random selection weight for newly discovered entries
func (e *discoveredEntry) Weight() int64 {
	if e.state != psNotConnected || e.delayedRetry {
		return 0
	}
	t := time.Duration(mclock.Now() - e.lastDiscovered)
	if t <= discoverExpireStart {
		return 1000000000
=======
	s.ns.ForEach(sfConnected, nodestate.Flags{}, func(n *enode.Node, state nodestate.Flags) {
		// recalculate weight of connected nodes in order to update hasValue flag if necessary
		s.calculateWeight(n)
	})
	s.ns.Stop()
}

// registerPeer implements serverPeerSubscriber
func (s *serverPool) registerPeer(p *serverPeer) {
	s.ns.SetState(p.Node(), sfConnected, sfDialing.Or(sfWaitDialTimeout), 0)
	nvt := s.vt.Register(p.ID())
	s.ns.SetField(p.Node(), sfiConnectedStats, nvt.RtStats())
	p.setValueTracker(s.vt, nvt)
	p.updateVtParams()
}

// unregisterPeer implements serverPeerSubscriber
func (s *serverPool) unregisterPeer(p *serverPeer) {
	s.setRedialWait(p.Node(), dialCost, dialWaitStep)
	s.ns.SetState(p.Node(), nodestate.Flags{}, sfConnected, 0)
	s.ns.SetField(p.Node(), sfiConnectedStats, nil)
	s.vt.Unregister(p.ID())
	p.setValueTracker(nil, nil)
}

// recalTimeout calculates the current recommended timeout. This value is used by
// the client as a "soft timeout" value. It also affects the service value calculation
// of individual nodes.
func (s *serverPool) recalTimeout() {
	// Use cached result if possible, avoid recalculating too frequently.
	s.timeoutLock.RLock()
	refreshed := s.timeoutRefreshed
	s.timeoutLock.RUnlock()
	now := s.clock.Now()
	if refreshed != 0 && time.Duration(now-refreshed) < timeoutRefresh {
		return
>>>>>>> ea3b00ad
	}
	// Cached result is stale, recalculate a new one.
	rts := s.vt.RtStats()

	// Add a fake statistic here. It is an easy way to initialize with some
	// conservative values when the database is new. As soon as we have a
	// considerable amount of real stats this small value won't matter.
	rts.Add(time.Second*2, 10, s.vt.StatsExpFactor())

	// Use either 10% failure rate timeout or twice the median response time
	// as the recommended timeout.
	timeout := minTimeout
	if t := rts.Timeout(0.1); t > timeout {
		timeout = t
	}
	if t := rts.Timeout(0.5) * 2; t > timeout {
		timeout = t
	}
	s.timeoutLock.Lock()
	if s.timeout != timeout {
		s.timeout = timeout
		s.timeWeights = lpc.TimeoutWeights(s.timeout)

		suggestedTimeoutGauge.Update(int64(s.timeout / time.Millisecond))
		totalValueGauge.Update(int64(rts.Value(s.timeWeights, s.vt.StatsExpFactor())))
	}
	s.timeoutRefreshed = now
	s.timeoutLock.Unlock()
}

// getTimeout returns the recommended request timeout.
func (s *serverPool) getTimeout() time.Duration {
	s.recalTimeout()
	s.timeoutLock.RLock()
	defer s.timeoutLock.RUnlock()
	return s.timeout
}

// getTimeoutAndWeight returns the recommended request timeout as well as the
// response time weight which is necessary to calculate service value.
func (s *serverPool) getTimeoutAndWeight() (time.Duration, lpc.ResponseTimeWeights) {
	s.recalTimeout()
	s.timeoutLock.RLock()
	defer s.timeoutLock.RUnlock()
	return s.timeout, s.timeWeights
}

// addDialCost adds the given amount of dial cost to the node history and returns the current
// amount of total dial cost
func (s *serverPool) addDialCost(n *nodeHistory, amount int64) uint64 {
	logOffset := s.vt.StatsExpirer().LogOffset(s.clock.Now())
	if amount > 0 {
		n.dialCost.Add(amount, logOffset)
	}
	totalDialCost := n.dialCost.Value(logOffset)
	if totalDialCost < dialCost {
		totalDialCost = dialCost
	}
	return totalDialCost
}

// serviceValue returns the service value accumulated in this session and in total
func (s *serverPool) serviceValue(node *enode.Node) (sessionValue, totalValue float64) {
	nvt := s.vt.GetNode(node.ID())
	if nvt == nil {
		return 0, 0
	}
	currentStats := nvt.RtStats()
	_, timeWeights := s.getTimeoutAndWeight()
	expFactor := s.vt.StatsExpFactor()

	totalValue = currentStats.Value(timeWeights, expFactor)
	if connStats, ok := s.ns.GetField(node, sfiConnectedStats).(lpc.ResponseTimeStats); ok {
		diff := currentStats
		diff.SubStats(&connStats)
		sessionValue = diff.Value(timeWeights, expFactor)
		sessionValueMeter.Mark(int64(sessionValue))
	}
	return
}

// updateWeight calculates the node weight and updates the nodeWeight field and the
// hasValue flag. It also saves the node state if necessary.
func (s *serverPool) updateWeight(node *enode.Node, totalValue float64, totalDialCost uint64) {
	weight := uint64(totalValue * nodeWeightMul / float64(totalDialCost))
	if weight >= nodeWeightThreshold {
		s.ns.SetState(node, sfHasValue, nodestate.Flags{}, 0)
		s.ns.SetField(node, sfiNodeWeight, weight)
	} else {
		s.ns.SetState(node, nodestate.Flags{}, sfHasValue, 0)
		s.ns.SetField(node, sfiNodeWeight, nil)
	}
	s.ns.Persist(node) // saved if node history or hasValue changed
}

// setRedialWait calculates and sets the redialWait timeout based on the service value
// and dial cost accumulated during the last session/attempt and in total.
// The waiting time is raised exponentially if no service value has been received in order
// to prevent dialing an unresponsive node frequently for a very long time just because it
// was useful in the past. It can still be occasionally dialed though and once it provides
// a significant amount of service value again its waiting time is quickly reduced or reset
// to the minimum.
// Note: node weight is also recalculated and updated by this function.
func (s *serverPool) setRedialWait(node *enode.Node, addDialCost int64, waitStep float64) {
	n, _ := s.ns.GetField(node, sfiNodeHistory).(nodeHistory)
	sessionValue, totalValue := s.serviceValue(node)
	totalDialCost := s.addDialCost(&n, addDialCost)

	// if the current dial session has yielded at least the average value/dial cost ratio
	// then the waiting time should be reset to the minimum. If the session value
	// is below average but still positive then timeout is limited to the ratio of
	// average / current service value multiplied by the minimum timeout. If the attempt
	// was unsuccessful then timeout is raised exponentially without limitation.
	// Note: dialCost is used in the formula below even if dial was not attempted at all
	// because the pre-negotiation query did not return a positive result. In this case
	// the ratio has no meaning anyway and waitFactor is always raised, though in smaller
	// steps because queries are cheaper and therefore we can allow more failed attempts.
	unixTime := s.unixTime()
	plannedTimeout := float64(n.redialWaitEnd - n.redialWaitStart) // last planned redialWait timeout
	var actualWait float64                                         // actual waiting time elapsed
	if unixTime > n.redialWaitEnd {
		// the planned timeout has elapsed
		actualWait = plannedTimeout
	} else {
		// if the node was redialed earlier then we do not raise the planned timeout
		// exponentially because that could lead to the timeout rising very high in
		// a short amount of time
		// Note that in case of an early redial actualWait also includes the dial
		// timeout or connection time of the last attempt but it still serves its
		// purpose of preventing the timeout rising quicker than linearly as a function
		// of total time elapsed without a successful connection.
		actualWait = float64(unixTime - n.redialWaitStart)
	}
	// raise timeout exponentially if the last planned timeout has elapsed
	// (use at least the last planned timeout otherwise)
	nextTimeout := actualWait * waitStep
	if plannedTimeout > nextTimeout {
		nextTimeout = plannedTimeout
	}
	// we reduce the waiting time if the server has provided service value during the
	// connection (but never under the minimum)
	a := totalValue * dialCost * float64(minRedialWait)
	b := float64(totalDialCost) * sessionValue
	if a < b*nextTimeout {
		nextTimeout = a / b
	}
	if nextTimeout < minRedialWait {
		nextTimeout = minRedialWait
	}
	wait := time.Duration(float64(time.Second) * nextTimeout)
	if wait < waitThreshold {
		n.redialWaitStart = unixTime
		n.redialWaitEnd = unixTime + int64(nextTimeout)
		s.ns.SetField(node, sfiNodeHistory, n)
		s.ns.SetState(node, sfRedialWait, nodestate.Flags{}, wait)
		s.updateWeight(node, totalValue, totalDialCost)
	} else {
		// discard known node statistics if waiting time is very long because the node
		// hasn't been responsive for a very long time
		s.ns.SetField(node, sfiNodeHistory, nil)
		s.ns.SetField(node, sfiNodeWeight, nil)
		s.ns.SetState(node, nodestate.Flags{}, sfHasValue, 0)
	}
}

// calculateWeight calculates and sets the node weight without altering the node history.
// This function should be called during startup and shutdown only, otherwise setRedialWait
// will keep the weights updated as the underlying statistics are adjusted.
func (s *serverPool) calculateWeight(node *enode.Node) {
	n, _ := s.ns.GetField(node, sfiNodeHistory).(nodeHistory)
	_, totalValue := s.serviceValue(node)
	totalDialCost := s.addDialCost(&n, 0)
	s.updateWeight(node, totalValue, totalDialCost)
}<|MERGE_RESOLUTION|>--- conflicted
+++ resolved
@@ -24,27 +24,15 @@
 	"sync/atomic"
 	"time"
 
-<<<<<<< HEAD
 	"github.com/maticnetwork/bor/common/mclock"
-	"github.com/maticnetwork/bor/crypto"
 	"github.com/maticnetwork/bor/ethdb"
+	lpc "github.com/maticnetwork/bor/les/lespay/client"
 	"github.com/maticnetwork/bor/les/utils"
 	"github.com/maticnetwork/bor/log"
-	"github.com/maticnetwork/bor/p2p"
-	"github.com/maticnetwork/bor/p2p/discv5"
 	"github.com/maticnetwork/bor/p2p/enode"
+	"github.com/maticnetwork/bor/p2p/enr"
+	"github.com/maticnetwork/bor/p2p/nodestate"
 	"github.com/maticnetwork/bor/rlp"
-=======
-	"github.com/ethereum/go-ethereum/common/mclock"
-	"github.com/ethereum/go-ethereum/ethdb"
-	lpc "github.com/ethereum/go-ethereum/les/lespay/client"
-	"github.com/ethereum/go-ethereum/les/utils"
-	"github.com/ethereum/go-ethereum/log"
-	"github.com/ethereum/go-ethereum/p2p/enode"
-	"github.com/ethereum/go-ethereum/p2p/enr"
-	"github.com/ethereum/go-ethereum/p2p/nodestate"
-	"github.com/ethereum/go-ethereum/rlp"
->>>>>>> ea3b00ad
 )
 
 const (
@@ -62,236 +50,6 @@
 	maxQueryFails       = 100                    // number of consecutive UDP query failures before we print a warning
 )
 
-<<<<<<< HEAD
-// connReq represents a request for peer connection.
-type connReq struct {
-	p      *serverPeer
-	node   *enode.Node
-	result chan *poolEntry
-}
-
-// disconnReq represents a request for peer disconnection.
-type disconnReq struct {
-	entry   *poolEntry
-	stopped bool
-	done    chan struct{}
-}
-
-// registerReq represents a request for peer registration.
-type registerReq struct {
-	entry *poolEntry
-	done  chan struct{}
-}
-
-// serverPool implements a pool for storing and selecting newly discovered and already
-// known light server nodes. It received discovered nodes, stores statistics about
-// known nodes and takes care of always having enough good quality servers connected.
-type serverPool struct {
-	db     ethdb.Database
-	dbKey  []byte
-	server *p2p.Server
-	connWg sync.WaitGroup
-
-	topic discv5.Topic
-
-	discSetPeriod chan time.Duration
-	discNodes     chan *enode.Node
-	discLookups   chan bool
-
-	trustedNodes         map[enode.ID]*enode.Node
-	entries              map[enode.ID]*poolEntry
-	timeout, enableRetry chan *poolEntry
-	adjustStats          chan poolStatAdjust
-
-	knownQueue, newQueue       poolEntryQueue
-	knownSelect, newSelect     *utils.WeightedRandomSelect
-	knownSelected, newSelected int
-	fastDiscover               bool
-	connCh                     chan *connReq
-	disconnCh                  chan *disconnReq
-	registerCh                 chan *registerReq
-
-	closeCh chan struct{}
-	wg      sync.WaitGroup
-}
-
-// newServerPool creates a new serverPool instance
-func newServerPool(db ethdb.Database, ulcServers []string) *serverPool {
-	pool := &serverPool{
-		db:           db,
-		entries:      make(map[enode.ID]*poolEntry),
-		timeout:      make(chan *poolEntry, 1),
-		adjustStats:  make(chan poolStatAdjust, 100),
-		enableRetry:  make(chan *poolEntry, 1),
-		connCh:       make(chan *connReq),
-		disconnCh:    make(chan *disconnReq),
-		registerCh:   make(chan *registerReq),
-		closeCh:      make(chan struct{}),
-		knownSelect:  utils.NewWeightedRandomSelect(),
-		newSelect:    utils.NewWeightedRandomSelect(),
-		fastDiscover: true,
-		trustedNodes: parseTrustedNodes(ulcServers),
-	}
-
-	pool.knownQueue = newPoolEntryQueue(maxKnownEntries, pool.removeEntry)
-	pool.newQueue = newPoolEntryQueue(maxNewEntries, pool.removeEntry)
-	return pool
-}
-
-func (pool *serverPool) start(server *p2p.Server, topic discv5.Topic) {
-	pool.server = server
-	pool.topic = topic
-	pool.dbKey = append([]byte("serverPool/"), []byte(topic)...)
-	pool.loadNodes()
-	pool.connectToTrustedNodes()
-
-	if pool.server.DiscV5 != nil {
-		pool.discSetPeriod = make(chan time.Duration, 1)
-		pool.discNodes = make(chan *enode.Node, 100)
-		pool.discLookups = make(chan bool, 100)
-		go pool.discoverNodes()
-	}
-	pool.checkDial()
-	pool.wg.Add(1)
-	go pool.eventLoop()
-
-	// Inject the bootstrap nodes as initial dial candiates.
-	pool.wg.Add(1)
-	go func() {
-		defer pool.wg.Done()
-		for _, n := range server.BootstrapNodes {
-			select {
-			case pool.discNodes <- n:
-			case <-pool.closeCh:
-				return
-			}
-		}
-	}()
-}
-
-func (pool *serverPool) stop() {
-	close(pool.closeCh)
-	pool.wg.Wait()
-}
-
-// discoverNodes wraps SearchTopic, converting result nodes to enode.Node.
-func (pool *serverPool) discoverNodes() {
-	ch := make(chan *discv5.Node)
-	go func() {
-		pool.server.DiscV5.SearchTopic(pool.topic, pool.discSetPeriod, ch, pool.discLookups)
-		close(ch)
-	}()
-	for n := range ch {
-		pubkey, err := decodePubkey64(n.ID[:])
-		if err != nil {
-			continue
-		}
-		pool.discNodes <- enode.NewV4(pubkey, n.IP, int(n.TCP), int(n.UDP))
-	}
-}
-
-// connect should be called upon any incoming connection. If the connection has been
-// dialed by the server pool recently, the appropriate pool entry is returned.
-// Otherwise, the connection should be rejected.
-// Note that whenever a connection has been accepted and a pool entry has been returned,
-// disconnect should also always be called.
-func (pool *serverPool) connect(p *serverPeer, node *enode.Node) *poolEntry {
-	log.Debug("Connect new entry", "enode", p.id)
-	req := &connReq{p: p, node: node, result: make(chan *poolEntry, 1)}
-	select {
-	case pool.connCh <- req:
-	case <-pool.closeCh:
-		return nil
-	}
-	return <-req.result
-}
-
-// registered should be called after a successful handshake
-func (pool *serverPool) registered(entry *poolEntry) {
-	log.Debug("Registered new entry", "enode", entry.node.ID())
-	req := &registerReq{entry: entry, done: make(chan struct{})}
-	select {
-	case pool.registerCh <- req:
-	case <-pool.closeCh:
-		return
-	}
-	<-req.done
-}
-
-// disconnect should be called when ending a connection. Service quality statistics
-// can be updated optionally (not updated if no registration happened, in this case
-// only connection statistics are updated, just like in case of timeout)
-func (pool *serverPool) disconnect(entry *poolEntry) {
-	stopped := false
-	select {
-	case <-pool.closeCh:
-		stopped = true
-	default:
-	}
-	log.Debug("Disconnected old entry", "enode", entry.node.ID())
-	req := &disconnReq{entry: entry, stopped: stopped, done: make(chan struct{})}
-
-	// Block until disconnection request is served.
-	pool.disconnCh <- req
-	<-req.done
-}
-
-const (
-	pseBlockDelay = iota
-	pseResponseTime
-	pseResponseTimeout
-)
-
-// poolStatAdjust records are sent to adjust peer block delay/response time statistics
-type poolStatAdjust struct {
-	adjustType int
-	entry      *poolEntry
-	time       time.Duration
-}
-
-// adjustBlockDelay adjusts the block announce delay statistics of a node
-func (pool *serverPool) adjustBlockDelay(entry *poolEntry, time time.Duration) {
-	if entry == nil {
-		return
-	}
-	pool.adjustStats <- poolStatAdjust{pseBlockDelay, entry, time}
-}
-
-// adjustResponseTime adjusts the request response time statistics of a node
-func (pool *serverPool) adjustResponseTime(entry *poolEntry, time time.Duration, timeout bool) {
-	if entry == nil {
-		return
-	}
-	if timeout {
-		pool.adjustStats <- poolStatAdjust{pseResponseTimeout, entry, time}
-	} else {
-		pool.adjustStats <- poolStatAdjust{pseResponseTime, entry, time}
-	}
-}
-
-// eventLoop handles pool events and mutex locking for all internal functions
-func (pool *serverPool) eventLoop() {
-	defer pool.wg.Done()
-	lookupCnt := 0
-	var convTime mclock.AbsTime
-	if pool.discSetPeriod != nil {
-		pool.discSetPeriod <- time.Millisecond * 100
-	}
-
-	// disconnect updates service quality statistics depending on the connection time
-	// and disconnection initiator.
-	disconnect := func(req *disconnReq, stopped bool) {
-		// Handle peer disconnection requests.
-		entry := req.entry
-		if entry.state == psRegistered {
-			connAdjust := float64(mclock.Now()-entry.regTime) / float64(targetConnTime)
-			if connAdjust > 1 {
-				connAdjust = 1
-			}
-			if stopped {
-				// disconnect requested by ourselves.
-				entry.connectStats.add(1, connAdjust)
-=======
 // serverPool provides a node iterator for dial candidates. The output is a mix of newly discovered
 // nodes, a weighted random selection of known (previously valuable) nodes and trusted/paid nodes.
 type serverPool struct {
@@ -354,7 +112,6 @@
 				}
 				enc, err := rlp.EncodeToBytes(&ne)
 				return enc, err
->>>>>>> ea3b00ad
 			} else {
 				return nil, errors.New("invalid field type")
 			}
@@ -413,64 +170,6 @@
 		}
 	})
 
-<<<<<<< HEAD
-		case req := <-pool.connCh:
-			if pool.trustedNodes[req.p.ID()] != nil {
-				// ignore trusted nodes
-				req.result <- &poolEntry{trusted: true}
-			} else {
-				// Handle peer connection requests.
-				entry := pool.entries[req.p.ID()]
-				if entry == nil {
-					entry = pool.findOrNewNode(req.node)
-				}
-				if entry.state == psConnected || entry.state == psRegistered {
-					req.result <- nil
-					continue
-				}
-				pool.connWg.Add(1)
-				entry.peer = req.p
-				entry.state = psConnected
-				addr := &poolEntryAddress{
-					ip:       req.node.IP(),
-					port:     uint16(req.node.TCP()),
-					lastSeen: mclock.Now(),
-				}
-				entry.lastConnected = addr
-				entry.addr = make(map[string]*poolEntryAddress)
-				entry.addr[addr.strKey()] = addr
-				entry.addrSelect = *utils.NewWeightedRandomSelect()
-				entry.addrSelect.Update(addr)
-				req.result <- entry
-			}
-
-		case req := <-pool.registerCh:
-			if req.entry.trusted {
-				continue
-			}
-			// Handle peer registration requests.
-			entry := req.entry
-			entry.state = psRegistered
-			entry.regTime = mclock.Now()
-			if !entry.known {
-				pool.newQueue.remove(entry)
-				entry.known = true
-			}
-			pool.knownQueue.setLatest(entry)
-			entry.shortRetry = shortRetryCnt
-			close(req.done)
-
-		case req := <-pool.disconnCh:
-			if req.entry.trusted {
-				continue
-			}
-			// Handle peer disconnection requests.
-			disconnect(req, req.stopped)
-
-		case <-pool.closeCh:
-			if pool.discSetPeriod != nil {
-				close(pool.discSetPeriod)
-=======
 	s.ns.AddLogMetrics(sfHasValue, sfDisableSelection, "selectable", nil, nil, serverSelectableGauge)
 	s.ns.AddLogMetrics(sfDialing, nodestate.Flags{}, "dialed", serverDialedMeter, nil, nil)
 	s.ns.AddLogMetrics(sfConnected, nodestate.Flags{}, "connected", nil, nil, serverConnectedGauge)
@@ -499,7 +198,6 @@
 				// candidates unnecessarily
 				s.ns.SetState(n, nodestate.Flags{}, sfQueried, 0)
 				return
->>>>>>> ea3b00ad
 			}
 			go func() {
 				q := query(n)
@@ -515,175 +213,6 @@
 				}
 				s.ns.SetState(n, nodestate.Flags{}, sfQueried, 0)
 			}()
-<<<<<<< HEAD
-
-			// Handle all remaining disconnection requests before exit.
-			for req := range pool.disconnCh {
-				disconnect(req, true)
-			}
-			pool.saveNodes()
-			return
-		}
-	}
-}
-
-func (pool *serverPool) findOrNewNode(node *enode.Node) *poolEntry {
-	now := mclock.Now()
-	entry := pool.entries[node.ID()]
-	if entry == nil {
-		log.Debug("Discovered new entry", "id", node.ID())
-		entry = &poolEntry{
-			node:       node,
-			addr:       make(map[string]*poolEntryAddress),
-			addrSelect: *utils.NewWeightedRandomSelect(),
-			shortRetry: shortRetryCnt,
-		}
-		pool.entries[node.ID()] = entry
-		// initialize previously unknown peers with good statistics to give a chance to prove themselves
-		entry.connectStats.add(1, initStatsWeight)
-		entry.delayStats.add(0, initStatsWeight)
-		entry.responseStats.add(0, initStatsWeight)
-		entry.timeoutStats.add(0, initStatsWeight)
-	}
-	entry.lastDiscovered = now
-	addr := &poolEntryAddress{ip: node.IP(), port: uint16(node.TCP())}
-	if a, ok := entry.addr[addr.strKey()]; ok {
-		addr = a
-	} else {
-		entry.addr[addr.strKey()] = addr
-	}
-	addr.lastSeen = now
-	entry.addrSelect.Update(addr)
-	if !entry.known {
-		pool.newQueue.setLatest(entry)
-	}
-	return entry
-}
-
-// loadNodes loads known nodes and their statistics from the database
-func (pool *serverPool) loadNodes() {
-	enc, err := pool.db.Get(pool.dbKey)
-	if err != nil {
-		return
-	}
-	var list []*poolEntry
-	err = rlp.DecodeBytes(enc, &list)
-	if err != nil {
-		log.Debug("Failed to decode node list", "err", err)
-		return
-	}
-	for _, e := range list {
-		log.Debug("Loaded server stats", "id", e.node.ID(), "fails", e.lastConnected.fails,
-			"conn", fmt.Sprintf("%v/%v", e.connectStats.avg, e.connectStats.weight),
-			"delay", fmt.Sprintf("%v/%v", time.Duration(e.delayStats.avg), e.delayStats.weight),
-			"response", fmt.Sprintf("%v/%v", time.Duration(e.responseStats.avg), e.responseStats.weight),
-			"timeout", fmt.Sprintf("%v/%v", e.timeoutStats.avg, e.timeoutStats.weight))
-		pool.entries[e.node.ID()] = e
-		if pool.trustedNodes[e.node.ID()] == nil {
-			pool.knownQueue.setLatest(e)
-			pool.knownSelect.Update((*knownEntry)(e))
-		}
-	}
-}
-
-// connectToTrustedNodes adds trusted server nodes as static trusted peers.
-//
-// Note: trusted nodes are not handled by the server pool logic, they are not
-// added to either the known or new selection pools. They are connected/reconnected
-// by p2p.Server whenever possible.
-func (pool *serverPool) connectToTrustedNodes() {
-	//connect to trusted nodes
-	for _, node := range pool.trustedNodes {
-		pool.server.AddTrustedPeer(node)
-		pool.server.AddPeer(node)
-		log.Debug("Added trusted node", "id", node.ID().String())
-	}
-}
-
-// parseTrustedNodes returns valid and parsed enodes
-func parseTrustedNodes(trustedNodes []string) map[enode.ID]*enode.Node {
-	nodes := make(map[enode.ID]*enode.Node)
-
-	for _, node := range trustedNodes {
-		node, err := enode.Parse(enode.ValidSchemes, node)
-		if err != nil {
-			log.Warn("Trusted node URL invalid", "enode", node, "err", err)
-			continue
-		}
-		nodes[node.ID()] = node
-	}
-	return nodes
-}
-
-// saveNodes saves known nodes and their statistics into the database. Nodes are
-// ordered from least to most recently connected.
-func (pool *serverPool) saveNodes() {
-	list := make([]*poolEntry, len(pool.knownQueue.queue))
-	for i := range list {
-		list[i] = pool.knownQueue.fetchOldest()
-	}
-	enc, err := rlp.EncodeToBytes(list)
-	if err == nil {
-		pool.db.Put(pool.dbKey, enc)
-	}
-}
-
-// removeEntry removes a pool entry when the entry count limit is reached.
-// Note that it is called by the new/known queues from which the entry has already
-// been removed so removing it from the queues is not necessary.
-func (pool *serverPool) removeEntry(entry *poolEntry) {
-	pool.newSelect.Remove((*discoveredEntry)(entry))
-	pool.knownSelect.Remove((*knownEntry)(entry))
-	entry.removed = true
-	delete(pool.entries, entry.node.ID())
-}
-
-// setRetryDial starts the timer which will enable dialing a certain node again
-func (pool *serverPool) setRetryDial(entry *poolEntry) {
-	delay := longRetryDelay
-	if entry.shortRetry > 0 {
-		entry.shortRetry--
-		delay = shortRetryDelay
-	}
-	delay += time.Duration(rand.Int63n(int64(delay) + 1))
-	entry.delayedRetry = true
-	go func() {
-		select {
-		case <-pool.closeCh:
-		case <-time.After(delay):
-			select {
-			case <-pool.closeCh:
-			case pool.enableRetry <- entry:
-			}
-		}
-	}()
-}
-
-// updateCheckDial is called when an entry can potentially be dialed again. It updates
-// its selection weights and checks if new dials can/should be made.
-func (pool *serverPool) updateCheckDial(entry *poolEntry) {
-	pool.newSelect.Update((*discoveredEntry)(entry))
-	pool.knownSelect.Update((*knownEntry)(entry))
-	pool.checkDial()
-}
-
-// checkDial checks if new dials can/should be made. It tries to select servers both
-// based on good statistics and recent discovery.
-func (pool *serverPool) checkDial() {
-	fillWithKnownSelects := !pool.fastDiscover
-	for pool.knownSelected < targetKnownSelect {
-		entry := pool.knownSelect.Choose()
-		if entry == nil {
-			fillWithKnownSelects = false
-			break
-		}
-		pool.dial((*poolEntry)(entry.(*knownEntry)), true)
-	}
-	for pool.knownSelected+pool.newSelected < targetServerCount {
-		entry := pool.newSelect.Choose()
-		if entry == nil {
-			break
-=======
 		}
 	})
 	return lpc.NewQueueIterator(s.ns, sfCanDial, nodestate.Flags{}, false, func(waiting bool) {
@@ -708,19 +237,8 @@
 			s.ns.SetState(node, sfAlwaysConnect, nodestate.Flags{}, 0)
 		} else {
 			log.Error("Invalid trusted server URL", "url", url, "error", err)
->>>>>>> ea3b00ad
 		}
 	}
-<<<<<<< HEAD
-	if fillWithKnownSelects {
-		// no more newly discovered nodes to select and since fast discover period
-		// is over, we probably won't find more in the near future so select more
-		// known entries if possible
-		for pool.knownSelected < targetServerCount {
-			entry := pool.knownSelect.Choose()
-			if entry == nil {
-				break
-=======
 	unixTime := s.unixTime()
 	s.ns.ForEach(sfHasValue, nodestate.Flags{}, func(node *enode.Node, state nodestate.Flags) {
 		s.calculateWeight(node)
@@ -731,110 +249,9 @@
 				// if the time until expiration is larger than the last suggested
 				// waiting time then the system clock was probably adjusted
 				wait = lastWait
->>>>>>> ea3b00ad
 			}
 			s.ns.SetState(node, sfRedialWait, nodestate.Flags{}, time.Duration(wait)*time.Second)
 		}
-<<<<<<< HEAD
-	}
-}
-
-// dial initiates a new connection
-func (pool *serverPool) dial(entry *poolEntry, knownSelected bool) {
-	if pool.server == nil || entry.state != psNotConnected {
-		return
-	}
-	entry.state = psDialed
-	entry.knownSelected = knownSelected
-	if knownSelected {
-		pool.knownSelected++
-	} else {
-		pool.newSelected++
-	}
-	addr := entry.addrSelect.Choose().(*poolEntryAddress)
-	log.Debug("Dialing new peer", "lesaddr", entry.node.ID().String()+"@"+addr.strKey(), "set", len(entry.addr), "known", knownSelected)
-	entry.dialed = addr
-	go func() {
-		pool.server.AddPeer(entry.node)
-		select {
-		case <-pool.closeCh:
-		case <-time.After(dialTimeout):
-			select {
-			case <-pool.closeCh:
-			case pool.timeout <- entry:
-			}
-		}
-	}()
-}
-
-// checkDialTimeout checks if the node is still in dialed state and if so, resets it
-// and adjusts connection statistics accordingly.
-func (pool *serverPool) checkDialTimeout(entry *poolEntry) {
-	if entry.state != psDialed {
-		return
-	}
-	log.Debug("Dial timeout", "lesaddr", entry.node.ID().String()+"@"+entry.dialed.strKey())
-	entry.state = psNotConnected
-	if entry.knownSelected {
-		pool.knownSelected--
-	} else {
-		pool.newSelected--
-	}
-	entry.connectStats.add(0, 1)
-	entry.dialed.fails++
-	pool.setRetryDial(entry)
-}
-
-const (
-	psNotConnected = iota
-	psDialed
-	psConnected
-	psRegistered
-)
-
-// poolEntry represents a server node and stores its current state and statistics.
-type poolEntry struct {
-	peer                  *serverPeer
-	pubkey                [64]byte // secp256k1 key of the node
-	addr                  map[string]*poolEntryAddress
-	node                  *enode.Node
-	lastConnected, dialed *poolEntryAddress
-	addrSelect            utils.WeightedRandomSelect
-
-	lastDiscovered                mclock.AbsTime
-	known, knownSelected, trusted bool
-	connectStats, delayStats      poolStats
-	responseStats, timeoutStats   poolStats
-	state                         int
-	regTime                       mclock.AbsTime
-	queueIdx                      int
-	removed                       bool
-
-	delayedRetry bool
-	shortRetry   int
-}
-
-// poolEntryEnc is the RLP encoding of poolEntry.
-type poolEntryEnc struct {
-	Pubkey                     []byte
-	IP                         net.IP
-	Port                       uint16
-	Fails                      uint
-	CStat, DStat, RStat, TStat poolStats
-}
-
-func (e *poolEntry) EncodeRLP(w io.Writer) error {
-	return rlp.Encode(w, &poolEntryEnc{
-		Pubkey: encodePubkey64(e.node.Pubkey()),
-		IP:     e.lastConnected.ip,
-		Port:   e.lastConnected.port,
-		Fails:  e.lastConnected.fails,
-		CStat:  e.connectStats,
-		DStat:  e.delayStats,
-		RStat:  e.responseStats,
-		TStat:  e.timeoutStats,
-=======
->>>>>>> ea3b00ad
 	})
 }
 
@@ -844,43 +261,6 @@
 	if s.fillSet != nil {
 		s.fillSet.Close()
 	}
-<<<<<<< HEAD
-	addr := &poolEntryAddress{ip: entry.IP, port: entry.Port, fails: entry.Fails, lastSeen: mclock.Now()}
-	e.node = enode.NewV4(pubkey, entry.IP, int(entry.Port), int(entry.Port))
-	e.addr = make(map[string]*poolEntryAddress)
-	e.addr[addr.strKey()] = addr
-	e.addrSelect = *utils.NewWeightedRandomSelect()
-	e.addrSelect.Update(addr)
-	e.lastConnected = addr
-	e.connectStats = entry.CStat
-	e.delayStats = entry.DStat
-	e.responseStats = entry.RStat
-	e.timeoutStats = entry.TStat
-	e.shortRetry = shortRetryCnt
-	e.known = true
-	return nil
-}
-
-func encodePubkey64(pub *ecdsa.PublicKey) []byte {
-	return crypto.FromECDSAPub(pub)[1:]
-}
-
-func decodePubkey64(b []byte) (*ecdsa.PublicKey, error) {
-	return crypto.UnmarshalPubkey(append([]byte{0x04}, b...))
-}
-
-// discoveredEntry implements wrsItem
-type discoveredEntry poolEntry
-
-// Weight calculates random selection weight for newly discovered entries
-func (e *discoveredEntry) Weight() int64 {
-	if e.state != psNotConnected || e.delayedRetry {
-		return 0
-	}
-	t := time.Duration(mclock.Now() - e.lastDiscovered)
-	if t <= discoverExpireStart {
-		return 1000000000
-=======
 	s.ns.ForEach(sfConnected, nodestate.Flags{}, func(n *enode.Node, state nodestate.Flags) {
 		// recalculate weight of connected nodes in order to update hasValue flag if necessary
 		s.calculateWeight(n)
@@ -917,7 +297,6 @@
 	now := s.clock.Now()
 	if refreshed != 0 && time.Duration(now-refreshed) < timeoutRefresh {
 		return
->>>>>>> ea3b00ad
 	}
 	// Cached result is stale, recalculate a new one.
 	rts := s.vt.RtStats()
