--- conflicted
+++ resolved
@@ -9,7 +9,6 @@
 .PHONY: geth-windows geth-windows-386 geth-windows-amd64
 
 GO ?= latest
-<<<<<<< HEAD
 GOBIN = $(CURDIR)/build/bin
 GORUN = env GO111MODULE=on go run
 GOPATH = $(shell go env GOPATH)
@@ -37,9 +36,6 @@
 	go generate mockgen -destination=./tests/bor/mocks/IHeimdallClient.go -package=mocks ./consensus/bor IHeimdallClient
 	go generate mockgen -destination=./eth/filters/IBackend.go -package=filters ./eth/filters Backend
 	go generate mockgen -destination=../eth/filters/IDatabase.go -package=filters ./ethdb Database
-=======
-GORUN = go run
->>>>>>> 916d6a44
 
 geth:
 	$(GORUN) build/ci.go install ./cmd/geth
