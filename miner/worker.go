--- conflicted
+++ resolved
@@ -95,10 +95,7 @@
 var (
 	sealedBlocksCounter      = metrics.NewRegisteredCounter("worker/sealedBlocks", nil)
 	sealedEmptyBlocksCounter = metrics.NewRegisteredCounter("worker/sealedEmptyBlocks", nil)
-<<<<<<< HEAD
 	commitInterruptCounter   = metrics.NewRegisteredCounter("worker/commitInterrupt", nil)
-=======
->>>>>>> ac353aff
 )
 
 // environment is the worker's current environment and holds all
@@ -657,12 +654,8 @@
 				txset := types.NewTransactionsByPriceAndNonce(w.current.signer, txs, cmath.FromBig(w.current.header.BaseFee))
 				tcount := w.current.tcount
 
-<<<<<<< HEAD
 				interruptCh, stopFn := getInterruptTimer(ctx, w.current, w.chain.CurrentBlock())
 				w.commitTransactions(w.current, txset, nil, interruptCh)
-=======
-				w.commitTransactions(w.current, txset, nil)
->>>>>>> ac353aff
 
 				// Only update the snapshot if any new transactions were added
 				// to the pending block
@@ -976,10 +969,7 @@
 		})
 	}()
 
-<<<<<<< HEAD
 mainloop:
-=======
->>>>>>> ac353aff
 	for {
 		// case of interrupting by timeout
 		select {
@@ -1277,11 +1267,7 @@
 // be customized with the plugin in the future.
 //
 //nolint:gocognit
-<<<<<<< HEAD
 func (w *worker) fillTransactions(ctx context.Context, interrupt *int32, env *environment, interruptCh chan struct{}) {
-=======
-func (w *worker) fillTransactions(ctx context.Context, interrupt *int32, env *environment) {
->>>>>>> ac353aff
 	ctx, span := tracing.StartSpan(ctx, "fillTransactions")
 	defer tracing.EndSpan(span)
 
@@ -1405,11 +1391,7 @@
 		})
 
 		tracing.Exec(ctx, "", "worker.LocalCommitTransactions", func(ctx context.Context, span trace.Span) {
-<<<<<<< HEAD
 			committed = w.commitTransactions(env, txs, interrupt, interruptCh)
-=======
-			committed = w.commitTransactions(env, txs, interrupt)
->>>>>>> ac353aff
 		})
 
 		if committed {
@@ -1432,11 +1414,7 @@
 		})
 
 		tracing.Exec(ctx, "", "worker.RemoteCommitTransactions", func(ctx context.Context, span trace.Span) {
-<<<<<<< HEAD
 			committed = w.commitTransactions(env, txs, interrupt, interruptCh)
-=======
-			committed = w.commitTransactions(env, txs, interrupt)
->>>>>>> ac353aff
 		})
 
 		if committed {
