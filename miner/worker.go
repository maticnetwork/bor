--- conflicted
+++ resolved
@@ -1172,7 +1172,6 @@
 		return closeFn, err
 	}
 
-<<<<<<< HEAD
 	closeFn = func() error {
 		var err error
 
@@ -1183,10 +1182,6 @@
 		}
 
 		err = os.MkdirAll(filepath, 0644)
-=======
-	if len(payload) != 0 && err == nil {
-		err := os.MkdirAll(filepath, 0777)
->>>>>>> 198befb7
 		if err != nil {
 			return err
 		}
@@ -1245,20 +1240,12 @@
 
 			log.Info("Starting profiling in fill transactions", "number", number)
 
-			dir := "/tmp/bor-traces/" + time.Now().UTC().Format("2006-01-02-150405Z")
+			dir, err := os.MkdirTemp("", fmt.Sprintf("bor-traces-%s-", time.Now().UTC().Format("2006-01-02-150405Z")))
 
 			// grab the cpu profile
-<<<<<<< HEAD
 			closeFn, err = startProfiler("cpu", dir)
 			if err != nil {
-				log.Error("profiling", "err", err)
-=======
-			if err := startProfiler("cpu", dir); err == nil {
-				log.Info("Completed profiling", "path", dir, "number", number)
-				atomic.AddInt32(&w.profileCount, 1)
-			} else {
-				log.Info("Error in profiling", "path", dir, "number", number, "err", err)
->>>>>>> 198befb7
+				log.Error("Error in profiling", "path", dir, "number", number, "err", err)
 			}
 			log.Info("Completed profiling", "path", dir, "number", number)
 
