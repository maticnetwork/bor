// Copyright 2015 The go-ethereum Authors
// This file is part of the go-ethereum library.
//
// The go-ethereum library is free software: you can redistribute it and/or modify
// it under the terms of the GNU Lesser General Public License as published by
// the Free Software Foundation, either version 3 of the License, or
// (at your option) any later version.
//
// The go-ethereum library is distributed in the hope that it will be useful,
// but WITHOUT ANY WARRANTY; without even the implied warranty of
// MERCHANTABILITY or FITNESS FOR A PARTICULAR PURPOSE. See the
// GNU Lesser General Public License for more details.
//
// You should have received a copy of the GNU Lesser General Public License
// along with the go-ethereum library. If not, see <http://www.gnu.org/licenses/>.

package miner

import (
	"bytes"
	"context"
	"errors"
	"fmt"
	"math/big"
	"os"
	"runtime"
	"runtime/pprof"
	ptrace "runtime/trace"
	"sync"
	"sync/atomic"
	"time"

<<<<<<< HEAD
=======
	lru "github.com/hashicorp/golang-lru"
	"github.com/holiman/uint256"
	"go.opentelemetry.io/otel"
	"go.opentelemetry.io/otel/attribute"
	"go.opentelemetry.io/otel/trace"

>>>>>>> 1065e21c
	"github.com/ethereum/go-ethereum/common"
	cmath "github.com/ethereum/go-ethereum/common/math"
	"github.com/ethereum/go-ethereum/common/tracing"
	"github.com/ethereum/go-ethereum/consensus"
	"github.com/ethereum/go-ethereum/consensus/bor"
	"github.com/ethereum/go-ethereum/consensus/misc/eip1559"
	"github.com/ethereum/go-ethereum/core"
	"github.com/ethereum/go-ethereum/core/blockstm"
	"github.com/ethereum/go-ethereum/core/state"
	"github.com/ethereum/go-ethereum/core/txpool"
	"github.com/ethereum/go-ethereum/core/types"
	"github.com/ethereum/go-ethereum/core/vm"
	"github.com/ethereum/go-ethereum/event"
	"github.com/ethereum/go-ethereum/log"
	"github.com/ethereum/go-ethereum/metrics"
	"github.com/ethereum/go-ethereum/params"
	"github.com/ethereum/go-ethereum/rlp"
	"github.com/ethereum/go-ethereum/trie"
	lru "github.com/hashicorp/golang-lru"
	"github.com/holiman/uint256"
	"go.opentelemetry.io/otel"
	"go.opentelemetry.io/otel/attribute"
	"go.opentelemetry.io/otel/trace"
)

const (
	// resultQueueSize is the size of channel listening to sealing result.
	resultQueueSize = 10

	// txChanSize is the size of channel listening to NewTxsEvent.
	// The number is referenced from the size of tx pool.
	txChanSize = 4096

	// chainHeadChanSize is the size of channel listening to ChainHeadEvent.
	chainHeadChanSize = 10

	// resubmitAdjustChanSize is the size of resubmitting interval adjustment channel.
	resubmitAdjustChanSize = 10

	// minRecommitInterval is the minimal time interval to recreate the sealing block with
	// any newly arrived transactions.
	minRecommitInterval = 1 * time.Second

	// intervalAdjustRatio is the impact a single interval adjustment has on sealing work
	// resubmitting interval.
	intervalAdjustRatio = 0.1

	// intervalAdjustBias is applied during the new resubmit interval calculation in favor of
	// increasing upper limit or decreasing lower limit so that the limit can be reachable.
	intervalAdjustBias = 200 * 1000.0 * 1000.0

	// staleThreshold is the maximum depth of the acceptable stale block.
	staleThreshold = 7
)

var (
	errBlockInterruptedByNewHead  = errors.New("new head arrived while building block")
	errBlockInterruptedByRecommit = errors.New("recommit interrupt while building block")
	errBlockInterruptedByTimeout  = errors.New("timeout while building block")

	// metrics gauge to track total and empty blocks sealed by a miner
	sealedBlocksCounter      = metrics.NewRegisteredCounter("worker/sealedBlocks", nil)
	sealedEmptyBlocksCounter = metrics.NewRegisteredCounter("worker/sealedEmptyBlocks", nil)
	txCommitInterruptCounter = metrics.NewRegisteredCounter("worker/txCommitInterrupt", nil)
)

// environment is the worker's current environment and holds all
// information of the sealing block generation.
type environment struct {
	signer   types.Signer
	state    *state.StateDB // apply state changes here
	tcount   int            // tx count in cycle
	gasPool  *core.GasPool  // available gas used to pack transactions
	coinbase common.Address

	header   *types.Header
	txs      []*types.Transaction
	receipts []*types.Receipt
}

// copy creates a deep copy of environment.
func (env *environment) copy() *environment {
	cpy := &environment{
		signer:   env.signer,
		state:    env.state.Copy(),
		tcount:   env.tcount,
		coinbase: env.coinbase,
		header:   types.CopyHeader(env.header),
		receipts: copyReceipts(env.receipts),
	}

	if env.gasPool != nil {
		gasPool := *env.gasPool
		cpy.gasPool = &gasPool
	}
	cpy.txs = make([]*types.Transaction, len(env.txs))
	copy(cpy.txs, env.txs)
	return cpy
}

// discard terminates the background prefetcher go-routine. It should
// always be called for all created environment instances otherwise
// the go-routine leak can happen.
func (env *environment) discard() {
	if env.state == nil {
		return
	}

	env.state.StopPrefetcher()
}

// task contains all information for consensus engine sealing and result submitting.
type task struct {
	//nolint:containedctx
	ctx       context.Context
	receipts  []*types.Receipt
	state     *state.StateDB
	block     *types.Block
	createdAt time.Time
}

const (
	commitInterruptNone int32 = iota
	commitInterruptNewHead
	commitInterruptResubmit
	commitInterruptTimeout
)

// newWorkReq represents a request for new sealing work submitting with relative interrupt notifier.
type newWorkReq struct {
	//nolint:containedctx
	ctx       context.Context
	interrupt *atomic.Int32
	noempty   bool
	timestamp int64
}

// newPayloadResult represents a result struct corresponds to payload generation.
type newPayloadResult struct {
	err   error
	block *types.Block
	fees  *big.Int
}

// getWorkReq represents a request for getting a new sealing work with provided parameters.
type getWorkReq struct {
	//nolint:containedctx
	ctx    context.Context
	params *generateParams
	result chan *newPayloadResult // non-blocking channel
}

// intervalAdjust represents a resubmitting interval adjustment.
type intervalAdjust struct {
	ratio float64
	inc   bool
}

// worker is the main object which takes care of submitting new work to consensus engine
// and gathering the sealing result.
type worker struct {
	config      *Config
	chainConfig *params.ChainConfig
	engine      consensus.Engine
	eth         Backend
	chain       *core.BlockChain

	// Feeds
	pendingLogsFeed event.Feed

	// Subscriptions
	mux          *event.TypeMux
	txsCh        chan core.NewTxsEvent
	txsSub       event.Subscription
	chainHeadCh  chan core.ChainHeadEvent
	chainHeadSub event.Subscription

	// Channels
	newWorkCh          chan *newWorkReq
	getWorkCh          chan *getWorkReq
	taskCh             chan *task
	resultCh           chan *types.Block
	startCh            chan struct{}
	exitCh             chan struct{}
	resubmitIntervalCh chan time.Duration
	resubmitAdjustCh   chan *intervalAdjust

	wg sync.WaitGroup

	current *environment // An environment for current running cycle.

	mu       sync.RWMutex // The lock used to protect the coinbase and extra fields
	coinbase common.Address
	extra    []byte

	pendingMu    sync.RWMutex
	pendingTasks map[common.Hash]*task

	snapshotMu       sync.RWMutex // The lock used to protect the snapshots below
	snapshotBlock    *types.Block
	snapshotReceipts types.Receipts
	snapshotState    *state.StateDB

	// atomic status counters
	running atomic.Bool  // The indicator whether the consensus engine is running or not.
	newTxs  atomic.Int32 // New arrival transaction count since last sealing work submitting.
	syncing atomic.Bool  // The indicator whether the node is still syncing.
<<<<<<< HEAD

	// noempty is the flag used to control whether the feature of pre-seal empty
	// block is enabled. The default value is false(pre-seal is enabled by default).
	// But in some special scenario the consensus engine will seal blocks instantaneously,
	// in this case this feature will add all empty blocks into canonical chain
	// non-stop and no real transaction will be included.
	noempty atomic.Bool
=======
>>>>>>> 1065e21c

	// newpayloadTimeout is the maximum timeout allowance for creating payload.
	// The default value is 2 seconds but node operator can set it to arbitrary
	// large value. A large timeout allowance may cause Geth to fail creating
	// a non-empty payload within the specified time and eventually miss the slot
	// in case there are some computation expensive transactions in txpool.
	newpayloadTimeout time.Duration

	// recommit is the time interval to re-create sealing work or to re-build
	// payload in proof-of-stake stage.
	recommit time.Duration

	// External functions
	isLocalBlock func(header *types.Header) bool // Function used to determine whether the specified block is mined by local miner.

	// Test hooks
	newTaskHook  func(*task)                        // Method to call upon receiving a new sealing task.
	skipSealHook func(*task) bool                   // Method to decide whether skipping the sealing.
	fullTaskHook func()                             // Method to call before pushing the full sealing task.
	resubmitHook func(time.Duration, time.Duration) // Method to call upon updating resubmitting interval.

	profileCount        *int32 // Global count for profiling
	interruptCommitFlag bool   // Interrupt commit ( Default true )
	interruptedTxCache  *vm.TxCache

	// noempty is the flag used to control whether the feature of pre-seal empty
	// block is enabled. The default value is false(pre-seal is enabled by default).
	// But in some special scenario the consensus engine will seal blocks instantaneously,
	// in this case this feature will add all empty blocks into canonical chain
	// non-stop and no real transaction will be included.
	noempty atomic.Bool
}

//nolint:staticcheck
func newWorker(config *Config, chainConfig *params.ChainConfig, engine consensus.Engine, eth Backend, mux *event.TypeMux, isLocalBlock func(header *types.Header) bool, init bool) *worker {
	worker := &worker{
		config:              config,
		chainConfig:         chainConfig,
		engine:              engine,
		eth:                 eth,
		chain:               eth.BlockChain(),
		mux:                 mux,
		isLocalBlock:        isLocalBlock,
		coinbase:            config.Etherbase,
		extra:               config.ExtraData,
		pendingTasks:        make(map[common.Hash]*task),
		txsCh:               make(chan core.NewTxsEvent, txChanSize),
		chainHeadCh:         make(chan core.ChainHeadEvent, chainHeadChanSize),
		newWorkCh:           make(chan *newWorkReq),
		getWorkCh:           make(chan *getWorkReq),
		taskCh:              make(chan *task),
		resultCh:            make(chan *types.Block, resultQueueSize),
		startCh:             make(chan struct{}, 1),
		exitCh:              make(chan struct{}),
		resubmitIntervalCh:  make(chan time.Duration),
		resubmitAdjustCh:    make(chan *intervalAdjust, resubmitAdjustChanSize),
		interruptCommitFlag: config.CommitInterruptFlag,
	}
	worker.noempty.Store(true)
	worker.profileCount = new(int32)
	// Subscribe NewTxsEvent for tx pool
	worker.txsSub = eth.TxPool().SubscribeNewTxsEvent(worker.txsCh)
	// Subscribe events for blockchain
	worker.chainHeadSub = eth.BlockChain().SubscribeChainHeadEvent(worker.chainHeadCh)

	interruptedTxCache, err := lru.New(vm.InterruptedTxCacheSize)
	if err != nil {
		log.Warn("Failed to create interrupted tx cache", "err", err)
	}

	worker.interruptedTxCache = &vm.TxCache{
		Cache: interruptedTxCache,
	}

	if !worker.interruptCommitFlag {
		worker.noempty.Store(false)
	}

	// Sanitize recommit interval if the user-specified one is too short.
	recommit := worker.config.Recommit
	if recommit < minRecommitInterval {
		log.Warn("Sanitizing miner recommit interval", "provided", recommit, "updated", minRecommitInterval)
		recommit = minRecommitInterval
	}

	worker.recommit = recommit

	// Sanitize the timeout config for creating payload.
	newpayloadTimeout := worker.config.NewPayloadTimeout
	if newpayloadTimeout == 0 {
		log.Warn("Sanitizing new payload timeout to default", "provided", newpayloadTimeout, "updated", DefaultConfig.NewPayloadTimeout)
		newpayloadTimeout = DefaultConfig.NewPayloadTimeout
	}

	if newpayloadTimeout < time.Millisecond*100 {
		log.Warn("Low payload timeout may cause high amount of non-full blocks", "provided", newpayloadTimeout, "default", DefaultConfig.NewPayloadTimeout)
	}

	worker.newpayloadTimeout = newpayloadTimeout

	ctx := tracing.WithTracer(context.Background(), otel.GetTracerProvider().Tracer("MinerWorker"))

	worker.wg.Add(4)

	go worker.mainLoop(ctx)
	go worker.newWorkLoop(ctx, recommit)
	go worker.resultLoop()
	go worker.taskLoop()

	// Submit first work to initialize pending state.
	if init {
		worker.startCh <- struct{}{}
	}

	return worker
}

// setEtherbase sets the etherbase used to initialize the block coinbase field.
func (w *worker) setEtherbase(addr common.Address) {
	w.mu.Lock()
	defer w.mu.Unlock()
	w.coinbase = addr
}

// etherbase retrieves the configured etherbase address.
func (w *worker) etherbase() common.Address {
	w.mu.RLock()
	defer w.mu.RUnlock()

	return w.coinbase
}

func (w *worker) setGasCeil(ceil uint64) {
	w.mu.Lock()
	defer w.mu.Unlock()
	w.config.GasCeil = ceil
}

// setExtra sets the content used to initialize the block extra field.
func (w *worker) setExtra(extra []byte) {
	w.mu.Lock()
	defer w.mu.Unlock()
	w.extra = extra
}

// setRecommitInterval updates the interval for miner sealing work recommitting.
func (w *worker) setRecommitInterval(interval time.Duration) {
	select {
	case w.resubmitIntervalCh <- interval:
	case <-w.exitCh:
	}
}

// pending returns the pending state and corresponding block. The returned
// values can be nil in case the pending block is not initialized.
func (w *worker) pending() (*types.Block, *state.StateDB) {
	w.snapshotMu.RLock()
	defer w.snapshotMu.RUnlock()

	if w.snapshotState == nil {
		return nil, nil
	}

	return w.snapshotBlock, w.snapshotState.Copy()
}

// pendingBlock returns pending block. The returned block can be nil in case the
// pending block is not initialized.
func (w *worker) pendingBlock() *types.Block {
	w.snapshotMu.RLock()
	defer w.snapshotMu.RUnlock()

	return w.snapshotBlock
}

// pendingBlockAndReceipts returns pending block and corresponding receipts.
// The returned values can be nil in case the pending block is not initialized.
func (w *worker) pendingBlockAndReceipts() (*types.Block, types.Receipts) {
	w.snapshotMu.RLock()
	defer w.snapshotMu.RUnlock()

	return w.snapshotBlock, w.snapshotReceipts
}

// start sets the running status as 1 and triggers new work submitting.
func (w *worker) start() {
	w.running.Store(true)
	w.startCh <- struct{}{}
}

// stop sets the running status as 0.
func (w *worker) stop() {
	w.running.Store(false)
}

// isRunning returns an indicator whether worker is running or not.
func (w *worker) IsRunning() bool {
	return w.running.Load()
}

// close terminates all background threads maintained by the worker.
// Note the worker does not support being closed multiple times.
func (w *worker) close() {
	w.running.Store(false)
	close(w.exitCh)
	w.wg.Wait()
}

// recalcRecommit recalculates the resubmitting interval upon feedback.
func recalcRecommit(minRecommit, prev time.Duration, target float64, inc bool) time.Duration {
	//var (
	//	prevF = float64(prev.Nanoseconds())
	//	next  float64
	//)
	//if inc {
	//	next = prevF*(1-intervalAdjustRatio) + intervalAdjustRatio*(target+intervalAdjustBias)
	//	max := float64(maxRecommitInterval.Nanoseconds())
	//	if next > max {
	//		next = max
	//	}
	//} else {
	//	next = prevF*(1-intervalAdjustRatio) + intervalAdjustRatio*(target-intervalAdjustBias)
	//	min := float64(minRecommit.Nanoseconds())
	//	if next < min {
	//		next = min
	//	}
	//}
	return prev
}

// newWorkLoop is a standalone goroutine to submit new sealing work upon received events.
//
//nolint:gocognit
func (w *worker) newWorkLoop(ctx context.Context, recommit time.Duration) {
	defer w.wg.Done()

	var (
		interrupt   *atomic.Int32
		minRecommit = recommit // minimal resubmit interval specified by user.
		timestamp   int64      // timestamp for each round of sealing.
	)

	timer := time.NewTimer(0)
	defer timer.Stop()
	<-timer.C // discard the initial tick

	// commit aborts in-flight transaction execution with given signal and resubmits a new one.
	commit := func(noempty bool, s int32) {
		ctx, span := tracing.Trace(ctx, "worker.newWorkLoop.commit")
		tracing.EndSpan(span)
		if interrupt != nil {
			interrupt.Store(s)
		}

		interrupt = new(atomic.Int32)
		select {
		case w.newWorkCh <- &newWorkReq{interrupt: interrupt, timestamp: timestamp, ctx: ctx, noempty: noempty}:
		case <-w.exitCh:
			return
		}
		timer.Reset(recommit)
		w.newTxs.Store(0)
	}
	// clearPending cleans the stale pending tasks.
	clearPending := func(number uint64) {
		_, span := tracing.Trace(ctx, "worker.newWorkLoop.clearPending")
		tracing.EndSpan(span)

		w.pendingMu.Lock()
		for h, t := range w.pendingTasks {
			if t.block.NumberU64()+staleThreshold <= number {
				delete(w.pendingTasks, h)
			}
		}
		w.pendingMu.Unlock()
	}

	for {
		select {
		case <-w.startCh:
			clearPending(w.chain.CurrentBlock().Number.Uint64())

			timestamp = time.Now().Unix()
			commit(false, commitInterruptNewHead)

		case head := <-w.chainHeadCh:
			clearPending(head.Block.NumberU64())

			timestamp = time.Now().Unix()
			commit(false, commitInterruptNewHead)

		case <-timer.C:
			// If sealing is running resubmit a new work cycle periodically to pull in
			// higher priced transactions. Disable this overhead for pending blocks.
			if w.IsRunning() && (w.chainConfig.Clique == nil || w.chainConfig.Clique.Period > 0) {
				// Short circuit if no new transaction arrives.
				if w.newTxs.Load() == 0 {
					timer.Reset(recommit)
					continue
				}
				commit(true, commitInterruptResubmit)
			}

		case interval := <-w.resubmitIntervalCh:
			// Adjust resubmit interval explicitly by user.
			if interval < minRecommitInterval {
				log.Warn("Sanitizing miner recommit interval", "provided", interval, "updated", minRecommitInterval)
				interval = minRecommitInterval
			}

			log.Info("Miner recommit interval update", "from", minRecommit, "to", interval)
			minRecommit, recommit = interval, interval

			if w.resubmitHook != nil {
				w.resubmitHook(minRecommit, recommit)
			}

		case adjust := <-w.resubmitAdjustCh:
			// Adjust resubmit interval by feedback.
			if adjust.inc {
				before := recommit
				target := float64(recommit.Nanoseconds()) / adjust.ratio
				recommit = recalcRecommit(minRecommit, recommit, target, true)
				log.Trace("Increase miner recommit interval", "from", before, "to", recommit)
			} else {
				before := recommit
				recommit = recalcRecommit(minRecommit, recommit, float64(minRecommit.Nanoseconds()), false)
				log.Trace("Decrease miner recommit interval", "from", before, "to", recommit)
			}

			if w.resubmitHook != nil {
				w.resubmitHook(minRecommit, recommit)
			}

		case <-w.exitCh:
			return
		}
	}
}

// mainLoop is responsible for generating and submitting sealing work based on
// the received event. It can support two modes: automatically generate task and
// submit it or return task according to given parameters for various proposes.
// nolint: gocognit, contextcheck
func (w *worker) mainLoop(ctx context.Context) {
	defer w.wg.Done()
	defer w.txsSub.Unsubscribe()
	defer w.chainHeadSub.Unsubscribe()
	defer func() {
		if w.current != nil {
			w.current.discard()
		}
	}()

	for {
		select {
		case req := <-w.newWorkCh:
			if w.chainConfig.ChainID.Cmp(params.BorMainnetChainConfig.ChainID) == 0 || w.chainConfig.ChainID.Cmp(params.MumbaiChainConfig.ChainID) == 0 {
				if w.eth.PeerCount() > 0 {
					//nolint:contextcheck
					w.commitWork(req.ctx, req.interrupt, req.noempty, req.timestamp)
				}
			} else {
				//nolint:contextcheck
				w.commitWork(req.ctx, req.interrupt, req.noempty, req.timestamp)
			}

		case req := <-w.getWorkCh:
			block, fees, err := w.generateWork(req.ctx, req.params)
			req.result <- &newPayloadResult{
				err:   err,
				block: block,
				fees:  fees,
			}

		case ev := <-w.txsCh:
			// Apply transactions to the pending state if we're not sealing
			//
			// Note all transactions received may not be continuous with transactions
			// already included in the current sealing block. These transactions will
			// be automatically eliminated.
			// nolint : nestif
			if !w.IsRunning() && w.current != nil {
				// If block is already full, abort
				if gp := w.current.gasPool; gp != nil && gp.Gas() < params.TxGas {
					continue
				}
				txs := make(map[common.Address][]*txpool.LazyTransaction, len(ev.Txs))
				for _, tx := range ev.Txs {
					acc, _ := types.Sender(w.current.signer, tx)
					txs[acc] = append(txs[acc], &txpool.LazyTransaction{
						Hash:      tx.Hash(),
						Tx:        &txpool.Transaction{Tx: tx},
						Time:      tx.Time(),
						GasFeeCap: tx.GasFeeCap(),
						GasTipCap: tx.GasTipCap(),
					})
				}
				txset := newTransactionsByPriceAndNonce(w.current.signer, txs, w.current.header.BaseFee)
				tcount := w.current.tcount
				w.commitTransactions(w.current, txset, nil, context.Background())

				// Only update the snapshot if any new transactons were added
				// to the pending block
				if tcount != w.current.tcount {
					w.updateSnapshot(w.current)
				}
			} else {
				// Special case, if the consensus engine is 0 period clique(dev mode),
				// submit sealing work here since all empty submission will be rejected
				// by clique. Of course the advance sealing(empty submission) is disabled.
				if w.chainConfig.Clique != nil && w.chainConfig.Clique.Period == 0 {
					w.commitWork(ctx, nil, true, time.Now().Unix())
				}
			}

			w.newTxs.Add(int32(len(ev.Txs)))

		// System stopped
		case <-w.exitCh:
			return
		case <-w.txsSub.Err():
			return
		case <-w.chainHeadSub.Err():
			return
		}
	}
}

// taskLoop is a standalone goroutine to fetch sealing task from the generator and
// push them to consensus engine.
func (w *worker) taskLoop() {
	defer w.wg.Done()

	var (
		stopCh chan struct{}
		prev   common.Hash
	)

	// interrupt aborts the in-flight sealing task.
	interrupt := func() {
		if stopCh != nil {
			close(stopCh)
			stopCh = nil
		}
	}

	for {
		select {
		case task := <-w.taskCh:
			if w.newTaskHook != nil {
				w.newTaskHook(task)
			}
			// Reject duplicate sealing work due to resubmitting.
			sealHash := w.engine.SealHash(task.block.Header())
			if sealHash == prev {
				continue
			}
			// Interrupt previous sealing operation
			interrupt()

			stopCh, prev = make(chan struct{}), sealHash

			if w.skipSealHook != nil && w.skipSealHook(task) {
				continue
			}

			w.pendingMu.Lock()
			w.pendingTasks[sealHash] = task
			w.pendingMu.Unlock()

			if err := w.engine.Seal(task.ctx, w.chain, task.block, w.resultCh, stopCh); err != nil {
				log.Warn("Block sealing failed", "err", err)
				w.pendingMu.Lock()
				delete(w.pendingTasks, sealHash)
				w.pendingMu.Unlock()
			}
		case <-w.exitCh:
			interrupt()
			return
		}
	}
}

// resultLoop is a standalone goroutine to handle sealing result submitting
// and flush relative data to the database.
func (w *worker) resultLoop() {
	defer w.wg.Done()

	for {
		select {
		case block := <-w.resultCh:
			// Short circuit when receiving empty result.
			if block == nil {
				continue
			}
			// Short circuit when receiving duplicate result caused by resubmitting.
			if w.chain.HasBlock(block.Hash(), block.NumberU64()) {
				continue
			}

			oldBlock := w.chain.GetBlockByNumber(block.NumberU64())
			if oldBlock != nil {
				oldBlockAuthor, _ := w.chain.Engine().Author(oldBlock.Header())
				newBlockAuthor, _ := w.chain.Engine().Author(block.Header())

				if oldBlockAuthor == newBlockAuthor {
					log.Info("same block ", "height", block.NumberU64())
					continue
				}
			}

			var (
				sealhash = w.engine.SealHash(block.Header())
				hash     = block.Hash()
			)

			w.pendingMu.RLock()
			task, exist := w.pendingTasks[sealhash]
			w.pendingMu.RUnlock()

			if !exist {
				log.Error("Block found but no relative pending task", "number", block.Number(), "sealhash", sealhash, "hash", hash)
				continue
			}
			// Different block could share same sealhash, deep copy here to prevent write-write conflict.
			var (
				receipts = make([]*types.Receipt, len(task.receipts))
				logs     []*types.Log
				err      error
			)

			tracing.Exec(task.ctx, "", "resultLoop", func(ctx context.Context, span trace.Span) {
				for i, taskReceipt := range task.receipts {
					receipt := new(types.Receipt)
					receipts[i] = receipt
					*receipt = *taskReceipt

					// add block location fields
					receipt.BlockHash = hash
					receipt.BlockNumber = block.Number()
					receipt.TransactionIndex = uint(i)

					// Update the block hash in all logs since it is now available and not when the
					// receipt/log of individual transactions were created.
					receipt.Logs = make([]*types.Log, len(taskReceipt.Logs))

					for i, taskLog := range taskReceipt.Logs {
						log := new(types.Log)
						receipt.Logs[i] = log
						*log = *taskLog
						log.BlockHash = hash
					}

					logs = append(logs, receipt.Logs...)
				}
				// Commit block and state to database.
				tracing.Exec(ctx, "", "resultLoop.WriteBlockAndSetHead", func(ctx context.Context, span trace.Span) {
					_, err = w.chain.WriteBlockAndSetHead(ctx, block, receipts, logs, task.state, true)
				})

				tracing.SetAttributes(
					span,
					attribute.String("hash", hash.String()),
					attribute.Int("number", int(block.Number().Uint64())),
					attribute.Int("txns", block.Transactions().Len()),
					attribute.Int("gas used", int(block.GasUsed())),
					attribute.Int("elapsed", int(time.Since(task.createdAt).Milliseconds())),
					attribute.Bool("error", err != nil),
				)
			})

			if err != nil {
				log.Error("Failed writing block to chain", "err", err)
				continue
			}

			log.Info("Successfully sealed new block", "number", block.Number(), "sealhash", sealhash, "hash", hash,
				"elapsed", common.PrettyDuration(time.Since(task.createdAt)))

			// Broadcast the block and announce chain insertion event
			w.mux.Post(core.NewMinedBlockEvent{Block: block})

<<<<<<< HEAD
=======
			sealedBlocksCounter.Inc(1)

			if block.Transactions().Len() == 0 {
				sealedEmptyBlocksCounter.Inc(1)
			}

>>>>>>> 1065e21c
		case <-w.exitCh:
			return
		}
	}
}

// makeEnv creates a new environment for the sealing block.
func (w *worker) makeEnv(parent *types.Header, header *types.Header, coinbase common.Address) (*environment, error) {
	// Retrieve the parent state to execute on top and start a prefetcher for
	// the miner to speed block sealing up a bit.
	state, err := w.chain.StateAt(parent.Root)
	if err != nil {
		return nil, err
	}

	state.StartPrefetcher("miner")

	// Note the passed coinbase may be different with header.Coinbase.
	env := &environment{
		signer:   types.MakeSigner(w.chainConfig, header.Number, header.Time),
		state:    state,
		coinbase: coinbase,
		header:   header,
	}
	// Keep track of transactions which return errors so they can be removed
	env.tcount = 0

	return env, nil
}

// updateSnapshot updates pending snapshot block, receipts and state.
func (w *worker) updateSnapshot(env *environment) {
	w.snapshotMu.Lock()
	defer w.snapshotMu.Unlock()

	w.snapshotBlock = types.NewBlock(
		env.header,
		env.txs,
		nil,
		env.receipts,
		trie.NewStackTrie(nil),
	)
	w.snapshotReceipts = copyReceipts(env.receipts)
	w.snapshotState = env.state.Copy()
}

func (w *worker) commitTransaction(env *environment, tx *types.Transaction, interruptCtx context.Context) ([]*types.Log, error) {
	var (
		snap = env.state.Snapshot()
		gp   = env.gasPool.Gas()
	)

	// nolint : staticcheck
	interruptCtx = vm.SetCurrentTxOnContext(interruptCtx, tx.Hash())

	receipt, err := core.ApplyTransaction(w.chainConfig, w.chain, &env.coinbase, env.gasPool, env.state, env.header, tx, &env.header.GasUsed, *w.chain.GetVMConfig(), interruptCtx)
	if err != nil {
		env.state.RevertToSnapshot(snap)
		env.gasPool.SetGas(gp)

		return nil, err
	}
	env.txs = append(env.txs, tx)
	env.receipts = append(env.receipts, receipt)

	return receipt.Logs, nil
}

func (w *worker) commitTransactions(env *environment, txs *transactionsByPriceAndNonce, interrupt *atomic.Int32, interruptCtx context.Context) error {
	gasLimit := env.header.GasLimit
	if env.gasPool == nil {
		env.gasPool = new(core.GasPool).AddGas(gasLimit)
	}

	var coalescedLogs []*types.Log

	var depsMVReadList [][]blockstm.ReadDescriptor

	var depsMVFullWriteList [][]blockstm.WriteDescriptor

	var mvReadMapList []map[blockstm.Key]blockstm.ReadDescriptor

	var deps map[int]map[int]bool

	chDeps := make(chan blockstm.TxDep)

	var count int

	var depsWg sync.WaitGroup

	EnableMVHashMap := w.chainConfig.Bor.IsParallelUniverse(env.header.Number)

	// create and add empty mvHashMap in statedb
	if EnableMVHashMap {
		depsMVReadList = [][]blockstm.ReadDescriptor{}

		depsMVFullWriteList = [][]blockstm.WriteDescriptor{}

		mvReadMapList = []map[blockstm.Key]blockstm.ReadDescriptor{}

		deps = map[int]map[int]bool{}

		chDeps = make(chan blockstm.TxDep)

		count = 0

		depsWg.Add(1)

		go func(chDeps chan blockstm.TxDep) {
			for t := range chDeps {
				deps = blockstm.UpdateDeps(deps, t)
			}

			depsWg.Done()
		}(chDeps)
	}

	initialGasLimit := env.gasPool.Gas()

	initialTxs := txs.GetTxs()

	var breakCause string

	defer func() {
		log.OnDebug(func(lg log.Logging) {
			lg("commitTransactions-stats",
				"initialTxsCount", initialTxs,
				"initialGasLimit", initialGasLimit,
				"resultTxsCount", txs.GetTxs(),
				"resultGapPool", env.gasPool.Gas(),
				"exitCause", breakCause)
		})
	}()

mainloop:
	for {
		if interruptCtx != nil {
			if EnableMVHashMap {
				env.state.AddEmptyMVHashMap()
			}

			// case of interrupting by timeout
			select {
			case <-interruptCtx.Done():
				txCommitInterruptCounter.Inc(1)
				log.Warn("Tx Level Interrupt")
				break mainloop
			default:
			}
		}

		// Check interruption signal and abort building if it's fired.
		if interrupt != nil {
			if signal := interrupt.Load(); signal != commitInterruptNone {
				breakCause = "interrupt"
				return signalToErr(signal)
			}
		}
		// If we don't have enough gas for any further transactions then we're done.
		if env.gasPool.Gas() < params.TxGas {
			breakCause = "Not enough gas for further transactions"
			log.Trace("Not enough gas for further transactions", "have", env.gasPool, "want", params.TxGas)
			break
		}
		// Retrieve the next transaction and abort if all done.
		ltx := txs.Peek()
		if ltx == nil {
			breakCause = "all transactions has been included"
			break
		}
		tx := ltx.Resolve()
		if tx == nil {
			log.Warn("Ignoring evicted transaction")

			txs.Pop()
			continue
		}
		// Error may be ignored here. The error has already been checked
		// during transaction acceptance is the transaction pool.
		from, _ := types.Sender(env.signer, tx.Tx)

		// not prioritising conditional transaction, yet.
		//nolint:nestif
		if options := tx.Tx.GetOptions(); options != nil {
			if err := env.header.ValidateBlockNumberOptions4337(options.BlockNumberMin, options.BlockNumberMax); err != nil {
				log.Trace("Dropping conditional transaction", "from", from, "hash", tx.Tx.Hash(), "reason", err)
				txs.Pop()

				continue
			}

			if err := env.header.ValidateTimestampOptions4337(options.TimestampMin, options.TimestampMax); err != nil {
				log.Trace("Dropping conditional transaction", "from", from, "hash", tx.Tx.Hash(), "reason", err)
				txs.Pop()

				continue
			}

			if err := env.state.ValidateKnownAccounts(options.KnownAccounts); err != nil {
				log.Trace("Dropping conditional transaction", "from", from, "hash", tx.Tx.Hash(), "reason", err)
				txs.Pop()

				continue
			}
		}

		// Check whether the tx is replay protected. If we're not in the EIP155 hf
		// phase, start ignoring the sender until we do.
		if tx.Tx.Protected() && !w.chainConfig.IsEIP155(env.header.Number) {
			log.Trace("Ignoring reply protected transaction", "hash", tx.Tx.Hash(), "eip155", w.chainConfig.EIP155Block)

			txs.Pop()
			continue
		}
		// Start executing the transaction
		env.state.SetTxContext(tx.Tx.Hash(), env.tcount)

		var start time.Time

		log.OnDebug(func(log.Logging) {
			start = time.Now()
		})

		logs, err := w.commitTransaction(env, tx.Tx, interruptCtx)

		switch {
		case errors.Is(err, core.ErrNonceTooLow):
			// New head notification data race between the transaction pool and miner, shift
			log.Trace("Skipping transaction with low nonce", "sender", from, "nonce", tx.Tx.Nonce())
			txs.Shift()

		case errors.Is(err, nil):
			// Everything ok, collect the logs and shift in the next transaction from the same account
			coalescedLogs = append(coalescedLogs, logs...)
			env.tcount++

			if EnableMVHashMap {
				depsMVReadList = append(depsMVReadList, env.state.MVReadList())
				depsMVFullWriteList = append(depsMVFullWriteList, env.state.MVFullWriteList())
				mvReadMapList = append(mvReadMapList, env.state.MVReadMap())

				temp := blockstm.TxDep{
					Index:         env.tcount - 1,
					ReadList:      depsMVReadList[count],
					FullWriteList: depsMVFullWriteList,
				}

				chDeps <- temp
				count++
			}

			txs.Shift()

			log.OnDebug(func(lg log.Logging) {
				lg("Committed new tx", "tx hash", tx.Tx.Hash(), "from", from, "to", tx.Tx.To(), "nonce", tx.Tx.Nonce(), "gas", tx.Tx.Gas(), "gasPrice", tx.Tx.GasPrice(), "value", tx.Tx.Value(), "time spent", time.Since(start))
			})

		default:
			// Transaction is regarded as invalid, drop all consecutive transactions from
			// the same sender because of `nonce-too-high` clause.
			log.Debug("Transaction failed, account skipped", "hash", tx.Tx.Hash(), "err", err)
			txs.Pop()
		}

		if EnableMVHashMap {
			env.state.ClearReadMap()
			env.state.ClearWriteMap()
		}
	}

	// nolint:nestif
	if EnableMVHashMap && w.IsRunning() {
		close(chDeps)
		depsWg.Wait()

		var blockExtraData types.BlockExtraData

		tempVanity := env.header.Extra[:types.ExtraVanityLength]
		tempSeal := env.header.Extra[len(env.header.Extra)-types.ExtraSealLength:]

		if len(mvReadMapList) > 0 {
			tempDeps := make([][]uint64, len(mvReadMapList))

			for j := range deps[0] {
				tempDeps[0] = append(tempDeps[0], uint64(j))
			}

			delayFlag := true

			for i := 1; i <= len(mvReadMapList)-1; i++ {
				reads := mvReadMapList[i-1]

				_, ok1 := reads[blockstm.NewSubpathKey(env.coinbase, state.BalancePath)]
				_, ok2 := reads[blockstm.NewSubpathKey(common.HexToAddress(w.chainConfig.Bor.CalculateBurntContract(env.header.Number.Uint64())), state.BalancePath)]

				if ok1 || ok2 {
					delayFlag = false
				}

				for j := range deps[i] {
					tempDeps[i] = append(tempDeps[i], uint64(j))
				}
			}

			if err := rlp.DecodeBytes(env.header.Extra[types.ExtraVanityLength:len(env.header.Extra)-types.ExtraSealLength], &blockExtraData); err != nil {
				log.Error("error while decoding block extra data", "err", err)
				return err
			}

			if delayFlag {
				blockExtraData.TxDependency = tempDeps
			} else {
				blockExtraData.TxDependency = nil
			}
		} else {
			blockExtraData.TxDependency = nil
		}

		blockExtraDataBytes, err := rlp.EncodeToBytes(blockExtraData)
		if err != nil {
			log.Error("error while encoding block extra data: %v", err)
			return err
		}

		env.header.Extra = []byte{}

		env.header.Extra = append(tempVanity, blockExtraDataBytes...)

		env.header.Extra = append(env.header.Extra, tempSeal...)
	}

	if !w.IsRunning() && len(coalescedLogs) > 0 {
		// We don't push the pendingLogsEvent while we are sealing. The reason is that
		// when we are sealing, the worker will regenerate a sealing block every 3 seconds.
		// In order to avoid pushing the repeated pendingLog, we disable the pending log pushing.
		// make a copy, the state caches the logs and these logs get "upgraded" from pending to mined
		// logs by filling in the block hash when the block was mined by the local miner. This can
		// cause a race condition if a log was "upgraded" before the PendingLogsEvent is processed.
		cpy := make([]*types.Log, len(coalescedLogs))
		for i, l := range coalescedLogs {
			cpy[i] = new(types.Log)
			*cpy[i] = *l
		}

		w.pendingLogsFeed.Send(cpy)
	}

	return nil
}

// generateParams wraps various of settings for generating sealing task.
type generateParams struct {
	timestamp   uint64            // The timstamp for sealing task
	forceTime   bool              // Flag whether the given timestamp is immutable or not
	parentHash  common.Hash       // Parent block hash, empty means the latest chain head
	coinbase    common.Address    // The fee recipient address for including transaction
	random      common.Hash       // The randomness generated by beacon chain, empty before the merge
	withdrawals types.Withdrawals // List of withdrawals to include in block.
	noTxs       bool              // Flag whether an empty block without any transaction is expected
}

// prepareWork constructs the sealing task according to the given parameters,
// either based on the last chain head or specified parent. In this function
// the pending transactions are not filled yet, only the empty task returned.
func (w *worker) prepareWork(genParams *generateParams) (*environment, error) {
	w.mu.RLock()
	defer w.mu.RUnlock()

	// Find the parent block for sealing task
	parent := w.chain.CurrentBlock()

	if genParams.parentHash != (common.Hash{}) {
		block := w.chain.GetBlockByHash(genParams.parentHash)
		if block == nil {
			return nil, fmt.Errorf("missing parent")
		}

		parent = block.Header()
	}
	// Sanity check the timestamp correctness, recap the timestamp
	// to parent+1 if the mutation is allowed.
	timestamp := genParams.timestamp
	if parent.Time >= timestamp {
		if genParams.forceTime {
			return nil, fmt.Errorf("invalid timestamp, parent %d given %d", parent.Time, timestamp)
		}

		timestamp = parent.Time + 1
	}
	// Construct the sealing block header.
	header := &types.Header{
		ParentHash: parent.Hash(),
		Number:     new(big.Int).Add(parent.Number, common.Big1),
		GasLimit:   core.CalcGasLimit(parent.GasLimit, w.config.GasCeil),
		Time:       timestamp,
		Coinbase:   genParams.coinbase,
	}
	// Set the extra field.
	if len(w.extra) != 0 {
		header.Extra = w.extra
	}
	// Set the randomness field from the beacon chain if it's available.
	if genParams.random != (common.Hash{}) {
		header.MixDigest = genParams.random
	}
	// Set baseFee and GasLimit if we are on an EIP-1559 chain
	if w.chainConfig.IsLondon(header.Number) {
		header.BaseFee = eip1559.CalcBaseFee(w.chainConfig, parent)
		if !w.chainConfig.IsLondon(parent.Number) {
			parentGasLimit := parent.GasLimit * w.chainConfig.ElasticityMultiplier()
			header.GasLimit = core.CalcGasLimit(parentGasLimit, w.config.GasCeil)
		}
	}
	// Run the consensus preparation with the default or customized consensus engine.
	if err := w.engine.Prepare(w.chain, header); err != nil {
		switch err.(type) {
		case *bor.UnauthorizedSignerError:
			log.Debug("Failed to prepare header for sealing", "err", err)
		default:
			log.Error("Failed to prepare header for sealing", "err", err)
		}

		return nil, err
	}
	// Could potentially happen if starting to mine in an odd state.
	// Note genParams.coinbase can be different with header.Coinbase
	// since clique algorithm can modify the coinbase field in header.
	env, err := w.makeEnv(parent, header, genParams.coinbase)
	if err != nil {
		log.Error("Failed to create sealing context", "err", err)
		return nil, err
	}
	return env, nil
}

func startProfiler(profile string, filepath string, number uint64) (func() error, error) {
	var (
		buf bytes.Buffer
		err error
	)

	closeFn := func() {}

	switch profile {
	case "cpu":
		err = pprof.StartCPUProfile(&buf)

		if err == nil {
			closeFn = func() {
				pprof.StopCPUProfile()
			}
		}
	case "trace":
		err = ptrace.Start(&buf)

		if err == nil {
			closeFn = func() {
				ptrace.Stop()
			}
		}
	case "heap":
		runtime.GC()

		err = pprof.WriteHeapProfile(&buf)
	default:
		log.Info("Incorrect profile name")
	}

	if err != nil {
		return func() error {
			closeFn()
			return nil
		}, err
	}

	closeFnNew := func() error {
		var err error

		closeFn()

		if buf.Len() == 0 {
			return nil
		}

		f, err := os.Create(filepath + "/" + profile + "-" + fmt.Sprint(number) + ".prof")
		if err != nil {
			return err
		}

		defer f.Close()

		_, err = f.Write(buf.Bytes())

		return err
	}

	return closeFnNew, nil
}

// fillTransactions retrieves the pending transactions from the txpool and fills them
// into the given sealing block. The transaction selection and ordering strategy can
// be customized with the plugin in the future.
//
//nolint:gocognit
func (w *worker) fillTransactions(ctx context.Context, interrupt *atomic.Int32, env *environment, interruptCtx context.Context) error {
	ctx, span := tracing.StartSpan(ctx, "fillTransactions")
	defer tracing.EndSpan(span)

	// Split the pending transactions into locals and remotes
	// Fill the block with all available pending transactions.
	pending := w.eth.TxPool().Pending(true)
	localTxs, remoteTxs := make(map[common.Address][]*txpool.LazyTransaction), pending

	var (
		localTxsCount  int
		remoteTxsCount int
	)

	// TODO: move to config or RPC
	const profiling = false

	if profiling {
		doneCh := make(chan struct{})

		defer func() {
			close(doneCh)
		}()

		go func(number uint64) {
			closeFn := func() error {
				return nil
			}

			for {
				select {
				case <-time.After(150 * time.Millisecond):
					// Check if we've not crossed limit
					if attempt := atomic.AddInt32(w.profileCount, 1); attempt >= 10 {
						log.Info("Completed profiling", "attempt", attempt)

						return
					}

					log.Info("Starting profiling in fill transactions", "number", number)

					dir, err := os.MkdirTemp("", fmt.Sprintf("bor-traces-%s-", time.Now().UTC().Format("2006-01-02-150405Z")))
					if err != nil {
						log.Error("Error in profiling", "path", dir, "number", number, "err", err)
						return
					}

					// grab the cpu profile
					closeFnInternal, err := startProfiler("cpu", dir, number)
					if err != nil {
						log.Error("Error in profiling", "path", dir, "number", number, "err", err)
						return
					}

					closeFn = func() error {
						err := closeFnInternal()

						log.Info("Completed profiling", "path", dir, "number", number, "error", err)

						return nil
					}

				case <-doneCh:
					err := closeFn()

					if err != nil {
						log.Info("closing fillTransactions", "number", number, "error", err)
					}

					return
				}
			}
		}(env.header.Number.Uint64())
	}

	tracing.Exec(ctx, "", "worker.SplittingTransactions", func(ctx context.Context, span trace.Span) {
		prePendingTime := time.Now()

		pending := w.eth.TxPool().Pending(true)
		remoteTxs = pending

		postPendingTime := time.Now()

		for _, account := range w.eth.TxPool().Locals() {
			if txs := remoteTxs[account]; len(txs) > 0 {
				delete(remoteTxs, account)

				localTxs[account] = txs
			}
		}

		postLocalsTime := time.Now()

		tracing.SetAttributes(
			span,
			attribute.Int("len of local txs", localTxsCount),
			attribute.Int("len of remote txs", remoteTxsCount),
			attribute.String("time taken by Pending()", fmt.Sprintf("%v", postPendingTime.Sub(prePendingTime))),
			attribute.String("time taken by Locals()", fmt.Sprintf("%v", postLocalsTime.Sub(postPendingTime))),
		)
	})

	var (
		localEnvTCount  int
		remoteEnvTCount int
		err             error
	)

	if len(localTxs) > 0 {
		var txs *transactionsByPriceAndNonce

		tracing.Exec(ctx, "", "worker.LocalTransactionsByPriceAndNonce", func(ctx context.Context, span trace.Span) {
			var baseFee *uint256.Int
			if env.header.BaseFee != nil {
				baseFee = cmath.FromBig(env.header.BaseFee)
			}

			txs = newTransactionsByPriceAndNonce(env.signer, localTxs, baseFee.ToBig())

			tracing.SetAttributes(
				span,
				attribute.Int("len of tx local Heads", txs.GetTxs()),
			)
		})

		tracing.Exec(ctx, "", "worker.LocalCommitTransactions", func(ctx context.Context, span trace.Span) {
			err = w.commitTransactions(env, txs, interrupt, interruptCtx)
		})

		if err != nil {
			return err
		}

		localEnvTCount = env.tcount
	}

	if len(remoteTxs) > 0 {
		var txs *transactionsByPriceAndNonce

		tracing.Exec(ctx, "", "worker.RemoteTransactionsByPriceAndNonce", func(ctx context.Context, span trace.Span) {
			var baseFee *uint256.Int
			if env.header.BaseFee != nil {
				baseFee = cmath.FromBig(env.header.BaseFee)
			}

			txs = newTransactionsByPriceAndNonce(env.signer, remoteTxs, baseFee.ToBig())

			tracing.SetAttributes(
				span,
				attribute.Int("len of tx remote Heads", txs.GetTxs()),
			)
		})

		tracing.Exec(ctx, "", "worker.RemoteCommitTransactions", func(ctx context.Context, span trace.Span) {
			err = w.commitTransactions(env, txs, interrupt, interruptCtx)
		})

		if err != nil {
			return err
		}

		remoteEnvTCount = env.tcount
	}

	tracing.SetAttributes(
		span,
		attribute.Int("len of final local txs ", localEnvTCount),
		attribute.Int("len of final remote txs", remoteEnvTCount),
	)

	return nil
}

// generateWork generates a sealing block based on the given parameters.
func (w *worker) generateWork(ctx context.Context, params *generateParams) (*types.Block, *big.Int, error) {
	work, err := w.prepareWork(params)
	if err != nil {
		return nil, nil, err
	}
	defer work.discard()

	// nolint : contextcheck
	var interruptCtx = context.Background()

	if !params.noTxs {
		interrupt := new(atomic.Int32)

		timer := time.AfterFunc(w.newpayloadTimeout, func() {
			interrupt.Store(commitInterruptTimeout)
		})
		defer timer.Stop()

		err := w.fillTransactions(ctx, interrupt, work, interruptCtx)
		if errors.Is(err, errBlockInterruptedByTimeout) {
			log.Warn("Block building is interrupted", "allowance", common.PrettyDuration(w.newpayloadTimeout))
		}
	}
<<<<<<< HEAD

=======
>>>>>>> 1065e21c
	block, err := w.engine.FinalizeAndAssemble(ctx, w.chain, work.header, work.state, work.txs, nil, work.receipts, params.withdrawals)
	if err != nil {
		return nil, nil, err
	}

	return block, totalFees(block, work.receipts), nil
}

// commitWork generates several new sealing tasks based on the parent block
// and submit them to the sealer.
func (w *worker) commitWork(ctx context.Context, interrupt *atomic.Int32, noempty bool, timestamp int64) {
	// Abort committing if node is still syncing
	if w.syncing.Load() {
		return
	}
	start := time.Now()

	var (
		work *environment
		err  error
	)

	tracing.Exec(ctx, "", "worker.prepareWork", func(ctx context.Context, span trace.Span) {
		// Set the coinbase if the worker is running or it's required
		var coinbase common.Address
		if w.IsRunning() {
			coinbase = w.etherbase()
			if coinbase == (common.Address{}) {
				log.Error("Refusing to mine without etherbase")
				return
			}
		}

		work, err = w.prepareWork(&generateParams{
			timestamp: uint64(timestamp),
			coinbase:  coinbase,
		})
	})

	if err != nil {
		return
	}

	// nolint:contextcheck
	var interruptCtx = context.Background()

	stopFn := func() {}
	defer func() {
		stopFn()
	}()

	if !noempty && w.interruptCommitFlag {
		block := w.chain.GetBlockByHash(w.chain.CurrentBlock().Hash())
		interruptCtx, stopFn = getInterruptTimer(ctx, work, block)
		// nolint : staticcheck
		interruptCtx = vm.PutCache(interruptCtx, w.interruptedTxCache)
	}

	ctx, span := tracing.StartSpan(ctx, "commitWork")
	defer tracing.EndSpan(span)

	tracing.SetAttributes(
		span,
		attribute.Int("number", int(work.header.Number.Uint64())),
	)

	// Create an empty block based on temporary copied state for
	// sealing in advance without waiting block execution finished.
	if !noempty && !w.noempty.Load() {
		_ = w.commit(ctx, work.copy(), nil, false, start)
	}
	// Fill pending transactions from the txpool into the block.
	err = w.fillTransactions(ctx, interrupt, work, interruptCtx)

	switch {
	case err == nil:
		// The entire block is filled, decrease resubmit interval in case
		// of current interval is larger than the user-specified one.
		w.resubmitAdjustCh <- &intervalAdjust{inc: false}

	case errors.Is(err, errBlockInterruptedByRecommit):
		// Notify resubmit loop to increase resubmitting interval if the
		// interruption is due to frequent commits.
		gaslimit := work.header.GasLimit

		ratio := float64(gaslimit-work.gasPool.Gas()) / float64(gaslimit)
		if ratio < 0.1 {
			ratio = 0.1
		}
		w.resubmitAdjustCh <- &intervalAdjust{
			ratio: ratio,
			inc:   true,
		}

	case errors.Is(err, errBlockInterruptedByNewHead):
		// If the block building is interrupted by newhead event, discard it
		// totally. Committing the interrupted block introduces unnecessary
		// delay, and possibly causes miner to mine on the previous head,
		// which could result in higher uncle rate.
		work.discard()
		return
	}
	// Submit the generated block for consensus sealing.
	_ = w.commit(ctx, work.copy(), w.fullTaskHook, true, start)

	// Swap out the old work with the new one, terminating any leftover
	// prefetcher processes in the mean time and starting a new one.
	if w.current != nil {
		w.current.discard()
	}

	w.current = work
}

func getInterruptTimer(ctx context.Context, work *environment, current *types.Block) (context.Context, func()) {
	delay := time.Until(time.Unix(int64(work.header.Time), 0))

	interruptCtx, cancel := context.WithTimeout(context.Background(), delay)

	blockNumber := current.NumberU64() + 1

	go func() {
		select {
		case <-interruptCtx.Done():
			if interruptCtx.Err() != context.Canceled {
				log.Info("Commit Interrupt. Pre-committing the current block", "block", blockNumber)
				cancel()
			}
		case <-ctx.Done(): // nothing to do
		}
	}()

	return interruptCtx, cancel
}

// commit runs any post-transaction state modifications, assembles the final block
// and commits new work if consensus engine is running.
// Note the assumption is held that the mutation is allowed to the passed env, do
// the deep copy first.
func (w *worker) commit(ctx context.Context, env *environment, interval func(), update bool, start time.Time) error {
	if w.IsRunning() {
		ctx, span := tracing.StartSpan(ctx, "commit")
		defer tracing.EndSpan(span)

		if interval != nil {
			interval()
		}
		// Create a local environment copy, avoid the data race with snapshot state.
		// https://github.com/ethereum/go-ethereum/issues/24299
		env := env.copy()
		// Withdrawals are set to nil here, because this is only called in PoW.
		block, err := w.engine.FinalizeAndAssemble(ctx, w.chain, env.header, env.state, env.txs, nil, env.receipts, nil)
<<<<<<< HEAD

=======
>>>>>>> 1065e21c
		tracing.SetAttributes(
			span,
			attribute.Int("number", int(env.header.Number.Uint64())),
			attribute.String("hash", env.header.Hash().String()),
			attribute.String("sealhash", w.engine.SealHash(env.header).String()),
			attribute.Int("len of env.txs", len(env.txs)),
			attribute.Bool("error", err != nil),
		)

		if err != nil {
			return err
		}

		// If we're post merge, just ignore
		if !w.isTTDReached(block.Header()) {
			select {
			case w.taskCh <- &task{ctx: ctx, receipts: env.receipts, state: env.state, block: block, createdAt: time.Now()}:
<<<<<<< HEAD

=======
>>>>>>> 1065e21c
				fees := totalFees(block, env.receipts)
				feesInEther := new(big.Float).Quo(new(big.Float).SetInt(fees), big.NewFloat(params.Ether))
				log.Info("Commit new sealing work", "number", block.Number(), "sealhash", w.engine.SealHash(block.Header()),
					"txs", env.tcount, "gas", block.GasUsed(), "fees", feesInEther,
					"elapsed", common.PrettyDuration(time.Since(start)))

			case <-w.exitCh:
				log.Info("Worker has exited")
			}
		}
	}

	if update {
		w.updateSnapshot(env)
	}

	return nil
}

// getSealingBlock generates the sealing block based on the given parameters.
// The generation result will be passed back via the given channel no matter
// the generation itself succeeds or not.
func (w *worker) getSealingBlock(parent common.Hash, timestamp uint64, coinbase common.Address, random common.Hash, withdrawals types.Withdrawals, noTxs bool) (*types.Block, *big.Int, error) {
	ctx := tracing.WithTracer(context.Background(), otel.GetTracerProvider().Tracer("getSealingBlock"))

	req := &getWorkReq{
		params: &generateParams{
			timestamp:   timestamp,
			forceTime:   true,
			parentHash:  parent,
			coinbase:    coinbase,
			random:      random,
			withdrawals: withdrawals,
			noTxs:       noTxs,
		},
		result: make(chan *newPayloadResult, 1),
		ctx:    ctx,
	}
	select {
	case w.getWorkCh <- req:
		result := <-req.result
		if result.err != nil {
			return nil, nil, result.err
		}

		return result.block, result.fees, nil
	case <-w.exitCh:
		return nil, nil, errors.New("miner closed")
	}
}

// isTTDReached returns the indicator if the given block has reached the total
// terminal difficulty for The Merge transition.
func (w *worker) isTTDReached(header *types.Header) bool {
	td, ttd := w.chain.GetTd(header.ParentHash, header.Number.Uint64()-1), w.chain.Config().TerminalTotalDifficulty
	return td != nil && ttd != nil && td.Cmp(ttd) >= 0
}

// copyReceipts makes a deep copy of the given receipts.
func copyReceipts(receipts []*types.Receipt) []*types.Receipt {
	result := make([]*types.Receipt, len(receipts))

	for i, l := range receipts {
		cpy := *l
		result[i] = &cpy
	}

	return result
}

// totalFees computes total consumed miner fees in Wei. Block transactions and receipts have to have the same order.
func totalFees(block *types.Block, receipts []*types.Receipt) *big.Int {
	feesWei := new(big.Int)

	for i, tx := range block.Transactions() {
		minerFee, _ := tx.EffectiveGasTip(block.BaseFee())
		feesWei.Add(feesWei, new(big.Int).Mul(new(big.Int).SetUint64(receipts[i].GasUsed), minerFee))
	}

	return feesWei
}

// signalToErr converts the interruption signal to a concrete error type for return.
// The given signal must be a valid interruption signal.
func signalToErr(signal int32) error {
	switch signal {
	case commitInterruptNewHead:
		return errBlockInterruptedByNewHead
	case commitInterruptResubmit:
		return errBlockInterruptedByRecommit
	case commitInterruptTimeout:
		return errBlockInterruptedByTimeout
	default:
		panic(fmt.Errorf("undefined signal %d", signal))
	}
}<|MERGE_RESOLUTION|>--- conflicted
+++ resolved
@@ -30,15 +30,12 @@
 	"sync/atomic"
 	"time"
 
-<<<<<<< HEAD
-=======
 	lru "github.com/hashicorp/golang-lru"
 	"github.com/holiman/uint256"
 	"go.opentelemetry.io/otel"
 	"go.opentelemetry.io/otel/attribute"
 	"go.opentelemetry.io/otel/trace"
 
->>>>>>> 1065e21c
 	"github.com/ethereum/go-ethereum/common"
 	cmath "github.com/ethereum/go-ethereum/common/math"
 	"github.com/ethereum/go-ethereum/common/tracing"
@@ -246,16 +243,6 @@
 	running atomic.Bool  // The indicator whether the consensus engine is running or not.
 	newTxs  atomic.Int32 // New arrival transaction count since last sealing work submitting.
 	syncing atomic.Bool  // The indicator whether the node is still syncing.
-<<<<<<< HEAD
-
-	// noempty is the flag used to control whether the feature of pre-seal empty
-	// block is enabled. The default value is false(pre-seal is enabled by default).
-	// But in some special scenario the consensus engine will seal blocks instantaneously,
-	// in this case this feature will add all empty blocks into canonical chain
-	// non-stop and no real transaction will be included.
-	noempty atomic.Bool
-=======
->>>>>>> 1065e21c
 
 	// newpayloadTimeout is the maximum timeout allowance for creating payload.
 	// The default value is 2 seconds but node operator can set it to arbitrary
@@ -839,15 +826,12 @@
 			// Broadcast the block and announce chain insertion event
 			w.mux.Post(core.NewMinedBlockEvent{Block: block})
 
-<<<<<<< HEAD
-=======
 			sealedBlocksCounter.Inc(1)
 
 			if block.Transactions().Len() == 0 {
 				sealedEmptyBlocksCounter.Inc(1)
 			}
 
->>>>>>> 1065e21c
 		case <-w.exitCh:
 			return
 		}
@@ -1549,10 +1533,6 @@
 			log.Warn("Block building is interrupted", "allowance", common.PrettyDuration(w.newpayloadTimeout))
 		}
 	}
-<<<<<<< HEAD
-
-=======
->>>>>>> 1065e21c
 	block, err := w.engine.FinalizeAndAssemble(ctx, w.chain, work.header, work.state, work.txs, nil, work.receipts, params.withdrawals)
 	if err != nil {
 		return nil, nil, err
@@ -1705,10 +1685,6 @@
 		env := env.copy()
 		// Withdrawals are set to nil here, because this is only called in PoW.
 		block, err := w.engine.FinalizeAndAssemble(ctx, w.chain, env.header, env.state, env.txs, nil, env.receipts, nil)
-<<<<<<< HEAD
-
-=======
->>>>>>> 1065e21c
 		tracing.SetAttributes(
 			span,
 			attribute.Int("number", int(env.header.Number.Uint64())),
@@ -1726,10 +1702,6 @@
 		if !w.isTTDReached(block.Header()) {
 			select {
 			case w.taskCh <- &task{ctx: ctx, receipts: env.receipts, state: env.state, block: block, createdAt: time.Now()}:
-<<<<<<< HEAD
-
-=======
->>>>>>> 1065e21c
 				fees := totalFees(block, env.receipts)
 				feesInEther := new(big.Float).Quo(new(big.Float).SetInt(fees), big.NewFloat(params.Ether))
 				log.Info("Commit new sealing work", "number", block.Number(), "sealhash", w.engine.SealHash(block.Header()),
