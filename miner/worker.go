// Copyright 2015 The go-ethereum Authors
// This file is part of the go-ethereum library.
//
// The go-ethereum library is free software: you can redistribute it and/or modify
// it under the terms of the GNU Lesser General Public License as published by
// the Free Software Foundation, either version 3 of the License, or
// (at your option) any later version.
//
// The go-ethereum library is distributed in the hope that it will be useful,
// but WITHOUT ANY WARRANTY; without even the implied warranty of
// MERCHANTABILITY or FITNESS FOR A PARTICULAR PURPOSE. See the
// GNU Lesser General Public License for more details.
//
// You should have received a copy of the GNU Lesser General Public License
// along with the go-ethereum library. If not, see <http://www.gnu.org/licenses/>.

package miner

import (
	"context"
	"errors"
	"fmt"
	"math/big"
	"sync"
	"sync/atomic"
	"time"

	lru "github.com/hashicorp/golang-lru"
	"github.com/holiman/uint256"
	"go.opentelemetry.io/otel"

	"github.com/ethereum/go-ethereum/common"
	"github.com/ethereum/go-ethereum/common/tracing"
	"github.com/ethereum/go-ethereum/consensus"
	"github.com/ethereum/go-ethereum/consensus/bor"
	"github.com/ethereum/go-ethereum/consensus/misc/eip1559"
	"github.com/ethereum/go-ethereum/consensus/misc/eip4844"
	"github.com/ethereum/go-ethereum/core"
	"github.com/ethereum/go-ethereum/core/blockstm"
	"github.com/ethereum/go-ethereum/core/state"
	"github.com/ethereum/go-ethereum/core/stateless"
	"github.com/ethereum/go-ethereum/core/txpool"
	"github.com/ethereum/go-ethereum/core/types"
	"github.com/ethereum/go-ethereum/core/vm"
	"github.com/ethereum/go-ethereum/event"
	"github.com/ethereum/go-ethereum/log"
	"github.com/ethereum/go-ethereum/metrics"
	"github.com/ethereum/go-ethereum/params"
	"github.com/ethereum/go-ethereum/rlp"
	"github.com/ethereum/go-ethereum/trie"
)

const (
	// resultQueueSize is the size of channel listening to sealing result.
	resultQueueSize = 10

	// txChanSize is the size of channel listening to NewTxsEvent.
	// The number is referenced from the size of tx pool.
	txChanSize = 4096

	// chainHeadChanSize is the size of channel listening to ChainHeadEvent.
	chainHeadChanSize = 10

	// resubmitAdjustChanSize is the size of resubmitting interval adjustment channel.
	resubmitAdjustChanSize = 10

	// minRecommitInterval is the minimal time interval to recreate the sealing block with
	// any newly arrived transactions.
	minRecommitInterval = 1 * time.Second

	// intervalAdjustRatio is the impact a single interval adjustment has on sealing work
	// resubmitting interval.
	intervalAdjustRatio = 0.1

	// intervalAdjustBias is applied during the new resubmit interval calculation in favor of
	// increasing upper limit or decreasing lower limit so that the limit can be reachable.
	intervalAdjustBias = 200 * 1000.0 * 1000.0

	// staleThreshold is the maximum depth of the acceptable stale block.
	staleThreshold = 7
)

var (
	errBlockInterruptedByNewHead  = errors.New("new head arrived while building block")
	errBlockInterruptedByRecommit = errors.New("recommit interrupt while building block")
	errBlockInterruptedByTimeout  = errors.New("timeout while building block")

	// metrics gauge to track total and empty blocks sealed by a miner
	sealedBlocksCounter      = metrics.NewRegisteredCounter("worker/sealedBlocks", nil)
	sealedEmptyBlocksCounter = metrics.NewRegisteredCounter("worker/sealedEmptyBlocks", nil)
	txCommitInterruptCounter = metrics.NewRegisteredCounter("worker/txCommitInterrupt", nil)
)

// environment is the worker's current environment and holds all
// information of the sealing block generation.
type environment struct {
	signer   types.Signer
	state    *state.StateDB // apply state changes here
	tcount   int            // tx count in cycle
	gasPool  *core.GasPool  // available gas used to pack transactions
	coinbase common.Address

	header   *types.Header
	txs      []*types.Transaction
	receipts []*types.Receipt
	sidecars []*types.BlobTxSidecar
	blobs    int

	depsMVFullWriteList [][]blockstm.WriteDescriptor
	mvReadMapList       []map[blockstm.Key]blockstm.ReadDescriptor
	witness             *stateless.Witness
}

// copy creates a deep copy of environment.
func (env *environment) copy() *environment {
	cpy := &environment{
		signer:              env.signer,
		state:               env.state.Copy(),
		tcount:              env.tcount,
		coinbase:            env.coinbase,
		header:              types.CopyHeader(env.header),
		receipts:            copyReceipts(env.receipts),
		depsMVFullWriteList: env.depsMVFullWriteList,
		mvReadMapList:       env.mvReadMapList,
	}

	if env.gasPool != nil {
		gasPool := *env.gasPool
		cpy.gasPool = &gasPool
	}
	cpy.txs = make([]*types.Transaction, len(env.txs))
	copy(cpy.txs, env.txs)

	cpy.sidecars = make([]*types.BlobTxSidecar, len(env.sidecars))
	copy(cpy.sidecars, env.sidecars)

	return cpy
}

// discard terminates the background prefetcher go-routine. It should
// always be called for all created environment instances otherwise
// the go-routine leak can happen.
func (env *environment) discard() {
	if env.state == nil {
		return
	}

	env.state.StopPrefetcher()
}

// task contains all information for consensus engine sealing and result submitting.
type task struct {
	receipts  []*types.Receipt
	state     *state.StateDB
	block     *types.Block
	createdAt time.Time
}

const (
	commitInterruptNone int32 = iota
	commitInterruptNewHead
	commitInterruptResubmit
	commitInterruptTimeout
)

// newWorkReq represents a request for new sealing work submitting with relative interrupt notifier.
type newWorkReq struct {
	interrupt *atomic.Int32
	noempty   bool
	timestamp int64
}

// newPayloadResult is the result of payload generation.
type newPayloadResult struct {
	err      error
	block    *types.Block
	fees     *big.Int               // total block fees
	sidecars []*types.BlobTxSidecar // collected blobs of blob transactions
<<<<<<< HEAD
=======
	stateDB  *state.StateDB         // StateDB after executing the transactions
	receipts []*types.Receipt       // Receipts collected during construction
	requests [][]byte               // Consensus layer requests collected during block construction
>>>>>>> eb00f169
	witness  *stateless.Witness     // Witness is an optional stateless proof

}

// getWorkReq represents a request for getting a new sealing work with provided parameters.
type getWorkReq struct {
	//nolint:containedctx
	ctx    context.Context
	params *generateParams
	result chan *newPayloadResult // non-blocking channel
}

// intervalAdjust represents a resubmitting interval adjustment.
type intervalAdjust struct {
	ratio float64
	inc   bool
}

// worker is the main object which takes care of submitting new work to consensus engine
// and gathering the sealing result.
type worker struct {
	config      *Config
	chainConfig *params.ChainConfig
	engine      consensus.Engine
	eth         Backend
	chain       *core.BlockChain

	// Feeds
	pendingLogsFeed event.Feed

	// Subscriptions
	mux          *event.TypeMux
	txsCh        chan core.NewTxsEvent
	txsSub       event.Subscription
	chainHeadCh  chan core.ChainHeadEvent
	chainHeadSub event.Subscription

	// Channels
	newWorkCh          chan *newWorkReq
	getWorkCh          chan *getWorkReq
	taskCh             chan *task
	resultCh           chan *types.Block
	startCh            chan struct{}
	exitCh             chan struct{}
	resubmitIntervalCh chan time.Duration
	resubmitAdjustCh   chan *intervalAdjust

	wg sync.WaitGroup

	current *environment // An environment for current running cycle.

	mu       sync.RWMutex // The lock used to protect the coinbase and extra fields
	coinbase common.Address
	extra    []byte
	tip      *uint256.Int // Minimum tip needed for non-local transaction to include them

	pendingMu    sync.RWMutex
	pendingTasks map[common.Hash]*task

	snapshotMu       sync.RWMutex // The lock used to protect the snapshots below
	snapshotBlock    *types.Block
	snapshotReceipts types.Receipts
	snapshotState    *state.StateDB

	// atomic status counters
	running atomic.Bool  // The indicator whether the consensus engine is running or not.
	newTxs  atomic.Int32 // New arrival transaction count since last sealing work submitting.
	syncing atomic.Bool  // The indicator whether the node is still syncing.

	// newpayloadTimeout is the maximum timeout allowance for creating payload.
	// The default value is 2 seconds but node operator can set it to arbitrary
	// large value. A large timeout allowance may cause Geth to fail creating
	// a non-empty payload within the specified time and eventually miss the slot
	// in case there are some computation expensive transactions in txpool.
	newpayloadTimeout time.Duration

	// recommit is the time interval to re-create sealing work or to re-build
	// payload in proof-of-stake stage.
	recommit time.Duration

	// External functions
	isLocalBlock func(header *types.Header) bool // Function used to determine whether the specified block is mined by local miner.

	// Test hooks
	newTaskHook  func(*task)                        // Method to call upon receiving a new sealing task.
	skipSealHook func(*task) bool                   // Method to decide whether skipping the sealing.
	fullTaskHook func()                             // Method to call before pushing the full sealing task.
	resubmitHook func(time.Duration, time.Duration) // Method to call upon updating resubmitting interval.

	// Interrupt commit to stop block building on time
	interruptCommitFlag bool // Denotes whether interrupt commit is enabled or not
	interruptCtx        context.Context
	interruptedTxCache  *vm.TxCache

	// noempty is the flag used to control whether the feature of pre-seal empty
	// block is enabled. The default value is false(pre-seal is enabled by default).
	// But in some special scenario the consensus engine will seal blocks instantaneously,
	// in this case this feature will add all empty blocks into canonical chain
	// non-stop and no real transaction will be included.
	noempty atomic.Bool
}

//nolint:staticcheck
func newWorker(config *Config, chainConfig *params.ChainConfig, engine consensus.Engine, eth Backend, mux *event.TypeMux, isLocalBlock func(header *types.Header) bool, init bool) *worker {
	worker := &worker{
		config:              config,
		chainConfig:         chainConfig,
		engine:              engine,
		eth:                 eth,
		chain:               eth.BlockChain(),
		mux:                 mux,
		isLocalBlock:        isLocalBlock,
		coinbase:            config.Etherbase,
		extra:               config.ExtraData,
		tip:                 uint256.MustFromBig(config.GasPrice),
		pendingTasks:        make(map[common.Hash]*task),
		txsCh:               make(chan core.NewTxsEvent, txChanSize),
		chainHeadCh:         make(chan core.ChainHeadEvent, chainHeadChanSize),
		newWorkCh:           make(chan *newWorkReq),
		getWorkCh:           make(chan *getWorkReq),
		taskCh:              make(chan *task),
		resultCh:            make(chan *types.Block, resultQueueSize),
		startCh:             make(chan struct{}, 1),
		exitCh:              make(chan struct{}),
		resubmitIntervalCh:  make(chan time.Duration),
		resubmitAdjustCh:    make(chan *intervalAdjust, resubmitAdjustChanSize),
		interruptCommitFlag: config.CommitInterruptFlag,
	}
	worker.noempty.Store(true)
	// Subscribe for transaction insertion events (whether from network or resurrects)
	worker.txsSub = eth.TxPool().SubscribeTransactions(worker.txsCh, true)
	// Subscribe events for blockchain
	worker.chainHeadSub = eth.BlockChain().SubscribeChainHeadEvent(worker.chainHeadCh)

	interruptedTxCache, err := lru.New(vm.InterruptedTxCacheSize)
	if err != nil {
		log.Warn("Failed to create interrupted tx cache", "err", err)
	}

	worker.interruptCtx = context.Background()
	worker.interruptedTxCache = &vm.TxCache{
		Cache: interruptedTxCache,
	}

	if !worker.interruptCommitFlag {
		worker.noempty.Store(false)
	}

<<<<<<< HEAD
	// Sanitize recommit interval if the user-specified one is too short.
	recommit := worker.config.Recommit
	if recommit < minRecommitInterval {
		log.Warn("Sanitizing miner recommit interval", "provided", recommit, "updated", minRecommitInterval)
		recommit = minRecommitInterval
	}

	worker.recommit = recommit

	// Sanitize the timeout config for creating payload.
	newpayloadTimeout := worker.config.NewPayloadTimeout
	if newpayloadTimeout == 0 {
		log.Warn("Sanitizing new payload timeout to default", "provided", newpayloadTimeout, "updated", DefaultConfig.NewPayloadTimeout)
		newpayloadTimeout = DefaultConfig.NewPayloadTimeout
	}

	if newpayloadTimeout < time.Millisecond*100 {
		log.Warn("Low payload timeout may cause high amount of non-full blocks", "provided", newpayloadTimeout, "default", DefaultConfig.NewPayloadTimeout)
=======
	// Collect consensus-layer requests if Prague is enabled.
	var requests [][]byte
	if miner.chainConfig.IsPrague(work.header.Number, work.header.Time) {
		// EIP-6110 deposits
		depositRequests, err := core.ParseDepositLogs(allLogs, miner.chainConfig)
		if err != nil {
			return &newPayloadResult{err: err}
		}
		requests = append(requests, depositRequests)
		// create EVM for system calls
		blockContext := core.NewEVMBlockContext(work.header, miner.chain, &work.header.Coinbase)
		vmenv := vm.NewEVM(blockContext, vm.TxContext{}, work.state, miner.chainConfig, vm.Config{})
		// EIP-7002 withdrawals
		withdrawalRequests := core.ProcessWithdrawalQueue(vmenv, work.state)
		requests = append(requests, withdrawalRequests)
		// EIP-7251 consolidations
		consolidationRequests := core.ProcessConsolidationQueue(vmenv, work.state)
		requests = append(requests, consolidationRequests)
	}
	if requests != nil {
		reqHash := types.CalcRequestsHash(requests)
		work.header.RequestsHash = &reqHash
	}

	block, err := miner.engine.FinalizeAndAssemble(miner.chain, work.header, work.state, &body, work.receipts)
	if err != nil {
		return &newPayloadResult{err: err}
	}
	return &newPayloadResult{
		block:    block,
		fees:     totalFees(block, work.receipts),
		sidecars: work.sidecars,
		stateDB:  work.state,
		receipts: work.receipts,
		requests: requests,
		witness:  work.witness,
>>>>>>> eb00f169
	}

	worker.newpayloadTimeout = newpayloadTimeout

	worker.wg.Add(4)

	go worker.mainLoop()
	go worker.newWorkLoop(recommit)
	go worker.resultLoop()
	go worker.taskLoop()

	// Submit first work to initialize pending state.
	if init {
		worker.startCh <- struct{}{}
	}

	return worker
}

// setEtherbase sets the etherbase used to initialize the block coinbase field.
func (w *worker) setEtherbase(addr common.Address) {
	w.mu.Lock()
	defer w.mu.Unlock()
	w.coinbase = addr
}

// etherbase retrieves the configured etherbase address.
func (w *worker) etherbase() common.Address {
	w.mu.RLock()
	defer w.mu.RUnlock()

	return w.coinbase
}

func (w *worker) setGasCeil(ceil uint64) {
	w.mu.Lock()
	defer w.mu.Unlock()
	w.config.GasCeil = ceil
}

// setExtra sets the content used to initialize the block extra field.
func (w *worker) setExtra(extra []byte) {
	w.mu.Lock()
	defer w.mu.Unlock()
	w.extra = extra
}

// setGasTip sets the minimum miner tip needed to include a non-local transaction.
func (w *worker) setGasTip(tip *big.Int) {
	w.mu.Lock()
	defer w.mu.Unlock()
	w.tip = uint256.MustFromBig(tip)
}

// setRecommitInterval updates the interval for miner sealing work recommitting.
func (w *worker) setRecommitInterval(interval time.Duration) {
	select {
	case w.resubmitIntervalCh <- interval:
	case <-w.exitCh:
	}
}

// pending returns the pending state and corresponding block. The returned
// values can be nil in case the pending block is not initialized.
func (w *worker) pending() (*types.Block, types.Receipts, *state.StateDB) {
	w.snapshotMu.RLock()
	defer w.snapshotMu.RUnlock()

	if w.snapshotState == nil {
		return nil, nil, nil
	}

	return w.snapshotBlock, w.snapshotReceipts, w.snapshotState.Copy()
}

// pendingBlock returns pending block. The returned block can be nil in case the
// pending block is not initialized.
func (w *worker) pendingBlock() *types.Block {
	w.snapshotMu.RLock()
	defer w.snapshotMu.RUnlock()

	return w.snapshotBlock
}

// start sets the running status as 1 and triggers new work submitting.
func (w *worker) start() {
	w.running.Store(true)
	w.startCh <- struct{}{}
}

// stop sets the running status as 0.
func (w *worker) stop() {
	w.running.Store(false)
}

// isRunning returns an indicator whether worker is running or not.
func (w *worker) IsRunning() bool {
	return w.running.Load()
}

// close terminates all background threads maintained by the worker.
// Note the worker does not support being closed multiple times.
func (w *worker) close() {
	w.running.Store(false)
	close(w.exitCh)
	w.wg.Wait()
}

// recalcRecommit recalculates the resubmitting interval upon feedback.
func recalcRecommit(minRecommit, prev time.Duration, target float64, inc bool) time.Duration {
	//var (
	//	prevF = float64(prev.Nanoseconds())
	//	next  float64
	//)
	//if inc {
	//	next = prevF*(1-intervalAdjustRatio) + intervalAdjustRatio*(target+intervalAdjustBias)
	//	max := float64(maxRecommitInterval.Nanoseconds())
	//	if next > max {
	//		next = max
	//	}
	//} else {
	//	next = prevF*(1-intervalAdjustRatio) + intervalAdjustRatio*(target-intervalAdjustBias)
	//	min := float64(minRecommit.Nanoseconds())
	//	if next < min {
	//		next = min
	//	}
	//}
	return prev
}

// newWorkLoop is a standalone goroutine to submit new sealing work upon received events.
//
//nolint:gocognit
func (w *worker) newWorkLoop(recommit time.Duration) {
	defer w.wg.Done()

	var (
		interrupt   *atomic.Int32
		minRecommit = recommit // minimal resubmit interval specified by user.
		timestamp   int64      // timestamp for each round of sealing.
	)

	timer := time.NewTimer(0)
	defer timer.Stop()
	<-timer.C // discard the initial tick

	// commit aborts in-flight transaction execution with given signal and resubmits a new one.
	commit := func(noempty bool, s int32) {
		if interrupt != nil {
			interrupt.Store(s)
		}

		interrupt = new(atomic.Int32)
		select {
		case w.newWorkCh <- &newWorkReq{interrupt: interrupt, timestamp: timestamp, noempty: noempty}:
		case <-w.exitCh:
			return
		}
		timer.Reset(recommit)
		w.newTxs.Store(0)
	}
	// clearPending cleans the stale pending tasks.
	clearPending := func(number uint64) {
		w.pendingMu.Lock()
		for h, t := range w.pendingTasks {
			if t.block.NumberU64()+staleThreshold <= number {
				delete(w.pendingTasks, h)
			}
		}
		w.pendingMu.Unlock()
	}

	for {
		select {
		case <-w.startCh:
			clearPending(w.chain.CurrentBlock().Number.Uint64())

			timestamp = time.Now().Unix()
			commit(false, commitInterruptNewHead)

		case head := <-w.chainHeadCh:
			clearPending(head.Block.NumberU64())

			timestamp = time.Now().Unix()
			commit(false, commitInterruptNewHead)

		case <-timer.C:
			// If sealing is running resubmit a new work cycle periodically to pull in
			// higher priced transactions. Disable this overhead for pending blocks.
			if w.IsRunning() && (w.chainConfig.Clique == nil || w.chainConfig.Clique.Period > 0) {
				// Short circuit if no new transaction arrives.
				if w.newTxs.Load() == 0 {
					timer.Reset(recommit)
					continue
				}
				commit(true, commitInterruptResubmit)
			}

		case interval := <-w.resubmitIntervalCh:
			// Adjust resubmit interval explicitly by user.
			if interval < minRecommitInterval {
				log.Warn("Sanitizing miner recommit interval", "provided", interval, "updated", minRecommitInterval)
				interval = minRecommitInterval
			}

			log.Info("Miner recommit interval update", "from", minRecommit, "to", interval)
			minRecommit, recommit = interval, interval

			if w.resubmitHook != nil {
				w.resubmitHook(minRecommit, recommit)
			}

		case adjust := <-w.resubmitAdjustCh:
			// Adjust resubmit interval by feedback.
			if adjust.inc {
				before := recommit
				target := float64(recommit.Nanoseconds()) / adjust.ratio
				recommit = recalcRecommit(minRecommit, recommit, target, true)
				log.Trace("Increase miner recommit interval", "from", before, "to", recommit)
			} else {
				before := recommit
				recommit = recalcRecommit(minRecommit, recommit, float64(minRecommit.Nanoseconds()), false)
				log.Trace("Decrease miner recommit interval", "from", before, "to", recommit)
			}

			if w.resubmitHook != nil {
				w.resubmitHook(minRecommit, recommit)
			}

		case <-w.exitCh:
			return
		}
	}
}

// mainLoop is responsible for generating and submitting sealing work based on
// the received event. It can support two modes: automatically generate task and
// submit it or return task according to given parameters for various proposes.
// nolint: gocognit, contextcheck
func (w *worker) mainLoop() {
	defer w.wg.Done()
	defer w.txsSub.Unsubscribe()
	defer w.chainHeadSub.Unsubscribe()
	defer func() {
		if w.current != nil {
			w.current.discard()
		}
	}()

	for {
		select {
		case req := <-w.newWorkCh:
			if w.chainConfig.ChainID.Cmp(params.BorMainnetChainConfig.ChainID) == 0 || w.chainConfig.ChainID.Cmp(params.MumbaiChainConfig.ChainID) == 0 || w.chainConfig.ChainID.Cmp(params.AmoyChainConfig.ChainID) == 0 {
				if w.eth.PeerCount() > 0 {
					//nolint:contextcheck
					w.commitWork(req.interrupt, req.noempty, req.timestamp)
				}
			} else {
				//nolint:contextcheck
				w.commitWork(req.interrupt, req.noempty, req.timestamp)
			}

		case req := <-w.getWorkCh:
			req.result <- w.generateWork(req.params, false)

		case ev := <-w.txsCh:
			// Apply transactions to the pending state if we're not sealing
			//
			// Note all transactions received may not be continuous with transactions
			// already included in the current sealing block. These transactions will
			// be automatically eliminated.
			// nolint : nestif
			if !w.IsRunning() && w.current != nil {
				// If block is already full, abort
				if gp := w.current.gasPool; gp != nil && gp.Gas() < params.TxGas {
					continue
				}
				// If we don't have time to execute (i.e. we're past header timestamp), abort
				delay := time.Until(time.Unix(int64(w.current.header.Time), 0))
				if delay <= 0 {
					continue
				}
				txs := make(map[common.Address][]*txpool.LazyTransaction, len(ev.Txs))
				for _, tx := range ev.Txs {
					acc, _ := types.Sender(w.current.signer, tx)
					txs[acc] = append(txs[acc], &txpool.LazyTransaction{
						Pool:      w.eth.TxPool(), // We don't know where this came from, yolo resolve from everywhere
						Hash:      tx.Hash(),
						Tx:        nil, // Do *not* set this! We need to resolve it later to pull blobs in
						Time:      tx.Time(),
						GasFeeCap: uint256.MustFromBig(tx.GasFeeCap()),
						GasTipCap: uint256.MustFromBig(tx.GasTipCap()),
						Gas:       tx.Gas(),
						BlobGas:   tx.BlobGas(),
					})
				}
				plainTxs := newTransactionsByPriceAndNonce(w.current.signer, txs, w.current.header.BaseFee) // Mixed bag of everrything, yolo
				blobTxs := newTransactionsByPriceAndNonce(w.current.signer, nil, w.current.header.BaseFee)  // Empty bag, don't bother optimising

				tcount := w.current.tcount

				w.interruptCtx = resetAndCopyInterruptCtx(w.interruptCtx)
				stopFn := func() {}
				if w.interruptCommitFlag {
					w.interruptCtx, stopFn = getInterruptTimer(w.interruptCtx, w.current.header.Number.Uint64(), w.current.header.Time)
					w.interruptCtx = vm.PutCache(w.interruptCtx, w.interruptedTxCache)
				}
				w.commitTransactions(w.current, plainTxs, blobTxs, nil, new(uint256.Int))
				stopFn()

				// Only update the snapshot if any new transactons were added
				// to the pending block
				if tcount != w.current.tcount {
					w.updateSnapshot(w.current)
				}
			} else {
				// Special case, if the consensus engine is 0 period clique(dev mode),
				// submit sealing work here since all empty submission will be rejected
				// by clique. Of course the advance sealing(empty submission) is disabled.
				if w.chainConfig.Clique != nil && w.chainConfig.Clique.Period == 0 {
					w.commitWork(nil, true, time.Now().Unix())
				}
			}

			w.newTxs.Add(int32(len(ev.Txs)))

		// System stopped
		case <-w.exitCh:
			return
		case <-w.txsSub.Err():
			return
		case <-w.chainHeadSub.Err():
			return
		}
	}
}

// taskLoop is a standalone goroutine to fetch sealing task from the generator and
// push them to consensus engine.
func (w *worker) taskLoop() {
	defer w.wg.Done()

	var (
		stopCh chan struct{}
		prev   common.Hash
	)

	// interrupt aborts the in-flight sealing task.
	interrupt := func() {
		if stopCh != nil {
			close(stopCh)
			stopCh = nil
		}
	}

	for {
		select {
		case task := <-w.taskCh:
			if w.newTaskHook != nil {
				w.newTaskHook(task)
			}
			// Reject duplicate sealing work due to resubmitting.
			sealHash := w.engine.SealHash(task.block.Header())
			if sealHash == prev {
				continue
			}
			// Interrupt previous sealing operation
			interrupt()

			stopCh, prev = make(chan struct{}), sealHash

			if w.skipSealHook != nil && w.skipSealHook(task) {
				continue
			}

			w.pendingMu.Lock()
			w.pendingTasks[sealHash] = task
			w.pendingMu.Unlock()

			if err := w.engine.Seal(w.chain, task.block, w.resultCh, stopCh); err != nil {
				log.Warn("Block sealing failed", "err", err)
				w.pendingMu.Lock()
				delete(w.pendingTasks, sealHash)
				w.pendingMu.Unlock()
			}
		case <-w.exitCh:
			interrupt()
			return
		}
	}
}

// resultLoop is a standalone goroutine to handle sealing result submitting
// and flush relative data to the database.
func (w *worker) resultLoop() {
	defer w.wg.Done()

	for {
		select {
		case block := <-w.resultCh:
			// Short circuit when receiving empty result.
			if block == nil {
				continue
			}
			// Short circuit when receiving duplicate result caused by resubmitting.
			if w.chain.HasBlock(block.Hash(), block.NumberU64()) {
				continue
			}

			oldBlock := w.chain.GetBlockByNumber(block.NumberU64())
			if oldBlock != nil {
				oldBlockAuthor, _ := w.chain.Engine().Author(oldBlock.Header())
				newBlockAuthor, _ := w.chain.Engine().Author(block.Header())

				if oldBlockAuthor == newBlockAuthor {
					log.Info("same block ", "height", block.NumberU64())
					continue
				}
			}

			var (
				sealhash = w.engine.SealHash(block.Header())
				hash     = block.Hash()
			)

			w.pendingMu.RLock()
			task, exist := w.pendingTasks[sealhash]
			w.pendingMu.RUnlock()

			if !exist {
				log.Error("Block found but no relative pending task", "number", block.Number(), "sealhash", sealhash, "hash", hash)
				continue
			}
			// Different block could share same sealhash, deep copy here to prevent write-write conflict.
			var (
				receipts = make([]*types.Receipt, len(task.receipts))
				logs     []*types.Log
				err      error
			)

			for i, taskReceipt := range task.receipts {
				receipt := new(types.Receipt)
				receipts[i] = receipt
				*receipt = *taskReceipt

				// add block location fields
				receipt.BlockHash = hash
				receipt.BlockNumber = block.Number()
				receipt.TransactionIndex = uint(i)

				// Update the block hash in all logs since it is now available and not when the
				// receipt/log of individual transactions were created.
				receipt.Logs = make([]*types.Log, len(taskReceipt.Logs))

				for i, taskLog := range taskReceipt.Logs {
					log := new(types.Log)
					receipt.Logs[i] = log
					*log = *taskLog
					log.BlockHash = hash
				}

				logs = append(logs, receipt.Logs...)
			}
			// Commit block and state to database.
			_, err = w.chain.WriteBlockAndSetHead(block, receipts, logs, task.state, true)

			if err != nil {
				log.Error("Failed writing block to chain", "err", err)
				continue
			}

			log.Info("Successfully sealed new block", "number", block.Number(), "sealhash", sealhash, "hash", hash,
				"elapsed", common.PrettyDuration(time.Since(task.createdAt)))

			// Broadcast the block and announce chain insertion event
			w.mux.Post(core.NewMinedBlockEvent{Block: block})

			sealedBlocksCounter.Inc(1)

			if block.Transactions().Len() == 0 {
				sealedEmptyBlocksCounter.Inc(1)
			}

		case <-w.exitCh:
			return
		}
	}
}

// makeEnv creates a new environment for the sealing block.
func (w *worker) makeEnv(parent *types.Header, header *types.Header, coinbase common.Address, witness bool) (*environment, error) {
	// Retrieve the parent state to execute on top.
	state, err := w.chain.StateAt(parent.Root)
	if err != nil {
		return nil, err
	}
	if witness {
		bundle, err := stateless.NewWitness(header, w.chain)
		if err != nil {
			return nil, err
		}
		state.StartPrefetcher("miner", bundle)
	}

	// todo: @anshalshukla - check if witness is required
	state.StartPrefetcher("miner", nil)

	// Note the passed coinbase may be different with header.Coinbase.
	env := &environment{
		signer:   types.MakeSigner(w.chainConfig, header.Number, header.Time),
		state:    state,
		coinbase: coinbase,
		header:   header,
		witness:  state.Witness(),
	}
	// Keep track of transactions which return errors so they can be removed
	env.tcount = 0

	env.depsMVFullWriteList = [][]blockstm.WriteDescriptor{}
	env.mvReadMapList = []map[blockstm.Key]blockstm.ReadDescriptor{}

	return env, nil
}

// updateSnapshot updates pending snapshot block, receipts and state.
func (w *worker) updateSnapshot(env *environment) {
	w.snapshotMu.Lock()
	defer w.snapshotMu.Unlock()

	w.snapshotBlock = types.NewBlock(
		env.header,
		&types.Body{
			Transactions: env.txs,
		},
		env.receipts,
		trie.NewStackTrie(nil),
	)
	w.snapshotReceipts = copyReceipts(env.receipts)
	w.snapshotState = env.state.Copy()
}

func (w *worker) commitTransaction(env *environment, tx *types.Transaction) ([]*types.Log, error) {
	var (
		snap = env.state.Snapshot()
		gp   = env.gasPool.Gas()
	)

	w.interruptCtx = vm.SetCurrentTxOnContext(w.interruptCtx, tx.Hash())
	receipt, err := core.ApplyTransaction(w.chainConfig, w.chain, &env.coinbase, env.gasPool, env.state, env.header, tx, &env.header.GasUsed, *w.chain.GetVMConfig(), w.interruptCtx)
	if err != nil {
		env.state.RevertToSnapshot(snap)
		env.gasPool.SetGas(gp)

		return nil, err
	}
	env.txs = append(env.txs, tx)
	env.receipts = append(env.receipts, receipt)

	return receipt.Logs, nil
}

func (w *worker) commitTransactions(env *environment, plainTxs, blobTxs *transactionsByPriceAndNonce, interrupt *atomic.Int32, minTip *uint256.Int) error {
	gasLimit := env.header.GasLimit
	if env.gasPool == nil {
		env.gasPool = new(core.GasPool).AddGas(gasLimit)
	}

	var coalescedLogs []*types.Log

	var deps map[int]map[int]bool

	chDeps := make(chan blockstm.TxDep)

	var depsWg sync.WaitGroup
	var once sync.Once

	EnableMVHashMap := w.chainConfig.IsCancun(env.header.Number)

	// create and add empty mvHashMap in statedb
	if EnableMVHashMap && w.IsRunning() {
		deps = map[int]map[int]bool{}

		chDeps = make(chan blockstm.TxDep)

		// Make sure we safely close the channel in case of interrupt
		defer once.Do(func() {
			close(chDeps)
		})

		depsWg.Add(1)

		go func(chDeps chan blockstm.TxDep) {
			for t := range chDeps {
				deps = blockstm.UpdateDeps(deps, t)
			}

			depsWg.Done()
		}(chDeps)
	}

	var lastTxHash common.Hash

mainloop:
	for {
		// Check interruption signal and abort building if it's fired.
		if interrupt != nil {
			if signal := interrupt.Load(); signal != commitInterruptNone {
				return signalToErr(signal)
			}
		}

		if w.interruptCtx != nil {
			if EnableMVHashMap && w.IsRunning() {
				env.state.AddEmptyMVHashMap()
			}

			// case of interrupting by timeout
			select {
			case <-w.interruptCtx.Done():
				txCommitInterruptCounter.Inc(1)
				log.Warn("Tx Level Interrupt", "hash", lastTxHash, "err", w.interruptCtx.Err())
				break mainloop
			default:
			}
		}

		// If we don't have enough gas for any further transactions then we're done.
		if env.gasPool.Gas() < params.TxGas {
			log.Trace("Not enough gas for further transactions", "have", env.gasPool, "want", params.TxGas)
			break
		}
		// If we don't have enough blob space for any further blob transactions,
		// skip that list altogether
		if !blobTxs.Empty() && env.blobs*params.BlobTxBlobGasPerBlob >= params.MaxBlobGasPerBlock {
			log.Trace("Not enough blob space for further blob transactions")
			blobTxs.Clear()
			// Fall though to pick up any plain txs
		}
		// Retrieve the next transaction and abort if all done.

		var (
			ltx *txpool.LazyTransaction
			txs *transactionsByPriceAndNonce
		)
		pltx, ptip := plainTxs.Peek()
		bltx, btip := blobTxs.Peek()

		switch {
		case pltx == nil:
			txs, ltx = blobTxs, bltx
		case bltx == nil:
			txs, ltx = plainTxs, pltx
		default:
			if ptip.Lt(btip) {
				txs, ltx = blobTxs, bltx
			} else {
				txs, ltx = plainTxs, pltx
			}
		}
		if ltx == nil {
			break
		}
		lastTxHash = ltx.Hash
		// If we don't have enough space for the next transaction, skip the account.
		if env.gasPool.Gas() < ltx.Gas {
			log.Trace("Not enough gas left for transaction", "hash", ltx.Hash, "left", env.gasPool.Gas(), "needed", ltx.Gas)
			txs.Pop()
			continue
		}
		if left := uint64(params.MaxBlobGasPerBlock - env.blobs*params.BlobTxBlobGasPerBlob); left < ltx.BlobGas {
			log.Trace("Not enough blob gas left for transaction", "hash", ltx.Hash, "left", left, "needed", ltx.BlobGas)
			txs.Pop()
			continue
		}
		// If we don't receive enough tip for the next transaction, skip the account
		if ptip.Cmp(minTip) < 0 {
			log.Trace("Not enough tip for transaction", "hash", ltx.Hash, "tip", ptip, "needed", minTip)
			break // If the next-best is too low, surely no better will be available
		}
		// Transaction seems to fit, pull it up from the pool
		tx := ltx.Resolve()
		if tx == nil {
			log.Trace("Ignoring evicted transaction", "hash", ltx.Hash)
			txs.Pop()
			continue
		}
		// Error may be ignored here. The error has already been checked
		// during transaction acceptance in the transaction pool.
		from, _ := types.Sender(env.signer, tx)

		// not prioritising conditional transaction, yet.
		//nolint:nestif
		if options := tx.GetOptions(); options != nil {
			if err := env.header.ValidateBlockNumberOptionsPIP15(options.BlockNumberMin, options.BlockNumberMax); err != nil {
				log.Trace("Dropping conditional transaction", "from", from, "hash", tx.Hash(), "reason", err)
				txs.Pop()

				continue
			}

			if err := env.header.ValidateTimestampOptionsPIP15(options.TimestampMin, options.TimestampMax); err != nil {
				log.Trace("Dropping conditional transaction", "from", from, "hash", tx.Hash(), "reason", err)
				txs.Pop()

				continue
			}

			if err := env.state.ValidateKnownAccounts(options.KnownAccounts); err != nil {
				log.Trace("Dropping conditional transaction", "from", from, "hash", tx.Hash(), "reason", err)
				txs.Pop()

				continue
			}
		}

		// Check whether the tx is replay protected. If we're not in the EIP155 hf
		// phase, start ignoring the sender until we do.
		if tx.Protected() && !w.chainConfig.IsEIP155(env.header.Number) {
			log.Trace("Ignoring replay protected transaction", "hash", ltx.Hash, "eip155", w.chainConfig.EIP155Block)
			txs.Pop()
			continue
		}
		// Start executing the transaction
		env.state.SetTxContext(tx.Hash(), env.tcount)

		logs, err := w.commitTransaction(env, tx)

		// Check if we have a `delay` set in interrupt context. It's only set during tests.
		if w.interruptCtx != nil {
			if delay := w.interruptCtx.Value(vm.InterruptCtxDelayKey); delay != nil {
				// nolint : durationcheck
				time.Sleep(time.Duration(delay.(uint)) * time.Millisecond)
			}
		}

		switch {
		case errors.Is(err, core.ErrNonceTooLow):
			// New head notification data race between the transaction pool and miner, shift
			log.Trace("Skipping transaction with low nonce", "hash", ltx.Hash, "sender", from, "nonce", tx.Nonce())
			txs.Shift()

		case errors.Is(err, nil):
			// Everything ok, collect the logs and shift in the next transaction from the same account
			coalescedLogs = append(coalescedLogs, logs...)
			env.tcount++

			if EnableMVHashMap && w.IsRunning() {
				env.depsMVFullWriteList = append(env.depsMVFullWriteList, env.state.MVFullWriteList())
				env.mvReadMapList = append(env.mvReadMapList, env.state.MVReadMap())

				if env.tcount > len(env.depsMVFullWriteList) {
					log.Warn("blockstm - env.tcount > len(env.depsMVFullWriteList)", "env.tcount", env.tcount, "len(depsMVFullWriteList)", len(env.depsMVFullWriteList))
				}

				temp := blockstm.TxDep{
					Index:         env.tcount - 1,
					ReadList:      env.state.MVReadList(),
					FullWriteList: env.depsMVFullWriteList,
				}

				chDeps <- temp
			}

			txs.Shift()

		default:
			// Transaction is regarded as invalid, drop all consecutive transactions from
			// the same sender because of `nonce-too-high` clause.
			log.Debug("Transaction failed, account skipped", "hash", ltx.Hash, "err", err)
			txs.Pop()
		}

		if EnableMVHashMap && w.IsRunning() {
			env.state.ClearReadMap()
			env.state.ClearWriteMap()
		}
	}

	// nolint:nestif
	if EnableMVHashMap && w.IsRunning() {
		once.Do(func() {
			close(chDeps)
		})
		depsWg.Wait()

		var blockExtraData types.BlockExtraData

		tempVanity := env.header.Extra[:types.ExtraVanityLength]
		tempSeal := env.header.Extra[len(env.header.Extra)-types.ExtraSealLength:]

		if len(env.mvReadMapList) > 0 {
			tempDeps := make([][]uint64, len(env.mvReadMapList))

			for j := range deps[0] {
				tempDeps[0] = append(tempDeps[0], uint64(j))
			}

			delayFlag := true

			for i := 1; i <= len(env.mvReadMapList)-1; i++ {
				reads := env.mvReadMapList[i-1]

				_, ok1 := reads[blockstm.NewSubpathKey(env.coinbase, state.BalancePath)]
				_, ok2 := reads[blockstm.NewSubpathKey(common.HexToAddress(w.chainConfig.Bor.CalculateBurntContract(env.header.Number.Uint64())), state.BalancePath)]

				if ok1 || ok2 {
					delayFlag = false
					break
				}

				for j := range deps[i] {
					tempDeps[i] = append(tempDeps[i], uint64(j))
				}
			}

			if err := rlp.DecodeBytes(env.header.Extra[types.ExtraVanityLength:len(env.header.Extra)-types.ExtraSealLength], &blockExtraData); err != nil {
				log.Error("error while decoding block extra data", "err", err)
				return err
			}

			if delayFlag {
				blockExtraData.TxDependency = tempDeps
			} else {
				blockExtraData.TxDependency = nil
			}
		} else {
			blockExtraData.TxDependency = nil
		}

		blockExtraDataBytes, err := rlp.EncodeToBytes(blockExtraData)
		if err != nil {
			log.Error("error while encoding block extra data: %v", err)
			return err
		}

		env.header.Extra = []byte{}

		env.header.Extra = append(tempVanity, blockExtraDataBytes...)

		env.header.Extra = append(env.header.Extra, tempSeal...)
	}

	if !w.IsRunning() && len(coalescedLogs) > 0 {
		// We don't push the pendingLogsEvent while we are sealing. The reason is that
		// when we are sealing, the worker will regenerate a sealing block every 3 seconds.
		// In order to avoid pushing the repeated pendingLog, we disable the pending log pushing.
		// make a copy, the state caches the logs and these logs get "upgraded" from pending to mined
		// logs by filling in the block hash when the block was mined by the local miner. This can
		// cause a race condition if a log was "upgraded" before the PendingLogsEvent is processed.
		cpy := make([]*types.Log, len(coalescedLogs))
		for i, l := range coalescedLogs {
			cpy[i] = new(types.Log)
			*cpy[i] = *l
		}

		w.pendingLogsFeed.Send(cpy)
	}

	return nil
}

// generateParams wraps various of settings for generating sealing task.
type generateParams struct {
	timestamp   uint64            // The timestamp for sealing task
	forceTime   bool              // Flag whether the given timestamp is immutable or not
	parentHash  common.Hash       // Parent block hash, empty means the latest chain head
	coinbase    common.Address    // The fee recipient address for including transaction
	random      common.Hash       // The randomness generated by beacon chain, empty before the merge
	withdrawals types.Withdrawals // List of withdrawals to include in block.
	beaconRoot  *common.Hash      // The beacon root (cancun field).
	noTxs       bool              // Flag whether an empty block without any transaction is expected
}

// prepareWork constructs the sealing task according to the given parameters,
// either based on the last chain head or specified parent. In this function
// the pending transactions are not filled yet, only the empty task returned.
func (w *worker) prepareWork(genParams *generateParams, witness bool) (*environment, error) {
	w.mu.RLock()
	defer w.mu.RUnlock()

	// Find the parent block for sealing task
	parent := w.chain.CurrentBlock()

	if genParams.parentHash != (common.Hash{}) {
		block := w.chain.GetBlockByHash(genParams.parentHash)
		if block == nil {
			return nil, fmt.Errorf("missing parent")
		}

		parent = block.Header()
	}
	// Sanity check the timestamp correctness, recap the timestamp
	// to parent+1 if the mutation is allowed.
	timestamp := genParams.timestamp
	if parent.Time >= timestamp {
		if genParams.forceTime {
			return nil, fmt.Errorf("invalid timestamp, parent %d given %d", parent.Time, timestamp)
		}

		timestamp = parent.Time + 1
	}
	// Construct the sealing block header.
	header := &types.Header{
		ParentHash: parent.Hash(),
		Number:     new(big.Int).Add(parent.Number, common.Big1),
		GasLimit:   core.CalcGasLimit(parent.GasLimit, w.config.GasCeil),
		Time:       timestamp,
		Coinbase:   genParams.coinbase,
	}
	// Set the extra field.
	if len(w.extra) != 0 {
		header.Extra = w.extra
	}
	// Set the randomness field from the beacon chain if it's available.
	if genParams.random != (common.Hash{}) {
		header.MixDigest = genParams.random
	}
	// Set baseFee and GasLimit if we are on an EIP-1559 chain
	if w.chainConfig.IsLondon(header.Number) {
		header.BaseFee = eip1559.CalcBaseFee(w.chainConfig, parent)
		if !w.chainConfig.IsLondon(parent.Number) {
			parentGasLimit := parent.GasLimit * w.chainConfig.ElasticityMultiplier()
			header.GasLimit = core.CalcGasLimit(parentGasLimit, w.config.GasCeil)
		}
	}

	header.BlobGasUsed = nil
	header.ExcessBlobGas = nil
	header.ParentBeaconRoot = nil

	// Run the consensus preparation with the default or customized consensus engine.
	if err := w.engine.Prepare(w.chain, header); err != nil {
		switch err.(type) {
		case *bor.UnauthorizedSignerError:
			log.Debug("Failed to prepare header for sealing", "err", err)
		default:
			log.Error("Failed to prepare header for sealing", "err", err)
		}

		return nil, err
	}
	// Could potentially happen if starting to mine in an odd state.
	// Note genParams.coinbase can be different with header.Coinbase
	// since clique algorithm can modify the coinbase field in header.
	env, err := w.makeEnv(parent, header, genParams.coinbase, witness)
	if err != nil {
		log.Error("Failed to create sealing context", "err", err)
		return nil, err
	}
	if header.ParentBeaconRoot != nil {
		context := core.NewEVMBlockContext(header, w.chain, nil)
		vmenv := vm.NewEVM(context, vm.TxContext{}, env.state, w.chainConfig, vm.Config{})
		core.ProcessBeaconBlockRoot(*header.ParentBeaconRoot, vmenv, env.state)
	}
	if w.chainConfig.IsPrague(header.Number) {
		context := core.NewEVMBlockContext(header, w.chain, nil)
		vmenv := vm.NewEVM(context, vm.TxContext{}, env.state, w.chainConfig, vm.Config{})
		core.ProcessParentBlockHash(header.ParentHash, vmenv, env.state)
	}
	return env, nil
}

// fillTransactions retrieves the pending transactions from the txpool and fills them
// into the given sealing block. The transaction selection and ordering strategy can
// be customized with the plugin in the future.

//
//nolint:gocognit
func (w *worker) fillTransactions(interrupt *atomic.Int32, env *environment) error {
	w.mu.RLock()
	tip := w.tip
	w.mu.RUnlock()

	// Retrieve the pending transactions pre-filtered by the 1559/4844 dynamic fees
	filter := txpool.PendingFilter{
		MinTip: uint256.MustFromBig(tip.ToBig()),
	}

	if env.header.BaseFee != nil {
		filter.BaseFee = uint256.MustFromBig(env.header.BaseFee)
	}

	if env.header.ExcessBlobGas != nil {
		filter.BlobFee = uint256.MustFromBig(eip4844.CalcBlobFee(*env.header.ExcessBlobGas))
	}

	var (
		localPlainTxs, remotePlainTxs, localBlobTxs, remoteBlobTxs map[common.Address][]*txpool.LazyTransaction
	)

	filter.OnlyPlainTxs, filter.OnlyBlobTxs = true, false
	pendingPlainTxs := w.eth.TxPool().Pending(filter)

	filter.OnlyPlainTxs, filter.OnlyBlobTxs = false, true
	pendingBlobTxs := w.eth.TxPool().Pending(filter)

	// Split the pending transactions into locals and remotes.
	localPlainTxs, remotePlainTxs = make(map[common.Address][]*txpool.LazyTransaction), pendingPlainTxs
	localBlobTxs, remoteBlobTxs = make(map[common.Address][]*txpool.LazyTransaction), pendingBlobTxs

	for _, account := range w.eth.TxPool().Locals() {
		if txs := remotePlainTxs[account]; len(txs) > 0 {
			delete(remotePlainTxs, account)
			localPlainTxs[account] = txs
		}
		if txs := remoteBlobTxs[account]; len(txs) > 0 {
			delete(remoteBlobTxs, account)
			localBlobTxs[account] = txs
		}
	}

	// Fill the block with all available pending transactions.
	if len(localPlainTxs) > 0 || len(localBlobTxs) > 0 {
		var plainTxs, blobTxs *transactionsByPriceAndNonce

		plainTxs = newTransactionsByPriceAndNonce(env.signer, localPlainTxs, env.header.BaseFee)
		blobTxs = newTransactionsByPriceAndNonce(env.signer, localBlobTxs, env.header.BaseFee)

		if err := w.commitTransactions(env, plainTxs, blobTxs, interrupt, new(uint256.Int)); err != nil {
			return err
		}
	}

	if len(remotePlainTxs) > 0 || len(remoteBlobTxs) > 0 {
		var plainTxs, blobTxs *transactionsByPriceAndNonce

		plainTxs = newTransactionsByPriceAndNonce(env.signer, remotePlainTxs, env.header.BaseFee)
		blobTxs = newTransactionsByPriceAndNonce(env.signer, remoteBlobTxs, env.header.BaseFee)

		if err := w.commitTransactions(env, plainTxs, blobTxs, interrupt, new(uint256.Int)); err != nil {
			return err
		}
	}

	return nil
}

// generateWork generates a sealing block based on the given parameters.
func (w *worker) generateWork(params *generateParams, witness bool) *newPayloadResult {
	work, err := w.prepareWork(params, witness)
	if err != nil {
		return &newPayloadResult{err: err}
	}
	defer work.discard()

	w.interruptCtx = resetAndCopyInterruptCtx(w.interruptCtx)
	if !params.noTxs {
		interrupt := new(atomic.Int32)

		timer := time.AfterFunc(w.newpayloadTimeout, func() {
			interrupt.Store(commitInterruptTimeout)
		})
		defer timer.Stop()

		err := w.fillTransactions(interrupt, work)
		if errors.Is(err, errBlockInterruptedByTimeout) {
			log.Warn("Block building is interrupted", "allowance", common.PrettyDuration(w.newpayloadTimeout))
		}
	}

	body := types.Body{Transactions: work.txs, Withdrawals: params.withdrawals}
	allLogs := make([]*types.Log, 0)
	for _, r := range work.receipts {
		allLogs = append(allLogs, r.Logs...)
	}
	// Read requests if Prague is enabled.
	if w.chainConfig.IsPrague(work.header.Number) && w.chainConfig.Bor == nil {
		requests, err := core.ParseDepositLogs(allLogs, w.chainConfig)
		if err != nil {
			return &newPayloadResult{err: err}
		}
		body.Requests = requests
	}
	block, err := w.engine.FinalizeAndAssemble(w.chain, work.header, work.state, &body, work.receipts)

	if err != nil {
		return &newPayloadResult{err: err}
	}
	return &newPayloadResult{
		block:    block,
		fees:     totalFees(block, work.receipts),
		sidecars: work.sidecars,
		witness:  work.witness,
	}
}

// commitWork generates several new sealing tasks based on the parent block
// and submit them to the sealer.
func (w *worker) commitWork(interrupt *atomic.Int32, noempty bool, timestamp int64) {
	// Abort committing if node is still syncing
	if w.syncing.Load() {
		return
	}
	start := time.Now()

	var (
		work *environment
		err  error
	)

	// Set the coinbase if the worker is running or it's required
	var coinbase common.Address
	if w.IsRunning() {
		coinbase = w.etherbase()
		if coinbase == (common.Address{}) {
			log.Error("Refusing to mine without etherbase")
			return
		}
	}

	work, err = w.prepareWork(&generateParams{
		timestamp: uint64(timestamp),
		coinbase:  coinbase,
	}, false)

	if err != nil {
		return
	}

	w.interruptCtx = resetAndCopyInterruptCtx(w.interruptCtx)
	stopFn := func() {}
	defer func() {
		stopFn()
	}()

	if !noempty && w.interruptCommitFlag {
		w.interruptCtx, stopFn = getInterruptTimer(w.interruptCtx, work.header.Number.Uint64(), work.header.Time)
		w.interruptCtx = vm.PutCache(w.interruptCtx, w.interruptedTxCache)
	}

	// Create an empty block based on temporary copied state for
	// sealing in advance without waiting block execution finished.
	if !noempty && !w.noempty.Load() {
		_ = w.commit(work.copy(), nil, false, start)
	}
	// Fill pending transactions from the txpool into the block.
	err = w.fillTransactions(interrupt, work)

	switch {
	case err == nil:
		// The entire block is filled, decrease resubmit interval in case
		// of current interval is larger than the user-specified one.
		w.adjustResubmitInterval(&intervalAdjust{inc: false})

	case errors.Is(err, errBlockInterruptedByRecommit):
		// Notify resubmit loop to increase resubmitting interval if the
		// interruption is due to frequent commits.
		gaslimit := work.header.GasLimit

		ratio := float64(gaslimit-work.gasPool.Gas()) / float64(gaslimit)
		if ratio < 0.1 {
			ratio = 0.1
		}
		w.adjustResubmitInterval(&intervalAdjust{
			ratio: ratio,
			inc:   true,
		})

	case errors.Is(err, errBlockInterruptedByNewHead):
		// If the block building is interrupted by newhead event, discard it
		// totally. Committing the interrupted block introduces unnecessary
		// delay, and possibly causes miner to mine on the previous head,
		// which could result in higher uncle rate.
		work.discard()
		return
	}
	// Submit the generated block for consensus sealing.
	_ = w.commit(work.copy(), w.fullTaskHook, true, start)

	// Swap out the old work with the new one, terminating any leftover
	// prefetcher processes in the mean time and starting a new one.
	if w.current != nil {
		w.current.discard()
	}

	w.current = work
}

// resetAndCopyInterruptCtx resets the interrupt context and copies the values set
// from the old one to newly created one. It is necessary to reset context in this way
// to get rid of the older parent timeout context.
func resetAndCopyInterruptCtx(interruptCtx context.Context) context.Context {
	// Create a fresh new context and copy values from old one
	newCtx := context.Background()
	if delay := interruptCtx.Value(vm.InterruptCtxDelayKey); delay != nil {
		newCtx = context.WithValue(newCtx, vm.InterruptCtxDelayKey, delay)
	}
	if opcodeDelay := interruptCtx.Value(vm.InterruptCtxOpcodeDelayKey); opcodeDelay != nil {
		newCtx = context.WithValue(newCtx, vm.InterruptCtxOpcodeDelayKey, opcodeDelay)
	}

	return newCtx
}

func getInterruptTimer(interruptCtx context.Context, number, timestamp uint64) (context.Context, func()) {
	delay := time.Until(time.Unix(int64(timestamp), 0))
	interruptCtx, cancel := context.WithTimeout(interruptCtx, delay)

	go func() {
		<-interruptCtx.Done()
		if interruptCtx.Err() != context.Canceled {
			log.Info("Commit Interrupt. Pre-committing the current block", "block", number)
			cancel()
		}
	}()

	return interruptCtx, cancel
}

// commit runs any post-transaction state modifications, assembles the final block
// and commits new work if consensus engine is running.
// Note the assumption is held that the mutation is allowed to the passed env, do
// the deep copy first.
func (w *worker) commit(env *environment, interval func(), update bool, start time.Time) error {
	if w.IsRunning() {
		if interval != nil {
			interval()
		}
		// Create a local environment copy, avoid the data race with snapshot state.
		// https://github.com/ethereum/go-ethereum/issues/24299
		env := env.copy()
		// Withdrawals are set to nil here, because this is only called in PoW.
		block, err := w.engine.FinalizeAndAssemble(w.chain, env.header, env.state, &types.Body{
			Transactions: env.txs,
		}, env.receipts)

		if err != nil {
			return err
		}

		select {
		case w.taskCh <- &task{receipts: env.receipts, state: env.state, block: block, createdAt: time.Now()}:
			fees := totalFees(block, env.receipts)
			feesInEther := new(big.Float).Quo(new(big.Float).SetInt(fees), big.NewFloat(params.Ether))
			log.Info("Commit new sealing work", "number", block.Number(), "sealhash", w.engine.SealHash(block.Header()),
				"txs", env.tcount, "gas", block.GasUsed(), "fees", feesInEther,
				"elapsed", common.PrettyDuration(time.Since(start)))

		case <-w.exitCh:
			log.Info("Worker has exited")
		}
	}

	if update {
		w.updateSnapshot(env)
	}

	return nil
}

// getSealingBlock generates the sealing block based on the given parameters.
// The generation result will be passed back via the given channel no matter
// the generation itself succeeds or not.
func (w *worker) getSealingBlock(params *generateParams) *newPayloadResult {
	ctx := tracing.WithTracer(context.Background(), otel.GetTracerProvider().Tracer("getSealingBlock"))

	req := &getWorkReq{
		params: params,
		result: make(chan *newPayloadResult, 1),
		ctx:    ctx,
	}
	select {
	case w.getWorkCh <- req:
		return <-req.result
	case <-w.exitCh:
		return &newPayloadResult{err: errors.New("miner closed")}
	}
}

// adjustResubmitInterval adjusts the resubmit interval.
func (w *worker) adjustResubmitInterval(message *intervalAdjust) {
	select {
	case w.resubmitAdjustCh <- message:
	default:
		log.Warn("the resubmitAdjustCh is full, discard the message")
	}
}

// setInterruptCtx sets `value` for given `key` for interrupt commit logic. To be only
// used for e2e unit tests.
func (w *worker) setInterruptCtx(key any, value any) {
	w.interruptCtx = context.WithValue(w.interruptCtx, key, value)
}

// copyReceipts makes a deep copy of the given receipts.
func copyReceipts(receipts []*types.Receipt) []*types.Receipt {
	result := make([]*types.Receipt, len(receipts))

	for i, l := range receipts {
		cpy := *l
		result[i] = &cpy
	}

	return result
}

// totalFees computes total consumed miner fees in Wei. Block transactions and receipts have to have the same order.
func totalFees(block *types.Block, receipts []*types.Receipt) *big.Int {
	feesWei := new(big.Int)

	for i, tx := range block.Transactions() {
		minerFee, _ := tx.EffectiveGasTip(block.BaseFee())
		feesWei.Add(feesWei, new(big.Int).Mul(new(big.Int).SetUint64(receipts[i].GasUsed), minerFee))
	}

	return feesWei
}

// signalToErr converts the interruption signal to a concrete error type for return.
// The given signal must be a valid interruption signal.
func signalToErr(signal int32) error {
	switch signal {
	case commitInterruptNewHead:
		return errBlockInterruptedByNewHead
	case commitInterruptResubmit:
		return errBlockInterruptedByRecommit
	case commitInterruptTimeout:
		return errBlockInterruptedByTimeout
	default:
		panic(fmt.Errorf("undefined signal %d", signal))
	}
}<|MERGE_RESOLUTION|>--- conflicted
+++ resolved
@@ -176,12 +176,9 @@
 	block    *types.Block
 	fees     *big.Int               // total block fees
 	sidecars []*types.BlobTxSidecar // collected blobs of blob transactions
-<<<<<<< HEAD
-=======
 	stateDB  *state.StateDB         // StateDB after executing the transactions
 	receipts []*types.Receipt       // Receipts collected during construction
 	requests [][]byte               // Consensus layer requests collected during block construction
->>>>>>> eb00f169
 	witness  *stateless.Witness     // Witness is an optional stateless proof
 
 }
@@ -330,7 +327,6 @@
 		worker.noempty.Store(false)
 	}
 
-<<<<<<< HEAD
 	// Sanitize recommit interval if the user-specified one is too short.
 	recommit := worker.config.Recommit
 	if recommit < minRecommitInterval {
@@ -349,44 +345,6 @@
 
 	if newpayloadTimeout < time.Millisecond*100 {
 		log.Warn("Low payload timeout may cause high amount of non-full blocks", "provided", newpayloadTimeout, "default", DefaultConfig.NewPayloadTimeout)
-=======
-	// Collect consensus-layer requests if Prague is enabled.
-	var requests [][]byte
-	if miner.chainConfig.IsPrague(work.header.Number, work.header.Time) {
-		// EIP-6110 deposits
-		depositRequests, err := core.ParseDepositLogs(allLogs, miner.chainConfig)
-		if err != nil {
-			return &newPayloadResult{err: err}
-		}
-		requests = append(requests, depositRequests)
-		// create EVM for system calls
-		blockContext := core.NewEVMBlockContext(work.header, miner.chain, &work.header.Coinbase)
-		vmenv := vm.NewEVM(blockContext, vm.TxContext{}, work.state, miner.chainConfig, vm.Config{})
-		// EIP-7002 withdrawals
-		withdrawalRequests := core.ProcessWithdrawalQueue(vmenv, work.state)
-		requests = append(requests, withdrawalRequests)
-		// EIP-7251 consolidations
-		consolidationRequests := core.ProcessConsolidationQueue(vmenv, work.state)
-		requests = append(requests, consolidationRequests)
-	}
-	if requests != nil {
-		reqHash := types.CalcRequestsHash(requests)
-		work.header.RequestsHash = &reqHash
-	}
-
-	block, err := miner.engine.FinalizeAndAssemble(miner.chain, work.header, work.state, &body, work.receipts)
-	if err != nil {
-		return &newPayloadResult{err: err}
-	}
-	return &newPayloadResult{
-		block:    block,
-		fees:     totalFees(block, work.receipts),
-		sidecars: work.sidecars,
-		stateDB:  work.state,
-		receipts: work.receipts,
-		requests: requests,
-		witness:  work.witness,
->>>>>>> eb00f169
 	}
 
 	worker.newpayloadTimeout = newpayloadTimeout
