// Copyright 2015 The go-ethereum Authors
// This file is part of the go-ethereum library.
//
// The go-ethereum library is free software: you can redistribute it and/or modify
// it under the terms of the GNU Lesser General Public License as published by
// the Free Software Foundation, either version 3 of the License, or
// (at your option) any later version.
//
// The go-ethereum library is distributed in the hope that it will be useful,
// but WITHOUT ANY WARRANTY; without even the implied warranty of
// MERCHANTABILITY or FITNESS FOR A PARTICULAR PURPOSE. See the
// GNU Lesser General Public License for more details.
//
// You should have received a copy of the GNU Lesser General Public License
// along with the go-ethereum library. If not, see <http://www.gnu.org/licenses/>.

package miner

import (
	"errors"
	"fmt"
	"math/big"
	"sync"
	"sync/atomic"
	"time"

	mapset "github.com/deckarep/golang-set"

	"github.com/ethereum/go-ethereum/common"
	"github.com/ethereum/go-ethereum/consensus"
	"github.com/ethereum/go-ethereum/consensus/misc"
	"github.com/ethereum/go-ethereum/core"
	"github.com/ethereum/go-ethereum/core/state"
	"github.com/ethereum/go-ethereum/core/types"
	"github.com/ethereum/go-ethereum/event"
	"github.com/ethereum/go-ethereum/log"
	"github.com/ethereum/go-ethereum/params"
	"github.com/ethereum/go-ethereum/trie"
)

const (
	// resultQueueSize is the size of channel listening to sealing result.
	resultQueueSize = 10

	// txChanSize is the size of channel listening to NewTxsEvent.
	// The number is referenced from the size of tx pool.
	txChanSize = 4096

	// chainHeadChanSize is the size of channel listening to ChainHeadEvent.
	chainHeadChanSize = 10

	// chainSideChanSize is the size of channel listening to ChainSideEvent.
	chainSideChanSize = 10

	// resubmitAdjustChanSize is the size of resubmitting interval adjustment channel.
	resubmitAdjustChanSize = 10

	// sealingLogAtDepth is the number of confirmations before logging successful sealing.
	sealingLogAtDepth = 7

	// minRecommitInterval is the minimal time interval to recreate the sealing block with
	// any newly arrived transactions.
	minRecommitInterval = 1 * time.Second

	// maxRecommitInterval is the maximum time interval to recreate the sealing block with
	// any newly arrived transactions.
	maxRecommitInterval = 15 * time.Second

	// intervalAdjustRatio is the impact a single interval adjustment has on sealing work
	// resubmitting interval.
	intervalAdjustRatio = 0.1

	// intervalAdjustBias is applied during the new resubmit interval calculation in favor of
	// increasing upper limit or decreasing lower limit so that the limit can be reachable.
	intervalAdjustBias = 200 * 1000.0 * 1000.0

	// staleThreshold is the maximum depth of the acceptable stale block.
	staleThreshold = 7
)

// environment is the worker's current environment and holds all
// information of the sealing block generation.
type environment struct {
	signer types.Signer

	state     *state.StateDB // apply state changes here
	ancestors mapset.Set     // ancestor set (used for checking uncle parent validity)
	family    mapset.Set     // family set (used for checking uncle invalidity)
	tcount    int            // tx count in cycle
	gasPool   *core.GasPool  // available gas used to pack transactions
	coinbase  common.Address

	header   *types.Header
	txs      []*types.Transaction
	receipts []*types.Receipt
	uncles   map[common.Hash]*types.Header
}

// copy creates a deep copy of environment.
func (env *environment) copy() *environment {
	cpy := &environment{
		signer:    env.signer,
		state:     env.state.Copy(),
		ancestors: env.ancestors.Clone(),
		family:    env.family.Clone(),
		tcount:    env.tcount,
		coinbase:  env.coinbase,
		header:    types.CopyHeader(env.header),
		receipts:  copyReceipts(env.receipts),
	}
	if env.gasPool != nil {
		gasPool := *env.gasPool
		cpy.gasPool = &gasPool
	}
	// The content of txs and uncles are immutable, unnecessary
	// to do the expensive deep copy for them.
	cpy.txs = make([]*types.Transaction, len(env.txs))
	copy(cpy.txs, env.txs)
	cpy.uncles = make(map[common.Hash]*types.Header)
	for hash, uncle := range env.uncles {
		cpy.uncles[hash] = uncle
	}
	return cpy
}

// unclelist returns the contained uncles as the list format.
func (env *environment) unclelist() []*types.Header {
	var uncles []*types.Header
	for _, uncle := range env.uncles {
		uncles = append(uncles, uncle)
	}
	return uncles
}

// discard terminates the background prefetcher go-routine. It should
// always be called for all created environment instances otherwise
// the go-routine leak can happen.
func (env *environment) discard() {
	if env.state == nil {
		return
	}
	env.state.StopPrefetcher()
}

// task contains all information for consensus engine sealing and result submitting.
type task struct {
	receipts  []*types.Receipt
	state     *state.StateDB
	block     *types.Block
	createdAt time.Time
}

const (
	commitInterruptNone int32 = iota
	commitInterruptNewHead
	commitInterruptResubmit
)

// newWorkReq represents a request for new sealing work submitting with relative interrupt notifier.
type newWorkReq struct {
	interrupt *int32
	noempty   bool
	timestamp int64
}

// getWorkReq represents a request for getting a new sealing work with provided parameters.
type getWorkReq struct {
	params *generateParams
	err    error
	result chan *types.Block
}

// intervalAdjust represents a resubmitting interval adjustment.
type intervalAdjust struct {
	ratio float64
	inc   bool
}

// worker is the main object which takes care of submitting new work to consensus engine
// and gathering the sealing result.
type worker struct {
	config      *Config
	chainConfig *params.ChainConfig
	engine      consensus.Engine
	eth         Backend
	chain       *core.BlockChain
	merger      *consensus.Merger

	// Feeds
	pendingLogsFeed event.Feed

	// Subscriptions
	mux          *event.TypeMux
	txsCh        chan core.NewTxsEvent
	txsSub       event.Subscription
	chainHeadCh  chan core.ChainHeadEvent
	chainHeadSub event.Subscription
	chainSideCh  chan core.ChainSideEvent
	chainSideSub event.Subscription

	// Channels
	newWorkCh          chan *newWorkReq
	getWorkCh          chan *getWorkReq
	taskCh             chan *task
	resultCh           chan *types.Block
	startCh            chan struct{}
	exitCh             chan struct{}
	resubmitIntervalCh chan time.Duration
	resubmitAdjustCh   chan *intervalAdjust

	wg sync.WaitGroup

	current      *environment                 // An environment for current running cycle.
	localUncles  map[common.Hash]*types.Block // A set of side blocks generated locally as the possible uncle blocks.
	remoteUncles map[common.Hash]*types.Block // A set of side blocks as the possible uncle blocks.
	unconfirmed  *unconfirmedBlocks           // A set of locally mined blocks pending canonicalness confirmations.

	mu       sync.RWMutex // The lock used to protect the coinbase and extra fields
	coinbase common.Address
	extra    []byte

	pendingMu    sync.RWMutex
	pendingTasks map[common.Hash]*task

	snapshotMu       sync.RWMutex // The lock used to protect the snapshots below
	snapshotBlock    *types.Block
	snapshotReceipts types.Receipts
	snapshotState    *state.StateDB

	// atomic status counters
	running int32 // The indicator whether the consensus engine is running or not.
	newTxs  int32 // New arrival transaction count since last sealing work submitting.

	// noempty is the flag used to control whether the feature of pre-seal empty
	// block is enabled. The default value is false(pre-seal is enabled by default).
	// But in some special scenario the consensus engine will seal blocks instantaneously,
	// in this case this feature will add all empty blocks into canonical chain
	// non-stop and no real transaction will be included.
	noempty uint32

	// External functions
	isLocalBlock func(header *types.Header) bool // Function used to determine whether the specified block is mined by local miner.

	// Test hooks
	newTaskHook  func(*task)                        // Method to call upon receiving a new sealing task.
	skipSealHook func(*task) bool                   // Method to decide whether skipping the sealing.
	fullTaskHook func()                             // Method to call before pushing the full sealing task.
	resubmitHook func(time.Duration, time.Duration) // Method to call upon updating resubmitting interval.
}

func newWorker(config *Config, chainConfig *params.ChainConfig, engine consensus.Engine, eth Backend, mux *event.TypeMux, isLocalBlock func(header *types.Header) bool, init bool) *worker {
	worker := &worker{
		config:             config,
		chainConfig:        chainConfig,
		engine:             engine,
		eth:                eth,
		mux:                mux,
		chain:              eth.BlockChain(),
		isLocalBlock:       isLocalBlock,
		localUncles:        make(map[common.Hash]*types.Block),
		remoteUncles:       make(map[common.Hash]*types.Block),
		unconfirmed:        newUnconfirmedBlocks(eth.BlockChain(), sealingLogAtDepth),
		pendingTasks:       make(map[common.Hash]*task),
		txsCh:              make(chan core.NewTxsEvent, txChanSize),
		chainHeadCh:        make(chan core.ChainHeadEvent, chainHeadChanSize),
		chainSideCh:        make(chan core.ChainSideEvent, chainSideChanSize),
		newWorkCh:          make(chan *newWorkReq),
		getWorkCh:          make(chan *getWorkReq),
		taskCh:             make(chan *task),
		resultCh:           make(chan *types.Block, resultQueueSize),
		exitCh:             make(chan struct{}),
		startCh:            make(chan struct{}, 1),
		resubmitIntervalCh: make(chan time.Duration),
		resubmitAdjustCh:   make(chan *intervalAdjust, resubmitAdjustChanSize),
	}
	// Subscribe NewTxsEvent for tx pool
	worker.txsSub = eth.TxPool().SubscribeNewTxsEvent(worker.txsCh)
	// Subscribe events for blockchain
	worker.chainHeadSub = eth.BlockChain().SubscribeChainHeadEvent(worker.chainHeadCh)
	worker.chainSideSub = eth.BlockChain().SubscribeChainSideEvent(worker.chainSideCh)

	// Sanitize recommit interval if the user-specified one is too short.
	recommit := worker.config.Recommit
	if recommit < minRecommitInterval {
		log.Warn("Sanitizing miner recommit interval", "provided", recommit, "updated", minRecommitInterval)
		recommit = minRecommitInterval
	}

	worker.wg.Add(4)
	go worker.mainLoop()
	go worker.newWorkLoop(recommit)
	go worker.resultLoop()
	go worker.taskLoop()

	// Submit first work to initialize pending state.
	if init {
		worker.startCh <- struct{}{}
	}
	return worker
}

// setEtherbase sets the etherbase used to initialize the block coinbase field.
func (w *worker) setEtherbase(addr common.Address) {
	w.mu.Lock()
	defer w.mu.Unlock()
	w.coinbase = addr
}

func (w *worker) setGasCeil(ceil uint64) {
	w.mu.Lock()
	defer w.mu.Unlock()
	w.config.GasCeil = ceil
}

// setExtra sets the content used to initialize the block extra field.
func (w *worker) setExtra(extra []byte) {
	w.mu.Lock()
	defer w.mu.Unlock()
	w.extra = extra
}

// setRecommitInterval updates the interval for miner sealing work recommitting.
func (w *worker) setRecommitInterval(interval time.Duration) {
	select {
	case w.resubmitIntervalCh <- interval:
	case <-w.exitCh:
	}
}

// disablePreseal disables pre-sealing feature
func (w *worker) disablePreseal() {
	atomic.StoreUint32(&w.noempty, 1)
}

// enablePreseal enables pre-sealing feature
func (w *worker) enablePreseal() {
	atomic.StoreUint32(&w.noempty, 0)
}

// pending returns the pending state and corresponding block.
func (w *worker) pending() (*types.Block, *state.StateDB) {
	// return a snapshot to avoid contention on currentMu mutex
	w.snapshotMu.RLock()
	defer w.snapshotMu.RUnlock()
	if w.snapshotState == nil {
		return nil, nil
	}
	return w.snapshotBlock, w.snapshotState.Copy()
}

// pendingBlock returns pending block.
func (w *worker) pendingBlock() *types.Block {
	// return a snapshot to avoid contention on currentMu mutex
	w.snapshotMu.RLock()
	defer w.snapshotMu.RUnlock()
	return w.snapshotBlock
}

// pendingBlockAndReceipts returns pending block and corresponding receipts.
func (w *worker) pendingBlockAndReceipts() (*types.Block, types.Receipts) {
	// return a snapshot to avoid contention on currentMu mutex
	w.snapshotMu.RLock()
	defer w.snapshotMu.RUnlock()
	return w.snapshotBlock, w.snapshotReceipts
}

// start sets the running status as 1 and triggers new work submitting.
func (w *worker) start() {
	atomic.StoreInt32(&w.running, 1)
	w.startCh <- struct{}{}
}

// stop sets the running status as 0.
func (w *worker) stop() {
	atomic.StoreInt32(&w.running, 0)
}

// isRunning returns an indicator whether worker is running or not.
func (w *worker) isRunning() bool {
	return atomic.LoadInt32(&w.running) == 1
}

// close terminates all background threads maintained by the worker.
// Note the worker does not support being closed multiple times.
func (w *worker) close() {
	atomic.StoreInt32(&w.running, 0)
	close(w.exitCh)
	w.wg.Wait()
}

// recalcRecommit recalculates the resubmitting interval upon feedback.
func recalcRecommit(minRecommit, prev time.Duration, target float64, inc bool) time.Duration {
<<<<<<< HEAD
	var (
		prevF = float64(prev.Nanoseconds())
		next  float64
	)

	if inc {
		next = prevF*(1-intervalAdjustRatio) + intervalAdjustRatio*(target+intervalAdjustBias)

		max := float64(maxRecommitInterval.Nanoseconds())
		if next > max {
			next = max
		}
	} else {
		next = prevF*(1-intervalAdjustRatio) + intervalAdjustRatio*(target-intervalAdjustBias)
		min := float64(minRecommit.Nanoseconds())
		if next < min {
			next = min
		}
	}

	return time.Duration(int64(next))
=======
	// var (
	// 	prevF = float64(prev.Nanoseconds())
	// 	next  float64
	// )
	// if inc {
	// 	next = prevF*(1-intervalAdjustRatio) + intervalAdjustRatio*(target+intervalAdjustBias)
	// 	max := float64(maxRecommitInterval.Nanoseconds())
	// 	if next > max {
	// 		next = max
	// 	}
	// } else {
	// 	next = prevF*(1-intervalAdjustRatio) + intervalAdjustRatio*(target-intervalAdjustBias)
	// 	min := float64(minRecommit.Nanoseconds())
	// 	if next < min {
	// 		next = min
	// 	}
	// }
	// log.Info("Recalc Commit", "Prev", prev, "Next", next)

	//returning the Same prev value to keep the recommit interval constant
	return time.Duration(int64(prev))
>>>>>>> 8ebac951
}

// newWorkLoop is a standalone goroutine to submit new sealing work upon received events.
func (w *worker) newWorkLoop(recommit time.Duration) {
	defer w.wg.Done()
	var (
		interrupt   *int32
		minRecommit = recommit // minimal resubmit interval specified by user.
		timestamp   int64      // timestamp for each round of sealing.
	)

	timer := time.NewTimer(0)
	defer timer.Stop()
	<-timer.C // discard the initial tick

	// commit aborts in-flight transaction execution with given signal and resubmits a new one.
	commit := func(noempty bool, s int32) {
		if interrupt != nil {
			atomic.StoreInt32(interrupt, s)
		}
		interrupt = new(int32)
		select {
		case w.newWorkCh <- &newWorkReq{interrupt: interrupt, noempty: noempty, timestamp: timestamp}:
		case <-w.exitCh:
			return
		}
		timer.Reset(recommit)
		atomic.StoreInt32(&w.newTxs, 0)
	}
	// clearPending cleans the stale pending tasks.
	clearPending := func(number uint64) {
		w.pendingMu.Lock()
		for h, t := range w.pendingTasks {
			if t.block.NumberU64()+staleThreshold <= number {
				delete(w.pendingTasks, h)
			}
		}
		w.pendingMu.Unlock()
	}

	for {
		select {
		case <-w.startCh:
			clearPending(w.chain.CurrentBlock().NumberU64())
			timestamp = time.Now().Unix()
			commit(false, commitInterruptNewHead)

		case head := <-w.chainHeadCh:
			clearPending(head.Block.NumberU64())
			timestamp = time.Now().Unix()
			commit(false, commitInterruptNewHead)

		case <-timer.C:
			// If sealing is running resubmit a new work cycle periodically to pull in
			// higher priced transactions. Disable this overhead for pending blocks.
			if w.isRunning() && (w.chainConfig.Clique == nil || w.chainConfig.Clique.Period > 0) {
				// Short circuit if no new transaction arrives.
				if atomic.LoadInt32(&w.newTxs) == 0 {
					timer.Reset(recommit)
					continue
				}
				commit(true, commitInterruptResubmit)
			}

		case interval := <-w.resubmitIntervalCh:
			// Adjust resubmit interval explicitly by user.
			if interval < minRecommitInterval {
				log.Warn("Sanitizing miner recommit interval", "provided", interval, "updated", minRecommitInterval)
				interval = minRecommitInterval
			}
			log.Info("Miner recommit interval update", "from", minRecommit, "to", interval)
			minRecommit, recommit = interval, interval

			if w.resubmitHook != nil {
				w.resubmitHook(minRecommit, recommit)
			}

		case adjust := <-w.resubmitAdjustCh:
			// Adjust resubmit interval by feedback.
			if adjust.inc {
				before := recommit
				target := float64(recommit.Nanoseconds()) / adjust.ratio
				recommit = recalcRecommit(minRecommit, recommit, target, true)
				log.Trace("Increase miner recommit interval", "from", before, "to", recommit)
			} else {
				before := recommit
				recommit = recalcRecommit(minRecommit, recommit, float64(minRecommit.Nanoseconds()), false)
				log.Trace("Decrease miner recommit interval", "from", before, "to", recommit)
			}

			if w.resubmitHook != nil {
				w.resubmitHook(minRecommit, recommit)
			}

		case <-w.exitCh:
			return
		}
	}
}

// mainLoop is responsible for generating and submitting sealing work based on
// the received event. It can support two modes: automatically generate task and
// submit it or return task according to given parameters for various proposes.
func (w *worker) mainLoop() {
	defer w.wg.Done()
	defer w.txsSub.Unsubscribe()
	defer w.chainHeadSub.Unsubscribe()
	defer w.chainSideSub.Unsubscribe()
	defer func() {
		if w.current != nil {
			w.current.discard()
		}
	}()

	cleanTicker := time.NewTicker(time.Second * 10)
	defer cleanTicker.Stop()

	for {
		select {
		case req := <-w.newWorkCh:
			w.commitWork(req.interrupt, req.noempty, req.timestamp)

		case req := <-w.getWorkCh:
			block, err := w.generateWork(req.params)
			if err != nil {
				req.err = err
				req.result <- nil
			} else {
				req.result <- block
			}

		case ev := <-w.chainSideCh:
			// Short circuit for duplicate side blocks
			if _, exist := w.localUncles[ev.Block.Hash()]; exist {
				continue
			}
			if _, exist := w.remoteUncles[ev.Block.Hash()]; exist {
				continue
			}
			// Add side block to possible uncle block set depending on the author.
			if w.isLocalBlock != nil && w.isLocalBlock(ev.Block.Header()) {
				w.localUncles[ev.Block.Hash()] = ev.Block
			} else {
				w.remoteUncles[ev.Block.Hash()] = ev.Block
			}
			// If our sealing block contains less than 2 uncle blocks,
			// add the new uncle block if valid and regenerate a new
			// sealing block for higher profit.
			if w.isRunning() && w.current != nil && len(w.current.uncles) < 2 {
				start := time.Now()
				if err := w.commitUncle(w.current, ev.Block.Header()); err == nil {
					w.commit(w.current.copy(), nil, true, start)
				}
			}

		case <-cleanTicker.C:
			chainHead := w.chain.CurrentBlock()
			for hash, uncle := range w.localUncles {
				if uncle.NumberU64()+staleThreshold <= chainHead.NumberU64() {
					delete(w.localUncles, hash)
				}
			}
			for hash, uncle := range w.remoteUncles {
				if uncle.NumberU64()+staleThreshold <= chainHead.NumberU64() {
					delete(w.remoteUncles, hash)
				}
			}

		case ev := <-w.txsCh:
			// Apply transactions to the pending state if we're not sealing
			//
			// Note all transactions received may not be continuous with transactions
			// already included in the current sealing block. These transactions will
			// be automatically eliminated.
			if !w.isRunning() && w.current != nil {
				// If block is already full, abort
				if gp := w.current.gasPool; gp != nil && gp.Gas() < params.TxGas {
					continue
				}
				txs := make(map[common.Address]types.Transactions)
				for _, tx := range ev.Txs {
					acc, _ := types.Sender(w.current.signer, tx)
					txs[acc] = append(txs[acc], tx)
				}
				txset := types.NewTransactionsByPriceAndNonce(w.current.signer, txs, w.current.header.BaseFee)
				tcount := w.current.tcount
				w.commitTransactions(w.current, txset, nil)

				// Only update the snapshot if any new transactions were added
				// to the pending block
				if tcount != w.current.tcount {
					w.updateSnapshot(w.current)
				}
			} else {
				// Special case, if the consensus engine is 0 period clique(dev mode),
				// submit sealing work here since all empty submission will be rejected
				// by clique. Of course the advance sealing(empty submission) is disabled.
				if w.chainConfig.Clique != nil && w.chainConfig.Clique.Period == 0 {
					w.commitWork(nil, true, time.Now().Unix())
				}
			}
			atomic.AddInt32(&w.newTxs, int32(len(ev.Txs)))

		// System stopped
		case <-w.exitCh:
			return
		case <-w.txsSub.Err():
			return
		case <-w.chainHeadSub.Err():
			return
		case <-w.chainSideSub.Err():
			return
		}
	}
}

// taskLoop is a standalone goroutine to fetch sealing task from the generator and
// push them to consensus engine.
func (w *worker) taskLoop() {
	defer w.wg.Done()
	var (
		stopCh chan struct{}
		prev   common.Hash
	)

	// interrupt aborts the in-flight sealing task.
	interrupt := func() {
		if stopCh != nil {
			close(stopCh)
			stopCh = nil
		}
	}
	for {
		select {
		case task := <-w.taskCh:
			if w.newTaskHook != nil {
				w.newTaskHook(task)
			}
			// Reject duplicate sealing work due to resubmitting.
			sealHash := w.engine.SealHash(task.block.Header())
			if sealHash == prev {
				continue
			}
			// Interrupt previous sealing operation
			interrupt()
			stopCh, prev = make(chan struct{}), sealHash

			if w.skipSealHook != nil && w.skipSealHook(task) {
				continue
			}
			w.pendingMu.Lock()
			w.pendingTasks[sealHash] = task
			w.pendingMu.Unlock()

			if err := w.engine.Seal(w.chain, task.block, w.resultCh, stopCh); err != nil {
				log.Warn("Block sealing failed", "err", err)
				w.pendingMu.Lock()
				delete(w.pendingTasks, sealHash)
				w.pendingMu.Unlock()
			}
		case <-w.exitCh:
			interrupt()
			return
		}
	}
}

// resultLoop is a standalone goroutine to handle sealing result submitting
// and flush relative data to the database.
func (w *worker) resultLoop() {
	defer w.wg.Done()
	for {
		select {
		case block := <-w.resultCh:
			// Short circuit when receiving empty result.
			if block == nil {
				continue
			}
			// Short circuit when receiving duplicate result caused by resubmitting.
			if w.chain.HasBlock(block.Hash(), block.NumberU64()) {
				continue
			}
			oldBlock := w.chain.GetBlockByNumber(block.NumberU64())
			if oldBlock != nil {
				oldBlockAuthor, _ := w.chain.Engine().Author(oldBlock.Header())
				newBlockAuthor, _ := w.chain.Engine().Author(block.Header())
				if oldBlockAuthor == newBlockAuthor {
					log.Info("same block ", "height", block.NumberU64())
					continue
				}
			}
			var (
				sealhash = w.engine.SealHash(block.Header())
				hash     = block.Hash()
			)
			w.pendingMu.RLock()
			task, exist := w.pendingTasks[sealhash]
			w.pendingMu.RUnlock()
			if !exist {
				log.Error("Block found but no relative pending task", "number", block.Number(), "sealhash", sealhash, "hash", hash)
				continue
			}
			// Different block could share same sealhash, deep copy here to prevent write-write conflict.
			var (
				receipts = make([]*types.Receipt, len(task.receipts))
				logs     []*types.Log
			)
			for i, taskReceipt := range task.receipts {
				receipt := new(types.Receipt)
				receipts[i] = receipt
				*receipt = *taskReceipt

				// add block location fields
				receipt.BlockHash = hash
				receipt.BlockNumber = block.Number()
				receipt.TransactionIndex = uint(i)

				// Update the block hash in all logs since it is now available and not when the
				// receipt/log of individual transactions were created.
				receipt.Logs = make([]*types.Log, len(taskReceipt.Logs))
				for i, taskLog := range taskReceipt.Logs {
					log := new(types.Log)
					receipt.Logs[i] = log
					*log = *taskLog
					log.BlockHash = hash
				}
				logs = append(logs, receipt.Logs...)
			}
			// Commit block and state to database.
			_, err := w.chain.WriteBlockAndSetHead(block, receipts, logs, task.state, true)
			if err != nil {
				log.Error("Failed writing block to chain", "err", err)
				continue
			}
			log.Info("Successfully sealed new block", "number", block.Number(), "sealhash", sealhash, "hash", hash,
				"elapsed", common.PrettyDuration(time.Since(task.createdAt)))

			// Broadcast the block and announce chain insertion event
			w.mux.Post(core.NewMinedBlockEvent{Block: block})

			// Insert the block into the set of pending ones to resultLoop for confirmations
			w.unconfirmed.Insert(block.NumberU64(), block.Hash())

		case <-w.exitCh:
			return
		}
	}
}

// makeEnv creates a new environment for the sealing block.
func (w *worker) makeEnv(parent *types.Block, header *types.Header, coinbase common.Address) (*environment, error) {
	// Retrieve the parent state to execute on top and start a prefetcher for
	// the miner to speed block sealing up a bit.
	state, err := w.chain.StateAt(parent.Root())
	if err != nil {
		// Note since the sealing block can be created upon the arbitrary parent
		// block, but the state of parent block may already be pruned, so the necessary
		// state recovery is needed here in the future.
		//
		// The maximum acceptable reorg depth can be limited by the finalised block
		// somehow. TODO(rjl493456442) fix the hard-coded number here later.
		state, err = w.eth.StateAtBlock(parent, 1024, nil, false, false)
		log.Warn("Recovered mining state", "root", parent.Root(), "err", err)
	}
	if err != nil {
		return nil, err
	}
	state.StartPrefetcher("miner")

	// Note the passed coinbase may be different with header.Coinbase.
	env := &environment{
		signer:    types.MakeSigner(w.chainConfig, header.Number),
		state:     state,
		coinbase:  coinbase,
		ancestors: mapset.NewSet(),
		family:    mapset.NewSet(),
		header:    header,
		uncles:    make(map[common.Hash]*types.Header),
	}
	// when 08 is processed ancestors contain 07 (quick block)
	for _, ancestor := range w.chain.GetBlocksFromHash(parent.Hash(), 7) {
		for _, uncle := range ancestor.Uncles() {
			env.family.Add(uncle.Hash())
		}
		env.family.Add(ancestor.Hash())
		env.ancestors.Add(ancestor.Hash())
	}
	// Keep track of transactions which return errors so they can be removed
	env.tcount = 0
	return env, nil
}

// commitUncle adds the given block to uncle block set, returns error if failed to add.
func (w *worker) commitUncle(env *environment, uncle *types.Header) error {
	if w.isTTDReached(env.header) {
		return errors.New("ignore uncle for beacon block")
	}
	hash := uncle.Hash()
	if _, exist := env.uncles[hash]; exist {
		return errors.New("uncle not unique")
	}
	if env.header.ParentHash == uncle.ParentHash {
		return errors.New("uncle is sibling")
	}
	if !env.ancestors.Contains(uncle.ParentHash) {
		return errors.New("uncle's parent unknown")
	}
	if env.family.Contains(hash) {
		return errors.New("uncle already included")
	}
	env.uncles[hash] = uncle
	return nil
}

// updateSnapshot updates pending snapshot block, receipts and state.
func (w *worker) updateSnapshot(env *environment) {
	w.snapshotMu.Lock()
	defer w.snapshotMu.Unlock()

	w.snapshotBlock = types.NewBlock(
		env.header,
		env.txs,
		env.unclelist(),
		env.receipts,
		trie.NewStackTrie(nil),
	)
	w.snapshotReceipts = copyReceipts(env.receipts)
	w.snapshotState = env.state.Copy()
}

func (w *worker) commitTransaction(env *environment, tx *types.Transaction) ([]*types.Log, error) {
	snap := env.state.Snapshot()

	receipt, err := core.ApplyTransaction(w.chainConfig, w.chain, &env.coinbase, env.gasPool, env.state, env.header, tx, &env.header.GasUsed, *w.chain.GetVMConfig())
	if err != nil {
		env.state.RevertToSnapshot(snap)
		return nil, err
	}
	env.txs = append(env.txs, tx)
	env.receipts = append(env.receipts, receipt)

	return receipt.Logs, nil
}

func (w *worker) commitTransactions(env *environment, txs *types.TransactionsByPriceAndNonce, interrupt *int32) bool {
	gasLimit := env.header.GasLimit
	if env.gasPool == nil {
		env.gasPool = new(core.GasPool).AddGas(gasLimit)
	}
	var coalescedLogs []*types.Log

	for {
		// In the following three cases, we will interrupt the execution of the transaction.
		// (1) new head block event arrival, the interrupt signal is 1
		// (2) worker start or restart, the interrupt signal is 1
		// (3) worker recreate the sealing block with any newly arrived transactions, the interrupt signal is 2.
		// For the first two cases, the semi-finished work will be discarded.
		// For the third case, the semi-finished work will be submitted to the consensus engine.
		if interrupt != nil && atomic.LoadInt32(interrupt) != commitInterruptNone {
			// Notify resubmit loop to increase resubmitting interval due to too frequent commits.
			if atomic.LoadInt32(interrupt) == commitInterruptResubmit {
				ratio := float64(gasLimit-env.gasPool.Gas()) / float64(gasLimit)
				if ratio < 0.1 {
					ratio = 0.1
				}
				w.resubmitAdjustCh <- &intervalAdjust{
					ratio: ratio,
					inc:   true,
				}
			}
			return atomic.LoadInt32(interrupt) == commitInterruptNewHead
		}
		// If we don't have enough gas for any further transactions then we're done
		if env.gasPool.Gas() < params.TxGas {
			log.Trace("Not enough gas for further transactions", "have", env.gasPool, "want", params.TxGas)
			break
		}
		// Retrieve the next transaction and abort if all done
		tx := txs.Peek()
		if tx == nil {
			break
		}
		// Error may be ignored here. The error has already been checked
		// during transaction acceptance is the transaction pool.
		//
		// We use the eip155 signer regardless of the current hf.
		from, _ := types.Sender(env.signer, tx)
		// Check whether the tx is replay protected. If we're not in the EIP155 hf
		// phase, start ignoring the sender until we do.
		if tx.Protected() && !w.chainConfig.IsEIP155(env.header.Number) {
			log.Trace("Ignoring reply protected transaction", "hash", tx.Hash(), "eip155", w.chainConfig.EIP155Block)

			txs.Pop()
			continue
		}
		// Start executing the transaction
		env.state.Prepare(tx.Hash(), env.tcount)

		logs, err := w.commitTransaction(env, tx)
		switch {
		case errors.Is(err, core.ErrGasLimitReached):
			// Pop the current out-of-gas transaction without shifting in the next from the account
			log.Trace("Gas limit exceeded for current block", "sender", from)
			txs.Pop()

		case errors.Is(err, core.ErrNonceTooLow):
			// New head notification data race between the transaction pool and miner, shift
			log.Trace("Skipping transaction with low nonce", "sender", from, "nonce", tx.Nonce())
			txs.Shift()

		case errors.Is(err, core.ErrNonceTooHigh):
			// Reorg notification data race between the transaction pool and miner, skip account =
			log.Trace("Skipping account with hight nonce", "sender", from, "nonce", tx.Nonce())
			txs.Pop()

		case errors.Is(err, nil):
			// Everything ok, collect the logs and shift in the next transaction from the same account
			coalescedLogs = append(coalescedLogs, logs...)
			env.tcount++
			txs.Shift()

		case errors.Is(err, core.ErrTxTypeNotSupported):
			// Pop the unsupported transaction without shifting in the next from the account
			log.Trace("Skipping unsupported transaction type", "sender", from, "type", tx.Type())
			txs.Pop()

		default:
			// Strange error, discard the transaction and get the next in line (note, the
			// nonce-too-high clause will prevent us from executing in vain).
			log.Debug("Transaction failed, account skipped", "hash", tx.Hash(), "err", err)
			txs.Shift()
		}
	}

	if !w.isRunning() && len(coalescedLogs) > 0 {
		// We don't push the pendingLogsEvent while we are sealing. The reason is that
		// when we are sealing, the worker will regenerate a sealing block every 3 seconds.
		// In order to avoid pushing the repeated pendingLog, we disable the pending log pushing.

		// make a copy, the state caches the logs and these logs get "upgraded" from pending to mined
		// logs by filling in the block hash when the block was mined by the local miner. This can
		// cause a race condition if a log was "upgraded" before the PendingLogsEvent is processed.
		cpy := make([]*types.Log, len(coalescedLogs))
		for i, l := range coalescedLogs {
			cpy[i] = new(types.Log)
			*cpy[i] = *l
		}
		w.pendingLogsFeed.Send(cpy)
	}
	// Notify resubmit loop to decrease resubmitting interval if current interval is larger
	// than the user-specified one.
	if interrupt != nil {
		w.resubmitAdjustCh <- &intervalAdjust{inc: false}
	}
	return false
}

// generateParams wraps various of settings for generating sealing task.
type generateParams struct {
	timestamp  uint64         // The timstamp for sealing task
	forceTime  bool           // Flag whether the given timestamp is immutable or not
	parentHash common.Hash    // Parent block hash, empty means the latest chain head
	coinbase   common.Address // The fee recipient address for including transaction
	random     common.Hash    // The randomness generated by beacon chain, empty before the merge
	noUncle    bool           // Flag whether the uncle block inclusion is allowed
	noExtra    bool           // Flag whether the extra field assignment is allowed
}

// prepareWork constructs the sealing task according to the given parameters,
// either based on the last chain head or specified parent. In this function
// the pending transactions are not filled yet, only the empty task returned.
func (w *worker) prepareWork(genParams *generateParams) (*environment, error) {
	w.mu.RLock()
	defer w.mu.RUnlock()

	// Find the parent block for sealing task
	parent := w.chain.CurrentBlock()
	if genParams.parentHash != (common.Hash{}) {
		parent = w.chain.GetBlockByHash(genParams.parentHash)
	}
	if parent == nil {
		return nil, fmt.Errorf("missing parent")
	}
	// Sanity check the timestamp correctness, recap the timestamp
	// to parent+1 if the mutation is allowed.
	timestamp := genParams.timestamp
	if parent.Time() >= timestamp {
		if genParams.forceTime {
			return nil, fmt.Errorf("invalid timestamp, parent %d given %d", parent.Time(), timestamp)
		}
		timestamp = parent.Time() + 1
	}
	// Construct the sealing block header, set the extra field if it's allowed
	num := parent.Number()
	header := &types.Header{
		ParentHash: parent.Hash(),
		Number:     num.Add(num, common.Big1),
		GasLimit:   core.CalcGasLimit(parent.GasLimit(), w.config.GasCeil),
		Time:       timestamp,
		Coinbase:   genParams.coinbase,
	}
	if !genParams.noExtra && len(w.extra) != 0 {
		header.Extra = w.extra
	}
	// Set the randomness field from the beacon chain if it's available.
	if genParams.random != (common.Hash{}) {
		header.MixDigest = genParams.random
	}
	// Set baseFee and GasLimit if we are on an EIP-1559 chain
	if w.chainConfig.IsLondon(header.Number) {
		header.BaseFee = misc.CalcBaseFee(w.chainConfig, parent.Header())
		if !w.chainConfig.IsLondon(parent.Number()) {
			parentGasLimit := parent.GasLimit() * params.ElasticityMultiplier
			header.GasLimit = core.CalcGasLimit(parentGasLimit, w.config.GasCeil)
		}
	}
	// Run the consensus preparation with the default or customized consensus engine.
	if err := w.engine.Prepare(w.chain, header); err != nil {
		log.Error("Failed to prepare header for sealing", "err", err)
		return nil, err
	}
	// Could potentially happen if starting to mine in an odd state.
	// Note genParams.coinbase can be different with header.Coinbase
	// since clique algorithm can modify the coinbase field in header.
	env, err := w.makeEnv(parent, header, genParams.coinbase)
	if err != nil {
		log.Error("Failed to create sealing context", "err", err)
		return nil, err
	}
	// Accumulate the uncles for the sealing work only if it's allowed.
	if !genParams.noUncle {
		commitUncles := func(blocks map[common.Hash]*types.Block) {
			for hash, uncle := range blocks {
				if len(env.uncles) == 2 {
					break
				}
				if err := w.commitUncle(env, uncle.Header()); err != nil {
					log.Trace("Possible uncle rejected", "hash", hash, "reason", err)
				} else {
					log.Debug("Committing new uncle to block", "hash", hash)
				}
			}
		}
		// Prefer to locally generated uncle
		commitUncles(w.localUncles)
		commitUncles(w.remoteUncles)
	}
	return env, nil
}

// fillTransactions retrieves the pending transactions from the txpool and fills them
// into the given sealing block. The transaction selection and ordering strategy can
// be customized with the plugin in the future.
func (w *worker) fillTransactions(interrupt *int32, env *environment) {
	// Split the pending transactions into locals and remotes
	// Fill the block with all available pending transactions.
	pending := w.eth.TxPool().Pending(true)
	localTxs, remoteTxs := make(map[common.Address]types.Transactions), pending
	for _, account := range w.eth.TxPool().Locals() {
		if txs := remoteTxs[account]; len(txs) > 0 {
			delete(remoteTxs, account)
			localTxs[account] = txs
		}
	}
	if len(localTxs) > 0 {
		txs := types.NewTransactionsByPriceAndNonce(env.signer, localTxs, env.header.BaseFee)
		if w.commitTransactions(env, txs, interrupt) {
			return
		}
	}
	if len(remoteTxs) > 0 {
		txs := types.NewTransactionsByPriceAndNonce(env.signer, remoteTxs, env.header.BaseFee)
		if w.commitTransactions(env, txs, interrupt) {
			return
		}
	}
}

// generateWork generates a sealing block based on the given parameters.
func (w *worker) generateWork(params *generateParams) (*types.Block, error) {
	work, err := w.prepareWork(params)
	if err != nil {
		return nil, err
	}
	defer work.discard()

	w.fillTransactions(nil, work)
	return w.engine.FinalizeAndAssemble(w.chain, work.header, work.state, work.txs, work.unclelist(), work.receipts)
}

// commitWork generates several new sealing tasks based on the parent block
// and submit them to the sealer.
func (w *worker) commitWork(interrupt *int32, noempty bool, timestamp int64) {
	start := time.Now()

	// Set the coinbase if the worker is running or it's required
	var coinbase common.Address
	if w.isRunning() {
		if w.coinbase == (common.Address{}) {
			log.Error("Refusing to mine without etherbase")
			return
		}
		coinbase = w.coinbase // Use the preset address as the fee recipient
	}
	work, err := w.prepareWork(&generateParams{
		timestamp: uint64(timestamp),
		coinbase:  coinbase,
	})
	if err != nil {
		return
	}
	// Create an empty block based on temporary copied state for
	// sealing in advance without waiting block execution finished.
	if !noempty && atomic.LoadUint32(&w.noempty) == 0 {
		w.commit(work.copy(), nil, false, start)
	}
	// Fill pending transactions from the txpool
	w.fillTransactions(interrupt, work)
	w.commit(work.copy(), w.fullTaskHook, true, start)

	// Swap out the old work with the new one, terminating any leftover
	// prefetcher processes in the mean time and starting a new one.
	if w.current != nil {
		w.current.discard()
	}
	w.current = work
}

// commit runs any post-transaction state modifications, assembles the final block
// and commits new work if consensus engine is running.
// Note the assumption is held that the mutation is allowed to the passed env, do
// the deep copy first.
func (w *worker) commit(env *environment, interval func(), update bool, start time.Time) error {
	if w.isRunning() {
		if interval != nil {
			interval()
		}
		// Create a local environment copy, avoid the data race with snapshot state.
		// https://github.com/ethereum/go-ethereum/issues/24299
		env := env.copy()
		block, err := w.engine.FinalizeAndAssemble(w.chain, env.header, env.state, env.txs, env.unclelist(), env.receipts)
		if err != nil {
			return err
		}
		// If we're post merge, just ignore
		if !w.isTTDReached(block.Header()) {
			select {
			case w.taskCh <- &task{receipts: env.receipts, state: env.state, block: block, createdAt: time.Now()}:
				w.unconfirmed.Shift(block.NumberU64() - 1)
				log.Info("Commit new sealing work", "number", block.Number(), "sealhash", w.engine.SealHash(block.Header()),
					"uncles", len(env.uncles), "txs", env.tcount,
					"gas", block.GasUsed(), "fees", totalFees(block, env.receipts),
					"elapsed", common.PrettyDuration(time.Since(start)))

			case <-w.exitCh:
				log.Info("Worker has exited")
			}
		}
	}
	if update {
		w.updateSnapshot(env)
	}
	return nil
}

// getSealingBlock generates the sealing block based on the given parameters.
func (w *worker) getSealingBlock(parent common.Hash, timestamp uint64, coinbase common.Address, random common.Hash) (*types.Block, error) {
	req := &getWorkReq{
		params: &generateParams{
			timestamp:  timestamp,
			forceTime:  true,
			parentHash: parent,
			coinbase:   coinbase,
			random:     random,
			noUncle:    true,
			noExtra:    true,
		},
		result: make(chan *types.Block, 1),
	}
	select {
	case w.getWorkCh <- req:
		block := <-req.result
		if block == nil {
			return nil, req.err
		}
		return block, nil
	case <-w.exitCh:
		return nil, errors.New("miner closed")
	}
}

// isTTDReached returns the indicator if the given block has reached the total
// terminal difficulty for The Merge transition.
func (w *worker) isTTDReached(header *types.Header) bool {
	td, ttd := w.chain.GetTd(header.ParentHash, header.Number.Uint64()-1), w.chain.Config().TerminalTotalDifficulty
	return td != nil && ttd != nil && td.Cmp(ttd) >= 0
}

// copyReceipts makes a deep copy of the given receipts.
func copyReceipts(receipts []*types.Receipt) []*types.Receipt {
	result := make([]*types.Receipt, len(receipts))
	for i, l := range receipts {
		cpy := *l
		result[i] = &cpy
	}
	return result
}

// postSideBlock fires a side chain event, only use it for testing.
func (w *worker) postSideBlock(event core.ChainSideEvent) {
	select {
	case w.chainSideCh <- event:
	case <-w.exitCh:
	}
}

// totalFees computes total consumed miner fees in ETH. Block transactions and receipts have to have the same order.
func totalFees(block *types.Block, receipts []*types.Receipt) *big.Float {
	feesWei := new(big.Int)
	for i, tx := range block.Transactions() {
		minerFee, _ := tx.EffectiveGasTip(block.BaseFee())
		feesWei.Add(feesWei, new(big.Int).Mul(new(big.Int).SetUint64(receipts[i].GasUsed), minerFee))
	}
	return new(big.Float).Quo(new(big.Float).SetInt(feesWei), new(big.Float).SetInt(big.NewInt(params.Ether)))
}<|MERGE_RESOLUTION|>--- conflicted
+++ resolved
@@ -390,51 +390,31 @@
 
 // recalcRecommit recalculates the resubmitting interval upon feedback.
 func recalcRecommit(minRecommit, prev time.Duration, target float64, inc bool) time.Duration {
-<<<<<<< HEAD
-	var (
-		prevF = float64(prev.Nanoseconds())
-		next  float64
-	)
-
-	if inc {
-		next = prevF*(1-intervalAdjustRatio) + intervalAdjustRatio*(target+intervalAdjustBias)
-
-		max := float64(maxRecommitInterval.Nanoseconds())
-		if next > max {
-			next = max
-		}
-	} else {
-		next = prevF*(1-intervalAdjustRatio) + intervalAdjustRatio*(target-intervalAdjustBias)
-		min := float64(minRecommit.Nanoseconds())
-		if next < min {
-			next = min
-		}
-	}
-
-	return time.Duration(int64(next))
-=======
 	// var (
 	// 	prevF = float64(prev.Nanoseconds())
 	// 	next  float64
 	// )
+	//
 	// if inc {
 	// 	next = prevF*(1-intervalAdjustRatio) + intervalAdjustRatio*(target+intervalAdjustBias)
 	// 	max := float64(maxRecommitInterval.Nanoseconds())
+	//
 	// 	if next > max {
 	// 		next = max
 	// 	}
 	// } else {
 	// 	next = prevF*(1-intervalAdjustRatio) + intervalAdjustRatio*(target-intervalAdjustBias)
 	// 	min := float64(minRecommit.Nanoseconds())
+	//
 	// 	if next < min {
 	// 		next = min
 	// 	}
 	// }
+	//
 	// log.Info("Recalc Commit", "Prev", prev, "Next", next)
 
 	//returning the Same prev value to keep the recommit interval constant
-	return time.Duration(int64(prev))
->>>>>>> 8ebac951
+	return prev
 }
 
 // newWorkLoop is a standalone goroutine to submit new sealing work upon received events.
