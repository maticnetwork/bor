--- conflicted
+++ resolved
@@ -47,68 +47,7 @@
 	"gotest.tools/assert"
 )
 
-<<<<<<< HEAD
-// TODO(raneet10): Duplicate initialization from miner/test_backend.go . Recheck whether we need both
-// func init() {
-// 	testTxPoolConfig = txpool.DefaultConfig
-// 	testTxPoolConfig.Journal = ""
-// 	ethashChainConfig = new(params.ChainConfig)
-// 	*ethashChainConfig = *params.TestChainConfig
-// 	cliqueChainConfig = new(params.ChainConfig)
-// 	*cliqueChainConfig = *params.TestChainConfig
-// 	cliqueChainConfig.Clique = &params.CliqueConfig{
-// 		Period: 10,
-// 		Epoch:  30000,
-// 	}
-
-// 	signer := types.LatestSigner(params.TestChainConfig)
-// 	tx1 := types.MustSignNewTx(testBankKey, signer, &types.AccessListTx{
-// 		ChainID:  params.TestChainConfig.ChainID,
-// 		Nonce:    0,
-// 		To:       &testUserAddress,
-// 		Value:    big.NewInt(1000),
-// 		Gas:      params.TxGas,
-// 		GasPrice: big.NewInt(params.InitialBaseFee),
-// 	})
-// 	pendingTxs = append(pendingTxs, tx1)
-
-// 	tx2 := types.MustSignNewTx(testBankKey, signer, &types.LegacyTx{
-// 		Nonce:    1,
-// 		To:       &testUserAddress,
-// 		Value:    big.NewInt(1000),
-// 		Gas:      params.TxGas,
-// 		GasPrice: big.NewInt(params.InitialBaseFee),
-// 	})
-// 	newTxs = append(newTxs, tx2)
-// }
-
-// newTestWorker creates a new test worker with the given parameters.
-// nolint:unparam
-func newTestWorker(t TensingObject, chainConfig *params.ChainConfig, engine consensus.Engine, db ethdb.Database, blocks int, noempty bool, delay uint, opcodeDelay uint) (*worker, *testWorkerBackend, func()) {
-	backend := newTestWorkerBackend(t, chainConfig, engine, db, blocks)
-	backend.txPool.AddLocals(pendingTxs)
-
-	var w *worker
-
-	if delay != 0 || opcodeDelay != 0 {
-		//nolint:staticcheck
-		w = newWorkerWithDelay(testConfig, chainConfig, engine, backend, new(event.TypeMux), nil, false, delay, opcodeDelay)
-	} else {
-		//nolint:staticcheck
-		w = newWorker(testConfig, chainConfig, engine, backend, new(event.TypeMux), nil, false)
-	}
-
-	w.setEtherbase(TestBankAddress)
-
-	// enable empty blocks
-	w.noempty.Store(noempty)
-
-	return w, backend, w.close
-}
-
-=======
 // nolint : paralleltest
->>>>>>> 1065e21c
 func TestGenerateBlockAndImportClique(t *testing.T) {
 	testGenerateBlockAndImport(t, true, false)
 }
@@ -196,8 +135,6 @@
 			t.Fatal("while adding a remote transaction", err)
 		}
 
-<<<<<<< HEAD
-=======
 		select {
 		case ev := <-sub.Chan():
 			block := ev.Data.(core.NewMinedBlockEvent).Block
@@ -430,7 +367,6 @@
 		b.txPool.Add([]*txpool.Transaction{{Tx: b.newRandomTx(true)}}, true, false)
 		b.txPool.Add([]*txpool.Transaction{{Tx: b.newRandomTx(false)}}, true, false)
 
->>>>>>> 1065e21c
 		select {
 		case ev := <-sub.Chan():
 			block := ev.Data.(core.NewMinedBlockEvent).Block
@@ -502,11 +438,7 @@
 	}
 	w.newTaskHook = func(task *task) {
 		if task.block.NumberU64() == 1 {
-<<<<<<< HEAD
-			checkEqual(t, task, taskIndex)
-=======
 			checkEqual(t, task)
->>>>>>> 1065e21c
 			taskCh <- struct{}{}
 		}
 	}
@@ -515,128 +447,6 @@
 		time.Sleep(100 * time.Millisecond)
 	}
 	w.start() // Start mining!
-<<<<<<< HEAD
-
-	for i := 0; i < 2; i += 1 {
-		select {
-		case <-taskCh:
-		case <-time.NewTimer(3 * time.Second).C:
-			t.Error("new task timeout")
-		}
-	}
-}
-
-func TestStreamUncleBlock(t *testing.T) {
-	t.Skip()
-	ethash := ethash.NewFaker()
-	defer ethash.Close()
-
-	w, b, _ := newTestWorker(t, ethashChainConfig, ethash, rawdb.NewMemoryDatabase(), 1, false, 0, 0)
-	defer w.close()
-
-	var taskCh = make(chan struct{}, 3)
-
-	taskIndex := 0
-	w.newTaskHook = func(task *task) {
-		if task.block.NumberU64() == 2 {
-			// The first task is an empty task, the second
-			// one has 1 pending tx, the third one has 1 tx
-			// and 1 uncle.
-			if taskIndex == 2 {
-				have := task.block.Header().UncleHash
-				want := types.CalcUncleHash([]*types.Header{b.uncleBlock.Header()})
-
-				if have != want {
-					t.Errorf("uncle hash mismatch: have %s, want %s", have.Hex(), want.Hex())
-				}
-			}
-			taskCh <- struct{}{}
-
-			taskIndex += 1
-		}
-	}
-	w.skipSealHook = func(task *task) bool {
-		return true
-	}
-	w.fullTaskHook = func() {
-		time.Sleep(100 * time.Millisecond)
-	}
-	w.start()
-
-	for i := 0; i < 2; i += 1 {
-		select {
-		case <-taskCh:
-		case <-time.NewTimer(time.Second).C:
-			t.Error("new task timeout")
-		}
-	}
-
-	select {
-	case <-taskCh:
-	case <-time.NewTimer(time.Second).C:
-		t.Error("new task timeout")
-	}
-}
-
-func TestRegenerateMiningBlockEthash(t *testing.T) {
-	testRegenerateMiningBlock(t, ethashChainConfig, ethash.NewFaker())
-}
-
-func TestRegenerateMiningBlockClique(t *testing.T) {
-	testRegenerateMiningBlock(t, cliqueChainConfig, clique.New(cliqueChainConfig.Clique, rawdb.NewMemoryDatabase()))
-}
-
-func testRegenerateMiningBlock(t *testing.T, chainConfig *params.ChainConfig, engine consensus.Engine) {
-	defer engine.Close()
-
-	w, b, _ := newTestWorker(t, chainConfig, engine, rawdb.NewMemoryDatabase(), 0, false, 0, 0)
-	defer w.close()
-
-	var taskCh = make(chan struct{}, 3)
-
-	taskIndex := 0
-	w.newTaskHook = func(task *task) {
-		if task.block.NumberU64() == 1 {
-			// The first task is an empty task, the second
-			// one has 1 pending tx, the third one has 2 txs
-			if taskIndex == 2 {
-				receiptLen, balance := 2, big.NewInt(2000)
-				if len(task.receipts) != receiptLen {
-					t.Errorf("receipt number mismatch: have %d, want %d", len(task.receipts), receiptLen)
-				}
-
-				if task.state.GetBalance(testUserAddress).Cmp(balance) != 0 {
-					t.Errorf("account balance mismatch: have %d, want %d", task.state.GetBalance(testUserAddress), balance)
-				}
-			}
-			taskCh <- struct{}{}
-
-			taskIndex += 1
-		}
-	}
-	w.skipSealHook = func(task *task) bool {
-		return true
-	}
-	w.fullTaskHook = func() {
-		time.Sleep(100 * time.Millisecond)
-	}
-
-	w.interruptCommitFlag = false
-
-	w.start()
-	// Ignore the first two works
-	for i := 0; i < 2; i += 1 {
-		select {
-		case <-taskCh:
-		case <-time.NewTimer(time.Second).C:
-			t.Error("new task timeout")
-		}
-	}
-	b.txPool.AddLocals(newTxs)
-	time.Sleep(time.Second)
-
-=======
->>>>>>> 1065e21c
 	select {
 	case <-taskCh:
 	case <-time.NewTimer(3 * time.Second).C:
@@ -1140,11 +950,6 @@
 
 	chainConfig.LondonBlock = big.NewInt(0)
 
-<<<<<<< HEAD
-	w, back, _ := newTestWorker(b, chainConfig, engine, db, 0, false, 0, 0)
-	defer w.close()
-	chain, _ := core.NewParallelBlockChain(rawdb.NewMemoryDatabase(), nil, back.Genesis, nil, engine, vm.Config{}, nil, nil, nil)
-=======
 	w, back, _ := newTestWorker(b, chainConfig, engine, rawdb.NewMemoryDatabase(), false, 0, 0)
 	defer w.close()
 
@@ -1159,7 +964,6 @@
 	w.skipSealHook = func(task *task) bool {
 		return len(task.receipts) == 0
 	}
->>>>>>> 1065e21c
 
 	// fulfill tx pool
 	const (
