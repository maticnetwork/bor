--- conflicted
+++ resolved
@@ -206,11 +206,7 @@
 }
 
 // buildPayload builds the payload according to the provided parameters.
-<<<<<<< HEAD
-func (w *worker) buildPayload(args *BuildPayloadArgs) (*Payload, error) {
-=======
-func (miner *Miner) buildPayload(args *BuildPayloadArgs, witness bool) (*Payload, error) {
->>>>>>> 1015a42d
+func (w *worker) buildPayload(args *BuildPayloadArgs, witness bool) (*Payload, error) {
 	// Build the initial version with no transaction included. It should be fast
 	// enough to run. The empty payload can at least make sure there is something
 	// to deliver for not missing slot.
@@ -224,12 +220,7 @@
 		beaconRoot:  args.BeaconRoot,
 		noTxs:       true,
 	}
-<<<<<<< HEAD
-
-	empty := w.getSealingBlock(emptyParams)
-=======
-	empty := miner.generateWork(emptyParams, witness)
->>>>>>> 1015a42d
+	empty := w.generateWork(emptyParams, witness)
 	if empty.err != nil {
 		return nil, empty.err
 	}
@@ -264,11 +255,7 @@
 			select {
 			case <-timer.C:
 				start := time.Now()
-<<<<<<< HEAD
-				r := w.getSealingBlock(fullParams)
-=======
-				r := miner.generateWork(fullParams, witness)
->>>>>>> 1015a42d
+				r := w.generateWork(fullParams, witness)
 				if r.err == nil {
 					payload.update(r, time.Since(start))
 				} else {
