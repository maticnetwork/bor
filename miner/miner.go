--- conflicted
+++ resolved
@@ -72,7 +72,7 @@
 // Miner creates blocks and searches for proof-of-work values.
 // nolint:staticcheck
 type Miner struct {
-<<<<<<< HEAD
+	confMu  sync.RWMutex // The lock used to protect the config fields: GasCeil, GasTip and Extradata
 	mux     *event.TypeMux
 	eth     Backend
 	engine  consensus.Engine
@@ -80,6 +80,7 @@
 	startCh chan struct{}
 	stopCh  chan chan struct{}
 	worker  *worker
+	prio    []common.Address // A list of senders to prioritize
 
 	wg sync.WaitGroup
 }
@@ -93,28 +94,6 @@
 		stopCh:  make(chan chan struct{}),
 		startCh: make(chan struct{}),
 		worker:  newWorker(config, chainConfig, engine, eth, mux, isLocalBlock, true),
-=======
-	confMu      sync.RWMutex // The lock used to protect the config fields: GasCeil, GasTip and Extradata
-	config      *Config
-	chainConfig *params.ChainConfig
-	engine      consensus.Engine
-	txpool      *txpool.TxPool
-	prio        []common.Address // A list of senders to prioritize
-	chain       *core.BlockChain
-	pending     *pending
-	pendingMu   sync.Mutex // Lock protects the pending block
-}
-
-// New creates a new miner with provided config.
-func New(eth Backend, config Config, engine consensus.Engine) *Miner {
-	return &Miner{
-		config:      &config,
-		chainConfig: eth.BlockChain().Config(),
-		engine:      engine,
-		txpool:      eth.TxPool(),
-		chain:       eth.BlockChain(),
-		pending:     &pending{},
->>>>>>> 827d3fcc
 	}
 	miner.wg.Add(1)
 
@@ -241,7 +220,6 @@
 	return nil
 }
 
-<<<<<<< HEAD
 func (miner *Miner) SetGasTip(tip *big.Int) error {
 	miner.worker.setGasTip(tip)
 	return nil
@@ -270,13 +248,13 @@
 
 func (miner *Miner) SetEtherbase(addr common.Address) {
 	miner.worker.setEtherbase(addr)
-=======
+}
+
 // SetPrioAddresses sets a list of addresses to prioritize for transaction inclusion.
 func (miner *Miner) SetPrioAddresses(prio []common.Address) {
 	miner.confMu.Lock()
 	miner.prio = prio
 	miner.confMu.Unlock()
->>>>>>> 827d3fcc
 }
 
 // SetGasCeil sets the gaslimit to strive for when mining blocks post 1559.
