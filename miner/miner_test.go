--- conflicted
+++ resolved
@@ -258,47 +258,5 @@
 		}
 	}
 
-<<<<<<< HEAD
-func createMiner(t *testing.T) (*Miner, *event.TypeMux, func(skipMiner bool)) {
-	// Create Ethash config
-	config := Config{
-		Etherbase: common.HexToAddress("123456789"),
-	}
-	// Create chainConfig
-	memdb := memorydb.New()
-	chainDB := rawdb.NewDatabase(memdb)
-	genesis := core.DeveloperGenesisBlock(15, 11_500_000, common.HexToAddress("12345"))
-	chainConfig, _, err := core.SetupGenesisBlock(chainDB, genesis)
-	if err != nil {
-		t.Fatalf("can't create new chain config: %v", err)
-	}
-	// Create consensus engine
-	engine := clique.New(chainConfig.Clique, chainDB)
-	// Create Ethereum backend
-	consensus.NewMerger(rawdb.NewMemoryDatabase())
-	bc, err := core.NewBlockChain(chainDB, nil, chainConfig, engine, vm.Config{}, nil, nil, nil)
-	if err != nil {
-		t.Fatalf("can't create new chain %v", err)
-	}
-	statedb, _ := state.New(common.Hash{}, state.NewDatabase(chainDB), nil)
-	blockchain := &testBlockChain{statedb, 10000000, new(event.Feed)}
-
-	pool := core.NewTxPool(testTxPoolConfig, chainConfig, blockchain)
-	backend := NewMockBackend(bc, pool)
-	// Create event Mux
-	mux := new(event.TypeMux)
-	// Create Miner
-	miner := New(backend, &config, chainConfig, mux, engine, nil)
-	cleanup := func(skipMiner bool) {
-		bc.Stop()
-		engine.Close()
-		pool.Stop()
-		if !skipMiner {
-			miner.Close()
-		}
-	}
-	return miner, mux, cleanup
-=======
 	t.Fatalf("Mining() == %t, want %t", state, mining)
->>>>>>> 5f69302b
 }