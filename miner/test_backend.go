--- conflicted
+++ resolved
@@ -9,19 +9,7 @@
 	"sync/atomic"
 	"time"
 
-<<<<<<< HEAD
-	"github.com/ethereum/go-ethereum/accounts" // nolint:typecheck
-	"github.com/ethereum/go-ethereum/consensus/bor"
-	"github.com/ethereum/go-ethereum/consensus/clique"
-	"github.com/ethereum/go-ethereum/consensus/ethash"
-	"github.com/ethereum/go-ethereum/core/state"
-	"github.com/ethereum/go-ethereum/core/txpool"
-	"github.com/ethereum/go-ethereum/crypto"
-	"github.com/ethereum/go-ethereum/ethdb"
-	"github.com/ethereum/go-ethereum/trie"
-=======
 	// nolint:typecheck
->>>>>>> 1065e21c
 
 	"github.com/ethereum/go-ethereum/common"
 	cmath "github.com/ethereum/go-ethereum/common/math"
@@ -46,231 +34,6 @@
 	lru "github.com/hashicorp/golang-lru"
 )
 
-<<<<<<< HEAD
-const (
-	// testCode is the testing contract binary code which will initialises some
-	// variables in constructor
-	testCode = "0x60806040527fffffffffffffffffffffffffffffffffffffffffffffffffffffffffffffff0060005534801561003457600080fd5b5060fc806100436000396000f3fe6080604052348015600f57600080fd5b506004361060325760003560e01c80630c4dae8814603757806398a213cf146053575b600080fd5b603d607e565b6040518082815260200191505060405180910390f35b607c60048036036020811015606757600080fd5b81019080803590602001909291905050506084565b005b60005481565b806000819055507fe9e44f9f7da8c559de847a3232b57364adc0354f15a2cd8dc636d54396f9587a6000546040518082815260200191505060405180910390a15056fea265627a7a723058208ae31d9424f2d0bc2a3da1a5dd659db2d71ec322a17db8f87e19e209e3a1ff4a64736f6c634300050a0032"
-
-	// testGas is the gas required for contract deployment.
-	testGas                   = 144109
-	storageContractByteCode   = "608060405234801561001057600080fd5b50610150806100206000396000f3fe608060405234801561001057600080fd5b50600436106100365760003560e01c80632e64cec11461003b5780636057361d14610059575b600080fd5b610043610075565b60405161005091906100a1565b60405180910390f35b610073600480360381019061006e91906100ed565b61007e565b005b60008054905090565b8060008190555050565b6000819050919050565b61009b81610088565b82525050565b60006020820190506100b66000830184610092565b92915050565b600080fd5b6100ca81610088565b81146100d557600080fd5b50565b6000813590506100e7816100c1565b92915050565b600060208284031215610103576101026100bc565b5b6000610111848285016100d8565b9150509291505056fea2646970667358221220322c78243e61b783558509c9cc22cb8493dde6925aa5e89a08cdf6e22f279ef164736f6c63430008120033"
-	storageContractTxCallData = "0x6057361d0000000000000000000000000000000000000000000000000000000000000001"
-	storageCallTxGas          = 100000
-)
-
-func init() {
-
-	testTxPoolConfig = txpool.DefaultConfig
-	testTxPoolConfig.Journal = ""
-	ethashChainConfig = new(params.ChainConfig)
-	*ethashChainConfig = *params.TestChainConfig
-	cliqueChainConfig = new(params.ChainConfig)
-	*cliqueChainConfig = *params.TestChainConfig
-	cliqueChainConfig.Clique = &params.CliqueConfig{
-		Period: 10,
-		Epoch:  30000,
-	}
-
-	signer := types.LatestSigner(params.TestChainConfig)
-
-	tx1 := types.MustSignNewTx(testBankKey, signer, &types.AccessListTx{
-		ChainID:  params.TestChainConfig.ChainID,
-		Nonce:    0,
-		To:       &testUserAddress,
-		Value:    big.NewInt(1000),
-		Gas:      params.TxGas,
-		GasPrice: big.NewInt(params.InitialBaseFee),
-	})
-
-	pendingTxs = append(pendingTxs, tx1)
-
-	tx2 := types.MustSignNewTx(testBankKey, signer, &types.LegacyTx{
-		Nonce:    1,
-		To:       &testUserAddress,
-		Value:    big.NewInt(1000),
-		Gas:      params.TxGas,
-		GasPrice: big.NewInt(params.InitialBaseFee),
-	})
-
-	newTxs = append(newTxs, tx2)
-}
-
-// testWorkerBackend implements worker.Backend interfaces and wraps all information needed during the testing.
-type testWorkerBackend struct {
-	DB         ethdb.Database
-	txPool     *txpool.TxPool
-	chain      *core.BlockChain
-	Genesis    *core.Genesis
-	uncleBlock *types.Block
-}
-
-func newTestWorkerBackend(t TensingObject, chainConfig *params.ChainConfig, engine consensus.Engine, db ethdb.Database, n int) *testWorkerBackend {
-	var gspec = core.Genesis{
-		Config:   chainConfig,
-		Alloc:    core.GenesisAlloc{TestBankAddress: {Balance: testBankFunds}},
-		GasLimit: 30_000_000,
-	}
-
-	switch e := engine.(type) {
-	case *bor.Bor:
-		gspec.ExtraData = make([]byte, 32+common.AddressLength+crypto.SignatureLength)
-		copy(gspec.ExtraData[32:32+common.AddressLength], TestBankAddress.Bytes())
-		e.Authorize(TestBankAddress, func(account accounts.Account, s string, data []byte) ([]byte, error) {
-			return crypto.Sign(crypto.Keccak256(data), testBankKey)
-		})
-	case *clique.Clique:
-		gspec.ExtraData = make([]byte, 32+common.AddressLength+crypto.SignatureLength)
-		copy(gspec.ExtraData[32:32+common.AddressLength], TestBankAddress.Bytes())
-		e.Authorize(TestBankAddress, func(account accounts.Account, s string, data []byte) ([]byte, error) {
-			return crypto.Sign(crypto.Keccak256(data), testBankKey)
-		})
-	case *ethash.Ethash:
-	default:
-		t.Fatalf("unexpected consensus engine type: %T", engine)
-	}
-
-	genesis := gspec.MustCommit(db, trie.NewDatabase(db, trie.HashDefaults))
-
-	chain, _ := core.NewBlockChain(db, &core.CacheConfig{TrieDirtyDisabled: true}, &gspec, nil, engine, vm.Config{}, nil, nil, nil)
-	txpool := txpool.NewTxPool(testTxPoolConfig, chainConfig, chain)
-
-	// Generate a small n-block chain and an uncle block for it
-	if n > 0 {
-		blocks, _ := core.GenerateChain(chainConfig, genesis, engine, db, n, func(i int, gen *core.BlockGen) {
-			gen.SetCoinbase(TestBankAddress)
-		})
-		if _, err := chain.InsertChain(blocks); err != nil {
-			t.Fatalf("failed to insert origin chain: %v", err)
-		}
-	}
-
-	parent := genesis
-	if n > 0 {
-		parent = chain.GetBlockByHash(chain.CurrentBlock().ParentHash)
-	}
-
-	blocks, _ := core.GenerateChain(chainConfig, parent, engine, db, 1, func(i int, gen *core.BlockGen) {
-		gen.SetCoinbase(testUserAddress)
-	})
-
-	return &testWorkerBackend{
-		DB:         db,
-		chain:      chain,
-		txPool:     txpool,
-		Genesis:    &gspec,
-		uncleBlock: blocks[0],
-	}
-}
-
-func (b *testWorkerBackend) BlockChain() *core.BlockChain { return b.chain }
-func (b *testWorkerBackend) TxPool() *txpool.TxPool       { return b.txPool }
-func (b *testWorkerBackend) StateAtBlock(block *types.Block, reexec uint64, base *state.StateDB, checkLive bool, preferDisk bool) (statedb *state.StateDB, err error) {
-	return nil, errors.New("not supported")
-}
-
-func (b *testWorkerBackend) newRandomUncle() (*types.Block, error) {
-	var parent *types.Block
-
-	cur := b.chain.CurrentBlock()
-
-	if cur.Number.Uint64() == 0 {
-		parent = b.chain.Genesis()
-	} else {
-		parent = b.chain.GetBlockByHash(b.chain.CurrentBlock().ParentHash)
-	}
-
-	var err error
-
-	blocks, _ := core.GenerateChain(b.chain.Config(), parent, b.chain.Engine(), b.DB, 1, func(i int, gen *core.BlockGen) {
-		var addr = make([]byte, common.AddressLength)
-
-		_, err = rand.Read(addr)
-		if err != nil {
-			return
-		}
-
-		gen.SetCoinbase(common.BytesToAddress(addr))
-	})
-
-	return blocks[0], err
-}
-
-// newRandomTx creates a new transaction.
-func (b *testWorkerBackend) newRandomTx(creation bool) *types.Transaction {
-	var tx *types.Transaction
-
-	gasPrice := big.NewInt(10 * params.InitialBaseFee)
-
-	if creation {
-		tx, _ = types.SignTx(types.NewContractCreation(b.txPool.Nonce(TestBankAddress), big.NewInt(0), testGas, gasPrice, common.FromHex(testCode)), types.HomesteadSigner{}, testBankKey)
-	} else {
-		tx, _ = types.SignTx(types.NewTransaction(b.txPool.Nonce(TestBankAddress), testUserAddress, big.NewInt(1000), params.TxGas, gasPrice, nil), types.HomesteadSigner{}, testBankKey)
-	}
-
-	return tx
-}
-
-// newRandomTxWithNonce creates a new transaction with the given nonce.
-func (b *testWorkerBackend) newRandomTxWithNonce(creation bool, nonce uint64) *types.Transaction {
-	var tx *types.Transaction
-
-	gasPrice := big.NewInt(100 * params.InitialBaseFee)
-
-	if creation {
-		tx, _ = types.SignTx(types.NewContractCreation(b.txPool.Nonce(TestBankAddress), big.NewInt(0), testGas, gasPrice, common.FromHex(testCode)), types.HomesteadSigner{}, testBankKey)
-	} else {
-		tx, _ = types.SignTx(types.NewTransaction(nonce, testUserAddress, big.NewInt(1000), params.TxGas, gasPrice, nil), types.HomesteadSigner{}, testBankKey)
-	}
-
-	return tx
-}
-
-// newStorageCreateContractTx creates a new transaction to deploy a storage smart contract.
-func (b *testWorkerBackend) newStorageCreateContractTx() (*types.Transaction, common.Address) {
-	var tx *types.Transaction
-
-	gasPrice := big.NewInt(10 * params.InitialBaseFee)
-
-	tx, _ = types.SignTx(types.NewContractCreation(b.txPool.Nonce(TestBankAddress), big.NewInt(0), testGas, gasPrice, common.FromHex(storageContractByteCode)), types.HomesteadSigner{}, testBankKey)
-	contractAddr := crypto.CreateAddress(TestBankAddress, b.txPool.Nonce(TestBankAddress))
-
-	return tx, contractAddr
-}
-
-// newStorageContractCallTx creates a new transaction to call a storage smart contract.
-func (b *testWorkerBackend) newStorageContractCallTx(to common.Address, nonce uint64) *types.Transaction {
-	var tx *types.Transaction
-
-	gasPrice := big.NewInt(10 * params.InitialBaseFee)
-
-	tx, _ = types.SignTx(types.NewTransaction(nonce, to, nil, storageCallTxGas, gasPrice, common.FromHex(storageContractTxCallData)), types.HomesteadSigner{}, testBankKey)
-
-	return tx
-}
-
-// NewTestWorker creates a new test worker with the given parameters.
-func NewTestWorker(t TensingObject, chainConfig *params.ChainConfig, engine consensus.Engine, db ethdb.Database, blocks int, noempty bool, delay uint, opcodeDelay uint) (*worker, *testWorkerBackend, func()) {
-	backend := newTestWorkerBackend(t, chainConfig, engine, db, blocks)
-	backend.txPool.AddLocals(pendingTxs)
-
-	var w *worker
-
-	if delay != 0 || opcodeDelay != 0 {
-		//nolint:staticcheck
-		w = newWorkerWithDelay(testConfig, chainConfig, engine, backend, new(event.TypeMux), nil, false, delay, opcodeDelay)
-	} else {
-		//nolint:staticcheck
-		w = newWorker(testConfig, chainConfig, engine, backend, new(event.TypeMux), nil, false)
-	}
-
-	w.setEtherbase(TestBankAddress)
-
-	return w, backend, w.close
-}
-
-=======
->>>>>>> 1065e21c
 // newWorkerWithDelay is newWorker() with extra params to induce artficial delays for tests such as commit-interrupt.
 // nolint:staticcheck
 func newWorkerWithDelay(config *Config, chainConfig *params.ChainConfig, engine consensus.Engine, eth Backend, mux *event.TypeMux, isLocalBlock func(header *types.Header) bool, init bool, delay uint, opcodeDelay uint) *worker {
@@ -282,11 +45,8 @@
 		chain:               eth.BlockChain(),
 		mux:                 mux,
 		isLocalBlock:        isLocalBlock,
-<<<<<<< HEAD
-=======
 		coinbase:            config.Etherbase,
 		extra:               config.ExtraData,
->>>>>>> 1065e21c
 		pendingTasks:        make(map[common.Hash]*task),
 		txsCh:               make(chan core.NewTxsEvent, txChanSize),
 		chainHeadCh:         make(chan core.ChainHeadEvent, chainHeadChanSize),
@@ -369,24 +129,6 @@
 	for {
 		select {
 		case req := <-w.newWorkCh:
-<<<<<<< HEAD
-			i := req.interrupt.Load()
-			//nolint:contextcheck
-			w.commitWorkWithDelay(req.ctx, &i, req.timestamp, delay, opcodeDelay)
-
-		case req := <-w.getWorkCh:
-			//nolint:contextcheck
-			block, _, err := w.generateWork(req.ctx, req.params)
-			if err != nil {
-				req.result <- nil
-			} else {
-				payload := newPayloadResult{
-					err:   nil,
-					block: block,
-					fees:  block.BaseFee(),
-				}
-				req.result <- &payload
-=======
 			if w.chainConfig.ChainID.Cmp(params.BorMainnetChainConfig.ChainID) == 0 || w.chainConfig.ChainID.Cmp(params.MumbaiChainConfig.ChainID) == 0 {
 				if w.eth.PeerCount() > 0 {
 					//nolint:contextcheck
@@ -403,7 +145,6 @@
 				err:   err,
 				block: block,
 				fees:  fees,
->>>>>>> 1065e21c
 			}
 
 		case ev := <-w.txsCh:
@@ -461,15 +202,11 @@
 }
 
 // commitWorkWithDelay is commitWork() with extra params to induce artficial delays for tests such as commit-interrupt.
-<<<<<<< HEAD
-func (w *worker) commitWorkWithDelay(ctx context.Context, interrupt *int32, timestamp int64, delay uint, opcodeDelay uint) {
-=======
 func (w *worker) commitWorkWithDelay(ctx context.Context, interrupt *atomic.Int32, noempty bool, timestamp int64, delay uint, opcodeDelay uint) {
 	// Abort committing if node is still syncing
 	if w.syncing.Load() {
 		return
 	}
->>>>>>> 1065e21c
 	start := time.Now()
 
 	var (
@@ -525,10 +262,6 @@
 		attribute.Int("number", int(work.header.Number.Uint64())),
 	)
 
-<<<<<<< HEAD
-	// Fill pending transactions from the txpool
-	w.fillTransactionsWithDelay(ctx, interrupt, work, interruptCtx)
-=======
 	// Create an empty block based on temporary copied state for
 	// sealing in advance without waiting block execution finished.
 	if !noempty && !w.noempty.Load() {
@@ -542,7 +275,6 @@
 		// The entire block is filled, decrease resubmit interval in case
 		// of current interval is larger than the user-specified one.
 		w.resubmitAdjustCh <- &intervalAdjust{inc: false}
->>>>>>> 1065e21c
 
 	case errors.Is(err, errBlockInterruptedByRecommit):
 		// Notify resubmit loop to increase resubmitting interval if the
