--- conflicted
+++ resolved
@@ -427,24 +427,7 @@
 				txset := types.NewTransactionsByPriceAndNonce(w.current.signer, txs, cmath.FromBig(w.current.header.BaseFee))
 				tcount := w.current.tcount
 
-<<<<<<< HEAD
-				var interruptCtx = context.Background()
-				stopFn := func() {}
-				defer func() {
-					stopFn()
-				}()
-
-				if w.interruptCommitFlag {
-					block := w.chain.GetBlockByHash(w.chain.CurrentBlock().Hash())
-					interruptCtx, stopFn = getInterruptTimer(ctx, w.current, block)
-					// nolint : staticcheck
-					interruptCtx = vm.PutCache(interruptCtx, w.interruptedTxCache)
-				}
-
-				w.commitTransactionsWithDelay(w.current, txset, nil, interruptCtx)
-=======
 				w.commitTransactions(w.current, txset, nil, context.Background())
->>>>>>> 891ec7fe
 
 				// Only update the snapshot if any new transactions were added
 				// to the pending block
@@ -815,7 +798,6 @@
 			continue
 		}
 		// Start executing the transaction
-		// TODO marcello check how "Prepare" has been replaced
 		env.state.SetTxContext(tx.Hash(), env.tcount)
 
 		var start time.Time
