# Faucet

The `faucet` is a simplistic web application with the goal of distributing small amounts of Ether in private and test networks.

Users need to post their Ethereum addresses to fund in a Twitter status update or public Facebook post and share the link to the faucet. The faucet will in turn deduplicate user requests and send the Ether. After a funding round, the faucet prevents the same user from requesting again for a pre-configured amount of time, proportional to the amount of Ether requested.

## Operation

The `faucet` is a single binary app (everything included) with all configurations set via command line flags and a few files.

First things first, the `faucet` needs to connect to an Ethereum network, for which it needs the necessary genesis and network infos. Each of the following flags must be set:

<<<<<<< HEAD
- `--genesis` is a path to a file containing the network `genesis.json`
- `--network` is the devp2p network id used during connection
- `--bootnodes` is a list of `enode://` ids to join the network through
=======
- `-genesis` is a path to a file containing the network `genesis.json`. or using:
  - `-goerli` with the faucet with Görli network config
  - `-sepolia` with the faucet with Sepolia network config
- `-network` is the devp2p network id used during connection
- `-bootnodes` is a list of `enode://` ids to join the network through
>>>>>>> bed84606

The `faucet` will use the `les` protocol to join the configured Ethereum network and will store its data in `$HOME/.faucet` (currently not configurable).

## Funding

To be able to distribute funds, the `faucet` needs access to an already funded Ethereum account. This can be configured via:

- `-account.json` is a path to the Ethereum account's JSON key file
- `-account.pass` is a path to a text file with the decryption passphrase

The faucet is able to distribute various amounts of Ether in exchange for various timeouts. These can be configured via:

- `-faucet.amount` is the number of Ethers to send by default
- `-faucet.minutes` is the time to wait before allowing a rerequest
- `-faucet.tiers` is the funding tiers to support  (x3 time, x2.5 funds)

## Sybil protection

To prevent the same user from exhausting funds in a loop, the `faucet` ties requests to social networks and captcha resolvers.

Captcha protection uses Google's invisible ReCaptcha, thus the `faucet` needs to run on a live domain. The domain needs to be registered in Google's systems to retrieve the captcha API token and secrets. After doing so, captcha protection may be enabled via:

- `-captcha.token` is the API token for ReCaptcha
- `-captcha.secret` is the API secret for ReCaptcha

Sybil protection via Twitter requires an API key as of 15th December, 2020. To obtain it, a Twitter user must be upgraded to developer status and a new Twitter App deployed with it. The app's `Bearer` token is required by the faucet to retrieve tweet data:

- `-twitter.token` is the Bearer token for `v2` API access
- `-twitter.token.v1` is the Bearer token for `v1` API access

Sybil protection via Facebook uses the website to directly download post data thus does not currently require an API configuration. 

## Miscellaneous

Beside the above - mostly essential - CLI flags, there are a number that can be used to fine-tune the `faucet`'s operation. Please see `faucet --help` for a full list.<|MERGE_RESOLUTION|>--- conflicted
+++ resolved
@@ -10,17 +10,11 @@
 
 First things first, the `faucet` needs to connect to an Ethereum network, for which it needs the necessary genesis and network infos. Each of the following flags must be set:
 
-<<<<<<< HEAD
-- `--genesis` is a path to a file containing the network `genesis.json`
-- `--network` is the devp2p network id used during connection
-- `--bootnodes` is a list of `enode://` ids to join the network through
-=======
 - `-genesis` is a path to a file containing the network `genesis.json`. or using:
   - `-goerli` with the faucet with Görli network config
   - `-sepolia` with the faucet with Sepolia network config
 - `-network` is the devp2p network id used during connection
 - `-bootnodes` is a list of `enode://` ids to join the network through
->>>>>>> bed84606
 
 The `faucet` will use the `les` protocol to join the configured Ethereum network and will store its data in `$HOME/.faucet` (currently not configurable).
 
@@ -51,7 +45,7 @@
 - `-twitter.token` is the Bearer token for `v2` API access
 - `-twitter.token.v1` is the Bearer token for `v1` API access
 
-Sybil protection via Facebook uses the website to directly download post data thus does not currently require an API configuration. 
+Sybil protection via Facebook uses the website to directly download post data thus does not currently require an API configuration.
 
 ## Miscellaneous
 
