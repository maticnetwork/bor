--- conflicted
+++ resolved
@@ -109,24 +109,6 @@
 		for _, st := range test.Subtests() {
 			// Run the test and aggregate the result
 			result := &StatetestResult{Name: key, Fork: st.Fork, Pass: true}
-<<<<<<< HEAD
-			test.Run(st, cfg, false, rawdb.HashScheme, func(err error, snaps *snapshot.Tree, state *state.StateDB) {
-				if err != nil {
-					// Test failed, mark as so and dump any state to aid debugging
-					result.Pass, result.Error = false, err.Error()
-					if dump {
-						dump := state.RawDump(nil)
-						result.State = &dump
-					}
-				} else {
-					root := state.IntermediateRoot(false)
-					result.Root = &root
-					if jsonOut {
-						fmt.Fprintf(os.Stderr, "{\"stateRoot\": \"%#x\"}\n", root)
-					}
-				}
-			})
-=======
 			_, s, err := test.Run(st, cfg, false)
 			// print state root for evmlab tracing
 			if s != nil {
@@ -147,7 +129,6 @@
 				}
 			}
 
->>>>>>> 1065e21c
 			results = append(results, *result)
 		}
 	}
