// Copyright 2020 The go-ethereum Authors
// This file is part of go-ethereum.
//
// go-ethereum is free software: you can redistribute it and/or modify
// it under the terms of the GNU General Public License as published by
// the Free Software Foundation, either version 3 of the License, or
// (at your option) any later version.
//
// go-ethereum is distributed in the hope that it will be useful,
// but WITHOUT ANY WARRANTY; without even the implied warranty of
// MERCHANTABILITY or FITNESS FOR A PARTICULAR PURPOSE. See the
// GNU General Public License for more details.
//
// You should have received a copy of the GNU General Public License
// along with go-ethereum. If not, see <http://www.gnu.org/licenses/>.

package t8ntool

import (
	"fmt"
	"math/big"

	"github.com/ethereum/go-ethereum/common"
	"github.com/ethereum/go-ethereum/common/math"
	"github.com/ethereum/go-ethereum/consensus/ethash"
	"github.com/ethereum/go-ethereum/consensus/misc"
	"github.com/ethereum/go-ethereum/core"
	"github.com/ethereum/go-ethereum/core/rawdb"
	"github.com/ethereum/go-ethereum/core/state"
	"github.com/ethereum/go-ethereum/core/types"
	"github.com/ethereum/go-ethereum/core/vm"
	"github.com/ethereum/go-ethereum/crypto"
	"github.com/ethereum/go-ethereum/ethdb"
	"github.com/ethereum/go-ethereum/log"
	"github.com/ethereum/go-ethereum/params"
	"github.com/ethereum/go-ethereum/rlp"
	"github.com/ethereum/go-ethereum/trie"
	"golang.org/x/crypto/sha3"
)

type Prestate struct {
	Env stEnv             `json:"env"`
	Pre core.GenesisAlloc `json:"pre"`
}

// ExecutionResult contains the execution status after running a state test, any
// error that might have occurred and a dump of the final state if requested.
type ExecutionResult struct {
	StateRoot            common.Hash           `json:"stateRoot"`
	TxRoot               common.Hash           `json:"txRoot"`
	ReceiptRoot          common.Hash           `json:"receiptsRoot"`
	LogsHash             common.Hash           `json:"logsHash"`
	Bloom                types.Bloom           `json:"logsBloom"        gencodec:"required"`
	Receipts             types.Receipts        `json:"receipts"`
	Rejected             []*rejectedTx         `json:"rejected,omitempty"`
	Difficulty           *math.HexOrDecimal256 `json:"currentDifficulty" gencodec:"required"`
	GasUsed              math.HexOrDecimal64   `json:"gasUsed"`
	BaseFee              *math.HexOrDecimal256 `json:"currentBaseFee,omitempty"`
	WithdrawalsRoot      *common.Hash          `json:"withdrawalsRoot,omitempty"`
	CurrentExcessBlobGas *math.HexOrDecimal64  `json:"currentExcessBlobGas,omitempty"`
	CurrentBlobGasUsed   *math.HexOrDecimal64  `json:"currentBlobGasUsed,omitempty"`
}

type ommer struct {
	Delta   uint64         `json:"delta"`
	Address common.Address `json:"address"`
}

//go:generate go run github.com/fjl/gencodec -type stEnv -field-override stEnvMarshaling -out gen_stenv.go
type stEnv struct {
	Coinbase            common.Address                      `json:"currentCoinbase"   gencodec:"required"`
	Difficulty          *big.Int                            `json:"currentDifficulty"`
	Random              *big.Int                            `json:"currentRandom"`
	ParentDifficulty    *big.Int                            `json:"parentDifficulty"`
	ParentBaseFee       *big.Int                            `json:"parentBaseFee,omitempty"`
	ParentGasUsed       uint64                              `json:"parentGasUsed,omitempty"`
	ParentGasLimit      uint64                              `json:"parentGasLimit,omitempty"`
	GasLimit            uint64                              `json:"currentGasLimit"   gencodec:"required"`
	Number              uint64                              `json:"currentNumber"     gencodec:"required"`
	Timestamp           uint64                              `json:"currentTimestamp"  gencodec:"required"`
	ParentTimestamp     uint64                              `json:"parentTimestamp,omitempty"`
	BlockHashes         map[math.HexOrDecimal64]common.Hash `json:"blockHashes,omitempty"`
	Ommers              []ommer                             `json:"ommers,omitempty"`
	Withdrawals         []*types.Withdrawal                 `json:"withdrawals,omitempty"`
	BaseFee             *big.Int                            `json:"currentBaseFee,omitempty"`
	ParentUncleHash     common.Hash                         `json:"parentUncleHash"`
	ExcessBlobGas       *uint64                             `json:"excessBlobGas,omitempty"`
	ParentExcessBlobGas *uint64                             `json:"parentExcessBlobGas,omitempty"`
	ParentBlobGasUsed   *uint64                             `json:"parentBlobGasUsed,omitempty"`
}

type stEnvMarshaling struct {
	Coinbase            common.UnprefixedAddress
	Difficulty          *math.HexOrDecimal256
	Random              *math.HexOrDecimal256
	ParentDifficulty    *math.HexOrDecimal256
	ParentBaseFee       *math.HexOrDecimal256
	ParentGasUsed       math.HexOrDecimal64
	ParentGasLimit      math.HexOrDecimal64
	GasLimit            math.HexOrDecimal64
	Number              math.HexOrDecimal64
	Timestamp           math.HexOrDecimal64
	ParentTimestamp     math.HexOrDecimal64
	BaseFee             *math.HexOrDecimal256
	ExcessBlobGas       *math.HexOrDecimal64
	ParentExcessBlobGas *math.HexOrDecimal64
	ParentBlobGasUsed   *math.HexOrDecimal64
}

type rejectedTx struct {
	Index int    `json:"index"`
	Err   string `json:"error"`
}

// Apply applies a set of transactions to a pre-state
func (pre *Prestate) Apply(vmConfig vm.Config, chainConfig *params.ChainConfig,
	txs types.Transactions, miningReward int64,
	getTracerFn func(txIndex int, txHash common.Hash) (tracer vm.EVMLogger, err error)) (*state.StateDB, *ExecutionResult, error) {
	// Capture errors for BLOCKHASH operation, if we haven't been supplied the
	// required blockhashes
	var hashError error

	getHash := func(num uint64) common.Hash {
		if pre.Env.BlockHashes == nil {
			hashError = fmt.Errorf("getHash(%d) invoked, no blockhashes provided", num)
			return common.Hash{}
		}

		h, ok := pre.Env.BlockHashes[math.HexOrDecimal64(num)]
		if !ok {
			hashError = fmt.Errorf("getHash(%d) invoked, blockhash for that block not provided", num)
		}

		return h
	}

	var (
		statedb     = MakePreState(rawdb.NewMemoryDatabase(), pre.Pre)
		signer      = types.MakeSigner(chainConfig, new(big.Int).SetUint64(pre.Env.Number), pre.Env.Timestamp)
		gaspool     = new(core.GasPool)
		blockHash   = common.Hash{0x13, 0x37}
		rejectedTxs []*rejectedTx
		includedTxs types.Transactions
		gasUsed     = uint64(0)
		receipts    = make(types.Receipts, 0)
		txIndex     = 0
	)

	gaspool.AddGas(pre.Env.GasLimit)
	vmContext := vm.BlockContext{
		CanTransfer: core.CanTransfer,
		Transfer:    core.Transfer,
		Coinbase:    pre.Env.Coinbase,
		BlockNumber: new(big.Int).SetUint64(pre.Env.Number),
		Time:        pre.Env.Timestamp,
		Difficulty:  pre.Env.Difficulty,
		GasLimit:    pre.Env.GasLimit,
		GetHash:     getHash,
	}
	// If currentBaseFee is defined, add it to the vmContext.
	if pre.Env.BaseFee != nil {
		vmContext.BaseFee = new(big.Int).Set(pre.Env.BaseFee)
	}
	// If random is defined, add it to the vmContext.
	if pre.Env.Random != nil {
		rnd := common.BigToHash(pre.Env.Random)
		vmContext.Random = &rnd
	}

	vmContext.ExcessBlobGas = nil
	// If DAO is supported/enabled, we need to handle it here. In geth 'proper', it's
	// done in StateProcessor.Process(block, ...), right before transactions are applied.
	if chainConfig.DAOForkSupport &&
		chainConfig.DAOForkBlock != nil &&
		chainConfig.DAOForkBlock.Cmp(new(big.Int).SetUint64(pre.Env.Number)) == 0 {
		misc.ApplyDAOHardFork(statedb)
	}
	var blobGasUsed uint64
	for i, tx := range txs {
		if tx.Type() == types.BlobTxType && vmContext.ExcessBlobGas == nil {
			errMsg := "blob tx used but field env.ExcessBlobGas missing"
			log.Warn("rejected tx", "index", i, "hash", tx.Hash(), "error", errMsg)
			rejectedTxs = append(rejectedTxs, &rejectedTx{i, errMsg})
			continue
		}
		msg, err := core.TransactionToMessage(tx, signer, pre.Env.BaseFee)
		if err != nil {
			log.Warn("rejected tx", "index", i, "hash", tx.Hash(), "error", err)
			rejectedTxs = append(rejectedTxs, &rejectedTx{i, err.Error()})

			continue
		}

		tracer, err := getTracerFn(txIndex, tx.Hash())
		if err != nil {
			return nil, nil, err
		}

		vmConfig.Tracer = tracer

		statedb.SetTxContext(tx.Hash(), txIndex)

		var (
			txContext = core.NewEVMTxContext(msg)
			snapshot  = statedb.Snapshot()
			prevGas   = gaspool.Gas()
		)

		evm := vm.NewEVM(vmContext, txContext, statedb, chainConfig, vmConfig)

		// (ret []byte, usedGas uint64, failed bool, err error)
		msgResult, err := core.ApplyMessage(evm, msg, gaspool, nil)
		if err != nil {
			statedb.RevertToSnapshot(snapshot)
			log.Info("rejected tx", "index", i, "hash", tx.Hash(), "from", msg.From, "error", err)
			rejectedTxs = append(rejectedTxs, &rejectedTx{i, err.Error()})

			gaspool.SetGas(prevGas)

			continue
		}
		if tx.Type() == types.BlobTxType {
			blobGasUsed += params.BlobTxBlobGasPerBlob
		}
		includedTxs = append(includedTxs, tx)

		if hashError != nil {
			return nil, nil, NewError(ErrorMissingBlockhash, hashError)
		}

		gasUsed += msgResult.UsedGas

		// Receipt:
		{
			var root []byte

			if chainConfig.IsByzantium(vmContext.BlockNumber) {
				statedb.Finalise(true)
			} else {
				root = statedb.IntermediateRoot(chainConfig.IsEIP158(vmContext.BlockNumber)).Bytes()
			}

			// Create a new receipt for the transaction, storing the intermediate root and
			// gas used by the tx.
			receipt := &types.Receipt{Type: tx.Type(), PostState: root, CumulativeGasUsed: gasUsed}
			if msgResult.Failed() {
				receipt.Status = types.ReceiptStatusFailed
			} else {
				receipt.Status = types.ReceiptStatusSuccessful
			}

			receipt.TxHash = tx.Hash()
			receipt.GasUsed = msgResult.UsedGas

			// If the transaction created a contract, store the creation address in the receipt.
			if msg.To == nil {
				receipt.ContractAddress = crypto.CreateAddress(evm.TxContext.Origin, tx.Nonce())
			}

			// Set the receipt logs and create the bloom filter.
			receipt.Logs = statedb.GetLogs(tx.Hash(), vmContext.BlockNumber.Uint64(), blockHash)
			receipt.Bloom = types.CreateBloom(types.Receipts{receipt})
			// These three are non-consensus fields:
			//receipt.BlockHash
			//receipt.BlockNumber
			receipt.TransactionIndex = uint(txIndex)
			receipts = append(receipts, receipt)
		}

		txIndex++
	}

	statedb.IntermediateRoot(chainConfig.IsEIP158(vmContext.BlockNumber))
	// Add mining reward? (-1 means rewards are disabled)
	if miningReward >= 0 {
		// Add mining reward. The mining reward may be `0`, which only makes a difference in the cases
		// where
		// - the coinbase self-destructed, or
		// - there are only 'bad' transactions, which aren't executed. In those cases,
		//   the coinbase gets no txfee, so isn't created, and thus needs to be touched
		var (
			blockReward = big.NewInt(miningReward)
			minerReward = new(big.Int).Set(blockReward)
			perOmmer    = new(big.Int).Div(blockReward, big.NewInt(32))
		)

		for _, ommer := range pre.Env.Ommers {
			// Add 1/32th for each ommer included
			minerReward.Add(minerReward, perOmmer)
			// Add (8-delta)/8
			reward := big.NewInt(8)
			reward.Sub(reward, new(big.Int).SetUint64(ommer.Delta))
			reward.Mul(reward, blockReward)
			reward.Div(reward, big.NewInt(8))
			statedb.AddBalance(ommer.Address, reward)
		}

		statedb.AddBalance(pre.Env.Coinbase, minerReward)
	}
	// Apply withdrawals
	for _, w := range pre.Env.Withdrawals {
		// Amount is in gwei, turn into wei
		amount := new(big.Int).Mul(new(big.Int).SetUint64(w.Amount), big.NewInt(params.GWei))
		statedb.AddBalance(w.Address, amount)
	}
	// Commit block
	root, err := statedb.Commit(vmContext.BlockNumber.Uint64(), chainConfig.IsEIP158(vmContext.BlockNumber))
	if err != nil {
		return nil, nil, NewError(ErrorEVM, fmt.Errorf("could not commit state: %v", err))
	}

	execRs := &ExecutionResult{
		StateRoot:   root,
		TxRoot:      types.DeriveSha(includedTxs, trie.NewStackTrie(nil)),
		ReceiptRoot: types.DeriveSha(receipts, trie.NewStackTrie(nil)),
		Bloom:       types.CreateBloom(receipts),
		LogsHash:    rlpHash(statedb.Logs()),
		Receipts:    receipts,
		Rejected:    rejectedTxs,
		Difficulty:  (*math.HexOrDecimal256)(vmContext.Difficulty),
		GasUsed:     (math.HexOrDecimal64)(gasUsed),
		BaseFee:     (*math.HexOrDecimal256)(vmContext.BaseFee),
	}

	if pre.Env.Withdrawals != nil {
		h := types.DeriveSha(types.Withdrawals(pre.Env.Withdrawals), trie.NewStackTrie(nil))
		execRs.WithdrawalsRoot = &h
	}
<<<<<<< HEAD
=======
	if vmContext.ExcessBlobGas != nil {
		execRs.CurrentExcessBlobGas = (*math.HexOrDecimal64)(vmContext.ExcessBlobGas)
		execRs.CurrentBlobGasUsed = (*math.HexOrDecimal64)(&blobGasUsed)
	}
>>>>>>> 1065e21c
	// Re-create statedb instance with new root upon the updated database
	// for accessing latest states.
	statedb, err = state.New(root, statedb.Database(), nil)
	if err != nil {
		return nil, nil, NewError(ErrorEVM, fmt.Errorf("could not reopen state: %v", err))
	}
	return statedb, execRs, nil
}

func MakePreState(db ethdb.Database, accounts core.GenesisAlloc) *state.StateDB {
	sdb := state.NewDatabaseWithConfig(db, &trie.Config{Preimages: true})
	statedb, _ := state.New(types.EmptyRootHash, sdb, nil)
	for addr, a := range accounts {
		statedb.SetCode(addr, a.Code)
		statedb.SetNonce(addr, a.Nonce)
		statedb.SetBalance(addr, a.Balance)

		for k, v := range a.Storage {
			statedb.SetState(addr, k, v)
		}
	}
	// Commit and re-open to start with a clean state.
	root, _ := statedb.Commit(0, false)
	statedb, _ = state.New(root, sdb, nil)

	return statedb
}

func rlpHash(x interface{}) (h common.Hash) {
	hw := sha3.NewLegacyKeccak256()
	rlp.Encode(hw, x)
	hw.Sum(h[:0])

	return h
}

// calcDifficulty is based on ethash.CalcDifficulty. This method is used in case
// the caller does not provide an explicit difficulty, but instead provides only
// parent timestamp + difficulty.
// Note: this method only works for ethash engine.
func calcDifficulty(config *params.ChainConfig, number, currentTime, parentTime uint64,
	parentDifficulty *big.Int, parentUncleHash common.Hash) *big.Int {
	uncleHash := parentUncleHash
	if uncleHash == (common.Hash{}) {
		uncleHash = types.EmptyUncleHash
	}

	parent := &types.Header{
		ParentHash: common.Hash{},
		UncleHash:  uncleHash,
		Difficulty: parentDifficulty,
		Number:     new(big.Int).SetUint64(number - 1),
		Time:       parentTime,
	}

	return ethash.CalcDifficulty(config, currentTime, parent)
}<|MERGE_RESOLUTION|>--- conflicted
+++ resolved
@@ -326,13 +326,10 @@
 		h := types.DeriveSha(types.Withdrawals(pre.Env.Withdrawals), trie.NewStackTrie(nil))
 		execRs.WithdrawalsRoot = &h
 	}
-<<<<<<< HEAD
-=======
 	if vmContext.ExcessBlobGas != nil {
 		execRs.CurrentExcessBlobGas = (*math.HexOrDecimal64)(vmContext.ExcessBlobGas)
 		execRs.CurrentBlobGasUsed = (*math.HexOrDecimal64)(&blobGasUsed)
 	}
->>>>>>> 1065e21c
 	// Re-create statedb instance with new root upon the updated database
 	// for accessing latest states.
 	statedb, err = state.New(root, statedb.Database(), nil)
