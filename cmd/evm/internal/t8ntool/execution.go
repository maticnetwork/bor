// Copyright 2020 The go-ethereum Authors
// This file is part of go-ethereum.
//
// go-ethereum is free software: you can redistribute it and/or modify
// it under the terms of the GNU General Public License as published by
// the Free Software Foundation, either version 3 of the License, or
// (at your option) any later version.
//
// go-ethereum is distributed in the hope that it will be useful,
// but WITHOUT ANY WARRANTY; without even the implied warranty of
// MERCHANTABILITY or FITNESS FOR A PARTICULAR PURPOSE. See the
// GNU General Public License for more details.
//
// You should have received a copy of the GNU General Public License
// along with go-ethereum. If not, see <http://www.gnu.org/licenses/>.

package t8ntool

import (
	"fmt"
	"math/big"

	"github.com/ethereum/go-ethereum/common"
	"github.com/ethereum/go-ethereum/common/hexutil"
	"github.com/ethereum/go-ethereum/common/math"
	"github.com/ethereum/go-ethereum/consensus/ethash"
	"github.com/ethereum/go-ethereum/consensus/misc"
	"github.com/ethereum/go-ethereum/consensus/misc/eip4844"
	"github.com/ethereum/go-ethereum/core"
	"github.com/ethereum/go-ethereum/core/rawdb"
	"github.com/ethereum/go-ethereum/core/state"
	"github.com/ethereum/go-ethereum/core/tracing"
	"github.com/ethereum/go-ethereum/core/types"
	"github.com/ethereum/go-ethereum/core/vm"
	"github.com/ethereum/go-ethereum/crypto"
	"github.com/ethereum/go-ethereum/ethdb"
	"github.com/ethereum/go-ethereum/log"
	"github.com/ethereum/go-ethereum/params"
	"github.com/ethereum/go-ethereum/rlp"
	"github.com/ethereum/go-ethereum/trie"
	"github.com/ethereum/go-ethereum/triedb"
	"github.com/holiman/uint256"
	"golang.org/x/crypto/sha3"
)

type Prestate struct {
	Env stEnv              `json:"env"`
	Pre types.GenesisAlloc `json:"pre"`
}

//go:generate go run github.com/fjl/gencodec -type ExecutionResult -field-override executionResultMarshaling -out gen_execresult.go

// ExecutionResult contains the execution status after running a state test, any
// error that might have occurred and a dump of the final state if requested.
type ExecutionResult struct {
	StateRoot            common.Hash           `json:"stateRoot"`
	TxRoot               common.Hash           `json:"txRoot"`
	ReceiptRoot          common.Hash           `json:"receiptsRoot"`
	LogsHash             common.Hash           `json:"logsHash"`
	Bloom                types.Bloom           `json:"logsBloom"        gencodec:"required"`
	Receipts             types.Receipts        `json:"receipts"`
	Rejected             []*rejectedTx         `json:"rejected,omitempty"`
	Difficulty           *math.HexOrDecimal256 `json:"currentDifficulty" gencodec:"required"`
	GasUsed              math.HexOrDecimal64   `json:"gasUsed"`
	BaseFee              *math.HexOrDecimal256 `json:"currentBaseFee,omitempty"`
	WithdrawalsRoot      *common.Hash          `json:"withdrawalsRoot,omitempty"`
	CurrentExcessBlobGas *math.HexOrDecimal64  `json:"currentExcessBlobGas,omitempty"`
	CurrentBlobGasUsed   *math.HexOrDecimal64  `json:"blobGasUsed,omitempty"`
	RequestsHash         *common.Hash          `json:"requestsHash,omitempty"`
<<<<<<< HEAD
	Requests             [][]byte              `json:"requests,omitempty"`
}

type executionResultMarshaling struct {
	Requests []hexutil.Bytes `json:"requests,omitempty"`
=======
	Requests             [][]byte              `json:"requests"`
}

type executionResultMarshaling struct {
	Requests []hexutil.Bytes `json:"requests"`
>>>>>>> 827d3fcc
}

type ommer struct {
	Delta   uint64         `json:"delta"`
	Address common.Address `json:"address"`
}

//go:generate go run github.com/fjl/gencodec -type stEnv -field-override stEnvMarshaling -out gen_stenv.go
type stEnv struct {
	Coinbase              common.Address                      `json:"currentCoinbase"   gencodec:"required"`
	Difficulty            *big.Int                            `json:"currentDifficulty"`
	Random                *big.Int                            `json:"currentRandom"`
	ParentDifficulty      *big.Int                            `json:"parentDifficulty"`
	ParentBaseFee         *big.Int                            `json:"parentBaseFee,omitempty"`
	ParentGasUsed         uint64                              `json:"parentGasUsed,omitempty"`
	ParentGasLimit        uint64                              `json:"parentGasLimit,omitempty"`
	GasLimit              uint64                              `json:"currentGasLimit"   gencodec:"required"`
	Number                uint64                              `json:"currentNumber"     gencodec:"required"`
	Timestamp             uint64                              `json:"currentTimestamp"  gencodec:"required"`
	ParentTimestamp       uint64                              `json:"parentTimestamp,omitempty"`
	BlockHashes           map[math.HexOrDecimal64]common.Hash `json:"blockHashes,omitempty"`
	Ommers                []ommer                             `json:"ommers,omitempty"`
	Withdrawals           []*types.Withdrawal                 `json:"withdrawals,omitempty"`
	BaseFee               *big.Int                            `json:"currentBaseFee,omitempty"`
	ParentUncleHash       common.Hash                         `json:"parentUncleHash"`
	ExcessBlobGas         *uint64                             `json:"currentExcessBlobGas,omitempty"`
	ParentExcessBlobGas   *uint64                             `json:"parentExcessBlobGas,omitempty"`
	ParentBlobGasUsed     *uint64                             `json:"parentBlobGasUsed,omitempty"`
	ParentBeaconBlockRoot *common.Hash                        `json:"parentBeaconBlockRoot"`
}

type stEnvMarshaling struct {
	Coinbase            common.UnprefixedAddress
	Difficulty          *math.HexOrDecimal256
	Random              *math.HexOrDecimal256
	ParentDifficulty    *math.HexOrDecimal256
	ParentBaseFee       *math.HexOrDecimal256
	ParentGasUsed       math.HexOrDecimal64
	ParentGasLimit      math.HexOrDecimal64
	GasLimit            math.HexOrDecimal64
	Number              math.HexOrDecimal64
	Timestamp           math.HexOrDecimal64
	ParentTimestamp     math.HexOrDecimal64
	BaseFee             *math.HexOrDecimal256
	ExcessBlobGas       *math.HexOrDecimal64
	ParentExcessBlobGas *math.HexOrDecimal64
	ParentBlobGasUsed   *math.HexOrDecimal64
}

type rejectedTx struct {
	Index int    `json:"index"`
	Err   string `json:"error"`
}

// Apply applies a set of transactions to a pre-state
<<<<<<< HEAD
func (pre *Prestate) Apply(vmConfig vm.Config, chainConfig *params.ChainConfig,
	txIt txIterator, miningReward int64,
	getTracerFn func(txIndex int, txHash common.Hash, chainConfig *params.ChainConfig) (*tracers.Tracer, io.WriteCloser, error)) (*state.StateDB, *ExecutionResult, []byte, error) {
=======
func (pre *Prestate) Apply(vmConfig vm.Config, chainConfig *params.ChainConfig, txIt txIterator, miningReward int64) (*state.StateDB, *ExecutionResult, []byte, error) {
>>>>>>> 827d3fcc
	// Capture errors for BLOCKHASH operation, if we haven't been supplied the
	// required blockhashes
	var hashError error

	getHash := func(num uint64) common.Hash {
		if pre.Env.BlockHashes == nil {
			hashError = fmt.Errorf("getHash(%d) invoked, no blockhashes provided", num)
			return common.Hash{}
		}

		h, ok := pre.Env.BlockHashes[math.HexOrDecimal64(num)]
		if !ok {
			hashError = fmt.Errorf("getHash(%d) invoked, blockhash for that block not provided", num)
		}

		return h
	}

	var (
		statedb     = MakePreState(rawdb.NewMemoryDatabase(), pre.Pre)
		signer      = types.MakeSigner(chainConfig, new(big.Int).SetUint64(pre.Env.Number), pre.Env.Timestamp)
		gaspool     = new(core.GasPool)
		blockHash   = common.Hash{0x13, 0x37}
		rejectedTxs []*rejectedTx
		includedTxs types.Transactions
		gasUsed     = uint64(0)
		blobGasUsed = uint64(0)
		receipts    = make(types.Receipts, 0)
		txIndex     = 0
	)

	gaspool.AddGas(pre.Env.GasLimit)
	vmContext := vm.BlockContext{
		CanTransfer: core.CanTransfer,
		Transfer:    core.Transfer,
		Coinbase:    pre.Env.Coinbase,
		BlockNumber: new(big.Int).SetUint64(pre.Env.Number),
		Time:        pre.Env.Timestamp,
		Difficulty:  pre.Env.Difficulty,
		GasLimit:    pre.Env.GasLimit,
		GetHash:     getHash,
	}
	// If currentBaseFee is defined, add it to the vmContext.
	if pre.Env.BaseFee != nil {
		vmContext.BaseFee = new(big.Int).Set(pre.Env.BaseFee)
	}
	// If random is defined, add it to the vmContext.
	if pre.Env.Random != nil {
		rnd := common.BigToHash(pre.Env.Random)
		vmContext.Random = &rnd
	}
	// Calculate the BlobBaseFee
	var excessBlobGas uint64
	if pre.Env.ExcessBlobGas != nil {
		excessBlobGas = *pre.Env.ExcessBlobGas
		header := &types.Header{
			Time:          pre.Env.Timestamp,
			ExcessBlobGas: pre.Env.ExcessBlobGas,
		}
		vmContext.BlobBaseFee = eip4844.CalcBlobFee(chainConfig, header)
	} else {
		// If it is not explicitly defined, but we have the parent values, we try
		// to calculate it ourselves.
		parentExcessBlobGas := pre.Env.ParentExcessBlobGas
		parentBlobGasUsed := pre.Env.ParentBlobGasUsed
		if parentExcessBlobGas != nil && parentBlobGasUsed != nil {
			parent := &types.Header{
				Time:          pre.Env.ParentTimestamp,
				ExcessBlobGas: pre.Env.ParentExcessBlobGas,
				BlobGasUsed:   pre.Env.ParentBlobGasUsed,
			}
			header := &types.Header{
				Time:          pre.Env.Timestamp,
				ExcessBlobGas: &excessBlobGas,
			}
			excessBlobGas = eip4844.CalcExcessBlobGas(chainConfig, parent, header.Time)
			vmContext.BlobBaseFee = eip4844.CalcBlobFee(chainConfig, header)
		}
	}
	// If DAO is supported/enabled, we need to handle it here. In geth 'proper', it's
	// done in StateProcessor.Process(block, ...), right before transactions are applied.
	if chainConfig.DAOForkSupport &&
		chainConfig.DAOForkBlock != nil &&
		chainConfig.DAOForkBlock.Cmp(new(big.Int).SetUint64(pre.Env.Number)) == 0 {
		misc.ApplyDAOHardFork(statedb)
	}
	evm := vm.NewEVM(vmContext, statedb, chainConfig, vmConfig)
	if beaconRoot := pre.Env.ParentBeaconBlockRoot; beaconRoot != nil {
		core.ProcessBeaconBlockRoot(*beaconRoot, evm)
	}
	if pre.Env.BlockHashes != nil && chainConfig.IsPrague(new(big.Int).SetUint64(pre.Env.Number)) {
		var (
			prevNumber = pre.Env.Number - 1
			prevHash   = pre.Env.BlockHashes[math.HexOrDecimal64(prevNumber)]
		)
		core.ProcessParentBlockHash(prevHash, evm)
	}
	for i := 0; txIt.Next(); i++ {
		tx, err := txIt.Tx()
		if err != nil {
			log.Warn("rejected tx", "index", i, "error", err)
			rejectedTxs = append(rejectedTxs, &rejectedTx{i, err.Error()})
			continue
		}
		if tx.Type() == types.BlobTxType && vmContext.BlobBaseFee == nil {
			errMsg := "blob tx used but field env.ExcessBlobGas missing"
			log.Warn("rejected tx", "index", i, "hash", tx.Hash(), "error", errMsg)
			rejectedTxs = append(rejectedTxs, &rejectedTx{i, errMsg})
			continue
		}
		msg, err := core.TransactionToMessage(tx, signer, pre.Env.BaseFee)
		if err != nil {
			log.Warn("rejected tx", "index", i, "hash", tx.Hash(), "error", err)
			rejectedTxs = append(rejectedTxs, &rejectedTx{i, err.Error()})

			continue
		}
		txBlobGas := uint64(0)
		if tx.Type() == types.BlobTxType {
			txBlobGas = uint64(params.BlobTxBlobGasPerBlob * len(tx.BlobHashes()))
			max := eip4844.MaxBlobGasPerBlock(chainConfig, pre.Env.Timestamp)
			if used := blobGasUsed + txBlobGas; used > max {
				err := fmt.Errorf("blob gas (%d) would exceed maximum allowance %d", used, max)
				log.Warn("rejected tx", "index", i, "err", err)
				rejectedTxs = append(rejectedTxs, &rejectedTx{i, err.Error()})
				continue
			}
		}
<<<<<<< HEAD
		tracer, traceOutput, err := getTracerFn(txIndex, tx.Hash(), chainConfig)
		if err != nil {
			return nil, nil, nil, err
		}
		if tracer != nil {
			vmConfig.Tracer = tracer.Hooks
		}
=======
>>>>>>> 827d3fcc
		statedb.SetTxContext(tx.Hash(), txIndex)
		var (
			snapshot = statedb.Snapshot()
			prevGas  = gaspool.Gas()
		)
<<<<<<< HEAD

		evm := vm.NewEVM(vmContext, txContext, statedb, chainConfig, vmConfig)

		if tracer != nil && tracer.OnTxStart != nil {
			tracer.OnTxStart(evm.GetVMContext(), tx, msg.From)
=======
		if evm.Config.Tracer != nil && evm.Config.Tracer.OnTxStart != nil {
			evm.Config.Tracer.OnTxStart(evm.GetVMContext(), tx, msg.From)
>>>>>>> 827d3fcc
		}
		// (ret []byte, usedGas uint64, failed bool, err error)
		msgResult, err := core.ApplyMessage(evm, msg, gaspool, nil)
		if err != nil {
			statedb.RevertToSnapshot(snapshot)
			log.Info("rejected tx", "index", i, "hash", tx.Hash(), "from", msg.From, "error", err)
			rejectedTxs = append(rejectedTxs, &rejectedTx{i, err.Error()})

			gaspool.SetGas(prevGas)
			if evm.Config.Tracer != nil && evm.Config.Tracer.OnTxEnd != nil {
				evm.Config.Tracer.OnTxEnd(nil, err)
			}
			continue
		}
		includedTxs = append(includedTxs, tx)

		if hashError != nil {
			return nil, nil, nil, NewError(ErrorMissingBlockhash, hashError)
		}
		blobGasUsed += txBlobGas
		gasUsed += msgResult.UsedGas

		// Receipt:
		{
			var root []byte

			if chainConfig.IsByzantium(vmContext.BlockNumber) {
				statedb.Finalise(true)
			} else {
				root = statedb.IntermediateRoot(chainConfig.IsEIP158(vmContext.BlockNumber)).Bytes()
			}

			// Create a new receipt for the transaction, storing the intermediate root and
			// gas used by the tx.
			receipt := &types.Receipt{Type: tx.Type(), PostState: root, CumulativeGasUsed: gasUsed}
			if msgResult.Failed() {
				receipt.Status = types.ReceiptStatusFailed
			} else {
				receipt.Status = types.ReceiptStatusSuccessful
			}

			receipt.TxHash = tx.Hash()
			receipt.GasUsed = msgResult.UsedGas

			// If the transaction created a contract, store the creation address in the receipt.
			if msg.To == nil {
				receipt.ContractAddress = crypto.CreateAddress(evm.TxContext.Origin, tx.Nonce())
			}

			// Set the receipt logs and create the bloom filter.
			receipt.Logs = statedb.GetLogs(tx.Hash(), vmContext.BlockNumber.Uint64(), blockHash)
			receipt.Bloom = types.CreateBloom(receipt)

			// These three are non-consensus fields:
			//receipt.BlockHash
			//receipt.BlockNumber
			receipt.TransactionIndex = uint(txIndex)
			receipts = append(receipts, receipt)
			if evm.Config.Tracer != nil && evm.Config.Tracer.OnTxEnd != nil {
				evm.Config.Tracer.OnTxEnd(receipt, nil)
			}
		}

		txIndex++
	}

	statedb.IntermediateRoot(chainConfig.IsEIP158(vmContext.BlockNumber))
	// Add mining reward? (-1 means rewards are disabled)
	if miningReward >= 0 {
		// Add mining reward. The mining reward may be `0`, which only makes a difference in the cases
		// where
		// - the coinbase self-destructed, or
		// - there are only 'bad' transactions, which aren't executed. In those cases,
		//   the coinbase gets no txfee, so isn't created, and thus needs to be touched
		var (
			blockReward = big.NewInt(miningReward)
			minerReward = new(big.Int).Set(blockReward)
			perOmmer    = new(big.Int).Rsh(blockReward, 5)
		)

		for _, ommer := range pre.Env.Ommers {
			// Add 1/32th for each ommer included
			minerReward.Add(minerReward, perOmmer)
			// Add (8-delta)/8
			reward := big.NewInt(8)
			reward.Sub(reward, new(big.Int).SetUint64(ommer.Delta))
			reward.Mul(reward, blockReward)
			reward.Rsh(reward, 3)
			statedb.AddBalance(ommer.Address, uint256.MustFromBig(reward), tracing.BalanceIncreaseRewardMineUncle)
		}
		statedb.AddBalance(pre.Env.Coinbase, uint256.MustFromBig(minerReward), tracing.BalanceIncreaseRewardMineBlock)
	}
	// Apply withdrawals
	for _, w := range pre.Env.Withdrawals {
		// Amount is in gwei, turn into wei
		amount := new(big.Int).Mul(new(big.Int).SetUint64(w.Amount), big.NewInt(params.GWei))
		statedb.AddBalance(w.Address, uint256.MustFromBig(amount), tracing.BalanceIncreaseWithdrawal)
	}

	// Gather the execution-layer triggered requests.
	var requests [][]byte
<<<<<<< HEAD
	if chainConfig.IsPrague(vmContext.BlockNumber) && chainConfig.Bor == nil {
		// EIP-6110 deposits
=======
	if chainConfig.IsPrague(vmContext.BlockNumber, vmContext.Time) {
		requests = [][]byte{}
		// EIP-6110
>>>>>>> 827d3fcc
		var allLogs []*types.Log
		for _, receipt := range receipts {
			allLogs = append(allLogs, receipt.Logs...)
		}
<<<<<<< HEAD
		depositRequests, err := core.ParseDepositLogs(allLogs, chainConfig)
		if err != nil {
			return nil, nil, nil, NewError(ErrorEVM, fmt.Errorf("could not parse requests logs: %v", err))
		}
		requests = append(requests, depositRequests)
		// create EVM for system calls
		vmenv := vm.NewEVM(vmContext, vm.TxContext{}, statedb, chainConfig, vm.Config{})
		// EIP-7002 withdrawals
		requests = append(requests, core.ProcessWithdrawalQueue(vmenv, statedb))
		// EIP-7251 consolidations
		requests = append(requests, core.ProcessConsolidationQueue(vmenv, statedb))
=======
		if err := core.ParseDepositLogs(&requests, allLogs, chainConfig); err != nil {
			return nil, nil, nil, NewError(ErrorEVM, fmt.Errorf("could not parse requests logs: %v", err))
		}
		// EIP-7002
		core.ProcessWithdrawalQueue(&requests, evm)
		// EIP-7251
		core.ProcessConsolidationQueue(&requests, evm)
>>>>>>> 827d3fcc
	}

	// Commit block
	root, err := statedb.Commit(vmContext.BlockNumber.Uint64(), chainConfig.IsEIP158(vmContext.BlockNumber), chainConfig.IsCancun(vmContext.BlockNumber, vmContext.Time))
	if err != nil {
		return nil, nil, nil, NewError(ErrorEVM, fmt.Errorf("could not commit state: %v", err))
	}

	execRs := &ExecutionResult{
		StateRoot:   root,
		TxRoot:      types.DeriveSha(includedTxs, trie.NewStackTrie(nil)),
		ReceiptRoot: types.DeriveSha(receipts, trie.NewStackTrie(nil)),
		Bloom:       types.MergeBloom(receipts),
		LogsHash:    rlpHash(statedb.Logs()),
		Receipts:    receipts,
		Rejected:    rejectedTxs,
		Difficulty:  (*math.HexOrDecimal256)(vmContext.Difficulty),
		GasUsed:     (math.HexOrDecimal64)(gasUsed),
		BaseFee:     (*math.HexOrDecimal256)(vmContext.BaseFee),
	}

	if pre.Env.Withdrawals != nil {
		h := types.DeriveSha(types.Withdrawals(pre.Env.Withdrawals), trie.NewStackTrie(nil))
		execRs.WithdrawalsRoot = &h
	}
	if vmContext.BlobBaseFee != nil {
		execRs.CurrentExcessBlobGas = (*math.HexOrDecimal64)(&excessBlobGas)
		execRs.CurrentBlobGasUsed = (*math.HexOrDecimal64)(&blobGasUsed)
	}
	if requests != nil {
		// Set requestsHash on block.
		h := types.CalcRequestsHash(requests)
		execRs.RequestsHash = &h
		for i := range requests {
			// remove prefix
			requests[i] = requests[i][1:]
		}
		execRs.Requests = requests
	}

	// Re-create statedb instance with new root upon the updated database
	// for accessing latest states.
	statedb, err = state.New(root, statedb.Database())
	if err != nil {
		return nil, nil, nil, NewError(ErrorEVM, fmt.Errorf("could not reopen state: %v", err))
	}
	body, _ := rlp.EncodeToBytes(includedTxs)
	return statedb, execRs, body, nil
}

func MakePreState(db ethdb.Database, accounts types.GenesisAlloc) *state.StateDB {
	tdb := triedb.NewDatabase(db, &triedb.Config{Preimages: true})
	sdb := state.NewDatabase(tdb, nil)
	statedb, _ := state.New(types.EmptyRootHash, sdb)
	for addr, a := range accounts {
		statedb.SetCode(addr, a.Code)
		statedb.SetNonce(addr, a.Nonce, tracing.NonceChangeGenesis)
		statedb.SetBalance(addr, uint256.MustFromBig(a.Balance), tracing.BalanceIncreaseGenesisBalance)
		for k, v := range a.Storage {
			statedb.SetState(addr, k, v)
		}
	}
	// Commit and re-open to start with a clean state.
	root, _ := statedb.Commit(0, false, false)
	statedb, _ = state.New(root, sdb)
	return statedb
}

func rlpHash(x interface{}) (h common.Hash) {
	hw := sha3.NewLegacyKeccak256()
	rlp.Encode(hw, x)
	hw.Sum(h[:0])

	return h
}

// calcDifficulty is based on ethash.CalcDifficulty. This method is used in case
// the caller does not provide an explicit difficulty, but instead provides only
// parent timestamp + difficulty.
// Note: this method only works for ethash engine.
func calcDifficulty(config *params.ChainConfig, number, currentTime, parentTime uint64,
	parentDifficulty *big.Int, parentUncleHash common.Hash) *big.Int {
	uncleHash := parentUncleHash
	if uncleHash == (common.Hash{}) {
		uncleHash = types.EmptyUncleHash
	}

	parent := &types.Header{
		ParentHash: common.Hash{},
		UncleHash:  uncleHash,
		Difficulty: parentDifficulty,
		Number:     new(big.Int).SetUint64(number - 1),
		Time:       parentTime,
	}

	return ethash.CalcDifficulty(config, currentTime, parent)
}<|MERGE_RESOLUTION|>--- conflicted
+++ resolved
@@ -67,19 +67,11 @@
 	CurrentExcessBlobGas *math.HexOrDecimal64  `json:"currentExcessBlobGas,omitempty"`
 	CurrentBlobGasUsed   *math.HexOrDecimal64  `json:"blobGasUsed,omitempty"`
 	RequestsHash         *common.Hash          `json:"requestsHash,omitempty"`
-<<<<<<< HEAD
-	Requests             [][]byte              `json:"requests,omitempty"`
-}
-
-type executionResultMarshaling struct {
-	Requests []hexutil.Bytes `json:"requests,omitempty"`
-=======
 	Requests             [][]byte              `json:"requests"`
 }
 
 type executionResultMarshaling struct {
 	Requests []hexutil.Bytes `json:"requests"`
->>>>>>> 827d3fcc
 }
 
 type ommer struct {
@@ -135,13 +127,7 @@
 }
 
 // Apply applies a set of transactions to a pre-state
-<<<<<<< HEAD
-func (pre *Prestate) Apply(vmConfig vm.Config, chainConfig *params.ChainConfig,
-	txIt txIterator, miningReward int64,
-	getTracerFn func(txIndex int, txHash common.Hash, chainConfig *params.ChainConfig) (*tracers.Tracer, io.WriteCloser, error)) (*state.StateDB, *ExecutionResult, []byte, error) {
-=======
 func (pre *Prestate) Apply(vmConfig vm.Config, chainConfig *params.ChainConfig, txIt txIterator, miningReward int64) (*state.StateDB, *ExecutionResult, []byte, error) {
->>>>>>> 827d3fcc
 	// Capture errors for BLOCKHASH operation, if we haven't been supplied the
 	// required blockhashes
 	var hashError error
@@ -270,31 +256,13 @@
 				continue
 			}
 		}
-<<<<<<< HEAD
-		tracer, traceOutput, err := getTracerFn(txIndex, tx.Hash(), chainConfig)
-		if err != nil {
-			return nil, nil, nil, err
-		}
-		if tracer != nil {
-			vmConfig.Tracer = tracer.Hooks
-		}
-=======
->>>>>>> 827d3fcc
 		statedb.SetTxContext(tx.Hash(), txIndex)
 		var (
 			snapshot = statedb.Snapshot()
 			prevGas  = gaspool.Gas()
 		)
-<<<<<<< HEAD
-
-		evm := vm.NewEVM(vmContext, txContext, statedb, chainConfig, vmConfig)
-
-		if tracer != nil && tracer.OnTxStart != nil {
-			tracer.OnTxStart(evm.GetVMContext(), tx, msg.From)
-=======
 		if evm.Config.Tracer != nil && evm.Config.Tracer.OnTxStart != nil {
 			evm.Config.Tracer.OnTxStart(evm.GetVMContext(), tx, msg.From)
->>>>>>> 827d3fcc
 		}
 		// (ret []byte, usedGas uint64, failed bool, err error)
 		msgResult, err := core.ApplyMessage(evm, msg, gaspool, nil)
@@ -396,31 +364,13 @@
 
 	// Gather the execution-layer triggered requests.
 	var requests [][]byte
-<<<<<<< HEAD
-	if chainConfig.IsPrague(vmContext.BlockNumber) && chainConfig.Bor == nil {
-		// EIP-6110 deposits
-=======
-	if chainConfig.IsPrague(vmContext.BlockNumber, vmContext.Time) {
+	if chainConfig.IsPrague(vmContext.BlockNumber, vmContext.Time) && chainConfig.Bor == nil {
 		requests = [][]byte{}
 		// EIP-6110
->>>>>>> 827d3fcc
 		var allLogs []*types.Log
 		for _, receipt := range receipts {
 			allLogs = append(allLogs, receipt.Logs...)
 		}
-<<<<<<< HEAD
-		depositRequests, err := core.ParseDepositLogs(allLogs, chainConfig)
-		if err != nil {
-			return nil, nil, nil, NewError(ErrorEVM, fmt.Errorf("could not parse requests logs: %v", err))
-		}
-		requests = append(requests, depositRequests)
-		// create EVM for system calls
-		vmenv := vm.NewEVM(vmContext, vm.TxContext{}, statedb, chainConfig, vm.Config{})
-		// EIP-7002 withdrawals
-		requests = append(requests, core.ProcessWithdrawalQueue(vmenv, statedb))
-		// EIP-7251 consolidations
-		requests = append(requests, core.ProcessConsolidationQueue(vmenv, statedb))
-=======
 		if err := core.ParseDepositLogs(&requests, allLogs, chainConfig); err != nil {
 			return nil, nil, nil, NewError(ErrorEVM, fmt.Errorf("could not parse requests logs: %v", err))
 		}
@@ -428,7 +378,6 @@
 		core.ProcessWithdrawalQueue(&requests, evm)
 		// EIP-7251
 		core.ProcessConsolidationQueue(&requests, evm)
->>>>>>> 827d3fcc
 	}
 
 	// Commit block
