--- conflicted
+++ resolved
@@ -423,24 +423,9 @@
 		execRs.CurrentExcessBlobGas = (*math.HexOrDecimal64)(&excessBlobGas)
 		execRs.CurrentBlobGasUsed = (*math.HexOrDecimal64)(&blobGasUsed)
 	}
-<<<<<<< HEAD
-	if chainConfig.IsPrague(vmContext.BlockNumber) && chainConfig.Bor == nil {
-		// Parse the requests from the logs
-		var allLogs []*types.Log
-		for _, receipt := range receipts {
-			allLogs = append(allLogs, receipt.Logs...)
-		}
-		requests, err := core.ParseDepositLogs(allLogs, chainConfig)
-		if err != nil {
-			return nil, nil, nil, NewError(ErrorEVM, fmt.Errorf("could not parse requests logs: %v", err))
-		}
-		// Calculate the requests root
-		h := types.DeriveSha(requests, trie.NewStackTrie(nil))
-=======
 	if requests != nil {
 		// Set requestsHash on block.
 		h := types.CalcRequestsHash(requests)
->>>>>>> eb00f169
 		execRs.RequestsHash = &h
 		for i := range requests {
 			// remove prefix
