--- conflicted
+++ resolved
@@ -144,12 +144,7 @@
 
 func discv4Ping(ctx *cli.Context) error {
 	n := getNodeArg(ctx)
-<<<<<<< HEAD
-
-	disc := startV4(ctx)
-=======
 	disc, _ := startV4(ctx)
->>>>>>> 916d6a44
 	defer disc.Close()
 
 	start := time.Now()
@@ -165,12 +160,7 @@
 
 func discv4RequestRecord(ctx *cli.Context) error {
 	n := getNodeArg(ctx)
-<<<<<<< HEAD
-
-	disc := startV4(ctx)
-=======
 	disc, _ := startV4(ctx)
->>>>>>> 916d6a44
 	defer disc.Close()
 
 	respN, err := disc.RequestENR(n)
@@ -185,12 +175,7 @@
 
 func discv4Resolve(ctx *cli.Context) error {
 	n := getNodeArg(ctx)
-<<<<<<< HEAD
-
-	disc := startV4(ctx)
-=======
 	disc, _ := startV4(ctx)
->>>>>>> 916d6a44
 	defer disc.Close()
 
 	fmt.Println(disc.Resolve(n).String())
@@ -242,13 +227,7 @@
 	}
 
 	nodesFile := ctx.Args().First()
-<<<<<<< HEAD
-
-	var inputSet nodeSet
-
-=======
 	inputSet := make(nodeSet)
->>>>>>> 916d6a44
 	if common.FileExist(nodesFile) {
 		inputSet = loadNodesJSON(nodesFile)
 	}
@@ -290,12 +269,7 @@
 	if err != nil {
 		exit(err)
 	}
-<<<<<<< HEAD
-
-	return disc
-=======
 	return disc, config
->>>>>>> 916d6a44
 }
 
 func makeDiscoveryConfig(ctx *cli.Context) (*enode.LocalNode, discover.Config) {
