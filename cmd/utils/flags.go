--- conflicted
+++ resolved
@@ -1993,23 +1993,9 @@
 		log.Info("Using developer account", "address", developer.Address)
 
 		// Create a new developer genesis block or reuse existing one
-<<<<<<< HEAD
-		cfg.Genesis = core.DeveloperGenesisBlock(uint64(ctx.GlobalInt(DeveloperPeriodFlag.Name)), ctx.GlobalUint64(DeveloperGasLimitFlag.Name), developer.Address)
-		if ctx.GlobalIsSet(DataDirFlag.Name) {
-			// If datadir doesn't exist we need to open db in write-mode
-			// so leveldb can create files.
-			readonly := true
-			if !common.FileExist(stack.ResolvePath("chaindata")) {
-				readonly = false
-			}
-			// Check if we have an already initialized chain and fall back to
-			// that if so. Otherwise we need to generate a new genesis spec.
-			chaindb := MakeChainDatabase(ctx, stack, readonly, false)
-=======
 		cfg.Genesis = core.DeveloperGenesisBlock(ctx.Uint64(DeveloperGasLimitFlag.Name), developer.Address)
 		if ctx.IsSet(DataDirFlag.Name) {
 			chaindb := tryMakeReadOnlyDatabase(ctx, stack)
->>>>>>> a31a41d4
 			if rawdb.ReadCanonicalHash(chaindb, 0) != (common.Hash{}) {
 				cfg.Genesis = nil // fallback to db content
 			}
@@ -2197,27 +2183,14 @@
 	return tagsMap
 }
 
-<<<<<<< HEAD
 // MakeChainDatabase open an LevelDB using the flags passed to the client and will hard crash if it fails.
 func MakeChainDatabase(ctx *cli.Context, stack *node.Node, readonly, disableFreeze bool) ethdb.Database {
-=======
-// MakeChainDatabase opens a database using the flags passed to the client and will hard crash if it fails.
-func MakeChainDatabase(ctx *cli.Context, stack *node.Node, readonly bool) ethdb.Database {
->>>>>>> a31a41d4
 	var (
 		cache   = ctx.Int(CacheFlag.Name) * ctx.Int(CacheDatabaseFlag.Name) / 100
 		handles = MakeDatabaseHandles(ctx.Int(FDLimitFlag.Name))
 		err     error
 		chainDb ethdb.Database
 	)
-<<<<<<< HEAD
-	if ctx.GlobalString(SyncModeFlag.Name) == "light" {
-		name := "lightchaindata"
-		chainDb, err = stack.OpenDatabase(name, cache, handles, "", readonly)
-	} else {
-		name := "chaindata"
-		chainDb, err = stack.OpenDatabaseWithFreezer(name, cache, handles, ctx.GlobalString(AncientFlag.Name), "", readonly, disableFreeze, false)
-=======
 
 	switch {
 	case ctx.IsSet(RemoteDBFlag.Name):
@@ -2232,8 +2205,7 @@
 	case ctx.String(SyncModeFlag.Name) == "light":
 		chainDb, err = stack.OpenDatabase("lightchaindata", cache, handles, "", readonly)
 	default:
-		chainDb, err = stack.OpenDatabaseWithFreezer("chaindata", cache, handles, ctx.String(AncientFlag.Name), "", readonly)
->>>>>>> a31a41d4
+		chainDb, err = stack.OpenDatabaseWithFreezer("chaindata", cache, handles, ctx.String(AncientFlag.Name), "", readonly, disableFreeze, false)
 	}
 
 	if err != nil {
@@ -2317,7 +2289,7 @@
 func MakeChain(ctx *cli.Context, stack *node.Node, readonly bool) (*core.BlockChain, ethdb.Database) {
 	var (
 		gspec   = MakeGenesis(ctx)
-		chainDb = MakeChainDatabase(ctx, stack, readonly)
+		chainDb = MakeChainDatabase(ctx, stack, readonly, false)
 	)
 
 	config, err := core.LoadChainConfig(chainDb, gspec)
@@ -2325,10 +2297,6 @@
 		Fatalf("%v", err)
 	}
 
-<<<<<<< HEAD
-	chainDb = MakeChainDatabase(ctx, stack, false, false) // TODO(rjl493456442) support read-only database
-	config, _, err := core.SetupGenesisBlock(chainDb, genesis)
-=======
 	configs := &ethconfig.Config{
 		Genesis:             gspec,
 		HeimdallURL:         ctx.String(HeimdallURLFlag.Name),
@@ -2340,7 +2308,6 @@
 	}
 	_ = CreateBorEthereum(configs)
 	engine, err := ethconfig.CreateConsensusEngine(config, configs, chainDb, nil)
->>>>>>> a31a41d4
 	if err != nil {
 		Fatalf("%v", err)
 	}
