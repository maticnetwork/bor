// Copyright 2014 The go-ethereum Authors
// This file is part of go-ethereum.
//
// go-ethereum is free software: you can redistribute it and/or modify
// it under the terms of the GNU General Public License as published by
// the Free Software Foundation, either version 3 of the License, or
// (at your option) any later version.
//
// go-ethereum is distributed in the hope that it will be useful,
// but WITHOUT ANY WARRANTY; without even the implied warranty of
// MERCHANTABILITY or FITNESS FOR A PARTICULAR PURPOSE. See the
// GNU General Public License for more details.
//
// You should have received a copy of the GNU General Public License
// along with go-ethereum. If not, see <http://www.gnu.org/licenses/>.

// geth is the official command-line client for Ethereum.
package main

import (
	"context"
	"fmt"
	"os"
	"os/signal"
	"sort"
	"strconv"
	"strings"
	"syscall"
	"time"

	"github.com/ethereum/go-ethereum/accounts"
	"github.com/ethereum/go-ethereum/accounts/keystore"
	"github.com/ethereum/go-ethereum/cmd/utils"
	"github.com/ethereum/go-ethereum/common"
	"github.com/ethereum/go-ethereum/console/prompt"
	"github.com/ethereum/go-ethereum/eth"
	"github.com/ethereum/go-ethereum/eth/downloader"
	"github.com/ethereum/go-ethereum/ethclient"
	"github.com/ethereum/go-ethereum/internal/debug"
	"github.com/ethereum/go-ethereum/internal/ethapi"
	"github.com/ethereum/go-ethereum/internal/flags"
	"github.com/ethereum/go-ethereum/log"
	"github.com/ethereum/go-ethereum/metrics"
	"github.com/ethereum/go-ethereum/node"
	"go.uber.org/automaxprocs/maxprocs"

	// Force-load the tracer engines to trigger registration
	_ "github.com/ethereum/go-ethereum/eth/tracers/js"
	_ "github.com/ethereum/go-ethereum/eth/tracers/native"

	"github.com/maticnetwork/heimdall/cmd/heimdalld/service"
	// Automatically set GOMAXPROCS to match Linux container CPU quota.
	_ "go.uber.org/automaxprocs"

	"github.com/urfave/cli/v2"
)

const (
	clientIdentifier     = "bor" // Client identifier to advertise over the network
	repositoryIdentifier = "go-bor"
)

var (
	// flags that configure the node
	nodeFlags = flags.Merge([]cli.Flag{
		utils.BorLogsFlag,
		utils.IdentityFlag,
		utils.UnlockedAccountFlag,
		utils.PasswordFileFlag,
		utils.BootnodesFlag,
		utils.MinFreeDiskSpaceFlag,
		utils.KeyStoreDirFlag,
		utils.ExternalSignerFlag,
		utils.NoUSBFlag,
		utils.USBFlag,
		utils.SmartCardDaemonPathFlag,
		utils.OverrideCancun,
		utils.OverrideVerkle,
		utils.EnablePersonal,
		utils.TxPoolLocalsFlag,
		utils.TxPoolNoLocalsFlag,
		utils.TxPoolJournalFlag,
		utils.TxPoolRejournalFlag,
		utils.TxPoolPriceLimitFlag,
		utils.TxPoolPriceBumpFlag,
		utils.TxPoolAccountSlotsFlag,
		utils.TxPoolGlobalSlotsFlag,
		utils.TxPoolAccountQueueFlag,
		utils.TxPoolGlobalQueueFlag,
		utils.TxPoolLifetimeFlag,
		utils.BlobPoolDataDirFlag,
		utils.BlobPoolDataCapFlag,
		utils.BlobPoolPriceBumpFlag,
		utils.SyncModeFlag,
		utils.SyncTargetFlag,
		utils.ExitWhenSyncedFlag,
		utils.GCModeFlag,
		utils.SnapshotFlag,
		utils.TxLookupLimitFlag,
		utils.TransactionHistoryFlag,
		utils.StateSchemeFlag,
		utils.StateHistoryFlag,
		utils.LightServeFlag,
		utils.LightIngressFlag,
		utils.LightEgressFlag,
		utils.LightMaxPeersFlag,
		utils.LightNoPruneFlag,
		utils.LightKDFFlag,
		utils.LightNoSyncServeFlag,
		utils.EthRequiredBlocksFlag,
		utils.LegacyWhitelistFlag,
		utils.BloomFilterSizeFlag,
		utils.CacheFlag,
		utils.CacheDatabaseFlag,
		utils.CacheTrieFlag,
		utils.CacheTrieJournalFlag,
		utils.CacheTrieRejournalFlag,
		utils.CacheGCFlag,
		utils.CacheSnapshotFlag,
		utils.CacheNoPrefetchFlag,
		utils.CachePreimagesFlag,
		utils.CacheLogSizeFlag,
		utils.FDLimitFlag,
		utils.CryptoKZGFlag,
		utils.ListenPortFlag,
		utils.DiscoveryPortFlag,
		utils.MaxPeersFlag,
		utils.MaxPendingPeersFlag,
		utils.MiningEnabledFlag,
		utils.MinerGasLimitFlag,
		utils.MinerGasPriceFlag,
		utils.MinerEtherbaseFlag,
		utils.MinerExtraDataFlag,
		utils.MinerRecommitIntervalFlag,
		utils.MinerNewPayloadTimeout,
		utils.NATFlag,
		utils.NoDiscoverFlag,
		utils.DiscoveryV4Flag,
		utils.DiscoveryV5Flag,
		utils.LegacyDiscoveryV5Flag,
		utils.NetrestrictFlag,
		utils.NodeKeyFileFlag,
		utils.NodeKeyHexFlag,
		utils.DNSDiscoveryFlag,
		utils.DeveloperFlag,
		utils.DeveloperGasLimitFlag,
		utils.SepoliaFlag,
		utils.GoerliFlag,
		utils.MumbaiFlag,
		utils.BorMainnetFlag,
		utils.DeveloperPeriodFlag,
		utils.VMEnableDebugFlag,
		utils.NetworkIdFlag,
		utils.EthStatsURLFlag,
		utils.NoCompactionFlag,
		utils.GpoBlocksFlag,
		utils.GpoPercentileFlag,
		utils.GpoMaxGasPriceFlag,
		utils.GpoIgnoreGasPriceFlag,
		configFileFlag,
	}, utils.NetworkFlags, utils.DatabasePathFlags)

	rpcFlags = []cli.Flag{
		utils.HTTPEnabledFlag,
		utils.HTTPListenAddrFlag,
		utils.HTTPPortFlag,
		utils.HTTPCORSDomainFlag,
		utils.AuthListenFlag,
		utils.AuthPortFlag,
		utils.AuthVirtualHostsFlag,
		utils.JWTSecretFlag,
		utils.HTTPVirtualHostsFlag,
		utils.GraphQLEnabledFlag,
		utils.GraphQLCORSDomainFlag,
		utils.GraphQLVirtualHostsFlag,
		utils.HTTPApiFlag,
		utils.HTTPPathPrefixFlag,
		utils.WSEnabledFlag,
		utils.WSListenAddrFlag,
		utils.WSPortFlag,
		utils.WSApiFlag,
		utils.WSAllowedOriginsFlag,
		utils.WSPathPrefixFlag,
		utils.IPCDisabledFlag,
		utils.IPCPathFlag,
		utils.InsecureUnlockAllowedFlag,
		utils.RPCGlobalGasCapFlag,
		utils.RPCGlobalEVMTimeoutFlag,
		utils.RPCGlobalTxFeeCapFlag,
		utils.AllowUnprotectedTxs,
		utils.BatchRequestLimit,
		utils.BatchResponseMaxSize,
	}

	metricsFlags = []cli.Flag{
		utils.MetricsEnabledFlag,
		utils.MetricsEnabledExpensiveFlag,
		utils.MetricsHTTPFlag,
		utils.MetricsPortFlag,
		utils.MetricsEnableInfluxDBFlag,
		utils.MetricsInfluxDBEndpointFlag,
		utils.MetricsInfluxDBDatabaseFlag,
		utils.MetricsInfluxDBUsernameFlag,
		utils.MetricsInfluxDBPasswordFlag,
		utils.MetricsInfluxDBTagsFlag,
		utils.MetricsEnableInfluxDBV2Flag,
		utils.MetricsInfluxDBTokenFlag,
		utils.MetricsInfluxDBBucketFlag,
		utils.MetricsInfluxDBOrganizationFlag,
	}
)

var app = flags.NewApp("the go-ethereum command line interface")

func init() {
	// Initialize the CLI app and start Geth
	app.Action = geth
	app.Copyright = "Copyright 2013-2023 The go-ethereum Authors"
	app.Commands = []*cli.Command{
		// See chaincmd.go:
		initCommand,
		importCommand,
		exportCommand,
		importPreimagesCommand,
		exportPreimagesCommand,
		removedbCommand,
		dumpCommand,
		dumpGenesisCommand,
		// See accountcmd.go:
		accountCommand,
		walletCommand,
		// See consolecmd.go:
		consoleCommand,
		attachCommand,
		javascriptCommand,
		// See misccmd.go:
		versionCommand,
		versionCheckCommand,
		licenseCommand,
		// See config.go
		dumpConfigCommand,
		// see dbcmd.go
		dbCommand,
		// See cmd/utils/flags_legacy.go
		utils.ShowDeprecated,
		// See snapshot.go
		snapshotCommand,
		// See verkle.go
		verkleCommand,
	}
	sort.Sort(cli.CommandsByName(app.Commands))

	app.Flags = flags.Merge(
		nodeFlags,
		rpcFlags,
		consoleFlags,
		debug.Flags,
		metricsFlags,
		utils.BorFlags,
	)

	app.Before = func(ctx *cli.Context) error {
		maxprocs.Set() // Automatically set GOMAXPROCS to match Linux container CPU quota.
		flags.MigrateGlobalFlags(ctx)
		return debug.Setup(ctx)
	}
	app.After = func(ctx *cli.Context) error {
		debug.Exit()
		prompt.Stdin.Close() // Resets terminal mode.

		return nil
	}
}

func main() {
	if err := app.Run(os.Args); err != nil {
		fmt.Fprintln(os.Stderr, err)
		os.Exit(1)
	}
}

// prepare manipulates memory cache allowance and setups metric system.
// This function should be called before launching devp2p stack.
func prepare(ctx *cli.Context) {
	const light = "light"

	// If we're running a known preset, log it for convenience.
	switch {
	case ctx.IsSet(utils.GoerliFlag.Name):
		log.Info("Starting Geth on Görli testnet...")

	case ctx.IsSet(utils.SepoliaFlag.Name):
		log.Info("Starting Geth on Sepolia testnet...")

	case ctx.IsSet(utils.MumbaiFlag.Name):
		log.Info("Starting Bor on Mumbai testnet...")

	case ctx.IsSet(utils.BorMainnetFlag.Name):
		log.Info("Starting Bor on Bor mainnet...")

	case ctx.IsSet(utils.DeveloperFlag.Name):
		log.Info("Starting Geth in ephemeral dev mode...")
		log.Warn(`You are running Geth in --dev mode. Please note the following:

  1. This mode is only intended for fast, iterative development without assumptions on
     security or persistence.
  2. The database is created in memory unless specified otherwise. Therefore, shutting down
     your computer or losing power will wipe your entire block data and chain state for
     your dev environment.
  3. A random, pre-allocated developer account will be available and unlocked as
     eth.coinbase, which can be used for testing. The random dev account is temporary,
     stored on a ramdisk, and will be lost if your machine is restarted.
  4. Mining is enabled by default. However, the client will only seal blocks if transactions
     are pending in the mempool. The miner's minimum accepted gas price is 1.
  5. Networking is disabled; there is no listen-address, the maximum number of peers is set
     to 0, and discovery is disabled.
`)

	case !ctx.IsSet(utils.NetworkIdFlag.Name):
		log.Info("Starting Geth on Ethereum mainnet...")
	}
	// If we're a full node on mainnet without --cache specified, bump default cache allowance
	if ctx.String(utils.SyncModeFlag.Name) != light && !ctx.IsSet(utils.CacheFlag.Name) && !ctx.IsSet(utils.NetworkIdFlag.Name) {
		// Make sure we're not on any supported preconfigured testnet either
		if !ctx.IsSet(utils.SepoliaFlag.Name) &&
			!ctx.IsSet(utils.GoerliFlag.Name) &&
			!ctx.IsSet(utils.MumbaiFlag.Name) &&
			!ctx.IsSet(utils.DeveloperFlag.Name) {
			// Nope, we're really on mainnet. Bump that cache up!
			log.Info("Bumping default cache on mainnet", "provided", ctx.Int(utils.CacheFlag.Name), "updated", 4096)
			_ = ctx.Set(utils.CacheFlag.Name, strconv.Itoa(4096))
		}
	}
	// If we're running a light client on any network, drop the cache to some meaningfully low amount
	if ctx.String(utils.SyncModeFlag.Name) == light && !ctx.IsSet(utils.CacheFlag.Name) {
		log.Info("Dropping default light client cache", "provided", ctx.Int(utils.CacheFlag.Name), "updated", 128)
		_ = ctx.Set(utils.CacheFlag.Name, strconv.Itoa(128))
	}

	// Start metrics export if enabled
	utils.SetupMetrics(ctx)

	// Start system runtime metrics collection
	go metrics.CollectProcessMetrics(3 * time.Second)
}

// geth is the main entry point into the system if no special subcommand is run.
// It creates a default node based on the command line arguments and runs it in
// blocking mode, waiting for it to be shut down.
func geth(ctx *cli.Context) error {
	if args := ctx.Args().Slice(); len(args) > 0 {
		return fmt.Errorf("invalid command: %q", args[0])
	}

	if ctx.Bool(utils.RunHeimdallFlag.Name) {
		shutdownCtx, stop := signal.NotifyContext(context.Background(), os.Interrupt, syscall.SIGINT, syscall.SIGTERM)
		defer stop()

		go func() {
			service.NewHeimdallService(shutdownCtx, getHeimdallArgs(ctx))
		}()
	}

	prepare(ctx)

	stack, backend := makeFullNode(ctx)
	defer stack.Close()

	startNode(ctx, stack, backend, false)
	stack.Wait()

	return nil
}

// startNode boots up the system node and all registered protocols, after which
// it unlocks any requested accounts, and starts the RPC/IPC interfaces and the
// miner.
func startNode(ctx *cli.Context, stack *node.Node, backend ethapi.Backend, isConsole bool) {
	debug.Memsize.Add("node", stack)

	// Start up the node itself
	utils.StartNode(ctx, stack, isConsole)

	// Unlock any account specifically requested
	unlockAccounts(ctx, stack)

	// Register wallet event handlers to open and auto-derive wallets
	events := make(chan accounts.WalletEvent, 16)
	stack.AccountManager().Subscribe(events)

	// Create a client to interact with local geth node.
	rpcClient := stack.Attach()
	ethClient := ethclient.NewClient(rpcClient)

	go func() {
		// Open any wallets already attached
		for _, wallet := range stack.AccountManager().Wallets() {
			if err := wallet.Open(""); err != nil {
				log.Warn("Failed to open wallet", "url", wallet.URL(), "err", err)
			}
		}
		// Listen for wallet event till termination
		for event := range events {
			switch event.Kind {
			case accounts.WalletArrived:
				if err := event.Wallet.Open(""); err != nil {
					log.Warn("New wallet appeared, failed to open", "url", event.Wallet.URL(), "err", err)
				}
			case accounts.WalletOpened:
				status, _ := event.Wallet.Status()
				log.Info("New wallet appeared", "url", event.Wallet.URL(), "status", status)

				var derivationPaths []accounts.DerivationPath
				if event.Wallet.URL().Scheme == "ledger" {
					derivationPaths = append(derivationPaths, accounts.LegacyLedgerBaseDerivationPath)
				}

				derivationPaths = append(derivationPaths, accounts.DefaultBaseDerivationPath)

				event.Wallet.SelfDerive(derivationPaths, ethClient)

			case accounts.WalletDropped:
				log.Info("Old wallet dropped", "url", event.Wallet.URL())
				event.Wallet.Close()
			}
		}
	}()

	// Spawn a standalone goroutine for status synchronization monitoring,
	// close the node when synchronization is complete if user required.
	if ctx.Bool(utils.ExitWhenSyncedFlag.Name) {
		go func() {
			sub := stack.EventMux().Subscribe(downloader.DoneEvent{})
			defer sub.Unsubscribe()

			for {
				event := <-sub.Chan()
				if event == nil {
					continue
				}

				done, ok := event.Data.(downloader.DoneEvent)
				if !ok {
					continue
				}

				if timestamp := time.Unix(int64(done.Latest.Time), 0); time.Since(timestamp) < 10*time.Minute {
					log.Info("Synchronisation completed", "latestnum", done.Latest.Number, "latesthash", done.Latest.Hash(),
						"age", common.PrettyAge(timestamp))
					stack.Close()
				}
			}
		}()
	}

	// Start auxiliary services if enabled
	if ctx.Bool(utils.MiningEnabledFlag.Name) {
		// Mining only makes sense if a full Ethereum node is running
		if ctx.String(utils.SyncModeFlag.Name) == "light" {
			utils.Fatalf("Light clients do not support mining")
		}

		ethBackend, ok := backend.(*eth.EthAPIBackend)
		if !ok {
			utils.Fatalf("Ethereum service not running")
		}
		// Set the gas price to the limits from the CLI and start mining
		gasprice := flags.GlobalBig(ctx, utils.MinerGasPriceFlag.Name)
<<<<<<< HEAD
		ethBackend.TxPool().SetGasPrice(gasprice)
=======
		ethBackend.TxPool().SetGasTip(gasprice)
>>>>>>> 1065e21c
		if err := ethBackend.StartMining(); err != nil {
			utils.Fatalf("Failed to start mining: %v", err)
		}
	}
}

// unlockAccounts unlocks any account specifically requested.
func unlockAccounts(ctx *cli.Context, stack *node.Node) {
	var unlocks []string

	inputs := strings.Split(ctx.String(utils.UnlockedAccountFlag.Name), ",")
	for _, input := range inputs {
		if trimmed := strings.TrimSpace(input); trimmed != "" {
			unlocks = append(unlocks, trimmed)
		}
	}
	// Short circuit if there is no account to unlock.
	if len(unlocks) == 0 {
		return
	}
	// If insecure account unlocking is not allowed if node's APIs are exposed to external.
	// Print warning log to user and skip unlocking.
	if !stack.Config().InsecureUnlockAllowed && stack.Config().ExtRPCEnabled() {
		utils.Fatalf("Account unlock with HTTP access is forbidden!")
	}

	backends := stack.AccountManager().Backends(keystore.KeyStoreType)

	if len(backends) == 0 {
		log.Warn("Failed to unlock accounts, keystore is not available")
		return
	}

	ks := backends[0].(*keystore.KeyStore)
	passwords := utils.MakePasswordList(ctx)

	for i, account := range unlocks {
		unlockAccount(ks, account, i, passwords)
	}
}

func getHeimdallArgs(ctx *cli.Context) []string {
	heimdallArgs := strings.Split(ctx.String(utils.RunHeimdallArgsFlag.Name), ",")
	return append([]string{"start"}, heimdallArgs...)
}<|MERGE_RESOLUTION|>--- conflicted
+++ resolved
@@ -466,11 +466,7 @@
 		}
 		// Set the gas price to the limits from the CLI and start mining
 		gasprice := flags.GlobalBig(ctx, utils.MinerGasPriceFlag.Name)
-<<<<<<< HEAD
-		ethBackend.TxPool().SetGasPrice(gasprice)
-=======
 		ethBackend.TxPool().SetGasTip(gasprice)
->>>>>>> 1065e21c
 		if err := ethBackend.StartMining(); err != nil {
 			utils.Fatalf("Failed to start mining: %v", err)
 		}
