// Copyright 2022 The go-ethereum Authors
// This file is part of go-ethereum.
//
// go-ethereum is free software: you can redistribute it and/or modify
// it under the terms of the GNU General Public License as published by
// the Free Software Foundation, either version 3 of the License, or
// (at your option) any later version.
//
// go-ethereum is distributed in the hope that it will be useful,
// but WITHOUT ANY WARRANTY; without even the implied warranty of
// MERCHANTABILITY or FITNESS FOR A PARTICULAR PURPOSE. See the
// GNU General Public License for more details.
//
// You should have received a copy of the GNU General Public License
// along with go-ethereum. If not, see <http://www.gnu.org/licenses/>.

package main

import (
	"bytes"
	"encoding/hex"
	"errors"
	"fmt"
	"os"

	"github.com/gballet/go-verkle"
	cli "github.com/urfave/cli/v2"

	"github.com/ethereum/go-ethereum/cmd/utils"
	"github.com/ethereum/go-ethereum/common"
	"github.com/ethereum/go-ethereum/core/rawdb"
	"github.com/ethereum/go-ethereum/internal/flags"
	"github.com/ethereum/go-ethereum/log"
)

var (
	zero [32]byte

	verkleCommand = &cli.Command{
		Name:        "verkle",
		Usage:       "A set of experimental verkle tree management commands",
		Description: "",
		Subcommands: []*cli.Command{
			{
				Name:      "verify",
				Usage:     "verify the conversion of a MPT into a verkle tree",
				ArgsUsage: "<root>",
				Action:    verifyVerkle,
				Flags:     flags.Merge(utils.NetworkFlags, utils.DatabaseFlags),
				Description: `
geth verkle verify <state-root>
This command takes a root commitment and attempts to rebuild the tree.
 `,
			},
			{
				Name:      "dump",
				Usage:     "Dump a verkle tree to a DOT file",
				ArgsUsage: "<root> <key1> [<key 2> ...]",
				Action:    expandVerkle,
				Flags:     flags.Merge(utils.NetworkFlags, utils.DatabaseFlags),
				Description: `
geth verkle dump <state-root> <key 1> [<key 2> ...]
This command will produce a dot file representing the tree, rooted at <root>.
in which key1, key2, ... are expanded.
 `,
			},
		},
	}
)

// recurse into each child to ensure they can be loaded from the db. The tree isn't rebuilt
// (only its nodes are loaded) so there is no need to flush them, the garbage collector should
// take care of that for us.
func checkChildren(root verkle.VerkleNode, resolver verkle.NodeResolverFn) error {
	switch node := root.(type) {
	case *verkle.InternalNode:
		for i, child := range node.Children() {
			childC := child.Commit().Bytes()

			childS, err := resolver(childC[:])

			if bytes.Equal(childC[:], zero[:]) {
				continue
			}

			if err != nil {
				return fmt.Errorf("could not find child %x in db: %w", childC, err)
			}
			// depth is set to 0, the tree isn't rebuilt so it's not a problem
			childN, err := verkle.ParseNode(childS, 0, childC[:])
			if err != nil {
				return fmt.Errorf("decode error child %x in db: %w", child.Commitment().Bytes(), err)
			}

			if err := checkChildren(childN, resolver); err != nil {
				return fmt.Errorf("%x%w", i, err) // write the path to the erroring node
			}
		}
	case *verkle.LeafNode:
		// sanity check: ensure at least one value is non-zero
		for i := 0; i < verkle.NodeWidth; i++ {
			if len(node.Value(i)) != 0 {
				return nil
			}
		}
		return errors.New("both balance and nonce are 0")
	case verkle.Empty:
		// nothing to do
	default:
		return fmt.Errorf("unsupported type encountered %v", root)
	}

	return nil
}

func verifyVerkle(ctx *cli.Context) error {
	stack, _ := makeConfigNode(ctx)
	defer stack.Close()

	chaindb := utils.MakeChainDatabase(ctx, stack, true)
	defer chaindb.Close()
	headBlock := rawdb.ReadHeadBlock(chaindb)

	if headBlock == nil {
		log.Error("Failed to load head block")
		return errors.New("no head block")
	}

	if ctx.NArg() > 1 {
		log.Error("Too many arguments given")
		return errors.New("too many arguments")
	}

	var (
		rootC common.Hash
		err   error
	)

	if ctx.NArg() == 1 {
		rootC, err = parseRoot(ctx.Args().First())
		if err != nil {
			log.Error("Failed to resolve state root", "error", err)
			return err
		}

		log.Info("Rebuilding the tree", "root", rootC)
	} else {
		rootC = headBlock.Root()
		log.Info("Rebuilding the tree", "root", rootC, "number", headBlock.NumberU64())
	}

	serializedRoot, err := chaindb.Get(rootC[:])
	if err != nil {
		return err
	}

	root, err := verkle.ParseNode(serializedRoot, 0, rootC[:])

	if err != nil {
		return err
	}

	if err := checkChildren(root, chaindb.Get); err != nil {
		log.Error("Could not rebuild the tree from the database", "err", err)
		return err
	}

	log.Info("Tree was rebuilt from the database")

	return nil
}

func expandVerkle(ctx *cli.Context) error {
	stack, _ := makeConfigNode(ctx)
	defer stack.Close()

	chaindb := utils.MakeChainDatabase(ctx, stack, true)
<<<<<<< HEAD

=======
	defer chaindb.Close()
>>>>>>> 916d6a44
	var (
		rootC   common.Hash
		keylist [][]byte
		err     error
	)

	if ctx.NArg() >= 2 {
		rootC, err = parseRoot(ctx.Args().First())
		if err != nil {
			log.Error("Failed to resolve state root", "error", err)
			return err
		}

		keylist = make([][]byte, 0, ctx.Args().Len()-1)

		args := ctx.Args().Slice()
		for i := range args[1:] {
			key, err := hex.DecodeString(args[i+1])
			log.Info("decoded key", "arg", args[i+1], "key", key)

			if err != nil {
				return fmt.Errorf("error decoding key #%d: %w", i+1, err)
			}

			keylist = append(keylist, key)
		}

		log.Info("Rebuilding the tree", "root", rootC)
	} else {
		return fmt.Errorf("usage: %s root key1 [key 2...]", ctx.App.Name)
	}

	serializedRoot, err := chaindb.Get(rootC[:])
	if err != nil {
		return err
	}

	root, err := verkle.ParseNode(serializedRoot, 0, rootC[:])

	if err != nil {
		return err
	}

	for i, key := range keylist {
		log.Info("Reading key", "index", i, "key", keylist[0])

		_, _ = root.Get(key, chaindb.Get)
	}

	if err := os.WriteFile("dump.dot", []byte(verkle.ToDot(root)), 0600); err != nil {
		log.Error("Failed to dump file", "err", err)
	} else {
		log.Info("Tree was dumped to file", "file", "dump.dot")
	}

	return nil
}<|MERGE_RESOLUTION|>--- conflicted
+++ resolved
@@ -175,11 +175,7 @@
 	defer stack.Close()
 
 	chaindb := utils.MakeChainDatabase(ctx, stack, true)
-<<<<<<< HEAD
-
-=======
 	defer chaindb.Close()
->>>>>>> 916d6a44
 	var (
 		rootC   common.Hash
 		keylist [][]byte
