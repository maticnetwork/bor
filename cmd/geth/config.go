--- conflicted
+++ resolved
@@ -156,13 +156,6 @@
 // makeFullNode loads geth configuration and creates the Ethereum backend.
 func makeFullNode(ctx *cli.Context) (*node.Node, ethapi.Backend) {
 	stack, cfg := makeConfigNode(ctx)
-<<<<<<< HEAD
-	// TODO marcello double check
-
-	if ctx.IsSet(utils.OverrideCancun.Name) {
-		v := ctx.Uint64(utils.OverrideCancun.Name)
-		cfg.Eth.OverrideCancun = &v
-=======
 	if ctx.IsSet(utils.OverrideCancun.Name) {
 		v := ctx.Int64(utils.OverrideCancun.Name)
 		cfg.Eth.OverrideCancun = new(big.Int).SetInt64(v)
@@ -170,7 +163,6 @@
 	if ctx.IsSet(utils.OverrideVerkle.Name) {
 		v := ctx.Int64(utils.OverrideVerkle.Name)
 		cfg.Eth.OverrideVerkle = new(big.Int).SetInt64(v)
->>>>>>> 1065e21c
 	}
 
 	if ctx.IsSet(utils.OverrideVerkle.Name) {
@@ -288,29 +280,7 @@
 	}
 }
 
-<<<<<<< HEAD
-func deprecated(field string) bool {
-	switch field {
-	case "ethconfig.Config.EVMInterpreter":
-		return true
-	case "ethconfig.Config.EWASMInterpreter":
-		return true
-	case "ethconfig.Config.TrieCleanCacheJournal":
-		return true
-	case "ethconfig.Config.TrieCleanCacheRejournal":
-		return true
-	default:
-		return false
-	}
-}
-
-func setAccountManagerBackends(stack *node.Node) error {
-	conf := stack.Config()
-	am := stack.AccountManager()
-	keydir := stack.KeyStoreDir()
-=======
 func setAccountManagerBackends(conf *node.Config, am *accounts.Manager, keydir string) error {
->>>>>>> 1065e21c
 	scryptN := keystore.StandardScryptN
 	scryptP := keystore.StandardScryptP
 
