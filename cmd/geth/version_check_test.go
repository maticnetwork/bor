--- conflicted
+++ resolved
@@ -65,13 +65,9 @@
 	if err != nil {
 		t.Fatal(err)
 	}
-<<<<<<< HEAD
-
-=======
 	if len(files) == 0 {
 		t.Fatal("Missing tests")
 	}
->>>>>>> 916d6a44
 	for _, f := range files {
 		sig, err := os.ReadFile(filepath.Join(sigdir, f.Name()))
 		if err != nil {
