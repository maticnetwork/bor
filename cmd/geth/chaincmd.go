--- conflicted
+++ resolved
@@ -379,12 +379,7 @@
 
 	fmt.Printf("Compaction done in %v.\n\n", time.Since(start))
 
-<<<<<<< HEAD
-	showLeveldbStats(db)
-
-=======
 	showDBStats(db)
->>>>>>> aadddf3a
 	return importErr
 }
 
@@ -550,13 +545,7 @@
 	return nil
 }
 
-<<<<<<< HEAD
-func parseDumpConfig(ctx *cli.Context, stack *node.Node) (*state.DumpConfig, ethdb.Database, common.Hash, error) {
-	db := utils.MakeChainDatabase(ctx, stack, true, false)
-	defer db.Close()
-=======
 func parseDumpConfig(ctx *cli.Context, db ethdb.Database) (*state.DumpConfig, common.Hash, error) {
->>>>>>> aadddf3a
 	var header *types.Header
 
 	if ctx.NArg() > 1 {
@@ -619,19 +608,14 @@
 	log.Info("State dump configured", "block", header.Number, "hash", header.Hash().Hex(),
 		"skipcode", conf.SkipCode, "skipstorage", conf.SkipStorage,
 		"start", hexutil.Encode(conf.Start), "limit", conf.Max)
-<<<<<<< HEAD
-
-	return conf, db, header.Root, nil
-=======
 	return conf, header.Root, nil
->>>>>>> aadddf3a
 }
 
 func dump(ctx *cli.Context) error {
 	stack, _ := makeConfigNode(ctx)
 	defer stack.Close()
 
-	db := utils.MakeChainDatabase(ctx, stack, true)
+	db := utils.MakeChainDatabase(ctx, stack, true, false)
 	defer db.Close()
 
 	conf, root, err := parseDumpConfig(ctx, db)
