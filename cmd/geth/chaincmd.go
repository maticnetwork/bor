--- conflicted
+++ resolved
@@ -416,12 +416,8 @@
 	stack, _ := makeConfigNode(ctx)
 	defer stack.Close()
 
-<<<<<<< HEAD
 	db := utils.MakeChainDatabase(ctx, stack, false, false)
-=======
-	db := utils.MakeChainDatabase(ctx, stack, false)
 	defer db.Close()
->>>>>>> a31a41d4
 	start := time.Now()
 
 	if err := utils.ImportPreimages(db, ctx.Args().First()); err != nil {
@@ -442,12 +438,8 @@
 	stack, _ := makeConfigNode(ctx)
 	defer stack.Close()
 
-<<<<<<< HEAD
 	db := utils.MakeChainDatabase(ctx, stack, true, false)
-=======
-	db := utils.MakeChainDatabase(ctx, stack, true)
 	defer db.Close()
->>>>>>> a31a41d4
 	start := time.Now()
 
 	if err := utils.ExportPreimages(db, ctx.Args().First()); err != nil {
@@ -460,13 +452,8 @@
 }
 
 func parseDumpConfig(ctx *cli.Context, stack *node.Node) (*state.DumpConfig, ethdb.Database, common.Hash, error) {
-<<<<<<< HEAD
 	db := utils.MakeChainDatabase(ctx, stack, true, false)
-=======
-	db := utils.MakeChainDatabase(ctx, stack, true)
 	defer db.Close()
-
->>>>>>> a31a41d4
 	var header *types.Header
 
 	if ctx.NArg() > 1 {
