// Copyright 2015 The go-ethereum Authors
// This file is part of go-ethereum.
//
// go-ethereum is free software: you can redistribute it and/or modify
// it under the terms of the GNU General Public License as published by
// the Free Software Foundation, either version 3 of the License, or
// (at your option) any later version.
//
// go-ethereum is distributed in the hope that it will be useful,
// but WITHOUT ANY WARRANTY; without even the implied warranty of
// MERCHANTABILITY or FITNESS FOR A PARTICULAR PURPOSE. See the
// GNU General Public License for more details.
//
// You should have received a copy of the GNU General Public License
// along with go-ethereum. If not, see <http://www.gnu.org/licenses/>.

package main

import (
	"encoding/json"
	"errors"
	"fmt"
	"math/big"
	"os"
	"runtime"
	"slices"
	"strconv"
	"sync/atomic"
	"time"

	"github.com/urfave/cli/v2"

	"github.com/ethereum/go-ethereum/cmd/utils"
	"github.com/ethereum/go-ethereum/common"
	"github.com/ethereum/go-ethereum/common/hexutil"
	"github.com/ethereum/go-ethereum/core"
	"github.com/ethereum/go-ethereum/core/rawdb"
	"github.com/ethereum/go-ethereum/core/state"
	"github.com/ethereum/go-ethereum/core/types"
	"github.com/ethereum/go-ethereum/crypto"
	"github.com/ethereum/go-ethereum/eth/ethconfig"
	"github.com/ethereum/go-ethereum/ethdb"
	"github.com/ethereum/go-ethereum/internal/debug"
	"github.com/ethereum/go-ethereum/internal/era"
	"github.com/ethereum/go-ethereum/log"
	"github.com/ethereum/go-ethereum/params"
)

var (
	initCommand = &cli.Command{
		Action:    initGenesis,
		Name:      "init",
		Usage:     "Bootstrap and initialize a new genesis block",
		ArgsUsage: "<genesisPath>",
		Flags: slices.Concat([]cli.Flag{
			utils.CachePreimagesFlag,
			utils.OverridePrague,
			utils.OverrideVerkle,
		}, utils.DatabaseFlags),
		Description: `
The init command initializes a new genesis block and definition for the network.
This is a destructive action and changes the network in which you will be
participating.

It expects the genesis file as argument.`,
	}
	dumpGenesisCommand = &cli.Command{
		Action:    dumpGenesis,
		Name:      "dumpgenesis",
		Usage:     "Dumps genesis block JSON configuration to stdout",
		ArgsUsage: "",
		Flags:     slices.Concat([]cli.Flag{utils.DataDirFlag}, utils.NetworkFlags),
		Description: `
The dumpgenesis command prints the genesis configuration of the network preset
if one is set.  Otherwise it prints the genesis from the datadir.`,
	}
	importCommand = &cli.Command{
		Action:    importChain,
		Name:      "import",
		Usage:     "Import a blockchain file",
		ArgsUsage: "<filename> (<filename 2> ... <filename N>) ",
		Flags: slices.Concat([]cli.Flag{
			utils.CacheFlag,
			utils.GCModeFlag,
			utils.SnapshotFlag,
			utils.CacheDatabaseFlag,
			utils.CacheGCFlag,
			utils.NoCompactionFlag,
			utils.MetricsEnabledFlag,
			utils.MetricsEnabledExpensiveFlag,
			utils.MetricsHTTPFlag,
			utils.MetricsPortFlag,
			utils.MetricsEnableInfluxDBFlag,
			utils.MetricsEnableInfluxDBV2Flag,
			utils.MetricsInfluxDBEndpointFlag,
			utils.MetricsInfluxDBDatabaseFlag,
			utils.MetricsInfluxDBUsernameFlag,
			utils.MetricsInfluxDBPasswordFlag,
			utils.MetricsInfluxDBTagsFlag,
			utils.MetricsInfluxDBTokenFlag,
			utils.MetricsInfluxDBBucketFlag,
			utils.MetricsInfluxDBOrganizationFlag,
			utils.TxLookupLimitFlag,
			utils.VMTraceFlag,
			utils.VMTraceJsonConfigFlag,
			utils.TransactionHistoryFlag,
			utils.LogHistoryFlag,
			utils.LogNoHistoryFlag,
			utils.LogExportCheckpointsFlag,
			utils.StateHistoryFlag,
		}, utils.DatabaseFlags, debug.Flags),
		Before: func(ctx *cli.Context) error {
			flags.MigrateGlobalFlags(ctx)
			return debug.Setup(ctx)
		},
		Description: `
The import command allows the import of blocks from an RLP-encoded format. This format can be a single file
containing multiple RLP-encoded blocks, or multiple files can be given.

If only one file is used, an import error will result in the entire import process failing. If
multiple files are processed, the import process will continue even if an individual RLP file fails
to import successfully.`,
	}
	exportCommand = &cli.Command{
		Action:    exportChain,
		Name:      "export",
		Usage:     "Export blockchain into file",
		ArgsUsage: "<filename> [<blockNumFirst> <blockNumLast>]",
<<<<<<< HEAD
		Flags: slices.Concat([]cli.Flag{
			utils.CacheFlag,
			utils.SyncModeFlag,
		}, utils.DatabaseFlags),
=======
		Flags:     slices.Concat([]cli.Flag{utils.CacheFlag}, utils.DatabaseFlags),
>>>>>>> 827d3fcc
		Description: `
Requires a first argument of the file to write to.
Optional second and third arguments control the first and
last block to write. In this mode, the file will be appended
if already existing. If the file ends with .gz, the output will
be gzipped.`,
	}
	importHistoryCommand = &cli.Command{
		Action:    importHistory,
		Name:      "import-history",
		Usage:     "Import an Era archive",
		ArgsUsage: "<dir>",
<<<<<<< HEAD
		Flags: slices.Concat([]cli.Flag{
			utils.TxLookupLimitFlag,
		},
			utils.DatabaseFlags,
			utils.NetworkFlags,
		),
=======
		Flags:     slices.Concat([]cli.Flag{utils.TxLookupLimitFlag, utils.TransactionHistoryFlag}, utils.DatabaseFlags, utils.NetworkFlags),
>>>>>>> 827d3fcc
		Description: `
The import-history command will import blocks and their corresponding receipts
from Era archives.
`,
	}
	exportHistoryCommand = &cli.Command{
		Action:    exportHistory,
		Name:      "export-history",
		Usage:     "Export blockchain history to Era archives",
		ArgsUsage: "<dir> <first> <last>",
<<<<<<< HEAD
		Flags:     slices.Concat(utils.DatabaseFlags),
=======
		Flags:     utils.DatabaseFlags,
>>>>>>> 827d3fcc
		Description: `
The export-history command will export blocks and their corresponding receipts
into Era archives. Eras are typically packaged in steps of 8192 blocks.
`,
	}
	importPreimagesCommand = &cli.Command{
		Action:    importPreimages,
		Name:      "import-preimages",
		Usage:     "Import the preimage database from an RLP stream",
		ArgsUsage: "<datafile>",
<<<<<<< HEAD
		Flags: slices.Concat([]cli.Flag{
			utils.CacheFlag,
			utils.SyncModeFlag,
		}, utils.DatabaseFlags),
=======
		Flags:     slices.Concat([]cli.Flag{utils.CacheFlag}, utils.DatabaseFlags),
>>>>>>> 827d3fcc
		Description: `
The import-preimages command imports hash preimages from an RLP encoded stream.
It's deprecated, please use "geth db import" instead.
`,
	}

	dumpCommand = &cli.Command{
		Action:    dump,
		Name:      "dump",
		Usage:     "Dump a specific block from storage",
		ArgsUsage: "[? <blockHash> | <blockNum>]",
		Flags: slices.Concat([]cli.Flag{
			utils.CacheFlag,
			utils.IterativeOutputFlag,
			utils.ExcludeCodeFlag,
			utils.ExcludeStorageFlag,
			utils.IncludeIncompletesFlag,
			utils.StartKeyFlag,
			utils.DumpLimitFlag,
		}, utils.DatabaseFlags),
		Description: `
This command dumps out the state for a given block (or latest, if none provided).
`,
	}

	pruneCommand = &cli.Command{
		Action:    pruneHistory,
		Name:      "prune-history",
		Usage:     "Prune blockchain history (block bodies and receipts) up to the merge block",
		ArgsUsage: "",
		Flags:     utils.DatabaseFlags,
		Description: `
The prune-history command removes historical block bodies and receipts from the
blockchain database up to the merge block, while preserving block headers. This
helps reduce storage requirements for nodes that don't need full historical data.`,
	}
)

// initGenesis will initialise the given JSON format genesis file and writes it as
// the zero'd block (i.e. genesis) or will fail hard if it can't succeed.
func initGenesis(ctx *cli.Context) error {
	if ctx.Args().Len() != 1 {
		utils.Fatalf("need genesis.json file as the only argument")
	}

	genesisPath := ctx.Args().First()
	if len(genesisPath) == 0 {
		utils.Fatalf("invalid path to genesis file")
	}

	file, err := os.Open(genesisPath)
	if err != nil {
		utils.Fatalf("Failed to read genesis file: %v", err)
	}

	defer file.Close()

	genesis := new(core.Genesis)
	if err := json.NewDecoder(file).Decode(genesis); err != nil {
		utils.Fatalf("invalid genesis file: %v", err)
	}
	// Open and initialise both full and light databases
	stack, _ := makeConfigNode(ctx)
	defer stack.Close()

	var overrides core.ChainOverrides
<<<<<<< HEAD
	if ctx.IsSet(utils.OverrideCancun.Name) {
		v := ctx.Int64(utils.OverrideCancun.Name)
		overrides.OverrideCancun = new(big.Int).SetInt64(v)
=======
	if ctx.IsSet(utils.OverridePrague.Name) {
		v := ctx.Uint64(utils.OverridePrague.Name)
		overrides.OverridePrague = &v
>>>>>>> 827d3fcc
	}
	if ctx.IsSet(utils.OverrideVerkle.Name) {
		v := ctx.Int64(utils.OverrideVerkle.Name)
		overrides.OverrideVerkle = new(big.Int).SetInt64(v)
	}

	chaindb, err := stack.OpenDatabaseWithFreezer("chaindata", 0, 0, ctx.String(utils.AncientFlag.Name), "", false, false, false)
	if err != nil {
		utils.Fatalf("Failed to open database: %v", err)
	}
	defer chaindb.Close()

	triedb := utils.MakeTrieDatabase(ctx, chaindb, ctx.Bool(utils.CachePreimagesFlag.Name), false, genesis.IsVerkle())
	defer triedb.Close()

	_, hash, _, err := core.SetupGenesisBlockWithOverride(chaindb, triedb, genesis, &overrides)
	if err != nil {
		utils.Fatalf("Failed to write genesis block: %v", err)
	}
	log.Info("Successfully wrote genesis state", "database", "chaindata", "hash", hash)

	return nil
}

func dumpGenesis(ctx *cli.Context) error {
	// check if there is a testnet preset enabled
	var genesis *core.Genesis
	if utils.IsNetworkPreset(ctx) {
		genesis = utils.MakeGenesis(ctx)
	} else if ctx.IsSet(utils.DeveloperFlag.Name) && !ctx.IsSet(utils.DataDirFlag.Name) {
		genesis = core.DeveloperGenesisBlock(11_500_000, nil)
	}

	if genesis != nil {
		if err := json.NewEncoder(os.Stdout).Encode(genesis); err != nil {
			utils.Fatalf("could not encode genesis: %s", err)
		}

		return nil
	}

	// dump whatever already exists in the datadir
	stack, _ := makeConfigNode(ctx)

	db, err := stack.OpenDatabase("chaindata", 0, 0, "", true)
	if err != nil {
		return err
	}
	defer db.Close()

	genesis, err = core.ReadGenesis(db)
	if err != nil {
		utils.Fatalf("failed to read genesis: %s", err)
	}

	if err := json.NewEncoder(os.Stdout).Encode(*genesis); err != nil {
		utils.Fatalf("could not encode stored genesis: %s", err)
	}

	return nil
}

func importChain(ctx *cli.Context) error {
	if ctx.Args().Len() < 1 {
		utils.Fatalf("This command requires an argument.")
	}
	stack, cfg := makeConfigNode(ctx)
	defer stack.Close()

	// Start metrics export if enabled
	utils.SetupMetrics(&cfg.Metrics)

	chain, db := utils.MakeChain(ctx, stack, false)
	defer db.Close()

	// Start periodically gathering memory profiles
	var peakMemAlloc, peakMemSys atomic.Uint64
	go func() {
		stats := new(runtime.MemStats)

		for {
			runtime.ReadMemStats(stats)
			if peakMemAlloc.Load() < stats.Alloc {
				peakMemAlloc.Store(stats.Alloc)
			}
			if peakMemSys.Load() < stats.Sys {
				peakMemSys.Store(stats.Sys)
			}

			time.Sleep(5 * time.Second)
		}
	}()
	// Import the chain
	start := time.Now()

	var importErr error

	if ctx.Args().Len() == 1 {
		if err := utils.ImportChain(chain, ctx.Args().First()); err != nil {
			importErr = err
			log.Error("Import error", "err", err)
		}
	} else {
		for _, arg := range ctx.Args().Slice() {
			if err := utils.ImportChain(chain, arg); err != nil {
				importErr = err
				log.Error("Import error", "file", arg, "err", err)
				if err == utils.ErrImportInterrupted {
					break
				}
			}
		}
	}

	chain.Stop()
	fmt.Printf("Import done in %v.\n\n", time.Since(start))

	// Output pre-compaction stats mostly to see the import trashing
	showDBStats(db)

	// Print the memory statistics used by the importing
	mem := new(runtime.MemStats)
	runtime.ReadMemStats(mem)

	fmt.Printf("Object memory: %.3f MB current, %.3f MB peak\n", float64(mem.Alloc)/1024/1024, float64(peakMemAlloc.Load())/1024/1024)
	fmt.Printf("System memory: %.3f MB current, %.3f MB peak\n", float64(mem.Sys)/1024/1024, float64(peakMemSys.Load())/1024/1024)
	fmt.Printf("Allocations:   %.3f million\n", float64(mem.Mallocs)/1000000)
	fmt.Printf("GC pause:      %v\n\n", time.Duration(mem.PauseTotalNs))

	if ctx.Bool(utils.NoCompactionFlag.Name) {
		return nil
	}

	// Compact the entire database to more accurately measure disk io and print the stats
	start = time.Now()

	fmt.Println("Compacting entire database...")

	if err := db.Compact(nil, nil); err != nil {
		utils.Fatalf("Compaction failed: %v", err)
	}

	fmt.Printf("Compaction done in %v.\n\n", time.Since(start))

	showDBStats(db)
	return importErr
}

func exportChain(ctx *cli.Context) error {
	if ctx.Args().Len() < 1 {
		utils.Fatalf("This command requires an argument.")
	}

	stack, _ := makeConfigNode(ctx)
	defer stack.Close()

	chain, db := utils.MakeChain(ctx, stack, true)
	defer db.Close()
	start := time.Now()

	var err error

	fp := ctx.Args().First()

	if ctx.Args().Len() < 3 {
		err = utils.ExportChain(chain, fp)
	} else {
		// This can be improved to allow for numbers larger than 9223372036854775807
		first, ferr := strconv.ParseInt(ctx.Args().Get(1), 10, 64)
		last, lerr := strconv.ParseInt(ctx.Args().Get(2), 10, 64)

		if ferr != nil || lerr != nil {
			utils.Fatalf("Export error in parsing parameters: block number not an integer\n")
		}

		if first < 0 || last < 0 {
			utils.Fatalf("Export error: block number must be greater than 0\n")
		}

		if head := chain.CurrentSnapBlock(); uint64(last) > head.Number.Uint64() {
			utils.Fatalf("Export error: block number %d larger than head block %d\n", uint64(last), head.Number.Uint64())
		}

		err = utils.ExportAppendChain(chain, fp, uint64(first), uint64(last))
	}
	if err != nil {
		utils.Fatalf("Export error: %v\n", err)
	}
	fmt.Printf("Export done in %v\n", time.Since(start))
	return nil
}

func importHistory(ctx *cli.Context) error {
	if ctx.Args().Len() != 1 {
		utils.Fatalf("usage: %s", ctx.Command.ArgsUsage)
	}

	stack, _ := makeConfigNode(ctx)
	defer stack.Close()

	chain, db := utils.MakeChain(ctx, stack, false)
	defer db.Close()

	var (
		start   = time.Now()
		dir     = ctx.Args().Get(0)
		network string
	)

	// Determine network.
	if utils.IsNetworkPreset(ctx) {
		switch {
		case ctx.Bool(utils.MainnetFlag.Name):
			network = "mainnet"
		case ctx.Bool(utils.SepoliaFlag.Name):
			network = "sepolia"
		case ctx.Bool(utils.HoleskyFlag.Name):
			network = "holesky"
		case ctx.Bool(utils.HoodiFlag.Name):
			network = "hoodi"
		}
	} else {
		// No network flag set, try to determine network based on files
		// present in directory.
		var networks []string
		for _, n := range params.NetworkNames {
			entries, err := era.ReadDir(dir, n)
			if err != nil {
				return fmt.Errorf("error reading %s: %w", dir, err)
			}
			if len(entries) > 0 {
				networks = append(networks, n)
			}
		}
		if len(networks) == 0 {
			return fmt.Errorf("no era1 files found in %s", dir)
		}
		if len(networks) > 1 {
			return errors.New("multiple networks found, use a network flag to specify desired network")
		}
		network = networks[0]
	}

	if err := utils.ImportHistory(chain, db, dir, network); err != nil {
		return err
	}
	fmt.Printf("Import done in %v\n", time.Since(start))
	return nil
}

// exportHistory exports chain history in Era archives at a specified
// directory.
func exportHistory(ctx *cli.Context) error {
	if ctx.Args().Len() != 3 {
		utils.Fatalf("usage: %s", ctx.Command.ArgsUsage)
	}

	stack, _ := makeConfigNode(ctx)
	defer stack.Close()

	chain, _ := utils.MakeChain(ctx, stack, true)
	start := time.Now()

	var (
		dir         = ctx.Args().Get(0)
		first, ferr = strconv.ParseInt(ctx.Args().Get(1), 10, 64)
		last, lerr  = strconv.ParseInt(ctx.Args().Get(2), 10, 64)
	)
	if ferr != nil || lerr != nil {
		utils.Fatalf("Export error in parsing parameters: block number not an integer\n")
	}
	if first < 0 || last < 0 {
		utils.Fatalf("Export error: block number must be greater than 0\n")
	}
	if head := chain.CurrentSnapBlock(); uint64(last) > head.Number.Uint64() {
		utils.Fatalf("Export error: block number %d larger than head block %d\n", uint64(last), head.Number.Uint64())
	}
	err := utils.ExportHistory(chain, dir, uint64(first), uint64(last), uint64(era.MaxEra1Size))
	if err != nil {
		utils.Fatalf("Export error: %v\n", err)
	}

	fmt.Printf("Export done in %v\n", time.Since(start))

	return nil
}

// importPreimages imports preimage data from the specified file.
// it is deprecated, and the export function has been removed, but
// the import function is kept around for the time being so that
// older file formats can still be imported.
func importPreimages(ctx *cli.Context) error {
	if ctx.Args().Len() < 1 {
		utils.Fatalf("This command requires an argument.")
	}

	stack, _ := makeConfigNode(ctx)
	defer stack.Close()

	db := utils.MakeChainDatabase(ctx, stack, false, false)
	defer db.Close()
	start := time.Now()

	if err := utils.ImportPreimages(db, ctx.Args().First()); err != nil {
		utils.Fatalf("Import error: %v\n", err)
	}

	fmt.Printf("Import done in %v\n", time.Since(start))

	return nil
}

func parseDumpConfig(ctx *cli.Context, db ethdb.Database) (*state.DumpConfig, common.Hash, error) {
	var header *types.Header

	if ctx.NArg() > 1 {
		return nil, common.Hash{}, fmt.Errorf("expected 1 argument (number or hash), got %d", ctx.NArg())
	}

	if ctx.NArg() == 1 {
		arg := ctx.Args().First()
		if hashish(arg) {
			hash := common.HexToHash(arg)
			if number := rawdb.ReadHeaderNumber(db, hash); number != nil {
				header = rawdb.ReadHeader(db, hash, *number)
			} else {
				return nil, common.Hash{}, fmt.Errorf("block %x not found", hash)
			}
		} else {
			number, err := strconv.ParseUint(arg, 10, 64)
			if err != nil {
				return nil, common.Hash{}, err
			}

			if hash := rawdb.ReadCanonicalHash(db, number); hash != (common.Hash{}) {
				header = rawdb.ReadHeader(db, hash, number)
			} else {
				return nil, common.Hash{}, fmt.Errorf("header for block %d not found", number)
			}
		}
	} else {
		// Use latest
		header = rawdb.ReadHeadHeader(db)
	}

	if header == nil {
		return nil, common.Hash{}, errors.New("no head block found")
	}

	startArg := common.FromHex(ctx.String(utils.StartKeyFlag.Name))

	var start common.Hash

	switch len(startArg) {
	case 0: // common.Hash
	case 32:
		start = common.BytesToHash(startArg)
	case 20:
		start = crypto.Keccak256Hash(startArg)
		log.Info("Converting start-address to hash", "address", common.BytesToAddress(startArg), "hash", start.Hex())
	default:
		return nil, common.Hash{}, fmt.Errorf("invalid start argument: %x. 20 or 32 hex-encoded bytes required", startArg)
	}
	conf := &state.DumpConfig{
		SkipCode:          ctx.Bool(utils.ExcludeCodeFlag.Name),
		SkipStorage:       ctx.Bool(utils.ExcludeStorageFlag.Name),
		OnlyWithAddresses: !ctx.Bool(utils.IncludeIncompletesFlag.Name),
		Start:             start.Bytes(),
		Max:               ctx.Uint64(utils.DumpLimitFlag.Name),
	}

	log.Info("State dump configured", "block", header.Number, "hash", header.Hash().Hex(),
		"skipcode", conf.SkipCode, "skipstorage", conf.SkipStorage,
		"start", hexutil.Encode(conf.Start), "limit", conf.Max)
	return conf, header.Root, nil
}

func dump(ctx *cli.Context) error {
	stack, _ := makeConfigNode(ctx)
	defer stack.Close()

	db := utils.MakeChainDatabase(ctx, stack, true, false)
	defer db.Close()

	conf, root, err := parseDumpConfig(ctx, db)
	if err != nil {
		return err
	}
	triedb := utils.MakeTrieDatabase(ctx, db, true, true, false) // always enable preimage lookup
	defer triedb.Close()

	state, err := state.New(root, state.NewDatabase(triedb, nil))
	if err != nil {
		return err
	}

	if ctx.Bool(utils.IterativeOutputFlag.Name) {
		state.IterativeDump(conf, json.NewEncoder(os.Stdout))
	} else {
		fmt.Println(string(state.Dump(conf)))
	}

	return nil
}

// hashish returns true for strings that look like hashes.
func hashish(x string) bool {
	_, err := strconv.Atoi(x)
	return err != nil
}

func pruneHistory(ctx *cli.Context) error {
	stack, _ := makeConfigNode(ctx)
	defer stack.Close()

	// Open the chain database
	chain, chaindb := utils.MakeChain(ctx, stack, false)
	defer chaindb.Close()
	defer chain.Stop()

	// Determine the prune point. This will be the first PoS block.
	prunePoint, ok := ethconfig.HistoryPrunePoints[chain.Genesis().Hash()]
	if !ok || prunePoint == nil {
		return errors.New("prune point not found")
	}
	var (
		mergeBlock     = prunePoint.BlockNumber
		mergeBlockHash = prunePoint.BlockHash.Hex()
	)

	// Check we're far enough past merge to ensure all data is in freezer
	currentHeader := chain.CurrentHeader()
	if currentHeader == nil {
		return errors.New("current header not found")
	}
	if currentHeader.Number.Uint64() < mergeBlock+params.FullImmutabilityThreshold {
		return fmt.Errorf("chain not far enough past merge block, need %d more blocks",
			mergeBlock+params.FullImmutabilityThreshold-currentHeader.Number.Uint64())
	}

	// Double-check the prune block in db has the expected hash.
	hash := rawdb.ReadCanonicalHash(chaindb, mergeBlock)
	if hash != common.HexToHash(mergeBlockHash) {
		return fmt.Errorf("merge block hash mismatch: got %s, want %s", hash.Hex(), mergeBlockHash)
	}

	log.Info("Starting history pruning", "head", currentHeader.Number, "tail", mergeBlock, "tailHash", mergeBlockHash)
	start := time.Now()
	rawdb.PruneTransactionIndex(chaindb, mergeBlock)
	if _, err := chaindb.TruncateTail(mergeBlock); err != nil {
		return fmt.Errorf("failed to truncate ancient data: %v", err)
	}
	log.Info("History pruning completed", "tail", mergeBlock, "elapsed", common.PrettyDuration(time.Since(start)))

	// TODO(s1na): what if there is a crash between the two prune operations?

	return nil
}<|MERGE_RESOLUTION|>--- conflicted
+++ resolved
@@ -126,14 +126,7 @@
 		Name:      "export",
 		Usage:     "Export blockchain into file",
 		ArgsUsage: "<filename> [<blockNumFirst> <blockNumLast>]",
-<<<<<<< HEAD
-		Flags: slices.Concat([]cli.Flag{
-			utils.CacheFlag,
-			utils.SyncModeFlag,
-		}, utils.DatabaseFlags),
-=======
 		Flags:     slices.Concat([]cli.Flag{utils.CacheFlag}, utils.DatabaseFlags),
->>>>>>> 827d3fcc
 		Description: `
 Requires a first argument of the file to write to.
 Optional second and third arguments control the first and
@@ -146,16 +139,7 @@
 		Name:      "import-history",
 		Usage:     "Import an Era archive",
 		ArgsUsage: "<dir>",
-<<<<<<< HEAD
-		Flags: slices.Concat([]cli.Flag{
-			utils.TxLookupLimitFlag,
-		},
-			utils.DatabaseFlags,
-			utils.NetworkFlags,
-		),
-=======
 		Flags:     slices.Concat([]cli.Flag{utils.TxLookupLimitFlag, utils.TransactionHistoryFlag}, utils.DatabaseFlags, utils.NetworkFlags),
->>>>>>> 827d3fcc
 		Description: `
 The import-history command will import blocks and their corresponding receipts
 from Era archives.
@@ -166,11 +150,7 @@
 		Name:      "export-history",
 		Usage:     "Export blockchain history to Era archives",
 		ArgsUsage: "<dir> <first> <last>",
-<<<<<<< HEAD
-		Flags:     slices.Concat(utils.DatabaseFlags),
-=======
 		Flags:     utils.DatabaseFlags,
->>>>>>> 827d3fcc
 		Description: `
 The export-history command will export blocks and their corresponding receipts
 into Era archives. Eras are typically packaged in steps of 8192 blocks.
@@ -181,14 +161,7 @@
 		Name:      "import-preimages",
 		Usage:     "Import the preimage database from an RLP stream",
 		ArgsUsage: "<datafile>",
-<<<<<<< HEAD
-		Flags: slices.Concat([]cli.Flag{
-			utils.CacheFlag,
-			utils.SyncModeFlag,
-		}, utils.DatabaseFlags),
-=======
 		Flags:     slices.Concat([]cli.Flag{utils.CacheFlag}, utils.DatabaseFlags),
->>>>>>> 827d3fcc
 		Description: `
 The import-preimages command imports hash preimages from an RLP encoded stream.
 It's deprecated, please use "geth db import" instead.
@@ -255,15 +228,9 @@
 	defer stack.Close()
 
 	var overrides core.ChainOverrides
-<<<<<<< HEAD
-	if ctx.IsSet(utils.OverrideCancun.Name) {
-		v := ctx.Int64(utils.OverrideCancun.Name)
-		overrides.OverrideCancun = new(big.Int).SetInt64(v)
-=======
 	if ctx.IsSet(utils.OverridePrague.Name) {
 		v := ctx.Uint64(utils.OverridePrague.Name)
 		overrides.OverridePrague = &v
->>>>>>> 827d3fcc
 	}
 	if ctx.IsSet(utils.OverrideVerkle.Name) {
 		v := ctx.Int64(utils.OverrideVerkle.Name)
