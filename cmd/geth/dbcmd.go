--- conflicted
+++ resolved
@@ -107,11 +107,7 @@
 			utils.SyncModeFlag,
 			utils.CacheFlag,
 			utils.CacheDatabaseFlag,
-<<<<<<< HEAD
-		},
-=======
-		}, utils.NetworkFlags, utils.DatabaseFlags),
->>>>>>> a31a41d4
+		}, utils.NetworkFlags, utils.DatabaseFlags),
 		Description: `This command performs a database compaction.
 WARNING: This operation may take a very long time to finish, and may cause database
 corruption if it is aborted during execution'!`,
@@ -133,18 +129,7 @@
 		ArgsUsage: "<hex-encoded key>",
 		Flags: flags.Merge([]cli.Flag{
 			utils.SyncModeFlag,
-<<<<<<< HEAD
-			utils.MainnetFlag,
-			utils.RopstenFlag,
-			utils.SepoliaFlag,
-			utils.RinkebyFlag,
-			utils.GoerliFlag,
-			utils.MumbaiFlag,
-			utils.BorMainnetFlag,
-		},
-=======
-		}, utils.NetworkFlags, utils.DatabaseFlags),
->>>>>>> a31a41d4
+		}, utils.NetworkFlags, utils.DatabaseFlags),
 		Description: `This command deletes the specified database key from the database.
 WARNING: This is a low-level operation which may cause database corruption!`,
 	}
@@ -155,18 +140,7 @@
 		ArgsUsage: "<hex-encoded key> <hex-encoded value>",
 		Flags: flags.Merge([]cli.Flag{
 			utils.SyncModeFlag,
-<<<<<<< HEAD
-			utils.MainnetFlag,
-			utils.RopstenFlag,
-			utils.SepoliaFlag,
-			utils.RinkebyFlag,
-			utils.GoerliFlag,
-			utils.MumbaiFlag,
-			utils.BorMainnetFlag,
-		},
-=======
-		}, utils.NetworkFlags, utils.DatabaseFlags),
->>>>>>> a31a41d4
+		}, utils.NetworkFlags, utils.DatabaseFlags),
 		Description: `This command sets a given database key to the given value.
 WARNING: This is a low-level operation which may cause database corruption!`,
 	}
@@ -684,12 +658,8 @@
 		close(stop)
 	}()
 
-<<<<<<< HEAD
 	db := utils.MakeChainDatabase(ctx, stack, false, false)
-=======
-	db := utils.MakeChainDatabase(ctx, stack, false)
-	defer db.Close()
->>>>>>> a31a41d4
+	defer db.Close()
 	return utils.ImportLDBData(db, fName, int64(start), stop)
 }
 
@@ -797,25 +767,15 @@
 		close(stop)
 	}()
 
-<<<<<<< HEAD
 	db := utils.MakeChainDatabase(ctx, stack, true, false)
-=======
-	db := utils.MakeChainDatabase(ctx, stack, true)
-	defer db.Close()
->>>>>>> a31a41d4
+	defer db.Close()
 	return utils.ExportChaindata(ctx.Args().Get(1), kind, exporter(db), stop)
 }
 
 func showMetaData(ctx *cli.Context) error {
 	stack, _ := makeConfigNode(ctx)
 	defer stack.Close()
-<<<<<<< HEAD
 	db := utils.MakeChainDatabase(ctx, stack, true, false)
-=======
-	db := utils.MakeChainDatabase(ctx, stack, true)
-	defer db.Close()
-
->>>>>>> a31a41d4
 	ancients, err := db.Ancients()
 	if err != nil {
 		fmt.Fprintf(os.Stderr, "Error accessing ancients: %v", err)
@@ -841,7 +801,6 @@
 	table.SetHeader([]string{"Field", "Value"})
 	table.AppendBulk(data)
 	table.Render()
-<<<<<<< HEAD
 	return nil
 }
 
@@ -880,8 +839,6 @@
 		return err
 	}
 	log.Info("Migration finished", "duration", time.Since(start))
-=======
->>>>>>> a31a41d4
 
 	return nil
 }