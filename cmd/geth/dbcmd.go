// Copyright 2021 The go-ethereum Authors
// This file is part of go-ethereum.
//
// go-ethereum is free software: you can redistribute it and/or modify
// it under the terms of the GNU General Public License as published by
// the Free Software Foundation, either version 3 of the License, or
// (at your option) any later version.
//
// go-ethereum is distributed in the hope that it will be useful,
// but WITHOUT ANY WARRANTY; without even the implied warranty of
// MERCHANTABILITY or FITNESS FOR A PARTICULAR PURPOSE. See the
// GNU General Public License for more details.
//
// You should have received a copy of the GNU General Public License
// along with go-ethereum. If not, see <http://www.gnu.org/licenses/>.

package main

import (
	"bytes"
	"fmt"
	"os"
	"os/signal"
	"path/filepath"
	"strconv"
	"strings"
	"syscall"
	"time"

	"github.com/ethereum/go-ethereum/cmd/utils"
	"github.com/ethereum/go-ethereum/common"
	"github.com/ethereum/go-ethereum/common/hexutil"
	"github.com/ethereum/go-ethereum/console/prompt"
	"github.com/ethereum/go-ethereum/core/rawdb"
	"github.com/ethereum/go-ethereum/core/state/snapshot"
	"github.com/ethereum/go-ethereum/core/types"
	"github.com/ethereum/go-ethereum/crypto"
	"github.com/ethereum/go-ethereum/ethdb"
	"github.com/ethereum/go-ethereum/internal/flags"
	"github.com/ethereum/go-ethereum/log"
	"github.com/ethereum/go-ethereum/rlp"
	"github.com/ethereum/go-ethereum/trie"
	"github.com/ethereum/go-ethereum/triedb"
	"github.com/olekukonko/tablewriter"
	"github.com/urfave/cli/v2"
)

var (
	removeStateDataFlag = &cli.BoolFlag{
		Name:  "remove.state",
		Usage: "If set, selects the state data for removal",
	}
	removeChainDataFlag = &cli.BoolFlag{
		Name:  "remove.chain",
		Usage: "If set, selects the state data for removal",
	}

	removedbCommand = &cli.Command{
		Action:    removeDB,
		Name:      "removedb",
		Usage:     "Remove blockchain and state databases",
		ArgsUsage: "",
		Flags: flags.Merge(utils.DatabaseFlags,
			[]cli.Flag{removeStateDataFlag, removeChainDataFlag}),
		Description: `
Remove blockchain and state databases`,
	}
	dbCommand = &cli.Command{
		Name:      "db",
		Usage:     "Low level database operations",
		ArgsUsage: "",
		Subcommands: []*cli.Command{
			dbInspectCmd,
			dbStatCmd,
			dbCompactCmd,
			dbGetCmd,
			dbDeleteCmd,
			dbPutCmd,
			dbGetSlotsCmd,
			dbDumpFreezerIndex,
			dbImportCmd,
			dbExportCmd,
			dbMetadataCmd,
			dbCheckStateContentCmd,
			dbInspectHistoryCmd,
		},
	}
	dbInspectCmd = &cli.Command{
		Action:    inspect,
		Name:      "inspect",
		ArgsUsage: "<prefix> <start>",
		Flags: flags.Merge([]cli.Flag{
			utils.SyncModeFlag,
		}, utils.NetworkFlags, utils.DatabaseFlags),
		Usage:       "Inspect the storage size for each type of data in the database",
		Description: `This commands iterates the entire database. If the optional 'prefix' and 'start' arguments are provided, then the iteration is limited to the given subset of data.`,
	}
	dbCheckStateContentCmd = &cli.Command{
		Action:    checkStateContent,
		Name:      "check-state-content",
		ArgsUsage: "<start (optional)>",
		Flags:     flags.Merge(utils.NetworkFlags, utils.DatabaseFlags),
		Usage:     "Verify that state data is cryptographically correct",
		Description: `This command iterates the entire database for 32-byte keys, looking for rlp-encoded trie nodes.
For each trie node encountered, it checks that the key corresponds to the keccak256(value). If this is not true, this indicates
a data corruption.`,
	}
	dbStatCmd = &cli.Command{
		Action: dbStats,
		Name:   "stats",
		Usage:  "Print leveldb statistics",
		Flags: flags.Merge([]cli.Flag{
			utils.SyncModeFlag,
		}, utils.NetworkFlags, utils.DatabaseFlags),
	}
	dbCompactCmd = &cli.Command{
		Action: dbCompact,
		Name:   "compact",
		Usage:  "Compact leveldb database. WARNING: May take a very long time",
		Flags: flags.Merge([]cli.Flag{
			utils.SyncModeFlag,
			utils.CacheFlag,
			utils.CacheDatabaseFlag,
		}, utils.NetworkFlags, utils.DatabaseFlags),
		Description: `This command performs a database compaction.
WARNING: This operation may take a very long time to finish, and may cause database
corruption if it is aborted during execution'!`,
	}
	dbGetCmd = &cli.Command{
		Action:    dbGet,
		Name:      "get",
		Usage:     "Show the value of a database key",
		ArgsUsage: "<hex-encoded key>",
		Flags: flags.Merge([]cli.Flag{
			utils.SyncModeFlag,
		}, utils.NetworkFlags, utils.DatabaseFlags),
		Description: "This command looks up the specified database key from the database.",
	}
	dbDeleteCmd = &cli.Command{
		Action:    dbDelete,
		Name:      "delete",
		Usage:     "Delete a database key (WARNING: may corrupt your database)",
		ArgsUsage: "<hex-encoded key>",
		Flags: flags.Merge([]cli.Flag{
			utils.SyncModeFlag,
		}, utils.NetworkFlags, utils.DatabaseFlags),
		Description: `This command deletes the specified database key from the database.
WARNING: This is a low-level operation which may cause database corruption!`,
	}
	dbPutCmd = &cli.Command{
		Action:    dbPut,
		Name:      "put",
		Usage:     "Set the value of a database key (WARNING: may corrupt your database)",
		ArgsUsage: "<hex-encoded key> <hex-encoded value>",
		Flags: flags.Merge([]cli.Flag{
			utils.SyncModeFlag,
		}, utils.NetworkFlags, utils.DatabaseFlags),
		Description: `This command sets a given database key to the given value.
WARNING: This is a low-level operation which may cause database corruption!`,
	}
	dbGetSlotsCmd = &cli.Command{
		Action:    dbDumpTrie,
		Name:      "dumptrie",
		Usage:     "Show the storage key/values of a given storage trie",
		ArgsUsage: "<hex-encoded state root> <hex-encoded account hash> <hex-encoded storage trie root> <hex-encoded start (optional)> <int max elements (optional)>",
		Flags: flags.Merge([]cli.Flag{
			utils.SyncModeFlag,
		}, utils.NetworkFlags, utils.DatabaseFlags),
		Description: "This command looks up the specified database key from the database.",
	}
	dbDumpFreezerIndex = &cli.Command{
		Action:    freezerInspect,
		Name:      "freezer-index",
		Usage:     "Dump out the index of a specific freezer table",
		ArgsUsage: "<freezer-type> <table-type> <start (int)> <end (int)>",
		Flags: flags.Merge([]cli.Flag{
			utils.SyncModeFlag,
		}, utils.NetworkFlags, utils.DatabaseFlags),
		Description: "This command displays information about the freezer index.",
	}
	dbImportCmd = &cli.Command{
		Action:    importLDBdata,
		Name:      "import",
		Usage:     "Imports leveldb-data from an exported RLP dump.",
		ArgsUsage: "<dumpfile> <start (optional)",
		Flags: flags.Merge([]cli.Flag{
			utils.SyncModeFlag,
		}, utils.NetworkFlags, utils.DatabaseFlags),
		Description: "The import command imports the specific chain data from an RLP encoded stream.",
	}
	dbExportCmd = &cli.Command{
		Action:    exportChaindata,
		Name:      "export",
		Usage:     "Exports the chain data into an RLP dump. If the <dumpfile> has .gz suffix, gzip compression will be used.",
		ArgsUsage: "<type> <dumpfile>",
		Flags: flags.Merge([]cli.Flag{
			utils.SyncModeFlag,
		}, utils.NetworkFlags, utils.DatabaseFlags),
		Description: "Exports the specified chain data to an RLP encoded stream, optionally gzip-compressed.",
	}
	dbMetadataCmd = &cli.Command{
		Action: showMetaData,
		Name:   "metadata",
		Usage:  "Shows metadata about the chain status.",
		Flags: flags.Merge([]cli.Flag{
			utils.SyncModeFlag,
		}, utils.NetworkFlags, utils.DatabaseFlags),
		Description: "Shows metadata about the chain status.",
	}
	dbInspectHistoryCmd = &cli.Command{
		Action:    inspectHistory,
		Name:      "inspect-history",
		Usage:     "Inspect the state history within block range",
		ArgsUsage: "<address> [OPTIONAL <storage-slot>]",
		Flags: flags.Merge([]cli.Flag{
			utils.SyncModeFlag,
			&cli.Uint64Flag{
				Name:  "start",
				Usage: "block number of the range start, zero means earliest history",
			},
			&cli.Uint64Flag{
				Name:  "end",
				Usage: "block number of the range end(included), zero means latest history",
			},
			&cli.BoolFlag{
				Name:  "raw",
				Usage: "display the decoded raw state value (otherwise shows rlp-encoded value)",
			},
		}, utils.NetworkFlags, utils.DatabaseFlags),
		Description: "This command queries the history of the account or storage slot within the specified block range",
	}
)

func removeDB(ctx *cli.Context) error {
	stack, config := makeConfigNode(ctx)

	// Resolve folder paths.
	var (
		rootDir    = stack.ResolvePath("chaindata")
		ancientDir = config.Eth.DatabaseFreezer
	)
	switch {
	case ancientDir == "":
		ancientDir = filepath.Join(stack.ResolvePath("chaindata"), "ancient")
	case !filepath.IsAbs(ancientDir):
		ancientDir = config.Node.ResolvePath(ancientDir)
	}
	// Delete state data
	statePaths := []string{
		rootDir,
		filepath.Join(ancientDir, rawdb.StateFreezerName),
	}
	confirmAndRemoveDB(statePaths, "state data", ctx, removeStateDataFlag.Name)

	// Delete ancient chain
	chainPaths := []string{filepath.Join(
		ancientDir,
		rawdb.ChainFreezerName,
	)}
	confirmAndRemoveDB(chainPaths, "ancient chain", ctx, removeChainDataFlag.Name)
	return nil
}

// removeFolder deletes all files (not folders) inside the directory 'dir' (but
// not files in subfolders).
func removeFolder(dir string) {
	filepath.Walk(dir, func(path string, info os.FileInfo, err error) error {
		// If we're at the top level folder, recurse into
		if path == dir {
			return nil
		}
		// Delete all the files, but not subfolders
		if !info.IsDir() {
			os.Remove(path)
			return nil
		}
		return filepath.SkipDir
	})
}

// confirmAndRemoveDB prompts the user for a last confirmation and removes the
// list of folders if accepted.
func confirmAndRemoveDB(paths []string, kind string, ctx *cli.Context, removeFlagName string) {
	var (
		confirm bool
		err     error
	)
	msg := fmt.Sprintf("Location(s) of '%s': \n", kind)
	for _, path := range paths {
		msg += fmt.Sprintf("\t- %s\n", path)
	}
	fmt.Println(msg)
	if ctx.IsSet(removeFlagName) {
		confirm = ctx.Bool(removeFlagName)
		if confirm {
			fmt.Printf("Remove '%s'? [y/n] y\n", kind)
		} else {
			fmt.Printf("Remove '%s'? [y/n] n\n", kind)
		}
	} else {
		confirm, err = prompt.Stdin.PromptConfirm(fmt.Sprintf("Remove '%s'?", kind))
	}
	switch {
	case err != nil:
		utils.Fatalf("%v", err)
	case !confirm:
		log.Info("Database deletion skipped", "kind", kind, "paths", paths)
	default:
		var (
			deleted []string
			start   = time.Now()
		)
		for _, path := range paths {
			if common.FileExist(path) {
				removeFolder(path)
				deleted = append(deleted, path)
			} else {
				log.Info("Folder is not existent", "path", path)
			}
		}
		log.Info("Database successfully deleted", "kind", kind, "paths", deleted, "elapsed", common.PrettyDuration(time.Since(start)))
	}
}

func inspect(ctx *cli.Context) error {
	var (
		prefix []byte
		start  []byte
	)

	if ctx.NArg() > 2 {
		return fmt.Errorf("max 2 arguments: %v", ctx.Command.ArgsUsage)
	}

	if ctx.NArg() >= 1 {
		if d, err := hexutil.Decode(ctx.Args().Get(0)); err != nil {
			return fmt.Errorf("failed to hex-decode 'prefix': %v", err)
		} else {
			prefix = d
		}
	}

	if ctx.NArg() >= 2 {
		if d, err := hexutil.Decode(ctx.Args().Get(1)); err != nil {
			return fmt.Errorf("failed to hex-decode 'start': %v", err)
		} else {
			start = d
		}
	}

	stack, _ := makeConfigNode(ctx)
	defer stack.Close()

	db := utils.MakeChainDatabase(ctx, stack, true, false)
	defer db.Close()

	return rawdb.InspectDatabase(db, prefix, start)
}

func checkStateContent(ctx *cli.Context) error {
	var (
		prefix []byte
		start  []byte
	)

	if ctx.NArg() > 1 {
		return fmt.Errorf("max 1 argument: %v", ctx.Command.ArgsUsage)
	}

	if ctx.NArg() > 0 {
		if d, err := hexutil.Decode(ctx.Args().First()); err != nil {
			return fmt.Errorf("failed to hex-decode 'start': %v", err)
		} else {
			start = d
		}
	}

	stack, _ := makeConfigNode(ctx)
	defer stack.Close()

	db := utils.MakeChainDatabase(ctx, stack, true, false)
	defer db.Close()

	var (
		it        = rawdb.NewKeyLengthIterator(db.NewIterator(prefix, start), 32)
		hasher    = crypto.NewKeccakState()
		got       = make([]byte, 32)
		errs      int
		count     int
		startTime = time.Now()
		lastLog   = time.Now()
	)

	for it.Next() {
		count++

		k := it.Key()
		v := it.Value()

		hasher.Reset()
		_, _ = hasher.Write(v)
		_, _ = hasher.Read(got)

		if !bytes.Equal(k, got) {
			errs++

			fmt.Printf("Error at %#x\n", k)
			fmt.Printf("  Hash:  %#x\n", got)
			fmt.Printf("  Data:  %#x\n", v)
		}

		if time.Since(lastLog) > 8*time.Second {
			log.Info("Iterating the database", "at", fmt.Sprintf("%#x", k), "elapsed", common.PrettyDuration(time.Since(startTime)))
			lastLog = time.Now()
		}
	}

	if err := it.Error(); err != nil {
		return err
	}

	log.Info("Iterated the state content", "errors", errs, "items", count)

	return nil
}

func showDBStats(db ethdb.KeyValueStater) {
	stats, err := db.Stat()
	if err != nil {
		log.Warn("Failed to read database stats", "error", err)
<<<<<<< HEAD
	} else {
		fmt.Println(stats)
	}

	if ioStats, err := db.Stat("leveldb.iostats"); err != nil {
		log.Warn("Failed to read database iostats", "error", err)
	} else {
		fmt.Println(ioStats)
=======
		return
>>>>>>> aadddf3a
	}
	fmt.Println(stats)
}

func dbStats(ctx *cli.Context) error {
	stack, _ := makeConfigNode(ctx)
	defer stack.Close()

	db := utils.MakeChainDatabase(ctx, stack, true, false)
	defer db.Close()

<<<<<<< HEAD
	showLeveldbStats(db)

=======
	showDBStats(db)
>>>>>>> aadddf3a
	return nil
}

func dbCompact(ctx *cli.Context) error {
	stack, _ := makeConfigNode(ctx)
	defer stack.Close()

	db := utils.MakeChainDatabase(ctx, stack, false, false)
	defer db.Close()

	log.Info("Stats before compaction")
	showDBStats(db)

	log.Info("Triggering compaction")

	if err := db.Compact(nil, nil); err != nil {
		log.Info("Compact err", "error", err)
		return err
	}

	log.Info("Stats after compaction")
<<<<<<< HEAD
	showLeveldbStats(db)

=======
	showDBStats(db)
>>>>>>> aadddf3a
	return nil
}

// dbGet shows the value of a given database key
func dbGet(ctx *cli.Context) error {
	if ctx.NArg() != 1 {
		return fmt.Errorf("required arguments: %v", ctx.Command.ArgsUsage)
	}

	stack, _ := makeConfigNode(ctx)
	defer stack.Close()

	db := utils.MakeChainDatabase(ctx, stack, true, false)
	defer db.Close()

	key, err := common.ParseHexOrString(ctx.Args().Get(0))
	if err != nil {
		log.Info("Could not decode the key", "error", err)
		return err
	}

	data, err := db.Get(key)
	if err != nil {
		log.Info("Get operation failed", "key", fmt.Sprintf("%#x", key), "error", err)
		return err
	}

	fmt.Printf("key %#x: %#x\n", key, data)

	return nil
}

// dbDelete deletes a key from the database
func dbDelete(ctx *cli.Context) error {
	if ctx.NArg() != 1 {
		return fmt.Errorf("required arguments: %v", ctx.Command.ArgsUsage)
	}

	stack, _ := makeConfigNode(ctx)
	defer stack.Close()

	db := utils.MakeChainDatabase(ctx, stack, false, false)
	defer db.Close()

	key, err := common.ParseHexOrString(ctx.Args().Get(0))
	if err != nil {
		log.Info("Could not decode the key", "error", err)
		return err
	}

	data, err := db.Get(key)
	if err == nil {
		fmt.Printf("Previous value: %#x\n", data)
	}

	if err = db.Delete(key); err != nil {
		log.Info("Delete operation returned an error", "key", fmt.Sprintf("%#x", key), "error", err)
		return err
	}

	return nil
}

// dbPut overwrite a value in the database
func dbPut(ctx *cli.Context) error {
	if ctx.NArg() != 2 {
		return fmt.Errorf("required arguments: %v", ctx.Command.ArgsUsage)
	}

	stack, _ := makeConfigNode(ctx)
	defer stack.Close()

	db := utils.MakeChainDatabase(ctx, stack, false, false)
	defer db.Close()

	var (
		key   []byte
		value []byte
		data  []byte
		err   error
	)

	key, err = common.ParseHexOrString(ctx.Args().Get(0))
	if err != nil {
		log.Info("Could not decode the key", "error", err)
		return err
	}

	value, err = hexutil.Decode(ctx.Args().Get(1))
	if err != nil {
		log.Info("Could not decode the value", "error", err)
		return err
	}

	data, err = db.Get(key)
	if err == nil {
		fmt.Printf("Previous value: %#x\n", data)
	}

	return db.Put(key, value)
}

// dbDumpTrie shows the key-value slots of a given storage trie
func dbDumpTrie(ctx *cli.Context) error {
	if ctx.NArg() < 3 {
		return fmt.Errorf("required arguments: %v", ctx.Command.ArgsUsage)
	}

	stack, _ := makeConfigNode(ctx)
	defer stack.Close()

	db := utils.MakeChainDatabase(ctx, stack, true, false)
	defer db.Close()

	triedb := utils.MakeTrieDatabase(ctx, db, false, true, false)
	defer triedb.Close()

	var (
		state   []byte
		storage []byte
		account []byte
		start   []byte
		max     = int64(-1)
		err     error
	)

	if state, err = hexutil.Decode(ctx.Args().Get(0)); err != nil {
		log.Info("Could not decode the state root", "error", err)
		return err
	}

	if account, err = hexutil.Decode(ctx.Args().Get(1)); err != nil {
		log.Info("Could not decode the account hash", "error", err)
		return err
	}

	if storage, err = hexutil.Decode(ctx.Args().Get(2)); err != nil {
		log.Info("Could not decode the storage trie root", "error", err)
		return err
	}

	if ctx.NArg() > 3 {
		if start, err = hexutil.Decode(ctx.Args().Get(3)); err != nil {
			log.Info("Could not decode the seek position", "error", err)
			return err
		}
	}

	if ctx.NArg() > 4 {
		if max, err = strconv.ParseInt(ctx.Args().Get(4), 10, 64); err != nil {
			log.Info("Could not decode the max count", "error", err)
			return err
		}
	}

	id := trie.StorageTrieID(common.BytesToHash(state), common.BytesToHash(account), common.BytesToHash(storage))
	theTrie, err := trie.New(id, triedb)
	if err != nil {
		return err
	}
	trieIt, err := theTrie.NodeIterator(start)
	if err != nil {
		return err
	}
	var count int64
	it := trie.NewIterator(trieIt)
	for it.Next() {
		if max > 0 && count == max {
			fmt.Printf("Exiting after %d values\n", count)
			break
		}

		fmt.Printf("  %d. key %#x: %#x\n", count, it.Key, it.Value)

		count++
	}

	return it.Err
}

func freezerInspect(ctx *cli.Context) error {
	if ctx.NArg() < 4 {
		return fmt.Errorf("required arguments: %v", ctx.Command.ArgsUsage)
	}

	var (
		freezer = ctx.Args().Get(0)
		table   = ctx.Args().Get(1)
	)

	start, err := strconv.ParseInt(ctx.Args().Get(2), 10, 64)

	if err != nil {
		log.Info("Could not read start-param", "err", err)
		return err
	}

	end, err := strconv.ParseInt(ctx.Args().Get(3), 10, 64)

	if err != nil {
		log.Info("Could not read count param", "err", err)
		return err
	}

	stack, _ := makeConfigNode(ctx)
	ancient := stack.ResolveAncient("chaindata", ctx.String(utils.AncientFlag.Name))
	stack.Close()

	return rawdb.InspectFreezerTable(ancient, freezer, table, start, end)
}

func importLDBdata(ctx *cli.Context) error {
	start := 0

	switch ctx.NArg() {
	case 1:
		break
	case 2:
		s, err := strconv.Atoi(ctx.Args().Get(1))
		if err != nil {
			return fmt.Errorf("second arg must be an integer: %v", err)
		}

		start = s
	default:
		return fmt.Errorf("required arguments: %v", ctx.Command.ArgsUsage)
	}

	var (
		fName     = ctx.Args().Get(0)
		stack, _  = makeConfigNode(ctx)
		interrupt = make(chan os.Signal, 1)
		stop      = make(chan struct{})
	)

	defer stack.Close()
	signal.Notify(interrupt, syscall.SIGINT, syscall.SIGTERM)

	defer signal.Stop(interrupt)
	defer close(interrupt)

	go func() {
		if _, ok := <-interrupt; ok {
			log.Info("Interrupted during ldb import, stopping at next batch")
		}

		close(stop)
	}()

	db := utils.MakeChainDatabase(ctx, stack, false, false)
	defer db.Close()
	return utils.ImportLDBData(db, fName, int64(start), stop)
}

type preimageIterator struct {
	iter ethdb.Iterator
}

func (iter *preimageIterator) Next() (byte, []byte, []byte, bool) {
	for iter.iter.Next() {
		key := iter.iter.Key()
		if bytes.HasPrefix(key, rawdb.PreimagePrefix) && len(key) == (len(rawdb.PreimagePrefix)+common.HashLength) {
			return utils.OpBatchAdd, key, iter.iter.Value(), true
		}
	}

	return 0, nil, nil, false
}

func (iter *preimageIterator) Release() {
	iter.iter.Release()
}

type snapshotIterator struct {
	init    bool
	account ethdb.Iterator
	storage ethdb.Iterator
}

func (iter *snapshotIterator) Next() (byte, []byte, []byte, bool) {
	if !iter.init {
		iter.init = true
		return utils.OpBatchDel, rawdb.SnapshotRootKey, nil, true
	}

	for iter.account.Next() {
		key := iter.account.Key()
		if bytes.HasPrefix(key, rawdb.SnapshotAccountPrefix) && len(key) == (len(rawdb.SnapshotAccountPrefix)+common.HashLength) {
			return utils.OpBatchAdd, key, iter.account.Value(), true
		}
	}

	for iter.storage.Next() {
		key := iter.storage.Key()
		if bytes.HasPrefix(key, rawdb.SnapshotStoragePrefix) && len(key) == (len(rawdb.SnapshotStoragePrefix)+2*common.HashLength) {
			return utils.OpBatchAdd, key, iter.storage.Value(), true
		}
	}

	return 0, nil, nil, false
}

func (iter *snapshotIterator) Release() {
	iter.account.Release()
	iter.storage.Release()
}

// chainExporters defines the export scheme for all exportable chain data.
var chainExporters = map[string]func(db ethdb.Database) utils.ChainDataIterator{
	"preimage": func(db ethdb.Database) utils.ChainDataIterator {
		iter := db.NewIterator(rawdb.PreimagePrefix, nil)
		return &preimageIterator{iter: iter}
	},
	"snapshot": func(db ethdb.Database) utils.ChainDataIterator {
		account := db.NewIterator(rawdb.SnapshotAccountPrefix, nil)
		storage := db.NewIterator(rawdb.SnapshotStoragePrefix, nil)
		return &snapshotIterator{account: account, storage: storage}
	},
}

func exportChaindata(ctx *cli.Context) error {
	if ctx.NArg() < 2 {
		return fmt.Errorf("required arguments: %v", ctx.Command.ArgsUsage)
	}
	// Parse the required chain data type, make sure it's supported.
	kind := ctx.Args().Get(0)
	kind = strings.ToLower(strings.Trim(kind, " "))

	exporter, ok := chainExporters[kind]
	if !ok {
		var kinds []string
		for kind := range chainExporters {
			kinds = append(kinds, kind)
		}

		return fmt.Errorf("invalid data type %s, supported types: %s", kind, strings.Join(kinds, ", "))
	}

	var (
		stack, _  = makeConfigNode(ctx)
		interrupt = make(chan os.Signal, 1)
		stop      = make(chan struct{})
	)

	defer stack.Close()
	signal.Notify(interrupt, syscall.SIGINT, syscall.SIGTERM)

	defer signal.Stop(interrupt)
	defer close(interrupt)

	go func() {
		if _, ok := <-interrupt; ok {
			log.Info("Interrupted during db export, stopping at next batch")
		}

		close(stop)
	}()

	db := utils.MakeChainDatabase(ctx, stack, true, false)
	defer db.Close()
	return utils.ExportChaindata(ctx.Args().Get(1), kind, exporter(db), stop)
}

func showMetaData(ctx *cli.Context) error {
	stack, _ := makeConfigNode(ctx)
	defer stack.Close()
	db := utils.MakeChainDatabase(ctx, stack, true, false)
	ancients, err := db.Ancients()
	if err != nil {
		fmt.Fprintf(os.Stderr, "Error accessing ancients: %v", err)
	}

	data := rawdb.ReadChainMetadata(db)
	data = append(data, []string{"frozen", fmt.Sprintf("%d items", ancients)})
	data = append(data, []string{"snapshotGenerator", snapshot.ParseGeneratorStatus(rawdb.ReadSnapshotGenerator(db))})

	if b := rawdb.ReadHeadBlock(db); b != nil {
		data = append(data, []string{"headBlock.Hash", fmt.Sprintf("%v", b.Hash())})
		data = append(data, []string{"headBlock.Root", fmt.Sprintf("%v", b.Root())})
		data = append(data, []string{"headBlock.Number", fmt.Sprintf("%d (%#x)", b.Number(), b.Number())})
	}

	if h := rawdb.ReadHeadHeader(db); h != nil {
		data = append(data, []string{"headHeader.Hash", fmt.Sprintf("%v", h.Hash())})
		data = append(data, []string{"headHeader.Root", fmt.Sprintf("%v", h.Root)})
		data = append(data, []string{"headHeader.Number", fmt.Sprintf("%d (%#x)", h.Number, h.Number)})
	}

	table := tablewriter.NewWriter(os.Stdout)
	table.SetHeader([]string{"Field", "Value"})
	table.AppendBulk(data)
	table.Render()
	return nil
}

func inspectAccount(db *triedb.Database, start uint64, end uint64, address common.Address, raw bool) error {
	stats, err := db.AccountHistory(address, start, end)
	if err != nil {
		return err
	}
	fmt.Printf("Account history:\n\taddress: %s\n\tblockrange: [#%d-#%d]\n", address.Hex(), stats.Start, stats.End)

	from := stats.Start
	for i := 0; i < len(stats.Blocks); i++ {
		var content string
		if len(stats.Origins[i]) == 0 {
			content = "<empty>"
		} else {
			if !raw {
				content = fmt.Sprintf("%#x", stats.Origins[i])
			} else {
				account := new(types.SlimAccount)
				if err := rlp.DecodeBytes(stats.Origins[i], account); err != nil {
					panic(err)
				}
				code := "<nil>"
				if len(account.CodeHash) > 0 {
					code = fmt.Sprintf("%#x", account.CodeHash)
				}
				root := "<nil>"
				if len(account.Root) > 0 {
					root = fmt.Sprintf("%#x", account.Root)
				}
				content = fmt.Sprintf("nonce: %d, balance: %d, codeHash: %s, root: %s", account.Nonce, account.Balance, code, root)
			}
		}
		fmt.Printf("#%d - #%d: %s\n", from, stats.Blocks[i], content)
		from = stats.Blocks[i]
	}
	return nil
}

func inspectStorage(db *triedb.Database, start uint64, end uint64, address common.Address, slot common.Hash, raw bool) error {
	// The hash of storage slot key is utilized in the history
	// rather than the raw slot key, make the conversion.
	slotHash := crypto.Keccak256Hash(slot.Bytes())
	stats, err := db.StorageHistory(address, slotHash, start, end)
	if err != nil {
		return err
	}
	fmt.Printf("Storage history:\n\taddress: %s\n\tslot: %s\n\tblockrange: [#%d-#%d]\n", address.Hex(), slot.Hex(), stats.Start, stats.End)

	from := stats.Start
	for i := 0; i < len(stats.Blocks); i++ {
		var content string
		if len(stats.Origins[i]) == 0 {
			content = "<empty>"
		} else {
			if !raw {
				content = fmt.Sprintf("%#x", stats.Origins[i])
			} else {
				_, data, _, err := rlp.Split(stats.Origins[i])
				if err != nil {
					fmt.Printf("Failed to decode storage slot, %v", err)
					return err
				}
				content = fmt.Sprintf("%#x", data)
			}
		}
		fmt.Printf("#%d - #%d: %s\n", from, stats.Blocks[i], content)
		from = stats.Blocks[i]
	}
	return nil
}

func inspectHistory(ctx *cli.Context) error {
	if ctx.NArg() == 0 || ctx.NArg() > 2 {
		return fmt.Errorf("required arguments: %v", ctx.Command.ArgsUsage)
	}
	var (
		address common.Address
		slot    common.Hash
	)
	if err := address.UnmarshalText([]byte(ctx.Args().Get(0))); err != nil {
		return err
	}
	if ctx.NArg() > 1 {
		if err := slot.UnmarshalText([]byte(ctx.Args().Get(1))); err != nil {
			return err
		}
	}
	// Load the databases.
	stack, _ := makeConfigNode(ctx)
	defer stack.Close()

	db := utils.MakeChainDatabase(ctx, stack, true)
	defer db.Close()

	triedb := utils.MakeTrieDatabase(ctx, db, false, false, false)
	defer triedb.Close()

	var (
		err   error
		start uint64 // the id of first history object to query
		end   uint64 // the id (included) of last history object to query
	)
	// State histories are identified by state ID rather than block number.
	// To address this, load the corresponding block header and perform the
	// conversion by this function.
	blockToID := func(blockNumber uint64) (uint64, error) {
		header := rawdb.ReadHeader(db, rawdb.ReadCanonicalHash(db, blockNumber), blockNumber)
		if header == nil {
			return 0, fmt.Errorf("block #%d is not existent", blockNumber)
		}
		id := rawdb.ReadStateID(db, header.Root)
		if id == nil {
			first, last, err := triedb.HistoryRange()
			if err == nil {
				return 0, fmt.Errorf("history of block #%d is not existent, available history range: [#%d-#%d]", blockNumber, first, last)
			}
			return 0, fmt.Errorf("history of block #%d is not existent", blockNumber)
		}
		return *id, nil
	}
	// Parse the starting block number for inspection.
	startNumber := ctx.Uint64("start")
	if startNumber != 0 {
		start, err = blockToID(startNumber)
		if err != nil {
			return err
		}
	}
	// Parse the ending block number for inspection.
	endBlock := ctx.Uint64("end")
	if endBlock != 0 {
		end, err = blockToID(endBlock)
		if err != nil {
			return err
		}
	}
	// Inspect the state history.
	if slot == (common.Hash{}) {
		return inspectAccount(triedb, start, end, address, ctx.Bool("raw"))
	}
	return inspectStorage(triedb, start, end, address, slot, ctx.Bool("raw"))
}<|MERGE_RESOLUTION|>--- conflicted
+++ resolved
@@ -428,18 +428,7 @@
 	stats, err := db.Stat()
 	if err != nil {
 		log.Warn("Failed to read database stats", "error", err)
-<<<<<<< HEAD
-	} else {
-		fmt.Println(stats)
-	}
-
-	if ioStats, err := db.Stat("leveldb.iostats"); err != nil {
-		log.Warn("Failed to read database iostats", "error", err)
-	} else {
-		fmt.Println(ioStats)
-=======
 		return
->>>>>>> aadddf3a
 	}
 	fmt.Println(stats)
 }
@@ -451,12 +440,7 @@
 	db := utils.MakeChainDatabase(ctx, stack, true, false)
 	defer db.Close()
 
-<<<<<<< HEAD
-	showLeveldbStats(db)
-
-=======
 	showDBStats(db)
->>>>>>> aadddf3a
 	return nil
 }
 
@@ -478,12 +462,7 @@
 	}
 
 	log.Info("Stats after compaction")
-<<<<<<< HEAD
-	showLeveldbStats(db)
-
-=======
 	showDBStats(db)
->>>>>>> aadddf3a
 	return nil
 }
 
@@ -969,7 +948,7 @@
 	stack, _ := makeConfigNode(ctx)
 	defer stack.Close()
 
-	db := utils.MakeChainDatabase(ctx, stack, true)
+	db := utils.MakeChainDatabase(ctx, stack, true, false)
 	defer db.Close()
 
 	triedb := utils.MakeTrieDatabase(ctx, db, false, false, false)
