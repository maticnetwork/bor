// Copyright 2021 The go-ethereum Authors
// This file is part of go-ethereum.
//
// go-ethereum is free software: you can redistribute it and/or modify
// it under the terms of the GNU General Public License as published by
// the Free Software Foundation, either version 3 of the License, or
// (at your option) any later version.
//
// go-ethereum is distributed in the hope that it will be useful,
// but WITHOUT ANY WARRANTY; without even the implied warranty of
// MERCHANTABILITY or FITNESS FOR A PARTICULAR PURPOSE. See the
// GNU General Public License for more details.
//
// You should have received a copy of the GNU General Public License
// along with go-ethereum. If not, see <http://www.gnu.org/licenses/>.

package main

import (
	"bytes"
	"fmt"
	"os"
	"os/signal"
	"path/filepath"
	"strconv"
	"strings"
	"syscall"
	"time"

	"github.com/ethereum/go-ethereum/cmd/utils"
	"github.com/ethereum/go-ethereum/common"
	"github.com/ethereum/go-ethereum/common/hexutil"
	"github.com/ethereum/go-ethereum/console/prompt"
	"github.com/ethereum/go-ethereum/core/rawdb"
	"github.com/ethereum/go-ethereum/core/state/snapshot"
	"github.com/ethereum/go-ethereum/crypto"
	"github.com/ethereum/go-ethereum/ethdb"
	"github.com/ethereum/go-ethereum/internal/flags"
	"github.com/ethereum/go-ethereum/log"
	"github.com/ethereum/go-ethereum/trie"
	"github.com/olekukonko/tablewriter"
	"github.com/urfave/cli/v2"
)

var (
	removedbCommand = &cli.Command{
		Action:    removeDB,
		Name:      "removedb",
		Usage:     "Remove blockchain and state databases",
		ArgsUsage: "",
		Flags:     utils.DatabasePathFlags,
		Description: `
Remove blockchain and state databases`,
	}
	dbCommand = &cli.Command{
		Name:      "db",
		Usage:     "Low level database operations",
		ArgsUsage: "",
		Subcommands: []*cli.Command{
			dbInspectCmd,
			dbStatCmd,
			dbCompactCmd,
			dbGetCmd,
			dbDeleteCmd,
			dbPutCmd,
			dbGetSlotsCmd,
			dbDumpFreezerIndex,
			dbImportCmd,
			dbExportCmd,
			dbMetadataCmd,
			dbCheckStateContentCmd,
		},
	}
	dbInspectCmd = &cli.Command{
		Action:    inspect,
		Name:      "inspect",
		ArgsUsage: "<prefix> <start>",
		Flags: flags.Merge([]cli.Flag{
			utils.SyncModeFlag,
		}, utils.NetworkFlags, utils.DatabasePathFlags),
		Usage:       "Inspect the storage size for each type of data in the database",
		Description: `This commands iterates the entire database. If the optional 'prefix' and 'start' arguments are provided, then the iteration is limited to the given subset of data.`,
	}
	dbCheckStateContentCmd = &cli.Command{
		Action:    checkStateContent,
		Name:      "check-state-content",
		ArgsUsage: "<start (optional)>",
		Flags:     flags.Merge(utils.NetworkFlags, utils.DatabasePathFlags),
		Usage:     "Verify that state data is cryptographically correct",
		Description: `This command iterates the entire database for 32-byte keys, looking for rlp-encoded trie nodes.
For each trie node encountered, it checks that the key corresponds to the keccak256(value). If this is not true, this indicates
a data corruption.`,
	}
	dbStatCmd = &cli.Command{
		Action: dbStats,
		Name:   "stats",
		Usage:  "Print leveldb statistics",
		Flags: flags.Merge([]cli.Flag{
			utils.SyncModeFlag,
		}, utils.NetworkFlags, utils.DatabasePathFlags),
	}
	dbCompactCmd = &cli.Command{
		Action: dbCompact,
		Name:   "compact",
		Usage:  "Compact leveldb database. WARNING: May take a very long time",
		Flags: flags.Merge([]cli.Flag{
			utils.SyncModeFlag,
			utils.CacheFlag,
			utils.CacheDatabaseFlag,
		}, utils.NetworkFlags, utils.DatabasePathFlags),
		Description: `This command performs a database compaction.
WARNING: This operation may take a very long time to finish, and may cause database
corruption if it is aborted during execution'!`,
	}
	dbGetCmd = &cli.Command{
		Action:    dbGet,
		Name:      "get",
		Usage:     "Show the value of a database key",
		ArgsUsage: "<hex-encoded key>",
		Flags: flags.Merge([]cli.Flag{
			utils.SyncModeFlag,
		}, utils.NetworkFlags, utils.DatabasePathFlags),
		Description: "This command looks up the specified database key from the database.",
	}
	dbDeleteCmd = &cli.Command{
		Action:    dbDelete,
		Name:      "delete",
		Usage:     "Delete a database key (WARNING: may corrupt your database)",
		ArgsUsage: "<hex-encoded key>",
		Flags: flags.Merge([]cli.Flag{
			utils.SyncModeFlag,
		}, utils.NetworkFlags, utils.DatabasePathFlags),
		Description: `This command deletes the specified database key from the database.
WARNING: This is a low-level operation which may cause database corruption!`,
	}
	dbPutCmd = &cli.Command{
		Action:    dbPut,
		Name:      "put",
		Usage:     "Set the value of a database key (WARNING: may corrupt your database)",
		ArgsUsage: "<hex-encoded key> <hex-encoded value>",
		Flags: flags.Merge([]cli.Flag{
			utils.SyncModeFlag,
		}, utils.NetworkFlags, utils.DatabasePathFlags),
		Description: `This command sets a given database key to the given value.
WARNING: This is a low-level operation which may cause database corruption!`,
	}
	dbGetSlotsCmd = &cli.Command{
		Action:    dbDumpTrie,
		Name:      "dumptrie",
		Usage:     "Show the storage key/values of a given storage trie",
		ArgsUsage: "<hex-encoded state root> <hex-encoded account hash> <hex-encoded storage trie root> <hex-encoded start (optional)> <int max elements (optional)>",
		Flags: flags.Merge([]cli.Flag{
			utils.SyncModeFlag,
			utils.StateSchemeFlag,
		}, utils.NetworkFlags, utils.DatabasePathFlags),
		Description: "This command looks up the specified database key from the database.",
	}
	dbDumpFreezerIndex = &cli.Command{
		Action:    freezerInspect,
		Name:      "freezer-index",
		Usage:     "Dump out the index of a specific freezer table",
		ArgsUsage: "<freezer-type> <table-type> <start (int)> <end (int)>",
		Flags: flags.Merge([]cli.Flag{
			utils.SyncModeFlag,
		}, utils.NetworkFlags, utils.DatabasePathFlags),
		Description: "This command displays information about the freezer index.",
	}
	dbImportCmd = &cli.Command{
		Action:    importLDBdata,
		Name:      "import",
		Usage:     "Imports leveldb-data from an exported RLP dump.",
		ArgsUsage: "<dumpfile> <start (optional)",
		Flags: flags.Merge([]cli.Flag{
			utils.SyncModeFlag,
		}, utils.NetworkFlags, utils.DatabasePathFlags),
		Description: "The import command imports the specific chain data from an RLP encoded stream.",
	}
	dbExportCmd = &cli.Command{
		Action:    exportChaindata,
		Name:      "export",
		Usage:     "Exports the chain data into an RLP dump. If the <dumpfile> has .gz suffix, gzip compression will be used.",
		ArgsUsage: "<type> <dumpfile>",
		Flags: flags.Merge([]cli.Flag{
			utils.SyncModeFlag,
		}, utils.NetworkFlags, utils.DatabasePathFlags),
		Description: "Exports the specified chain data to an RLP encoded stream, optionally gzip-compressed.",
	}
	dbMetadataCmd = &cli.Command{
		Action: showMetaData,
		Name:   "metadata",
		Usage:  "Shows metadata about the chain status.",
		Flags: flags.Merge([]cli.Flag{
			utils.SyncModeFlag,
		}, utils.NetworkFlags, utils.DatabasePathFlags),
		Description: "Shows metadata about the chain status.",
	}
)

func removeDB(ctx *cli.Context) error {
	stack, config := makeConfigNode(ctx)

	// Remove the full node state database
	path := stack.ResolvePath("chaindata")
	if common.FileExist(path) {
		confirmAndRemoveDB(path, "full node state database")
	} else {
		log.Info("Full node state database missing", "path", path)
	}
	// Remove the full node ancient database
	path = config.Eth.DatabaseFreezer

	switch {
	case path == "":
		path = filepath.Join(stack.ResolvePath("chaindata"), "ancient")
	case !filepath.IsAbs(path):
		path = config.Node.ResolvePath(path)
	}

	if common.FileExist(path) {
		confirmAndRemoveDB(path, "full node ancient database")
	} else {
		log.Info("Full node ancient database missing", "path", path)
	}
	// Remove the light node database
	path = stack.ResolvePath("lightchaindata")
	if common.FileExist(path) {
		confirmAndRemoveDB(path, "light node database")
	} else {
		log.Info("Light node database missing", "path", path)
	}

	return nil
}

// confirmAndRemoveDB prompts the user for a last confirmation and removes the
// folder if accepted.
func confirmAndRemoveDB(database string, kind string) {
	confirm, err := prompt.Stdin.PromptConfirm(fmt.Sprintf("Remove %s (%s)?", kind, database))

	switch {
	case err != nil:
		utils.Fatalf("%v", err)
	case !confirm:
		log.Info("Database deletion skipped", "path", database)
	default:
		start := time.Now()

		filepath.Walk(database, func(path string, info os.FileInfo, err error) error {
			// If we're at the top level folder, recurse into
			if path == database {
				return nil
			}
			// Delete all the files, but not subfolders
			if !info.IsDir() {
				os.Remove(path)
				return nil
			}

			return filepath.SkipDir
		})
		log.Info("Database successfully deleted", "path", database, "elapsed", common.PrettyDuration(time.Since(start)))
	}
}

func inspect(ctx *cli.Context) error {
	var (
		prefix []byte
		start  []byte
	)

	if ctx.NArg() > 2 {
		return fmt.Errorf("max 2 arguments: %v", ctx.Command.ArgsUsage)
	}

	if ctx.NArg() >= 1 {
		if d, err := hexutil.Decode(ctx.Args().Get(0)); err != nil {
			return fmt.Errorf("failed to hex-decode 'prefix': %v", err)
		} else {
			prefix = d
		}
	}

	if ctx.NArg() >= 2 {
		if d, err := hexutil.Decode(ctx.Args().Get(1)); err != nil {
			return fmt.Errorf("failed to hex-decode 'start': %v", err)
		} else {
			start = d
		}
	}

	stack, _ := makeConfigNode(ctx)
	defer stack.Close()

	db := utils.MakeChainDatabase(ctx, stack, true)
	defer db.Close()

	return rawdb.InspectDatabase(db, prefix, start)
}

func checkStateContent(ctx *cli.Context) error {
	var (
		prefix []byte
		start  []byte
	)

	if ctx.NArg() > 1 {
		return fmt.Errorf("max 1 argument: %v", ctx.Command.ArgsUsage)
	}

	if ctx.NArg() > 0 {
		if d, err := hexutil.Decode(ctx.Args().First()); err != nil {
			return fmt.Errorf("failed to hex-decode 'start': %v", err)
		} else {
			start = d
		}
	}

	stack, _ := makeConfigNode(ctx)
	defer stack.Close()

	db := utils.MakeChainDatabase(ctx, stack, true)
	defer db.Close()

	var (
		it        = rawdb.NewKeyLengthIterator(db.NewIterator(prefix, start), 32)
		hasher    = crypto.NewKeccakState()
		got       = make([]byte, 32)
		errs      int
		count     int
		startTime = time.Now()
		lastLog   = time.Now()
	)

	for it.Next() {
		count++

		k := it.Key()
		v := it.Value()

		hasher.Reset()
		_, _ = hasher.Write(v)
		_, _ = hasher.Read(got)

		if !bytes.Equal(k, got) {
			errs++

			fmt.Printf("Error at %#x\n", k)
			fmt.Printf("  Hash:  %#x\n", got)
			fmt.Printf("  Data:  %#x\n", v)
		}

		if time.Since(lastLog) > 8*time.Second {
			log.Info("Iterating the database", "at", fmt.Sprintf("%#x", k), "elapsed", common.PrettyDuration(time.Since(startTime)))
			lastLog = time.Now()
		}
	}

	if err := it.Error(); err != nil {
		return err
	}

	log.Info("Iterated the state content", "errors", errs, "items", count)

	return nil
}

func showLeveldbStats(db ethdb.KeyValueStater) {
	if stats, err := db.Stat("leveldb.stats"); err != nil {
		log.Warn("Failed to read database stats", "error", err)
	} else {
		fmt.Println(stats)
	}

	if ioStats, err := db.Stat("leveldb.iostats"); err != nil {
		log.Warn("Failed to read database iostats", "error", err)
	} else {
		fmt.Println(ioStats)
	}
}

func dbStats(ctx *cli.Context) error {
	stack, _ := makeConfigNode(ctx)
	defer stack.Close()

	db := utils.MakeChainDatabase(ctx, stack, true)
	defer db.Close()

	showLeveldbStats(db)

	return nil
}

func dbCompact(ctx *cli.Context) error {
	stack, _ := makeConfigNode(ctx)
	defer stack.Close()

	db := utils.MakeChainDatabase(ctx, stack, false)
	defer db.Close()

	log.Info("Stats before compaction")
	showLeveldbStats(db)

	log.Info("Triggering compaction")

	if err := db.Compact(nil, nil); err != nil {
		log.Info("Compact err", "error", err)
		return err
	}

	log.Info("Stats after compaction")
	showLeveldbStats(db)

	return nil
}

// dbGet shows the value of a given database key
func dbGet(ctx *cli.Context) error {
	if ctx.NArg() != 1 {
		return fmt.Errorf("required arguments: %v", ctx.Command.ArgsUsage)
	}

	stack, _ := makeConfigNode(ctx)
	defer stack.Close()

	db := utils.MakeChainDatabase(ctx, stack, true)
	defer db.Close()

	key, err := common.ParseHexOrString(ctx.Args().Get(0))
	if err != nil {
		log.Info("Could not decode the key", "error", err)
		return err
	}

	data, err := db.Get(key)
	if err != nil {
		log.Info("Get operation failed", "key", fmt.Sprintf("%#x", key), "error", err)
		return err
	}

	fmt.Printf("key %#x: %#x\n", key, data)

	return nil
}

// dbDelete deletes a key from the database
func dbDelete(ctx *cli.Context) error {
	if ctx.NArg() != 1 {
		return fmt.Errorf("required arguments: %v", ctx.Command.ArgsUsage)
	}

	stack, _ := makeConfigNode(ctx)
	defer stack.Close()

	db := utils.MakeChainDatabase(ctx, stack, false)
	defer db.Close()

	key, err := common.ParseHexOrString(ctx.Args().Get(0))
	if err != nil {
		log.Info("Could not decode the key", "error", err)
		return err
	}

	data, err := db.Get(key)
	if err == nil {
		fmt.Printf("Previous value: %#x\n", data)
	}

	if err = db.Delete(key); err != nil {
		log.Info("Delete operation returned an error", "key", fmt.Sprintf("%#x", key), "error", err)
		return err
	}

	return nil
}

// dbPut overwrite a value in the database
func dbPut(ctx *cli.Context) error {
	if ctx.NArg() != 2 {
		return fmt.Errorf("required arguments: %v", ctx.Command.ArgsUsage)
	}

	stack, _ := makeConfigNode(ctx)
	defer stack.Close()

	db := utils.MakeChainDatabase(ctx, stack, false)
	defer db.Close()

	var (
		key   []byte
		value []byte
		data  []byte
		err   error
	)

	key, err = common.ParseHexOrString(ctx.Args().Get(0))
	if err != nil {
		log.Info("Could not decode the key", "error", err)
		return err
	}

	value, err = hexutil.Decode(ctx.Args().Get(1))
	if err != nil {
		log.Info("Could not decode the value", "error", err)
		return err
	}

	data, err = db.Get(key)
	if err == nil {
		fmt.Printf("Previous value: %#x\n", data)
	}

	return db.Put(key, value)
}

// dbDumpTrie shows the key-value slots of a given storage trie
func dbDumpTrie(ctx *cli.Context) error {
	if ctx.NArg() < 3 {
		return fmt.Errorf("required arguments: %v", ctx.Command.ArgsUsage)
	}

	stack, _ := makeConfigNode(ctx)
	defer stack.Close()

	db := utils.MakeChainDatabase(ctx, stack, true)
	defer db.Close()

	triedb := utils.MakeTrieDatabase(ctx, db, false, true)
	defer triedb.Close()

	var (
		state   []byte
		storage []byte
		account []byte
		start   []byte
		max     = int64(-1)
		err     error
	)

	if state, err = hexutil.Decode(ctx.Args().Get(0)); err != nil {
		log.Info("Could not decode the state root", "error", err)
		return err
	}

	if account, err = hexutil.Decode(ctx.Args().Get(1)); err != nil {
		log.Info("Could not decode the account hash", "error", err)
		return err
	}

	if storage, err = hexutil.Decode(ctx.Args().Get(2)); err != nil {
		log.Info("Could not decode the storage trie root", "error", err)
		return err
	}

	if ctx.NArg() > 3 {
		if start, err = hexutil.Decode(ctx.Args().Get(3)); err != nil {
			log.Info("Could not decode the seek position", "error", err)
			return err
		}
	}

	if ctx.NArg() > 4 {
		if max, err = strconv.ParseInt(ctx.Args().Get(4), 10, 64); err != nil {
			log.Info("Could not decode the max count", "error", err)
			return err
		}
	}

	id := trie.StorageTrieID(common.BytesToHash(state), common.BytesToHash(account), common.BytesToHash(storage))
	theTrie, err := trie.New(id, triedb)
	if err != nil {
		return err
	}
	trieIt, err := theTrie.NodeIterator(start)
	if err != nil {
		return err
	}
<<<<<<< HEAD
=======
	trieIt, err := theTrie.NodeIterator(start)
	if err != nil {
		return err
	}
>>>>>>> 1065e21c
	var count int64
	it := trie.NewIterator(trieIt)
	for it.Next() {
		if max > 0 && count == max {
			fmt.Printf("Exiting after %d values\n", count)
			break
		}

		fmt.Printf("  %d. key %#x: %#x\n", count, it.Key, it.Value)

		count++
	}

	return it.Err
}

func freezerInspect(ctx *cli.Context) error {
	if ctx.NArg() < 4 {
		return fmt.Errorf("required arguments: %v", ctx.Command.ArgsUsage)
	}

	var (
		freezer = ctx.Args().Get(0)
		table   = ctx.Args().Get(1)
	)

	start, err := strconv.ParseInt(ctx.Args().Get(2), 10, 64)

	if err != nil {
		log.Info("Could not read start-param", "err", err)
		return err
	}

	end, err := strconv.ParseInt(ctx.Args().Get(3), 10, 64)

	if err != nil {
		log.Info("Could not read count param", "err", err)
		return err
	}

	stack, _ := makeConfigNode(ctx)
	ancient := stack.ResolveAncient("chaindata", ctx.String(utils.AncientFlag.Name))
	stack.Close()

	return rawdb.InspectFreezerTable(ancient, freezer, table, start, end)
}

func importLDBdata(ctx *cli.Context) error {
	start := 0

	switch ctx.NArg() {
	case 1:
		break
	case 2:
		s, err := strconv.Atoi(ctx.Args().Get(1))
		if err != nil {
			return fmt.Errorf("second arg must be an integer: %v", err)
		}

		start = s
	default:
		return fmt.Errorf("required arguments: %v", ctx.Command.ArgsUsage)
	}

	var (
		fName     = ctx.Args().Get(0)
		stack, _  = makeConfigNode(ctx)
		interrupt = make(chan os.Signal, 1)
		stop      = make(chan struct{})
	)

	defer stack.Close()
	signal.Notify(interrupt, syscall.SIGINT, syscall.SIGTERM)

	defer signal.Stop(interrupt)
	defer close(interrupt)

	go func() {
		if _, ok := <-interrupt; ok {
			log.Info("Interrupted during ldb import, stopping at next batch")
		}

		close(stop)
	}()

	db := utils.MakeChainDatabase(ctx, stack, false)

	return utils.ImportLDBData(db, fName, int64(start), stop)
}

type preimageIterator struct {
	iter ethdb.Iterator
}

func (iter *preimageIterator) Next() (byte, []byte, []byte, bool) {
	for iter.iter.Next() {
		key := iter.iter.Key()
		if bytes.HasPrefix(key, rawdb.PreimagePrefix) && len(key) == (len(rawdb.PreimagePrefix)+common.HashLength) {
			return utils.OpBatchAdd, key, iter.iter.Value(), true
		}
	}

	return 0, nil, nil, false
}

func (iter *preimageIterator) Release() {
	iter.iter.Release()
}

type snapshotIterator struct {
	init    bool
	account ethdb.Iterator
	storage ethdb.Iterator
}

func (iter *snapshotIterator) Next() (byte, []byte, []byte, bool) {
	if !iter.init {
		iter.init = true
		return utils.OpBatchDel, rawdb.SnapshotRootKey, nil, true
	}

	for iter.account.Next() {
		key := iter.account.Key()
		if bytes.HasPrefix(key, rawdb.SnapshotAccountPrefix) && len(key) == (len(rawdb.SnapshotAccountPrefix)+common.HashLength) {
			return utils.OpBatchAdd, key, iter.account.Value(), true
		}
	}

	for iter.storage.Next() {
		key := iter.storage.Key()
		if bytes.HasPrefix(key, rawdb.SnapshotStoragePrefix) && len(key) == (len(rawdb.SnapshotStoragePrefix)+2*common.HashLength) {
			return utils.OpBatchAdd, key, iter.storage.Value(), true
		}
	}

	return 0, nil, nil, false
}

func (iter *snapshotIterator) Release() {
	iter.account.Release()
	iter.storage.Release()
}

// chainExporters defines the export scheme for all exportable chain data.
var chainExporters = map[string]func(db ethdb.Database) utils.ChainDataIterator{
	"preimage": func(db ethdb.Database) utils.ChainDataIterator {
		iter := db.NewIterator(rawdb.PreimagePrefix, nil)
		return &preimageIterator{iter: iter}
	},
	"snapshot": func(db ethdb.Database) utils.ChainDataIterator {
		account := db.NewIterator(rawdb.SnapshotAccountPrefix, nil)
		storage := db.NewIterator(rawdb.SnapshotStoragePrefix, nil)
		return &snapshotIterator{account: account, storage: storage}
	},
}

func exportChaindata(ctx *cli.Context) error {
	if ctx.NArg() < 2 {
		return fmt.Errorf("required arguments: %v", ctx.Command.ArgsUsage)
	}
	// Parse the required chain data type, make sure it's supported.
	kind := ctx.Args().Get(0)
	kind = strings.ToLower(strings.Trim(kind, " "))

	exporter, ok := chainExporters[kind]
	if !ok {
		var kinds []string
		for kind := range chainExporters {
			kinds = append(kinds, kind)
		}

		return fmt.Errorf("invalid data type %s, supported types: %s", kind, strings.Join(kinds, ", "))
	}

	var (
		stack, _  = makeConfigNode(ctx)
		interrupt = make(chan os.Signal, 1)
		stop      = make(chan struct{})
	)

	defer stack.Close()
	signal.Notify(interrupt, syscall.SIGINT, syscall.SIGTERM)

	defer signal.Stop(interrupt)
	defer close(interrupt)

	go func() {
		if _, ok := <-interrupt; ok {
			log.Info("Interrupted during db export, stopping at next batch")
		}

		close(stop)
	}()

	db := utils.MakeChainDatabase(ctx, stack, true)

	return utils.ExportChaindata(ctx.Args().Get(1), kind, exporter(db), stop)
}

func showMetaData(ctx *cli.Context) error {
	stack, _ := makeConfigNode(ctx)
	defer stack.Close()
	db := utils.MakeChainDatabase(ctx, stack, true)

	ancients, err := db.Ancients()
	if err != nil {
		fmt.Fprintf(os.Stderr, "Error accessing ancients: %v", err)
	}

	data := rawdb.ReadChainMetadata(db)
	data = append(data, []string{"frozen", fmt.Sprintf("%d items", ancients)})
	data = append(data, []string{"snapshotGenerator", snapshot.ParseGeneratorStatus(rawdb.ReadSnapshotGenerator(db))})

	if b := rawdb.ReadHeadBlock(db); b != nil {
		data = append(data, []string{"headBlock.Hash", fmt.Sprintf("%v", b.Hash())})
		data = append(data, []string{"headBlock.Root", fmt.Sprintf("%v", b.Root())})
		data = append(data, []string{"headBlock.Number", fmt.Sprintf("%d (%#x)", b.Number(), b.Number())})
	}

	if h := rawdb.ReadHeadHeader(db); h != nil {
		data = append(data, []string{"headHeader.Hash", fmt.Sprintf("%v", h.Hash())})
		data = append(data, []string{"headHeader.Root", fmt.Sprintf("%v", h.Root)})
		data = append(data, []string{"headHeader.Number", fmt.Sprintf("%d (%#x)", h.Number, h.Number)})
	}

	table := tablewriter.NewWriter(os.Stdout)
	table.SetHeader([]string{"Field", "Value"})
	table.AppendBulk(data)
	table.Render()

	return nil
}<|MERGE_RESOLUTION|>--- conflicted
+++ resolved
@@ -574,13 +574,10 @@
 	if err != nil {
 		return err
 	}
-<<<<<<< HEAD
-=======
 	trieIt, err := theTrie.NodeIterator(start)
 	if err != nil {
 		return err
 	}
->>>>>>> 1065e21c
 	var count int64
 	it := trie.NewIterator(trieIt)
 	for it.Next() {
