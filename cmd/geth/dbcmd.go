// Copyright 2021 The go-ethereum Authors
// This file is part of go-ethereum.
//
// go-ethereum is free software: you can redistribute it and/or modify
// it under the terms of the GNU General Public License as published by
// the Free Software Foundation, either version 3 of the License, or
// (at your option) any later version.
//
// go-ethereum is distributed in the hope that it will be useful,
// but WITHOUT ANY WARRANTY; without even the implied warranty of
// MERCHANTABILITY or FITNESS FOR A PARTICULAR PURPOSE. See the
// GNU General Public License for more details.
//
// You should have received a copy of the GNU General Public License
// along with go-ethereum. If not, see <http://www.gnu.org/licenses/>.

package main

import (
	"bytes"
	"fmt"
	"os"
	"os/signal"
	"path/filepath"
	"slices"
	"strconv"
	"strings"
	"syscall"
	"time"

	"github.com/ethereum/go-ethereum/cmd/utils"
	"github.com/ethereum/go-ethereum/common"
	"github.com/ethereum/go-ethereum/common/hexutil"
	"github.com/ethereum/go-ethereum/console/prompt"
	"github.com/ethereum/go-ethereum/core/rawdb"
	"github.com/ethereum/go-ethereum/core/state/snapshot"
	"github.com/ethereum/go-ethereum/core/types"
	"github.com/ethereum/go-ethereum/crypto"
	"github.com/ethereum/go-ethereum/ethdb"
	"github.com/ethereum/go-ethereum/log"
	"github.com/ethereum/go-ethereum/rlp"
	"github.com/ethereum/go-ethereum/trie"
	"github.com/ethereum/go-ethereum/triedb"
	"github.com/olekukonko/tablewriter"
	"github.com/urfave/cli/v2"
)

var (
	removeStateDataFlag = &cli.BoolFlag{
		Name:  "remove.state",
		Usage: "If set, selects the state data for removal",
	}
	removeChainDataFlag = &cli.BoolFlag{
		Name:  "remove.chain",
		Usage: "If set, selects the state data for removal",
	}

	removedbCommand = &cli.Command{
		Action:    removeDB,
		Name:      "removedb",
		Usage:     "Remove blockchain and state databases",
		ArgsUsage: "",
		Flags: slices.Concat(utils.DatabaseFlags,
			[]cli.Flag{removeStateDataFlag, removeChainDataFlag}),
		Description: `
Remove blockchain and state databases`,
	}
	dbCommand = &cli.Command{
		Name:      "db",
		Usage:     "Low level database operations",
		ArgsUsage: "",
		Subcommands: []*cli.Command{
			dbInspectCmd,
			dbStatCmd,
			dbCompactCmd,
			dbGetCmd,
			dbDeleteCmd,
			dbPutCmd,
			dbGetSlotsCmd,
			dbDumpFreezerIndex,
			dbImportCmd,
			dbExportCmd,
			dbMetadataCmd,
			dbCheckStateContentCmd,
			dbInspectHistoryCmd,
		},
	}
	dbInspectCmd = &cli.Command{
<<<<<<< HEAD
		Action:    inspect,
		Name:      "inspect",
		ArgsUsage: "<prefix> <start>",
		Flags: slices.Concat([]cli.Flag{
			utils.SyncModeFlag,
		}, utils.NetworkFlags, utils.DatabaseFlags),
=======
		Action:      inspect,
		Name:        "inspect",
		ArgsUsage:   "<prefix> <start>",
		Flags:       slices.Concat(utils.NetworkFlags, utils.DatabaseFlags),
>>>>>>> 827d3fcc
		Usage:       "Inspect the storage size for each type of data in the database",
		Description: `This commands iterates the entire database. If the optional 'prefix' and 'start' arguments are provided, then the iteration is limited to the given subset of data.`,
	}
	dbCheckStateContentCmd = &cli.Command{
		Action:    checkStateContent,
		Name:      "check-state-content",
		ArgsUsage: "<start (optional)>",
		Flags:     slices.Concat(utils.NetworkFlags, utils.DatabaseFlags),
		Usage:     "Verify that state data is cryptographically correct",
		Description: `This command iterates the entire database for 32-byte keys, looking for rlp-encoded trie nodes.
For each trie node encountered, it checks that the key corresponds to the keccak256(value). If this is not true, this indicates
a data corruption.`,
	}
	dbStatCmd = &cli.Command{
		Action: dbStats,
		Name:   "stats",
		Usage:  "Print leveldb statistics",
<<<<<<< HEAD
		Flags: slices.Concat([]cli.Flag{
			utils.SyncModeFlag,
		}, utils.NetworkFlags, utils.DatabaseFlags),
=======
		Flags:  slices.Concat(utils.NetworkFlags, utils.DatabaseFlags),
>>>>>>> 827d3fcc
	}
	dbCompactCmd = &cli.Command{
		Action: dbCompact,
		Name:   "compact",
		Usage:  "Compact leveldb database. WARNING: May take a very long time",
		Flags: slices.Concat([]cli.Flag{
<<<<<<< HEAD
			utils.SyncModeFlag,
=======
>>>>>>> 827d3fcc
			utils.CacheFlag,
			utils.CacheDatabaseFlag,
		}, utils.NetworkFlags, utils.DatabaseFlags),
		Description: `This command performs a database compaction.
WARNING: This operation may take a very long time to finish, and may cause database
corruption if it is aborted during execution'!`,
	}
	dbGetCmd = &cli.Command{
<<<<<<< HEAD
		Action:    dbGet,
		Name:      "get",
		Usage:     "Show the value of a database key",
		ArgsUsage: "<hex-encoded key>",
		Flags: slices.Concat([]cli.Flag{
			utils.SyncModeFlag,
		}, utils.NetworkFlags, utils.DatabaseFlags),
=======
		Action:      dbGet,
		Name:        "get",
		Usage:       "Show the value of a database key",
		ArgsUsage:   "<hex-encoded key>",
		Flags:       slices.Concat(utils.NetworkFlags, utils.DatabaseFlags),
>>>>>>> 827d3fcc
		Description: "This command looks up the specified database key from the database.",
	}
	dbDeleteCmd = &cli.Command{
		Action:    dbDelete,
		Name:      "delete",
		Usage:     "Delete a database key (WARNING: may corrupt your database)",
		ArgsUsage: "<hex-encoded key>",
<<<<<<< HEAD
		Flags: slices.Concat([]cli.Flag{
			utils.SyncModeFlag,
		}, utils.NetworkFlags, utils.DatabaseFlags),
=======
		Flags:     slices.Concat(utils.NetworkFlags, utils.DatabaseFlags),
>>>>>>> 827d3fcc
		Description: `This command deletes the specified database key from the database.
WARNING: This is a low-level operation which may cause database corruption!`,
	}
	dbPutCmd = &cli.Command{
		Action:    dbPut,
		Name:      "put",
		Usage:     "Set the value of a database key (WARNING: may corrupt your database)",
		ArgsUsage: "<hex-encoded key> <hex-encoded value>",
<<<<<<< HEAD
		Flags: slices.Concat([]cli.Flag{
			utils.SyncModeFlag,
		}, utils.NetworkFlags, utils.DatabaseFlags),
=======
		Flags:     slices.Concat(utils.NetworkFlags, utils.DatabaseFlags),
>>>>>>> 827d3fcc
		Description: `This command sets a given database key to the given value.
WARNING: This is a low-level operation which may cause database corruption!`,
	}
	dbGetSlotsCmd = &cli.Command{
<<<<<<< HEAD
		Action:    dbDumpTrie,
		Name:      "dumptrie",
		Usage:     "Show the storage key/values of a given storage trie",
		ArgsUsage: "<hex-encoded state root> <hex-encoded account hash> <hex-encoded storage trie root> <hex-encoded start (optional)> <int max elements (optional)>",
		Flags: slices.Concat([]cli.Flag{
			utils.SyncModeFlag,
		}, utils.NetworkFlags, utils.DatabaseFlags),
		Description: "This command looks up the specified database key from the database.",
	}
	dbDumpFreezerIndex = &cli.Command{
		Action:    freezerInspect,
		Name:      "freezer-index",
		Usage:     "Dump out the index of a specific freezer table",
		ArgsUsage: "<freezer-type> <table-type> <start (int)> <end (int)>",
		Flags: slices.Concat([]cli.Flag{
			utils.SyncModeFlag,
		}, utils.NetworkFlags, utils.DatabaseFlags),
		Description: "This command displays information about the freezer index.",
	}
	dbImportCmd = &cli.Command{
		Action:    importLDBdata,
		Name:      "import",
		Usage:     "Imports leveldb-data from an exported RLP dump.",
		ArgsUsage: "<dumpfile> <start (optional)",
		Flags: slices.Concat([]cli.Flag{
			utils.SyncModeFlag,
		}, utils.NetworkFlags, utils.DatabaseFlags),
		Description: "The import command imports the specific chain data from an RLP encoded stream.",
	}
	dbExportCmd = &cli.Command{
		Action:    exportChaindata,
		Name:      "export",
		Usage:     "Exports the chain data into an RLP dump. If the <dumpfile> has .gz suffix, gzip compression will be used.",
		ArgsUsage: "<type> <dumpfile>",
		Flags: slices.Concat([]cli.Flag{
			utils.SyncModeFlag,
		}, utils.NetworkFlags, utils.DatabaseFlags),
		Description: "Exports the specified chain data to an RLP encoded stream, optionally gzip-compressed.",
	}
	dbMetadataCmd = &cli.Command{
		Action: showMetaData,
		Name:   "metadata",
		Usage:  "Shows metadata about the chain status.",
		Flags: slices.Concat([]cli.Flag{
			utils.SyncModeFlag,
		}, utils.NetworkFlags, utils.DatabaseFlags),
=======
		Action:      dbDumpTrie,
		Name:        "dumptrie",
		Usage:       "Show the storage key/values of a given storage trie",
		ArgsUsage:   "<hex-encoded state root> <hex-encoded account hash> <hex-encoded storage trie root> <hex-encoded start (optional)> <int max elements (optional)>",
		Flags:       slices.Concat(utils.NetworkFlags, utils.DatabaseFlags),
		Description: "This command looks up the specified database key from the database.",
	}
	dbDumpFreezerIndex = &cli.Command{
		Action:      freezerInspect,
		Name:        "freezer-index",
		Usage:       "Dump out the index of a specific freezer table",
		ArgsUsage:   "<freezer-type> <table-type> <start (int)> <end (int)>",
		Flags:       slices.Concat(utils.NetworkFlags, utils.DatabaseFlags),
		Description: "This command displays information about the freezer index.",
	}
	dbImportCmd = &cli.Command{
		Action:      importLDBdata,
		Name:        "import",
		Usage:       "Imports leveldb-data from an exported RLP dump.",
		ArgsUsage:   "<dumpfile> <start (optional)",
		Flags:       slices.Concat(utils.NetworkFlags, utils.DatabaseFlags),
		Description: "The import command imports the specific chain data from an RLP encoded stream.",
	}
	dbExportCmd = &cli.Command{
		Action:      exportChaindata,
		Name:        "export",
		Usage:       "Exports the chain data into an RLP dump. If the <dumpfile> has .gz suffix, gzip compression will be used.",
		ArgsUsage:   "<type> <dumpfile>",
		Flags:       slices.Concat(utils.NetworkFlags, utils.DatabaseFlags),
		Description: "Exports the specified chain data to an RLP encoded stream, optionally gzip-compressed.",
	}
	dbMetadataCmd = &cli.Command{
		Action:      showMetaData,
		Name:        "metadata",
		Usage:       "Shows metadata about the chain status.",
		Flags:       slices.Concat(utils.NetworkFlags, utils.DatabaseFlags),
>>>>>>> 827d3fcc
		Description: "Shows metadata about the chain status.",
	}
	dbInspectHistoryCmd = &cli.Command{
		Action:    inspectHistory,
		Name:      "inspect-history",
		Usage:     "Inspect the state history within block range",
		ArgsUsage: "<address> [OPTIONAL <storage-slot>]",
		Flags: slices.Concat([]cli.Flag{
<<<<<<< HEAD
			utils.SyncModeFlag,
=======
>>>>>>> 827d3fcc
			&cli.Uint64Flag{
				Name:  "start",
				Usage: "block number of the range start, zero means earliest history",
			},
			&cli.Uint64Flag{
				Name:  "end",
				Usage: "block number of the range end(included), zero means latest history",
			},
			&cli.BoolFlag{
				Name:  "raw",
				Usage: "display the decoded raw state value (otherwise shows rlp-encoded value)",
			},
		}, utils.NetworkFlags, utils.DatabaseFlags),
		Description: "This command queries the history of the account or storage slot within the specified block range",
	}
)

func removeDB(ctx *cli.Context) error {
	stack, config := makeConfigNode(ctx)

	// Resolve folder paths.
	var (
		rootDir    = stack.ResolvePath("chaindata")
		ancientDir = config.Eth.DatabaseFreezer
	)
	switch {
	case ancientDir == "":
		ancientDir = filepath.Join(stack.ResolvePath("chaindata"), "ancient")
	case !filepath.IsAbs(ancientDir):
		ancientDir = config.Node.ResolvePath(ancientDir)
	}
	// Delete state data
	statePaths := []string{
		rootDir,
		filepath.Join(ancientDir, rawdb.MerkleStateFreezerName),
		filepath.Join(ancientDir, rawdb.VerkleStateFreezerName),
	}
	confirmAndRemoveDB(statePaths, "state data", ctx, removeStateDataFlag.Name)

	// Delete ancient chain
	chainPaths := []string{filepath.Join(
		ancientDir,
		rawdb.ChainFreezerName,
	)}
	confirmAndRemoveDB(chainPaths, "ancient chain", ctx, removeChainDataFlag.Name)
	return nil
}

// removeFolder deletes all files (not folders) inside the directory 'dir' (but
// not files in subfolders).
func removeFolder(dir string) {
	filepath.Walk(dir, func(path string, info os.FileInfo, err error) error {
		// If we're at the top level folder, recurse into
		if path == dir {
			return nil
		}
		// Delete all the files, but not subfolders
		if !info.IsDir() {
			os.Remove(path)
			return nil
		}
		return filepath.SkipDir
	})
}

// confirmAndRemoveDB prompts the user for a last confirmation and removes the
// list of folders if accepted.
func confirmAndRemoveDB(paths []string, kind string, ctx *cli.Context, removeFlagName string) {
	var (
		confirm bool
		err     error
	)
	msg := fmt.Sprintf("Location(s) of '%s': \n", kind)
	for _, path := range paths {
		msg += fmt.Sprintf("\t- %s\n", path)
	}
	fmt.Println(msg)
	if ctx.IsSet(removeFlagName) {
		confirm = ctx.Bool(removeFlagName)
		if confirm {
			fmt.Printf("Remove '%s'? [y/n] y\n", kind)
		} else {
			fmt.Printf("Remove '%s'? [y/n] n\n", kind)
		}
	} else {
		confirm, err = prompt.Stdin.PromptConfirm(fmt.Sprintf("Remove '%s'?", kind))
	}
	switch {
	case err != nil:
		utils.Fatalf("%v", err)
	case !confirm:
		log.Info("Database deletion skipped", "kind", kind, "paths", paths)
	default:
		var (
			deleted []string
			start   = time.Now()
		)
		for _, path := range paths {
			if common.FileExist(path) {
				removeFolder(path)
				deleted = append(deleted, path)
			} else {
				log.Info("Folder is not existent", "path", path)
			}
		}
		log.Info("Database successfully deleted", "kind", kind, "paths", deleted, "elapsed", common.PrettyDuration(time.Since(start)))
	}
}

func inspect(ctx *cli.Context) error {
	var (
		prefix []byte
		start  []byte
	)

	if ctx.NArg() > 2 {
		return fmt.Errorf("max 2 arguments: %v", ctx.Command.ArgsUsage)
	}

	if ctx.NArg() >= 1 {
		if d, err := hexutil.Decode(ctx.Args().Get(0)); err != nil {
			return fmt.Errorf("failed to hex-decode 'prefix': %v", err)
		} else {
			prefix = d
		}
	}

	if ctx.NArg() >= 2 {
		if d, err := hexutil.Decode(ctx.Args().Get(1)); err != nil {
			return fmt.Errorf("failed to hex-decode 'start': %v", err)
		} else {
			start = d
		}
	}

	stack, _ := makeConfigNode(ctx)
	defer stack.Close()

	db := utils.MakeChainDatabase(ctx, stack, true, false)
	defer db.Close()

	return rawdb.InspectDatabase(db, prefix, start)
}

func checkStateContent(ctx *cli.Context) error {
	var (
		prefix []byte
		start  []byte
	)

	if ctx.NArg() > 1 {
		return fmt.Errorf("max 1 argument: %v", ctx.Command.ArgsUsage)
	}

	if ctx.NArg() > 0 {
		if d, err := hexutil.Decode(ctx.Args().First()); err != nil {
			return fmt.Errorf("failed to hex-decode 'start': %v", err)
		} else {
			start = d
		}
	}

	stack, _ := makeConfigNode(ctx)
	defer stack.Close()

	db := utils.MakeChainDatabase(ctx, stack, true, false)
	defer db.Close()

	var (
		it        = rawdb.NewKeyLengthIterator(db.NewIterator(prefix, start), 32)
		hasher    = crypto.NewKeccakState()
		got       = make([]byte, 32)
		errs      int
		count     int
		startTime = time.Now()
		lastLog   = time.Now()
	)

	for it.Next() {
		count++

		k := it.Key()
		v := it.Value()

		hasher.Reset()
		_, _ = hasher.Write(v)
		_, _ = hasher.Read(got)

		if !bytes.Equal(k, got) {
			errs++

			fmt.Printf("Error at %#x\n", k)
			fmt.Printf("  Hash:  %#x\n", got)
			fmt.Printf("  Data:  %#x\n", v)
		}

		if time.Since(lastLog) > 8*time.Second {
			log.Info("Iterating the database", "at", fmt.Sprintf("%#x", k), "elapsed", common.PrettyDuration(time.Since(startTime)))
			lastLog = time.Now()
		}
	}

	if err := it.Error(); err != nil {
		return err
	}

	log.Info("Iterated the state content", "errors", errs, "items", count)

	return nil
}

func showDBStats(db ethdb.KeyValueStater) {
	stats, err := db.Stat()
	if err != nil {
		log.Warn("Failed to read database stats", "error", err)
		return
	}
	fmt.Println(stats)
}

func dbStats(ctx *cli.Context) error {
	stack, _ := makeConfigNode(ctx)
	defer stack.Close()

	db := utils.MakeChainDatabase(ctx, stack, true, false)
	defer db.Close()

	showDBStats(db)
	return nil
}

func dbCompact(ctx *cli.Context) error {
	stack, _ := makeConfigNode(ctx)
	defer stack.Close()

	db := utils.MakeChainDatabase(ctx, stack, false, false)
	defer db.Close()

	log.Info("Stats before compaction")
	showDBStats(db)

	log.Info("Triggering compaction")

	if err := db.Compact(nil, nil); err != nil {
		log.Info("Compact err", "error", err)
		return err
	}

	log.Info("Stats after compaction")
	showDBStats(db)
	return nil
}

// dbGet shows the value of a given database key
func dbGet(ctx *cli.Context) error {
	if ctx.NArg() != 1 {
		return fmt.Errorf("required arguments: %v", ctx.Command.ArgsUsage)
	}

	stack, _ := makeConfigNode(ctx)
	defer stack.Close()

	db := utils.MakeChainDatabase(ctx, stack, true, false)
	defer db.Close()

	key, err := common.ParseHexOrString(ctx.Args().Get(0))
	if err != nil {
		log.Info("Could not decode the key", "error", err)
		return err
	}

	data, err := db.Get(key)
	if err != nil {
		log.Info("Get operation failed", "key", fmt.Sprintf("%#x", key), "error", err)
		return err
	}

	fmt.Printf("key %#x: %#x\n", key, data)

	return nil
}

// dbDelete deletes a key from the database
func dbDelete(ctx *cli.Context) error {
	if ctx.NArg() != 1 {
		return fmt.Errorf("required arguments: %v", ctx.Command.ArgsUsage)
	}

	stack, _ := makeConfigNode(ctx)
	defer stack.Close()

	db := utils.MakeChainDatabase(ctx, stack, false, false)
	defer db.Close()

	key, err := common.ParseHexOrString(ctx.Args().Get(0))
	if err != nil {
		log.Info("Could not decode the key", "error", err)
		return err
	}

	data, err := db.Get(key)
	if err == nil {
		fmt.Printf("Previous value: %#x\n", data)
	}

	if err = db.Delete(key); err != nil {
		log.Info("Delete operation returned an error", "key", fmt.Sprintf("%#x", key), "error", err)
		return err
	}

	return nil
}

// dbPut overwrite a value in the database
func dbPut(ctx *cli.Context) error {
	if ctx.NArg() != 2 {
		return fmt.Errorf("required arguments: %v", ctx.Command.ArgsUsage)
	}

	stack, _ := makeConfigNode(ctx)
	defer stack.Close()

	db := utils.MakeChainDatabase(ctx, stack, false, false)
	defer db.Close()

	var (
		key   []byte
		value []byte
		data  []byte
		err   error
	)

	key, err = common.ParseHexOrString(ctx.Args().Get(0))
	if err != nil {
		log.Info("Could not decode the key", "error", err)
		return err
	}

	value, err = hexutil.Decode(ctx.Args().Get(1))
	if err != nil {
		log.Info("Could not decode the value", "error", err)
		return err
	}

	data, err = db.Get(key)
	if err == nil {
		fmt.Printf("Previous value: %#x\n", data)
	}

	return db.Put(key, value)
}

// dbDumpTrie shows the key-value slots of a given storage trie
func dbDumpTrie(ctx *cli.Context) error {
	if ctx.NArg() < 3 {
		return fmt.Errorf("required arguments: %v", ctx.Command.ArgsUsage)
	}

	stack, _ := makeConfigNode(ctx)
	defer stack.Close()

	db := utils.MakeChainDatabase(ctx, stack, true, false)
	defer db.Close()

	triedb := utils.MakeTrieDatabase(ctx, db, false, true, false)
	defer triedb.Close()

	var (
		state   []byte
		storage []byte
		account []byte
		start   []byte
		max     = int64(-1)
		err     error
	)

	if state, err = hexutil.Decode(ctx.Args().Get(0)); err != nil {
		log.Info("Could not decode the state root", "error", err)
		return err
	}

	if account, err = hexutil.Decode(ctx.Args().Get(1)); err != nil {
		log.Info("Could not decode the account hash", "error", err)
		return err
	}

	if storage, err = hexutil.Decode(ctx.Args().Get(2)); err != nil {
		log.Info("Could not decode the storage trie root", "error", err)
		return err
	}

	if ctx.NArg() > 3 {
		if start, err = hexutil.Decode(ctx.Args().Get(3)); err != nil {
			log.Info("Could not decode the seek position", "error", err)
			return err
		}
	}

	if ctx.NArg() > 4 {
		if max, err = strconv.ParseInt(ctx.Args().Get(4), 10, 64); err != nil {
			log.Info("Could not decode the max count", "error", err)
			return err
		}
	}

	id := trie.StorageTrieID(common.BytesToHash(state), common.BytesToHash(account), common.BytesToHash(storage))
	theTrie, err := trie.New(id, triedb)
	if err != nil {
		return err
	}
	trieIt, err := theTrie.NodeIterator(start)
	if err != nil {
		return err
	}
	var count int64
	it := trie.NewIterator(trieIt)
	for it.Next() {
		if max > 0 && count == max {
			fmt.Printf("Exiting after %d values\n", count)
			break
		}

		fmt.Printf("  %d. key %#x: %#x\n", count, it.Key, it.Value)

		count++
	}

	return it.Err
}

func freezerInspect(ctx *cli.Context) error {
	if ctx.NArg() < 4 {
		return fmt.Errorf("required arguments: %v", ctx.Command.ArgsUsage)
	}

	var (
		freezer = ctx.Args().Get(0)
		table   = ctx.Args().Get(1)
	)

	start, err := strconv.ParseInt(ctx.Args().Get(2), 10, 64)

	if err != nil {
		log.Info("Could not read start-param", "err", err)
		return err
	}

	end, err := strconv.ParseInt(ctx.Args().Get(3), 10, 64)

	if err != nil {
		log.Info("Could not read count param", "err", err)
		return err
	}

	stack, _ := makeConfigNode(ctx)
	ancient := stack.ResolveAncient("chaindata", ctx.String(utils.AncientFlag.Name))
	stack.Close()

	return rawdb.InspectFreezerTable(ancient, freezer, table, start, end)
}

func importLDBdata(ctx *cli.Context) error {
	start := 0

	switch ctx.NArg() {
	case 1:
		break
	case 2:
		s, err := strconv.Atoi(ctx.Args().Get(1))
		if err != nil {
			return fmt.Errorf("second arg must be an integer: %v", err)
		}

		start = s
	default:
		return fmt.Errorf("required arguments: %v", ctx.Command.ArgsUsage)
	}

	var (
		fName     = ctx.Args().Get(0)
		stack, _  = makeConfigNode(ctx)
		interrupt = make(chan os.Signal, 1)
		stop      = make(chan struct{})
	)

	defer stack.Close()
	signal.Notify(interrupt, syscall.SIGINT, syscall.SIGTERM)

	defer signal.Stop(interrupt)
	defer close(interrupt)

	go func() {
		if _, ok := <-interrupt; ok {
			log.Info("Interrupted during ldb import, stopping at next batch")
		}

		close(stop)
	}()

	db := utils.MakeChainDatabase(ctx, stack, false, false)
	defer db.Close()
	return utils.ImportLDBData(db, fName, int64(start), stop)
}

type preimageIterator struct {
	iter ethdb.Iterator
}

func (iter *preimageIterator) Next() (byte, []byte, []byte, bool) {
	for iter.iter.Next() {
		key := iter.iter.Key()
		if bytes.HasPrefix(key, rawdb.PreimagePrefix) && len(key) == (len(rawdb.PreimagePrefix)+common.HashLength) {
			return utils.OpBatchAdd, key, iter.iter.Value(), true
		}
	}

	return 0, nil, nil, false
}

func (iter *preimageIterator) Release() {
	iter.iter.Release()
}

type snapshotIterator struct {
	init    bool
	account ethdb.Iterator
	storage ethdb.Iterator
}

func (iter *snapshotIterator) Next() (byte, []byte, []byte, bool) {
	if !iter.init {
		iter.init = true
		return utils.OpBatchDel, rawdb.SnapshotRootKey, nil, true
	}

	for iter.account.Next() {
		key := iter.account.Key()
		if bytes.HasPrefix(key, rawdb.SnapshotAccountPrefix) && len(key) == (len(rawdb.SnapshotAccountPrefix)+common.HashLength) {
			return utils.OpBatchAdd, key, iter.account.Value(), true
		}
	}

	for iter.storage.Next() {
		key := iter.storage.Key()
		if bytes.HasPrefix(key, rawdb.SnapshotStoragePrefix) && len(key) == (len(rawdb.SnapshotStoragePrefix)+2*common.HashLength) {
			return utils.OpBatchAdd, key, iter.storage.Value(), true
		}
	}

	return 0, nil, nil, false
}

func (iter *snapshotIterator) Release() {
	iter.account.Release()
	iter.storage.Release()
}

// chainExporters defines the export scheme for all exportable chain data.
var chainExporters = map[string]func(db ethdb.Database) utils.ChainDataIterator{
	"preimage": func(db ethdb.Database) utils.ChainDataIterator {
		iter := db.NewIterator(rawdb.PreimagePrefix, nil)
		return &preimageIterator{iter: iter}
	},
	"snapshot": func(db ethdb.Database) utils.ChainDataIterator {
		account := db.NewIterator(rawdb.SnapshotAccountPrefix, nil)
		storage := db.NewIterator(rawdb.SnapshotStoragePrefix, nil)
		return &snapshotIterator{account: account, storage: storage}
	},
}

func exportChaindata(ctx *cli.Context) error {
	if ctx.NArg() < 2 {
		return fmt.Errorf("required arguments: %v", ctx.Command.ArgsUsage)
	}
	// Parse the required chain data type, make sure it's supported.
	kind := ctx.Args().Get(0)
	kind = strings.ToLower(strings.Trim(kind, " "))

	exporter, ok := chainExporters[kind]
	if !ok {
		var kinds []string
		for kind := range chainExporters {
			kinds = append(kinds, kind)
		}

		return fmt.Errorf("invalid data type %s, supported types: %s", kind, strings.Join(kinds, ", "))
	}

	var (
		stack, _  = makeConfigNode(ctx)
		interrupt = make(chan os.Signal, 1)
		stop      = make(chan struct{})
	)

	defer stack.Close()
	signal.Notify(interrupt, syscall.SIGINT, syscall.SIGTERM)

	defer signal.Stop(interrupt)
	defer close(interrupt)

	go func() {
		if _, ok := <-interrupt; ok {
			log.Info("Interrupted during db export, stopping at next batch")
		}

		close(stop)
	}()

	db := utils.MakeChainDatabase(ctx, stack, true, false)
	defer db.Close()
	return utils.ExportChaindata(ctx.Args().Get(1), kind, exporter(db), stop)
}

func showMetaData(ctx *cli.Context) error {
	stack, _ := makeConfigNode(ctx)
	defer stack.Close()
	db := utils.MakeChainDatabase(ctx, stack, true, false)
	ancients, err := db.Ancients()
	if err != nil {
		fmt.Fprintf(os.Stderr, "Error accessing ancients: %v", err)
	}

	data := rawdb.ReadChainMetadata(db)
	data = append(data, []string{"frozen", fmt.Sprintf("%d items", ancients)})
	data = append(data, []string{"snapshotGenerator", snapshot.ParseGeneratorStatus(rawdb.ReadSnapshotGenerator(db))})

	if b := rawdb.ReadHeadBlock(db); b != nil {
		data = append(data, []string{"headBlock.Hash", fmt.Sprintf("%v", b.Hash())})
		data = append(data, []string{"headBlock.Root", fmt.Sprintf("%v", b.Root())})
		data = append(data, []string{"headBlock.Number", fmt.Sprintf("%d (%#x)", b.Number(), b.Number())})
	}

	if h := rawdb.ReadHeadHeader(db); h != nil {
		data = append(data, []string{"headHeader.Hash", fmt.Sprintf("%v", h.Hash())})
		data = append(data, []string{"headHeader.Root", fmt.Sprintf("%v", h.Root)})
		data = append(data, []string{"headHeader.Number", fmt.Sprintf("%d (%#x)", h.Number, h.Number)})
	}

	table := tablewriter.NewWriter(os.Stdout)
	table.SetHeader([]string{"Field", "Value"})
	table.AppendBulk(data)
	table.Render()
	return nil
}

func inspectAccount(db *triedb.Database, start uint64, end uint64, address common.Address, raw bool) error {
	stats, err := db.AccountHistory(address, start, end)
	if err != nil {
		return err
	}
	fmt.Printf("Account history:\n\taddress: %s\n\tblockrange: [#%d-#%d]\n", address.Hex(), stats.Start, stats.End)

	from := stats.Start
	for i := 0; i < len(stats.Blocks); i++ {
		var content string
		if len(stats.Origins[i]) == 0 {
			content = "<empty>"
		} else {
			if !raw {
				content = fmt.Sprintf("%#x", stats.Origins[i])
			} else {
				account := new(types.SlimAccount)
				if err := rlp.DecodeBytes(stats.Origins[i], account); err != nil {
					panic(err)
				}
				code := "<nil>"
				if len(account.CodeHash) > 0 {
					code = fmt.Sprintf("%#x", account.CodeHash)
				}
				root := "<nil>"
				if len(account.Root) > 0 {
					root = fmt.Sprintf("%#x", account.Root)
				}
				content = fmt.Sprintf("nonce: %d, balance: %d, codeHash: %s, root: %s", account.Nonce, account.Balance, code, root)
			}
		}
		fmt.Printf("#%d - #%d: %s\n", from, stats.Blocks[i], content)
		from = stats.Blocks[i]
	}
	return nil
}

func inspectStorage(db *triedb.Database, start uint64, end uint64, address common.Address, slot common.Hash, raw bool) error {
	// The hash of storage slot key is utilized in the history
	// rather than the raw slot key, make the conversion.
	stats, err := db.StorageHistory(address, slot, start, end)
	if err != nil {
		return err
	}
	fmt.Printf("Storage history:\n\taddress: %s\n\tslot: %s\n\tblockrange: [#%d-#%d]\n", address.Hex(), slot.Hex(), stats.Start, stats.End)

	from := stats.Start
	for i := 0; i < len(stats.Blocks); i++ {
		var content string
		if len(stats.Origins[i]) == 0 {
			content = "<empty>"
		} else {
			if !raw {
				content = fmt.Sprintf("%#x", stats.Origins[i])
			} else {
				_, data, _, err := rlp.Split(stats.Origins[i])
				if err != nil {
					fmt.Printf("Failed to decode storage slot, %v", err)
					return err
				}
				content = fmt.Sprintf("%#x", data)
			}
		}
		fmt.Printf("#%d - #%d: %s\n", from, stats.Blocks[i], content)
		from = stats.Blocks[i]
	}
	return nil
}

func inspectHistory(ctx *cli.Context) error {
	if ctx.NArg() == 0 || ctx.NArg() > 2 {
		return fmt.Errorf("required arguments: %v", ctx.Command.ArgsUsage)
	}
	var (
		address common.Address
		slot    common.Hash
	)
	if err := address.UnmarshalText([]byte(ctx.Args().Get(0))); err != nil {
		return err
	}
	if ctx.NArg() > 1 {
		if err := slot.UnmarshalText([]byte(ctx.Args().Get(1))); err != nil {
			return err
		}
	}
	// Load the databases.
	stack, _ := makeConfigNode(ctx)
	defer stack.Close()

	db := utils.MakeChainDatabase(ctx, stack, true, false)
	defer db.Close()

	triedb := utils.MakeTrieDatabase(ctx, db, false, false, false)
	defer triedb.Close()

	var (
		err   error
		start uint64 // the id of first history object to query
		end   uint64 // the id (included) of last history object to query
	)
	// State histories are identified by state ID rather than block number.
	// To address this, load the corresponding block header and perform the
	// conversion by this function.
	blockToID := func(blockNumber uint64) (uint64, error) {
		header := rawdb.ReadHeader(db, rawdb.ReadCanonicalHash(db, blockNumber), blockNumber)
		if header == nil {
			return 0, fmt.Errorf("block #%d is not existent", blockNumber)
		}
		id := rawdb.ReadStateID(db, header.Root)
		if id == nil {
			first, last, err := triedb.HistoryRange()
			if err == nil {
				return 0, fmt.Errorf("history of block #%d is not existent, available history range: [#%d-#%d]", blockNumber, first, last)
			}
			return 0, fmt.Errorf("history of block #%d is not existent", blockNumber)
		}
		return *id, nil
	}
	// Parse the starting block number for inspection.
	startNumber := ctx.Uint64("start")
	if startNumber != 0 {
		start, err = blockToID(startNumber)
		if err != nil {
			return err
		}
	}
	// Parse the ending block number for inspection.
	endBlock := ctx.Uint64("end")
	if endBlock != 0 {
		end, err = blockToID(endBlock)
		if err != nil {
			return err
		}
	}
	// Inspect the state history.
	if slot == (common.Hash{}) {
		return inspectAccount(triedb, start, end, address, ctx.Bool("raw"))
	}
	return inspectStorage(triedb, start, end, address, slot, ctx.Bool("raw"))
}<|MERGE_RESOLUTION|>--- conflicted
+++ resolved
@@ -86,19 +86,10 @@
 		},
 	}
 	dbInspectCmd = &cli.Command{
-<<<<<<< HEAD
-		Action:    inspect,
-		Name:      "inspect",
-		ArgsUsage: "<prefix> <start>",
-		Flags: slices.Concat([]cli.Flag{
-			utils.SyncModeFlag,
-		}, utils.NetworkFlags, utils.DatabaseFlags),
-=======
 		Action:      inspect,
 		Name:        "inspect",
 		ArgsUsage:   "<prefix> <start>",
 		Flags:       slices.Concat(utils.NetworkFlags, utils.DatabaseFlags),
->>>>>>> 827d3fcc
 		Usage:       "Inspect the storage size for each type of data in the database",
 		Description: `This commands iterates the entire database. If the optional 'prefix' and 'start' arguments are provided, then the iteration is limited to the given subset of data.`,
 	}
@@ -116,23 +107,13 @@
 		Action: dbStats,
 		Name:   "stats",
 		Usage:  "Print leveldb statistics",
-<<<<<<< HEAD
-		Flags: slices.Concat([]cli.Flag{
-			utils.SyncModeFlag,
-		}, utils.NetworkFlags, utils.DatabaseFlags),
-=======
 		Flags:  slices.Concat(utils.NetworkFlags, utils.DatabaseFlags),
->>>>>>> 827d3fcc
 	}
 	dbCompactCmd = &cli.Command{
 		Action: dbCompact,
 		Name:   "compact",
 		Usage:  "Compact leveldb database. WARNING: May take a very long time",
 		Flags: slices.Concat([]cli.Flag{
-<<<<<<< HEAD
-			utils.SyncModeFlag,
-=======
->>>>>>> 827d3fcc
 			utils.CacheFlag,
 			utils.CacheDatabaseFlag,
 		}, utils.NetworkFlags, utils.DatabaseFlags),
@@ -141,21 +122,11 @@
 corruption if it is aborted during execution'!`,
 	}
 	dbGetCmd = &cli.Command{
-<<<<<<< HEAD
-		Action:    dbGet,
-		Name:      "get",
-		Usage:     "Show the value of a database key",
-		ArgsUsage: "<hex-encoded key>",
-		Flags: slices.Concat([]cli.Flag{
-			utils.SyncModeFlag,
-		}, utils.NetworkFlags, utils.DatabaseFlags),
-=======
 		Action:      dbGet,
 		Name:        "get",
 		Usage:       "Show the value of a database key",
 		ArgsUsage:   "<hex-encoded key>",
 		Flags:       slices.Concat(utils.NetworkFlags, utils.DatabaseFlags),
->>>>>>> 827d3fcc
 		Description: "This command looks up the specified database key from the database.",
 	}
 	dbDeleteCmd = &cli.Command{
@@ -163,13 +134,7 @@
 		Name:      "delete",
 		Usage:     "Delete a database key (WARNING: may corrupt your database)",
 		ArgsUsage: "<hex-encoded key>",
-<<<<<<< HEAD
-		Flags: slices.Concat([]cli.Flag{
-			utils.SyncModeFlag,
-		}, utils.NetworkFlags, utils.DatabaseFlags),
-=======
 		Flags:     slices.Concat(utils.NetworkFlags, utils.DatabaseFlags),
->>>>>>> 827d3fcc
 		Description: `This command deletes the specified database key from the database.
 WARNING: This is a low-level operation which may cause database corruption!`,
 	}
@@ -178,65 +143,11 @@
 		Name:      "put",
 		Usage:     "Set the value of a database key (WARNING: may corrupt your database)",
 		ArgsUsage: "<hex-encoded key> <hex-encoded value>",
-<<<<<<< HEAD
-		Flags: slices.Concat([]cli.Flag{
-			utils.SyncModeFlag,
-		}, utils.NetworkFlags, utils.DatabaseFlags),
-=======
 		Flags:     slices.Concat(utils.NetworkFlags, utils.DatabaseFlags),
->>>>>>> 827d3fcc
 		Description: `This command sets a given database key to the given value.
 WARNING: This is a low-level operation which may cause database corruption!`,
 	}
 	dbGetSlotsCmd = &cli.Command{
-<<<<<<< HEAD
-		Action:    dbDumpTrie,
-		Name:      "dumptrie",
-		Usage:     "Show the storage key/values of a given storage trie",
-		ArgsUsage: "<hex-encoded state root> <hex-encoded account hash> <hex-encoded storage trie root> <hex-encoded start (optional)> <int max elements (optional)>",
-		Flags: slices.Concat([]cli.Flag{
-			utils.SyncModeFlag,
-		}, utils.NetworkFlags, utils.DatabaseFlags),
-		Description: "This command looks up the specified database key from the database.",
-	}
-	dbDumpFreezerIndex = &cli.Command{
-		Action:    freezerInspect,
-		Name:      "freezer-index",
-		Usage:     "Dump out the index of a specific freezer table",
-		ArgsUsage: "<freezer-type> <table-type> <start (int)> <end (int)>",
-		Flags: slices.Concat([]cli.Flag{
-			utils.SyncModeFlag,
-		}, utils.NetworkFlags, utils.DatabaseFlags),
-		Description: "This command displays information about the freezer index.",
-	}
-	dbImportCmd = &cli.Command{
-		Action:    importLDBdata,
-		Name:      "import",
-		Usage:     "Imports leveldb-data from an exported RLP dump.",
-		ArgsUsage: "<dumpfile> <start (optional)",
-		Flags: slices.Concat([]cli.Flag{
-			utils.SyncModeFlag,
-		}, utils.NetworkFlags, utils.DatabaseFlags),
-		Description: "The import command imports the specific chain data from an RLP encoded stream.",
-	}
-	dbExportCmd = &cli.Command{
-		Action:    exportChaindata,
-		Name:      "export",
-		Usage:     "Exports the chain data into an RLP dump. If the <dumpfile> has .gz suffix, gzip compression will be used.",
-		ArgsUsage: "<type> <dumpfile>",
-		Flags: slices.Concat([]cli.Flag{
-			utils.SyncModeFlag,
-		}, utils.NetworkFlags, utils.DatabaseFlags),
-		Description: "Exports the specified chain data to an RLP encoded stream, optionally gzip-compressed.",
-	}
-	dbMetadataCmd = &cli.Command{
-		Action: showMetaData,
-		Name:   "metadata",
-		Usage:  "Shows metadata about the chain status.",
-		Flags: slices.Concat([]cli.Flag{
-			utils.SyncModeFlag,
-		}, utils.NetworkFlags, utils.DatabaseFlags),
-=======
 		Action:      dbDumpTrie,
 		Name:        "dumptrie",
 		Usage:       "Show the storage key/values of a given storage trie",
@@ -273,7 +184,6 @@
 		Name:        "metadata",
 		Usage:       "Shows metadata about the chain status.",
 		Flags:       slices.Concat(utils.NetworkFlags, utils.DatabaseFlags),
->>>>>>> 827d3fcc
 		Description: "Shows metadata about the chain status.",
 	}
 	dbInspectHistoryCmd = &cli.Command{
@@ -282,10 +192,6 @@
 		Usage:     "Inspect the state history within block range",
 		ArgsUsage: "<address> [OPTIONAL <storage-slot>]",
 		Flags: slices.Concat([]cli.Flag{
-<<<<<<< HEAD
-			utils.SyncModeFlag,
-=======
->>>>>>> 827d3fcc
 			&cli.Uint64Flag{
 				Name:  "start",
 				Usage: "block number of the range start, zero means earliest history",
