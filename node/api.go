--- conflicted
+++ resolved
@@ -392,7 +392,6 @@
 	return crypto.Keccak256(input)
 }
 
-<<<<<<< HEAD
 type ExecutionPoolSize struct {
 	HttpLimit int
 	WSLimit   int
@@ -481,8 +480,6 @@
 	return api.GetExecutionPoolSize()
 }
 
-=======
->>>>>>> aadddf3a
 // p2pDebugAPI provides access to p2p internals for debugging.
 type p2pDebugAPI struct {
 	stack *Node
